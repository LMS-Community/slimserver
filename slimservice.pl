--- conflicted
+++ resolved
@@ -33,11 +33,8 @@
 use constant DEBUGLOG      => ( grep { /--no(?:debug|info)log/ } @ARGV ) ? 0 : 1;
 use constant INFOLOG       => ( grep { /--noinfolog/ } @ARGV ) ? 0 : 1;
 use constant SB1SLIMP3SYNC => 0;
-<<<<<<< HEAD
 use constant STATISTICS    => 0;
-=======
 use constant WEBUI         => 0;
->>>>>>> 77aaaa6f
 use constant ISWINDOWS     => ( $^O =~ /^m?s?win/i ) ? 1 : 0;
 use constant ISMAC         => ( $^O =~ /darwin/i ) ? 1 : 0;
 
