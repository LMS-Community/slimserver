<h2><a name="v8.1.0" id="v8.1.0"></a>Version 8.1.0</h2>
<ul>
	<li><a href="Changelog8.html#v8.0.1">Upstream fixes from Logitech Media Server 8.0.x</a></li>
	<br />

	<li>New Features:</li>
	<ul>
		<li>Deezer HiFI! Stream lossless music from Deezer if you have a Deezer HiFi subscription.</li>
		<li>Add support for lyrics stored in the UNSYNCEDLYRICS tag in FLAC files.</li>
	</ul>
	<br />

	<li>Server Changes:</li>
	<ul>
		<li>Improve transcoding framework to allow protocol handlers to force transcoding (eg. TIDAL)</li>
	</ul>
	<br />

	<li>Platform Support:</li>
	<ul>
		<li>Remove (buggy) support for Perl 5.8 - we broke compatibility already a while back.</li>
		<li>Remove support for ReadyNAS - we broke compatibility already a while back (using Perl 5.8).</li>
	</ul>
	<br />

	<li>Bug Fixes:</li>
	<ul>
		<li></li>
	</ul>
	<br />

	<li>Other:</li>
	<ul>
		<li></li>
	</ul>
	<br />
</ul>


<h2><a name="v8.0.1" id="v8.0.1"></a>Version 8.0.1</h2>
<ul>
	<li>Bug Fixes:</li>
	<ul>
		<li><a href="https://github.com/Logitech/slimserver/issues/437">#437</a> - New Music doesn't respect the library_id parameter.</li>
<<<<<<< HEAD
		<li><a href="https://github.com/Logitech/slimserver/issues/459">#459</a>- Library items like artists (db:contributor.name=...) favorites don't return the URL in the CLI.</li>
=======
		<li><a href="https://github.com/Logitech/slimserver/issues/459">#459</a> - Library items like artists (db:contributor.name=...) favorites don't return the URL in the CLI.</li>
>>>>>>> ea594666
		<li><a href="https://github.com/Logitech/slimserver/issues/460">#460</a> - Retrieving a genre by ID using the CLI is not possible.</li>
		<li>Make sure we only poll music services for changes in the library which we actually have configured.</li>
		<li>Fix album separation of multi disc sets from online services when grouping is disabled.</li>
	</ul>
	<br />
</ul>


<h2><a name="v8.0.0" id="v8.0.0"></a>Version 8.0.0 - 2020-11-20 (e0eee9c29)</h2>
<ul>
	<li><a href="Changelog7.html#v7.9.3">Upstream fixes from Logitech Media Server 7.9.3</a></li>
	<br />

	<li>New Features:</li>
	<ul>
		<li>Online music library integration: list your collection of albums vetted in your favorite streaming service as part of your "My Music" collection.</li>
		<li>Improved support for Audio Books: automatically create library views and browse modes dealing with Audio Books and Authors.</li>
		<li>Paste TIDAL or Deezer weblinks in to the Tune In field to play albums/playlists/tracks (thanks <a href="https://github.com/Logitech/slimserver/pull/360">mavit</a>!)</li>
		<li>Keep track of recently played podcasts (thanks <a href="https://github.com/Logitech/slimserver/pull/384">philippe44</a>!)</li>
	</ul>
	<br />

	<li>Server Changes:</li>
	<ul>
		<li><a href="https://github.com/Logitech/slimserver/pull/367">PR #367</a> - Improved parsing of HTTP header allows for new features (eg. AAC transcoding) and fixes some issues with streaming remote files. Thanks a lot philippe44!</li>
		<li><a href="https://github.com/Logitech/slimserver/pull/305">PR #305</a> - use ORIGINALYEAR in FLAC files to override YEAR (thanks jcbodnar!)</li>
		<li><a href="https://github.com/Logitech/slimserver/pull/267">PR #267</a> - HTTPS certificates are now validated when LMS acts as a client.  HTTPS connections to plugin repositories are no-longer retried over HTTP when they fail.  The old insecure behaviour can optionally be re-enabled, although, instead, we recommend working out why HTTPS is broken in your environment and fixing that if possible.</li>
		<li><a href="https://github.com/Logitech/slimserver/pull/308">PR #308</a> - Update faad binaries to fix several CVE-2017 security issues (thanks ralphy!)</li>
		<li><a href="https://github.com/Logitech/slimserver/pull/324">PR #324</a> - Implement documented, but non-functional search in "favorites" query.</li>
		<li><a href="https://github.com/Logitech/slimserver/pull/346">PR #346</a> - Update Audio::Scan on Windows to 1.02 (thanks ralphy!)</li>
		<li><a href="https://github.com/Logitech/slimserver/pull/355">PR #355</a> - Improved metadata handling in the xPL plugin (thanks keynet!)</li>
		<li><a href="https://github.com/Logitech/slimserver/pull/429">PR #429</a> - Hide library folders from scanning with a sentinel file (thanks sciurius!)</li>
		<li><a href="https://github.com/Logitech/slimserver/pull/434">PR #434</a> - Support for multiple FILE commands in CUE sheets (thanks oleg-kuh!)</li>
		<li><a href="https://github.com/Logitech/slimserver/pull/448">PR #448</a> - Add support for TIDAL over HTTPS and seeking (thanks philippe44!)</li>
		<li>Improved Dutch translation (thanks blackfiction!)</li>
		<li>Read Conductor tag from m4a etc. files.</li>
		<li>Persist some web browser side preferences like artwork mode, expanded menus etc. on the server. Safari would regularly "forget" them.</li>
		<li>Improve cache purging to reduce startup time and the risk of locking up other initialization tasks.</li>
		<li>Updated LWP module and dependencies to improve compatibility with newer Perl versions.</li>
		<li>Support import of DSD in WavPack files (requires additional DSDPlay 3rd party plugin).</li>
		<li>Add 'wav wav' rule which keeps headers.</li>
		<li>Add 'aif pcm' rule and change 'aif aif' rule to keep header except for "legacy" SB.</li>
		<li>Add 'H' tag in convert.conf to strip wav/aiff headers.</li>
	</ul>
	<br />

	<li>Platform Support:</li>
	<ul>
		<li>Logitech Media Server now is available as a Docker image <a href="https://hub.docker.com/r/lmscommunity/logitechmediaserver">lmscommunity/logitechmediaserver</a> (thanks snoopy86, terual, pascalberger!).</li>
		<li>Added Perl 5.32 modules for Linux x86_64</li>
	</ul>
	<br />

	<li>Bug Fixes:</li>
	<ul>
		<li><a href="https://github.com/Logitech/slimserver/issues/277">#277</a> - add new flac binaries to fix seeking within remote flac streams in some locales (thanks ralphy!).</li>
		<li><a href="https://github.com/Logitech/slimserver/issues/313">#313</a> - Advanced Search for albums returns emtpy "Song Info ()" link.</li>
		<li><a href="https://github.com/Logitech/slimserver/issues/327">#327</a> - "playlist loadalbum" command is case sensitive and otherwise fragile.</li>
		<li><a href="https://github.com/Logitech/slimserver/issues/366">#366</a> - Fix gapless PCM Playback on Squeezebox1 (thanks michaldie!).</li>
		<li><a href="https://github.com/Logitech/slimserver/issues/388">#388</a> - Fix sorting of index bar in the web UI.</li>
		<li>Always strip BOM from M3U files, not only if the first line is a comment.</li>
		<li>Support wav/aif remote streams (direct and proxied).</li>
		<li>Check that destination (not source) codec is supported in direct streaming.</li>
		<li>Pass all seed tracks, using one API call, to MusicIP mix when used for "Dont Stop The Music".</li>
		<li>Re-build Fulltext Search Index for modified playlists after they've been saved.</li>
	</ul>
	<br />

	<li>Other:</li>
	<ul>
		<li>Updated translations: Swedish (thanks Johan!)</li>
	</ul>
	<br />
</ul><|MERGE_RESOLUTION|>--- conflicted
+++ resolved
@@ -42,11 +42,7 @@
 	<li>Bug Fixes:</li>
 	<ul>
 		<li><a href="https://github.com/Logitech/slimserver/issues/437">#437</a> - New Music doesn't respect the library_id parameter.</li>
-<<<<<<< HEAD
-		<li><a href="https://github.com/Logitech/slimserver/issues/459">#459</a>- Library items like artists (db:contributor.name=...) favorites don't return the URL in the CLI.</li>
-=======
 		<li><a href="https://github.com/Logitech/slimserver/issues/459">#459</a> - Library items like artists (db:contributor.name=...) favorites don't return the URL in the CLI.</li>
->>>>>>> ea594666
 		<li><a href="https://github.com/Logitech/slimserver/issues/460">#460</a> - Retrieving a genre by ID using the CLI is not possible.</li>
 		<li>Make sure we only poll music services for changes in the library which we actually have configured.</li>
 		<li>Fix album separation of multi disc sets from online services when grouping is disabled.</li>
