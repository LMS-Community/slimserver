<h2><a name="v8.5.2" id="v8.5.2"></a>Version 8.5.2</h2>
<ul>
<<<<<<< HEAD
	<li><a href="#v8.4.1">Upstream fixes from Logitech Media Server 8.4.1</a></li>
	<br />

=======
>>>>>>> a7edbee0
	<li>New Features:</li>
	<ul>
		<li></li>
	</ul>
	<br />

	<li>Server Changes:</li>
	<ul>
		<li></li>
	</ul>
	<br />

	<li>Platform Support:</li>
	<ul>
		<li></li>
	</ul>
	<br />

	<li>Bug Fixes:</li>
	<ul>
		<li></li>
	</ul>
	<br />

	<li>Other:</li>
	<ul>
		<li></li>
	</ul>
	<br />
</ul>


<h2><a name="v8.5.1" id="v8.5.1"></a>Version 8.5.1 - 2024-04-15 (3b46196aa)</h2>
<ul>
	<li>New Features:</li>
	<ul>
		<li>Add plugin to report data about your LMS installation - see <a href="https://forums.slimdevices.com/forum/user-forums/general-discussion/1697108">forum discussion</a>.</li>
	</ul>
	<br />

	<li>Server Changes:</li>
	<ul>
		<li>Add links to the settings of the AudioAddict based services.</li>
		<li>Add support for "DELETE" HTTP verb to SimpleAsyncHTTP.</li>
	</ul>
	<br />

	<li>Bug Fixes:</li>
	<ul>
		<li>Fix definition of track-level favorites' artwork.</li>
		<li>Correctly prefix settings links from Plugins page with the web root.</li>
		<li><a href="https://github.com/LMS-Community/slimserver/pull/1020">#1020</a> - Add icon to favorites in Default web UI et al. (thanks philippe44 && darrell-k)</li>
		<li><a href="https://github.com/LMS-Community/slimserver/pull/1029">#1029</a> - Fix incorrect HTTP skipping (thanks philippe44 && bpa!)</li>
		<li><a href="https://github.com/LMS-Community/slimserver/issues/1045">#1045</a> - "shufflemode" is missing from "alarms" query (thanks @CDrummond!)</li>
	</ul>
	<br />

	<li>Other:</li>
	<ul>
		<li></li>
	</ul>
	<br />
</ul>


<h2><a name="v8.5.0" id="v8.5.0"></a>Version 8.5.0 - 2024-03-14 (8762186a4)</h2>
<ul>
	<li><a href="#v8.4.1">Upstream fixes from Logitech Media Server 8.4.x</a></li>
	<br />

	<li>Server Changes:</li>
	<ul>
		<li>Remove all dependency on MySqueezebox.com.</li>
		<li>Remove warning about "incompatible" Radio firmware version 7.*.</li>
		<li><a href="https://github.com/LMS-Community/slimserver/issues/1003">#1003</a> - Add alarm information to player "status" query.</li>
	</ul>
	<br />

	<li>Bug Fixes:</li>
	<ul>
		<li><a href="https://github.com/LMS-Community/slimserver/pull/998">#998</a> - Fix Sounds &amp; Effects playback when password protection is enabled.</li>
		<li><a href="https://github.com/LMS-Community/slimserver/pull/1007">#1007</a> - Fix track favorite links in album listings (thanks darrell-k!).</li>
	</ul>
	<br />
</ul>


<h2><a name="v8.4.1" id="v8.4.1"></a>Version 8.4.1</h2>
<ul>
	<li>Server Changes:</li>
	<ul>
		<li>Improve Release Type readout in Ogg and WMA files.</li>
	</ul>
	<br />

	<li>Bug Fixes:</li>
	<ul>
		<li>Don't fail http caching due to extended characters in the URL.</li>
		<li>Playing all items from a genre might fail under certain circumstances.</li>
		<li>Use valid sorting arguments if sort order "albums" is requested when queuing up items.</li>
		<li>Fix Last.fm scrobbling issue with some streaming service tracks.</li>
	</ul>
	<br />
</ul>


<h2><a name="v8.4.0" id="v8.4.0"></a>Version 8.4.0 - 2024-02-08 (e225575dc)</h2>
<ul>
	<li><a href="#v8.3.2">Upstream fixes from Logitech Media Server 8.3.x</a></li>
	<br />

	<li>New Features:</li>
	<ul>
		<li><a href="https://github.com/LMS-Community/slimserver/issues/879">#879</a> - Add support for Release Types (see eg. on <a href="https://musicbrainz.org/doc/Release_Group/Type">MusicBrainz</a>).</li>
		<li>New "Advanced Tag View" plugin allows you to show more information in the Track Info menu, without the need to drill down to "View Tags"</li>
		<li>Allow editing of a favourite's icon.</li>
		<li>Add plugins for ClassicalRadio.com, DI.fm, JazzRadio.com, RadioTunes.com, RockRadio.com, ZenRadio.com.</li>
		<li>Add an optional artist albums view which groups albums by release type and contribution. (thanks darrell-k!)</li>
		<li>Add an option to import playlists from online music services.</li>
		<li><a href="https://github.com/LMS-Community/slimserver/pull/987">#987</a> - Add OggFlac support (thanks philippe44!)</li>
	</ul>
	<br />

	<li>Server Changes:</li>
	<ul>
		<li>Improve integration of the external image resizing helper daemon.</li>
		<li>Improve built-in imageproxy: don't proxy image if original size is requested, re-direct instead; add support for custom headers when using external image proxy.</li>
		<li>Updated Dutch translation - thanks blackfiction!</li>
		<li>Updated French translation - thanks thanks Frank-Berry &amp; philippe317!</li>
		<li>Improve rendering of links in the web UI menus (comments, file download, etc.)</li>
		<li>Sort tracks in "title" sort order by artist and album, too, if they're part of the result set.</li>
		<li>Add option to check for updates every hour.</li>
		<li>Optionally don't remove online duplicates from library views.</li>
		<li><a href="https://github.com/LMS-Community/slimserver/pull/846">#846</a> - Improve display of multiline lyrics and comments in the web UI (thanks mw9!)</li>
		<li>Move persist.db out of the cache folder - it's music data which can't be restored from the music files.</li>
		<li>Log warning if the server's time seems to be off (only if MySqueezebox integration is enabled).</li>
		<li>Re-implement Sounds & Effects plugin to not depend on MySqueezebox for the navigation and content selection.</li>
		<li>Report actual replay gain value for the currently playing track in "status" query.</li>
		<li>Add "Q" tag to songinfo, status queries etc. to return lossless flag for tracks (thanks AF-1!).</li>
		<li><a href="https://github.com/LMS-Community/slimserver/pull/862">#862</a> - Make lyrics on Default skin songinfo page collapsible (thanks AF-1!)</li>
		<li><a href="https://github.com/LMS-Community/slimserver/pull/868">#868</a> - Populate the release year ('year') attribute for remote tracks in the player queue (thanks SamInPgh!)</li>
		<li><a href="https://github.com/LMS-Community/slimserver/pull/956">#956</a> - Add raw AAC (ADTS) file support (thanks philippe44!)</li>
		<li><a href="https://github.com/LMS-Community/slimserver/pull/964">#964</a>/<a href="https://github.com/LMS-Community/slimserver/pull/985">#985</a> - Handle case where user moves/adds/removes tracks in a playlist while the next track is already fully streamed (thanks philippe44!)</li>
		<li><a href="https://github.com/LMS-Community/slimserver/pull/986">#986</a> - Add a 'V' query that will return the maximum seek point in seconds within the current track duration for a 'live' radio stream (thanks expectingtofly & philippe44!)</li>
		<li>Fix Napster playback on community firmware players</li>
	</ul>
	<br />

	<li>Platform Support:</li>
	<ul>
		<li>Tweak Apple OS Architecture discovery: use the "arm64" string rather than the CPU's name (eg. "Apple M1")</li>
		<li>Add Perl 5.38 support for Linux x86_64.</li>
		<li>Add <b>experimental</b> support for Windows 64-bit - requires installation of <a href="https://strawberryperl.com/releases.html">Strawberry Perl 5.32</a>!</li>
		<li>Update Windows installer to use latest InnoSetup 6 - dropping support for Windows XP, 2003 Server, and Windows Home Server.</li>
	</ul>
	<br />

	<li>Bug Fixes:</li>
	<ul>
		<li><a href="https://github.com/LMS-Community/slimserver/issues/212">#212</a> - Unicode sorting for Browse Music Folder broken (thanks kimmot!)</li>
		<li><a href="https://github.com/LMS-Community/slimserver/issues/622">#622</a> - __requestRE should only match words provided to Slim::Control::Request::subscribe. (thanks earlchew!)</li>
		<li><a href="https://github.com/LMS-Community/slimserver/issues/799">#799</a> - Update IO::String to latest, fixing some odd Perl version check.</li>
		<li><a href="https://github.com/LMS-Community/slimserver/issues/829">#829</a> - Don't override a content type set by a page handler.</li>
		<li><a href="https://github.com/LMS-Community/slimserver/issues/905">#905</a> - Browsing in to playlists is extremely slow.</li>
		<li><a href="https://github.com/LMS-Community/slimserver/issues/911">#911</a> - Don't shut down the server on "restartserver" when we actually can't restart it.</li>
		<li><a href="https://github.com/LMS-Community/slimserver/issues/939">#939</a> - Player can't be switched from MySqueezebox.com to LMS</li>
		<li><a href="https://github.com/LMS-Community/slimserver/issues/962">#962</a> - Fix album_contributor updates in New &amp; Changed scan (thanks darrell!)</li>
		<li><a href="https://github.com/LMS-Community/slimserver/issues/979">#979</a> - New and changed contributor scanning improvements (thanks darrell!)</li>
		<li><a href="https://forums.slimdevices.com/forum/user-forums/logitech-media-server/1648813">Respect a contributor's Musicbrainz ID to separate artists of the same name.</a></li>
		<li><a href="https://github.com/LMS-Community/slimserver/pull/969">#969</a> - Add utf-8 guess decoding on Ogg metadata - thanks philippe44!</li>
		<li>Try harder to avoid duplicate (but empty) album entries on singles.</li>
		<li>Clear the Various Artists ID when a scan has finished.</li>
		<li>Don't remove online libraries from library views unless there really is a local copy of the same album.</li>
		<li>Fix Deezer SmartRadio track duration calculation.</li>
		<li>Allow pausing Deezer Flow.</li>
		<li>Fix resizing with a defined background color.</li>
	</ul>
	<br />

	<li>Other:</li>
	<ul>
		<li>Simplify plugin and server update repository handling.</li>
	</ul>
	<br />
</ul>


<h2><a name="v8.3.2" id="v8.3.2"></a>Version 8.3.2</h2>
<ul>
	<li>Platform Support:</li>
	<ul>
		<li><a href="https://github.com/LMS-Community/slimserver/issues/891">#891</a> - Add Perl 5.36 support for Linux aarch64, armv7.</li>
		<li></li>
	</ul>
	<br />

	<li>Bug Fixes:</li>
	<ul>
		<li><a href="https://github.com/LMS-Community/slimserver/pull/874">#874</a> - Fix shuffling when starting off with an empty playlist (thanks robho!)</li>
		<li><a href="https://github.com/LMS-Community/slimserver/pull/918">#918</a> - Fix browsing down to album favorites etc.</li>
		<li>Add CPAN/auto/5.14 to lib search path for Windows builds to include Font::FreeType.</li>
		<li>Fix another absolute path to a stylesheet in the Default skin.</li>
		<li>Fix an issue where registering a pre-cache resolution would cause a subsequent LMS start to fail.</li>
	</ul>
	<br />
</ul>


<h2><a name="v8.3.1" id="v8.3.1"></a>Version 8.3.1 - 2023-02-17 (026019bb7)</h2>
<ul>
	<li>Server Changes:</li>
	<ul>
		<li>Make log viewer template (log.html) skinnable by including skin.css.</li>
	</ul>
	<br />

	<li>Platform Support:</li>
	<ul>
		<li>Update Audio::Scan to 1.06 for certain platforms (thanks ralphy, robho, slartibartfast!)</li>
		<li><a href="https://github.com/LMS-Community/slimserver/issues/826">#826</a> - Add Perl 5.36 support for Linux x86_64.</li>
		<li>Add Perl 5.34 support for Linux aarch64.</li>
		<li>Add signed version of our custom Perl build for macOS.</li>
	</ul>
	<br />

	<li>Bug Fixes:</li>
	<ul>
		<li><a href="https://github.com/LMS-Community/slimserver/pull/827">#827</a> - Fix installation of plugin updates - honour user's choice (thanks mw9!)</li>
		<li>Don't use our custom Perl build on macOS 10.x - these versions come with a still working Perl 5.18.</li>
		<li><a href="https://github.com/LMS-Community/slimserver/pull/834">#834</a> - Fix no-transcoding playback of m4a audio (thanks philippe44!)</li>
		<li><a href="https://github.com/LMS-Community/slimserver/pull/835">#835</a> - Improve Alarm reliability - prevent accidental/random alarm stops.</li>
		<li><a href="https://github.com/LMS-Community/slimserver/pull/843">#843</a> - HTTPSocks.pm - Binary OR used by mistake - Logical OR needed (thanks mw9!).</li>
		<li>Remove support for "deflate" encoding type in SimpleHTTP requests: it must have been broken for over a decade!</li>
		<li><a href="https://github.com/LMS-Community/slimserver/pull/852">#852</a> - No result return while using Chinese Keyword in Fulltext Search.</li>
		<li><a href="https://github.com/LMS-Community/slimserver/pull/857">#857</a> - Fix changing MySB credentials using the "setsncredentials" command.</li>
	</ul>
	<br />
</ul>


<h2><a name="v8.3.0" id="v8.3.0"></a>Version 8.3.0 - 2022-11-04 (4e15dbdff)</h2>
<ul>
	<li><a href="Changelog8.html#v8.2.1">Upstream fixes from Logitech Media Server 8.2.x</a></li>
	<br />

	<li>New Features:</li>
	<ul>
		<li>Add support for macOS 13 Ventura</li>
	</ul>
	<br />

	<li>Server Changes:</li>
	<ul>
		<li>Remove support for media types other than audio (video, pictures). Let's make "M" music again.</li>
		<li><a href="https://github.com/LMS-Community/slimserver/pull/651">#651</a> - Updated French translation - thanks Frank-Berry!</li>
		<li>Added British English translations - thanks expectingtofly!</li>
		<li>Updated Czech translation - thanks mipa87!</li>
		<li>Updated Dutch translation - thanks blackfiction!</li>
		<li>Add support for TIDAL replay gain.</li>
		<li>Dramatically improve Fulltext Search indexing for large playlists (thousands of tracks).</li>
		<li>Improve security of LMS &lt;-&gt; mysqueezebox.com communication: don't store credentials, but only a session token.</li>
		<li>Clean up legacy JavaScript support: update PrototypeJS and Scriptaculous to their latest builds, remove some legacy code.</li>
		<li><a href="https://github.com/LMS-Community/slimserver/pull/678">#678</a> - Fix up character encoding issues in Web UI Scanner progress reporting and Web UI log display (thanks mw9!)</li>
		<li><a href="https://github.com/LMS-Community/slimserver/pull/708">#708</a> - Update to MP3, FLAC, Ogg and WMA Formats to use BPM tags - thanks kwarklabs!</li>
		<li><a href="https://github.com/LMS-Community/slimserver/pull/751">#751</a> - Shuffle tracks added with "playlist loadtracks" for a given year (thanks philchillbill!)</li>
		<li><a href="https://github.com/LMS-Community/slimserver/pull/758">#758</a> - Allow selection of regional language (eg. ZH_CH or EN_GB) through JSONRPC (thanks expectingtofly!)</li>
		<li><a href="https://github.com/LMS-Community/slimserver/issues/785">#785</a> - Improve adding albums as favorites: don't rely on the album title alone, but use the artist to identify the album, too.</li>
		<li><a href="https://github.com/LMS-Community/slimserver/issues/817">#817</a> - Fix JavaScript integration in settings pages for Classic/Light (and thus Material) skins.</li>
		<li>Remove more legacy plugins: Amazon, MP3Tunes, Orange, YALP</li>
	</ul>
	<br />

	<li>Platform Support:</li>
	<ul>
		<li><a href="https://github.com/LMS-Community/slimserver/pull/673">#673</a> - Add aarch64 Linux and 64-bit macOS binaries for Monkey's Audio (APE) files (thanks ralphy!)</li>
		<li><a href="https://github.com/LMS-Community/slimserver/pull/684">#684</a> - Updated Solaris Binaries for alac, flac, sox, faad, wvunpack, mac (thanks urknall!)</li>
		<li><a href="https://github.com/LMS-Community/slimserver/issues/715">#715</a> - Remove I18N::LangTags - it's outdated and has been part of core Perl since 5.12.</li>
		<li>Added native support for Apple Silicon</li>
		<li>Update Audio::Scan to 1.05 for certain platforms (thanks ralphy, slartibartfast!)</li>
		<li><a href="https://github.com/LMS-Community/slimserver/issues/773">#773</a> - Update flac to 1.3.4 (macOS, Linux i386, x86_64, armhf, aarch64)</li>
		<li>Added custom Perl 5.34 build for macOS 10.15+, in preparation for Apple's removal of Perl from macOS</li>
		<li>Remove support for the embedded MySQL server. We've been using SQLite for about a decade.</li>
		<li>Remove support for PowerPC and i386 on macOS.</li>
		<li><a href="https://github.com/LMS-Community/slimserver/issues/810">#810</a> - Remove the 'deprecate' pragma vom CGI::Util to improve compatibility with newer Perl versions.</li>
	</ul>
	<br />

	<li>Bug Fixes:</li>
	<ul>
		<li>Allow seeking in mp4 files with samplerates > 65535 (32 bits) on some platforms (thanks philippe44 &amp; ralphy)</li>
		<li>Improve Deezer metadata lookup when adding albums/playlists through the CLI.</li>
		<li><a href="https://github.com/andygrundman/Audio-Scan/issues/9">(Audio::Scan) #9</a> - For some WavPack DSD file the song_length_ms is incorrect (thanks aeeq &amp; ralphy!)</li>
		<li><a href="https://github.com/andygrundman/Audio-Scan/pulls/12">(Audio::Scan) #12</a> - ID3: Fix v2.4 extended header handling (thanks mw9 &amp; ralphy!)</li>
		<li><a href="https://github.com/LMS-Community/slimserver/issues/406">#406</a> - Crossfading fails with very short tracks</li>
		<li><a href="https://github.com/LMS-Community/slimserver/issues/410">#410</a> - Rescan button for individual music folders does not work in Classic (and hence Material) skin.</li>
		<li><a href="https://github.com/LMS-Community/slimserver/issues/473">#473</a> - Broken playback functionality in Album/More</li>
		<li><a href="https://github.com/LMS-Community/slimserver/issues/535">#535</a> - some CLI commands duplicate comment tag info</li>
		<li><a href="https://github.com/LMS-Community/slimserver/issues/547">#547</a> - duplicate albums after adding tracks while renaming album</li>
		<li><a href="https://github.com/LMS-Community/slimserver/pull/668">#668</a> - Podcasts: Pre-caching image and more-info data can bring the server to a crawl #668 (thanks mw9!)</li>
		<li>Fix image transformation if a cover requested using /current/cover is pointing to a local file.</li>
		<li><a href="https://github.com/LMS-Community/slimserver/issues/699">#699</a> - Improve resume behaviour (thanks philippe44, maniac103 &amp; mw9</li>
		<li><a href="https://github.com/LMS-Community/slimserver/issues/700">#700</a>/<a href="https://github.com/LMS-Community/slimserver/pull/718">#718</a> - High CPU load during playback of certain radio streams (thanks philippe44!)</li>
		<li><a href="https://github.com/LMS-Community/slimserver/issues/704">#704</a> - changed artist names remain in database after quick rescan</li>
		<li><a href="https://github.com/LMS-Community/slimserver/issues/705">#705</a> - changing upper and lower case in file name results in double entries</li>
		<li><a href="https://github.com/LMS-Community/slimserver/pull/746">#746</a> - Windows 11: PreventStandby doesn't prevent standby any more</li>
		<li><a href="https://github.com/LMS-Community/slimserver/pull/749">#749</a> - fix mp4 streams where audio offset comes from STCO (thanks philippe44 && bpa!)</li>
		<li><a href="https://github.com/LMS-Community/slimserver/pull/754">#754</a> - improve reliability of "what's new" podcast search (thanks philippe44!)</li>
		<li><a href="https://github.com/LMS-Community/slimserver/pull/767">#767</a> - fix compatibility with standards compliant cometd libraries (thanks lynniemagoo!)</li>
		<li><a href="https://github.com/LMS-Community/slimserver-vendor/issues/95">#95</a> - update faad helper binaries to fix a crash when the decoder call fails (thanks ralphy!)</li>
		<li><a href="https://github.com/LMS-Community/slimserver/pull/777">#777</a> - When syncing with disconnected player through CLI, random player is synced</li>
		<li><a href="https://github.com/LMS-Community/slimserver/issues/802">#802</a> - Log is flodded with callback warnings "Can't call method "display" on an undefined value"</li>
		<li>Prevent a server crash while re-building the fulltext search index with huge collections.</li>
		<li>Don't show online only artists when a virtual library view tells us to do so.</li>
		<li>Fix IO::Socket::SSL initialization in the scanner's sync http lookup code.</li>
		<li><a href="https://github.com/LMS-Community/slimserver/pull/797">#797</a> - Fix Power off/Power on behaviour - Player would resume playback of stale track when reconnecting, although nothing to be resumed.</li>
	</ul>
	<br />
</ul>


<h2><a name="v8.2.1" id="v8.2.1"></a>Version 8.2.1</h2>
<ul>
	<li>Server Changes:</li>
	<ul>
	</ul>
	<br />

	<li>Platform Support:</li>
	<ul>
		<li>Added Perl 5.34 modules for Linux x86_64</li>
	</ul>
	<br />

	<li>Bug Fixes:</li>
	<ul>
		<li><a href="https://github.com/LMS-Community/slimserver/pull/646">#646</a> - Fix streaming compatibility with SliMP3 (thanks philippe44!).</li>
		<li><a href="https://github.com/LMS-Community/slimserver/issues/647">#647</a> - Fix podcast "Play from last position" and skip back trackinfo item (thanks mw9 and philippe44!).</li>
		<li><a href="https://github.com/LMS-Community/slimserver/pull/656">#656</a> - Correct start time for streams with range offset (thanks philippe44!).</li>
		<li>Fix resizing images with a dash in the name.</li>
		<li>Define $::cachedir in the scanner, too, as many parts of the code rely on it.</li>
		<li><a href="https://github.com/LMS-Community/slimserver/issues/760">#760</a> - Fix various XSS possibilities in settings pages etc.</li>
	</ul>
	<br />
</ul>


<h2><a name="v8.2.0" id="v8.2.0"></a>Version 8.2.0 - 2021-08-03 (1ec16032b)</h2>
<ul>
	<li><a href="Changelog8.html#v8.1.2">Upstream fixes from Logitech Media Server 8.1.x</a></li>
	<br />

	<li>New Features:</li>
	<ul>
		<li>Try to group online artists with local artists by ignoring slightly different spelling (eg. "The Beatles" vs. "Beatles", "Amy Macdonald" vs. "Amy MacDonald").</li>
		<li><a href="https://github.com/LMS-Community/slimserver/issues/510">#510</a> - Add (optional) "balanced" track shuffling method, which is less random, but hopefully more pleasing to the listener.</li>
		<li><a href="https://github.com/LMS-Community/slimserver/pull/537">#537</a> - Add audio option to combine channels to build a mono signal (whether player is synchronized or not).</li>
		<li><a href="https://github.com/LMS-Community/slimserver/pull/538">#538</a> - Add Balance setting for players which support it (thanks philippe44!).</li>
		<li><a href="https://github.com/LMS-Community/slimserver/pull/621">#621</a> - Add Search feature to the Podcasts plugin (thanks philippe44!).</li>
		<li><a href="https://github.com/LMS-Community/slimserver/pull/630">#630</a> - Add parsing of remote OPML list.</li>
		<li><a href="https://github.com/LMS-Community/slimserver/pull/627">#627</a> - Allow explodePlaylist to return an OPML list, not just an array or urls.</li>
		<li>Enable basic track statistics (play count, last played, ratings) for online tracks imported into the library.</li>
		<li><a href="https://github.com/LMS-Community/slimserver/pull/581">#581</a>, <a href="https://github.com/LMS-Community/slimserver/pull/591">#591</a> - Create new player protocol to buffer http streams to disk or re-establish dropped connections to improve reliability (thanks philippe44!).</li>
	</ul>
	<br />

	<li>Server Changes:</li>
	<ul>
		<li>When an online scan doesn't return any track, but previously had some, do not remove tracks from library. The empty new list is likely due to a scan failure.</li>
		<li>Try to improve backwards compatibility with eg. Erland's plugins, which sometimes struggle with the remote tracks.</li>
		<li><a href="https://github.com/LMS-Community/slimserver/issues/411">#411</a> - Transcoder conversion rules: Support resampling for Ogg/Flac streams (thanks bpa/mw9!)</li>
		<li><a href="https://github.com/LMS-Community/slimserver/pull/598">#598</a> - Shuffle tracks added with "playlist loadtracks" and certain search filters (thanks philchillbill!)</li>
		<li>Added hook for 3rd party plugins to tell DSTM not to kick in.</li>
	</ul>
	<br />

	<li>Platform Support:</li>
	<ul>
		<li><a href="https://github.com/LMS-Community/slimserver-platforms/pull/18">#18</a> - Add a systemd service file for Debian based systems (thanks mw9 &amp; tomscytale).</li>
		<li><a href="https://github.com/LMS-Community/slimserver-platforms/pull/22">#22</a> - Add systemd service configuration for RPM based systems (thanks JohanSaaw!)</li>
		<li><a href="https://github.com/LMS-Community/slimserver-platforms/pull/25">#25</a> - Add weak dependency on perl IO::Socket:SSL in RPM (thanks JohanSaaw!)</li>
		<li><a href="https://github.com/LMS-Community/slimserver/pull/526">#526</a> - Add Perl 5.32 and 5.30 support for Linux aarch64 platform. (thanks clivem!)</li>
		<li>Remove Font::FreeType from Linux distributions. It's easy enough to install it using the system's package manager, and it would conflict on system where we don't provide the binary.</li>
	</ul>
	<br />

	<li>Bug Fixes:</li>
	<ul>
		<li><a href="https://github.com/LMS-Community/slimserver/issues/554">#554</a> - Long current playlist disappears from UI during wipe and rescan.</li>
		<li><a href="https://github.com/LMS-Community/slimserver/issues/601">#601</a> - "icon" for URL="file://..." entries does not work in favorites.ompl.</li>
		<li><a href="https://github.com/LMS-Community/slimserver/issues/629">#629</a> -  Set SO_KEEPALIVE for cli socket so they auto-close when peer disappears.</li>
		<li><a href="https://github.com/LMS-Community/slimserver/issues/632">#632</a> -  Keep shall in foreground when startTime is required and bitrate is missing.</li>
		<li><a href="https://github.com/LMS-Community/slimserver/issues/617">#617</a> -  Handle volatile redirected url, retry from original one if failed after resume.</li>
		<li><a href="https://github.com/LMS-Community/slimserver/issues/612">#612</a> -  Ask PH if _currentHandler shall be rewritten (HTTP->HTTPS upgrade).</li>
	</ul>
	<br />

	<li>Other:</li>
	<ul>
		<li><a href="https://github.com/LMS-Community/slimserver/issues/528">#528</a> - On Unix-like platforms, we now ensure that plugins are installed in such a way that none of their files are writable by users other than the user running LMS, even if theyʼre stored that way in the plugin ZIP file.</li>
		<li>No longer include the firmware images for ip3k based players (Classic, Boom, Receiver, Transporter) with the installation packages. Logitech Media Server can download them when needed. But after about a decade without updates it's unlikely anybody would still have to update anyway.</li>
	</ul>
	<br />
</ul>


<h2><a name="v8.1.2" id="v8.1.2"></a>Version 8.1.2</h2>
<ul>
	<li>Server Changes:</li>
	<ul>
		<li><a href="https://github.com/LMS-Community/slimserver/pull/522">#522</a> - add new --advertiseaddr startup parameter to tell LMS what user facing IP address to use (in case of NATed setups, like with load balancers or Kubernetes etc.) - thanks fuero!</li>
		<li>Don't sync favorites from mysqueezebox.com when prefs syncing is disabled.</li>
	</ul>
	<br />

	<li>Bug Fixes:</li>
	<ul>
		<li>Don't poll the Deezer library if the user doesn't have a premium subscription.</li>
		<li>Open App Gallery item in new window/tab - fix some regexes where we'd only accept http instead of https.</li>
		<li>Make sure we get the mysqueezebox.com based app menu even for players which are not registered there.</li>
		<li><a href="https://github.com/LMS-Community/slimserver/pull/508">#508</a> - Don't include the port when using default ports in host header for http requests.</li>
		<li><a href="https://github.com/LMS-Community/slimserver/pull/521">#521</a> - Fix http redirection on HTTPS protocol handlers (thanks philippe44!)</li>
		<li><a href="https://github.com/LMS-Community/slimserver/pull/523">#523</a> - Fix http redirection when redirect URL is missing the protocol (thanks philippe44!)</li>
		<li><a href="https://github.com/LMS-Community/slimserver/pull/531">#531</a> - Player's library view setting and Random Mix preference conflict with each other.</li>
		<li><a href="https://github.com/LMS-Community/slimserver/pull/536">#536</a> - When an album list is filtered by contributor role, the contributor's name sometimes isn't shown with the album.</li>
		<li><a href="https://github.com/LMS-Community/slimserver/pull/545">#545</a> - Under certain circumstances 3rd party plugins could be hidden on non-Squeezeplay based players.</li>
		<li><a href="https://github.com/LMS-Community/slimserver/pull/559">#559</a> - Deleting favourite via CLI using URL deletes others (thanks CDrummond!)</li>
		<li><a href="https://github.com/LMS-Community/slimserver/pull/585">#585</a> - mp4 parser for trailing header must keep original request fields (thanks philippe44!)</li>
		<li><a href="https://github.com/LMS-Community/slimserver/pull/593">#593</a> - Handle redirect with processors (eg. mp4 => aac) (thanks philippe44!)</li>
	</ul>
	<br />
</ul>


<h2><a name="v8.1.1" id="v8.1.1"></a>Version 8.1.1 - 2021-01-14 (dd356a423)</h2>
<ul>
	<li>Server Changes:</li>
	<ul>
		<li><a href="https://github.com/LMS-Community/slimserver/issues/489">#489</a> - Enable Deezer flac seeking for ip3k players.</li>
		<li><a href="https://github.com/LMS-Community/slimserver/issues/490">#490</a> - Enable "Defeat Touch To Play" for all players.</li>
	</ul>
	<br />

	<li>Platform Support:</li>
	<ul>
		<li>Restore Perl 5.18 support in the x86_64 .deb file.</li>
	</ul>
	<br />

	<li>Bug Fixes:</li>
	<ul>
		<li>Fix Ogg Opus on Windows.</li>
		<li>Fix advanced genre replacement in Online Music Library Integration plugin.</li>
		<li><a href="https://github.com/LMS-Community/slimserver/issues/485">#485</a> - HTTP range request is last byte not size.</li>
		<li><a href="https://github.com/LMS-Community/slimserver/issues/486">#486</a> - When using internal transcoding only, the container format must be set.</li>
		<li><a href="https://github.com/LMS-Community/slimserver/issues/488">#488</a> - When resampling FLAC, add targeted $RESAMPLE$,not only the source sample rate.</li>
		<li><a href="https://github.com/LMS-Community/slimserver/issues/501">#501</a> - Fix logging in Deezer and TIDAL importers.</li>
		<li><a href="https://github.com/LMS-Community/slimserver/issues/506">#506</a> - Fix Napster streaming.</li>
	</ul>
	<br />
</ul>


<h2><a name="v8.1.0" id="v8.1.0"></a>Version 8.1.0 - 2020-12-23 (effae8494)</h2>
<ul>
	<li><a href="Changelog8.html#v8.0.1">Upstream fixes from Logitech Media Server 8.0.x</a></li>
	<br />

	<li>New Features:</li>
	<ul>
		<li>Deezer HiFI! Stream lossless music from Deezer if you have a Deezer HiFi subscription.</li>
		<li>Add support for lyrics stored in the UNSYNCEDLYRICS tag in FLAC files.</li>
		<li>Optionally allow installation of plugins which were targeted at Logitech Media Server 7.*.</li>
	</ul>
	<br />

	<li>Server Changes:</li>
	<ul>
		<li>Improve transcoding framework to allow protocol handlers to force transcoding (eg. TIDAL)</li>
		<li>Increase the default maximum playlist length for systems with more memory.</li>
	</ul>
	<br />

	<li>Platform Support:</li>
	<ul>
		<li>Improved compatibility with macOS 11 Big Sur and Apple Silicon (M1 CPU).</li>
		<li>Remove (buggy) support for Perl 5.8 - we broke compatibility already a while back.</li>
		<li>Remove support for ReadyNAS - we broke compatibility already a while back (using Perl 5.8).</li>
	</ul>
	<br />

	<li>Bug Fixes:</li>
	<ul>
		<li><a href="https://github.com/LMS-Community/slimserver/issues/475">#475</a> - Socket leaks when pipeline is used.</li>
	</ul>
	<br />
</ul>


<h2><a name="v8.0.1" id="v8.0.1"></a>Version 8.0.1</h2>
<ul>
	<li>Bug Fixes:</li>
	<ul>
		<li><a href="https://github.com/LMS-Community/slimserver/issues/437">#437</a> - New Music doesn't respect the library_id parameter.</li>
		<li><a href="https://github.com/LMS-Community/slimserver/issues/459">#459</a> - Library items like artists (db:contributor.name=...) favorites don't return the URL in the CLI.</li>
		<li><a href="https://github.com/LMS-Community/slimserver/issues/460">#460</a> - Retrieving a genre by ID using the CLI is not possible.</li>
		<li><a href="https://github.com/LMS-Community/slimserver/pull/474">PR #474</a> - Ignore non-compliant CUE sheets (thanks oleg-kuh!)</li>
		<li>Make sure we only poll music services for changes in the library which we actually have configured.</li>
		<li>Fix album separation of multi disc sets from online services when grouping is disabled.</li>
		<li>Don't offer direct firmware download if players can't handle it lack of https support.</li>
	</ul>
	<br />
</ul>


<h2><a name="v8.0.0" id="v8.0.0"></a>Version 8.0.0 - 2020-11-20 (e0eee9c29)</h2>
<ul>
	<li><a href="Changelog7.html#v7.9.3">Upstream fixes from Logitech Media Server 7.9.3</a></li>
	<br />

	<li>New Features:</li>
	<ul>
		<li>Online music library integration: list your collection of albums vetted in your favorite streaming service as part of your "My Music" collection.</li>
		<li>Improved support for Audio Books: automatically create library views and browse modes dealing with Audio Books and Authors.</li>
		<li>Paste TIDAL or Deezer weblinks in to the Tune In field to play albums/playlists/tracks (thanks <a href="https://github.com/LMS-Community/slimserver/pull/360">mavit</a>!)</li>
		<li>Keep track of recently played podcasts (thanks <a href="https://github.com/LMS-Community/slimserver/pull/384">philippe44</a>!)</li>
	</ul>
	<br />

	<li>Server Changes:</li>
	<ul>
		<li><a href="https://github.com/LMS-Community/slimserver/pull/367">PR #367</a> - Improved parsing of HTTP header allows for new features (eg. AAC transcoding) and fixes some issues with streaming remote files. Thanks a lot philippe44!</li>
		<li><a href="https://github.com/LMS-Community/slimserver/pull/305">PR #305</a> - use ORIGINALYEAR in FLAC files to override YEAR (thanks jcbodnar!)</li>
		<li><a href="https://github.com/LMS-Community/slimserver/pull/267">PR #267</a> - HTTPS certificates are now validated when LMS acts as a client.  HTTPS connections to plugin repositories are no-longer retried over HTTP when they fail.  The old insecure behaviour can optionally be re-enabled, although, instead, we recommend working out why HTTPS is broken in your environment and fixing that if possible.</li>
		<li><a href="https://github.com/LMS-Community/slimserver/pull/308">PR #308</a> - Update faad binaries to fix several CVE-2017 security issues (thanks ralphy!)</li>
		<li><a href="https://github.com/LMS-Community/slimserver/pull/324">PR #324</a> - Implement documented, but non-functional search in "favorites" query.</li>
		<li><a href="https://github.com/LMS-Community/slimserver/pull/346">PR #346</a> - Update Audio::Scan on Windows to 1.02 (thanks ralphy!)</li>
		<li><a href="https://github.com/LMS-Community/slimserver/pull/355">PR #355</a> - Improved metadata handling in the xPL plugin (thanks keynet!)</li>
		<li><a href="https://github.com/LMS-Community/slimserver/pull/429">PR #429</a> - Hide library folders from scanning with a sentinel file (thanks sciurius!)</li>
		<li><a href="https://github.com/LMS-Community/slimserver/pull/434">PR #434</a> - Support for multiple FILE commands in CUE sheets (thanks oleg-kuh!)</li>
		<li><a href="https://github.com/LMS-Community/slimserver/pull/448">PR #448</a> - Add support for TIDAL over HTTPS and seeking (thanks philippe44!)</li>
		<li>Improved Dutch translation (thanks blackfiction!)</li>
		<li>Read Conductor tag from m4a etc. files.</li>
		<li>Persist some web browser side preferences like artwork mode, expanded menus etc. on the server. Safari would regularly "forget" them.</li>
		<li>Improve cache purging to reduce startup time and the risk of locking up other initialization tasks.</li>
		<li>Updated LWP module and dependencies to improve compatibility with newer Perl versions.</li>
		<li>Support import of DSD in WavPack files (requires additional DSDPlay 3rd party plugin).</li>
		<li>Add 'wav wav' rule which keeps headers.</li>
		<li>Add 'aif pcm' rule and change 'aif aif' rule to keep header except for "legacy" SB.</li>
		<li>Add 'H' tag in convert.conf to strip wav/aiff headers.</li>
	</ul>
	<br />

	<li>Platform Support:</li>
	<ul>
		<li>Logitech Media Server now is available as a Docker image <a href="https://hub.docker.com/r/lmscommunity/logitechmediaserver">lmscommunity/logitechmediaserver</a> (thanks snoopy86, terual, pascalberger!).</li>
		<li>Added Perl 5.32 modules for Linux x86_64</li>
	</ul>
	<br />

	<li>Bug Fixes:</li>
	<ul>
		<li><a href="https://github.com/LMS-Community/slimserver/issues/277">#277</a> - add new flac binaries to fix seeking within remote flac streams in some locales (thanks ralphy!).</li>
		<li><a href="https://github.com/LMS-Community/slimserver/issues/313">#313</a> - Advanced Search for albums returns emtpy "Song Info ()" link.</li>
		<li><a href="https://github.com/LMS-Community/slimserver/issues/327">#327</a> - "playlist loadalbum" command is case sensitive and otherwise fragile.</li>
		<li><a href="https://github.com/LMS-Community/slimserver/issues/366">#366</a> - Fix gapless PCM Playback on Squeezebox1 (thanks michaldie!).</li>
		<li><a href="https://github.com/LMS-Community/slimserver/issues/388">#388</a> - Fix sorting of index bar in the web UI.</li>
		<li>Always strip BOM from M3U files, not only if the first line is a comment.</li>
		<li>Support wav/aif remote streams (direct and proxied).</li>
		<li>Check that destination (not source) codec is supported in direct streaming.</li>
		<li>Pass all seed tracks, using one API call, to MusicIP mix when used for "Dont Stop The Music".</li>
		<li>Re-build Fulltext Search Index for modified playlists after they've been saved.</li>
	</ul>
	<br />

	<li>Other:</li>
	<ul>
		<li>Updated translations: Swedish (thanks Johan!)</li>
	</ul>
	<br />
</ul><|MERGE_RESOLUTION|>--- conflicted
+++ resolved
@@ -1,11 +1,5 @@
 <h2><a name="v8.5.2" id="v8.5.2"></a>Version 8.5.2</h2>
 <ul>
-<<<<<<< HEAD
-	<li><a href="#v8.4.1">Upstream fixes from Logitech Media Server 8.4.1</a></li>
-	<br />
-
-=======
->>>>>>> a7edbee0
 	<li>New Features:</li>
 	<ul>
 		<li></li>
