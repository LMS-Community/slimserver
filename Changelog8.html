<h2><a name="v8.5.3" id="v8.5.3"></a>Version 8.5.3</h2>
<ul>
	<li>New Features:</li>
	<ul>
		<li></li>
	</ul>
	<br />

	<li>Server Changes:</li>
	<ul>
		<li></li>
	</ul>
	<br />

	<li>Platform Support:</li>
	<ul>
<<<<<<< HEAD
		<li>Add Windows Start menu item to run LMS interactively when not using as a background service (64-bit version).</li>
=======
		<li>Add Windows Start menu item to run LMS interactively when not using as a background service.</li>
		<li>On Debian based systems we need to add `squeezeboxuser` to `audio` group or plugins like LocalPlayer to work.</li>
>>>>>>> 93f73398
	</ul>
	<br />

	<li>Bug Fixes:</li>
	<ul>
		<li>Sometimes setting a music or playlist folder might lead the server into an infinite recursion.</li>
		<li>Fix running the scanner from outside LMS on Windows 64-bit.</li>
		<li><a href="https://forums.slimdevices.com/forum/developer-forums/beta/1685846-9-0-0-development-build?p=1715083#post1715083">Drag'n'drop a track on the playlist pane sometimes wouldn't work</a> under certain circumstances.</li>
		<li><a href="https://forums.slimdevices.com/forum/user-forums/ripping-encoding-transcoding-tagging/1715462">Fix CUE sheets scanning</a> which would result in seemingly random album order when ALBUMSORT was defined at the album level only.</li>
	</ul>
	<br />

	<li>Other:</li>
	<ul>
		<li></li>
	</ul>
	<br />
</ul>


<h2><a name="v8.5.2" id="v8.5.2"></a>Version 8.5.2 - 2024-05-26 (88ba56f2c)</h2>
<ul>
	<li>Server Changes:</li>
	<ul>
		<li>Fall back to "latest" firmware folder if no server version specific files can be found.</li>
		<li>Improve Analytics reporting to cover more player types.</li>
	</ul>
	<br />

	<li>Platform Support:</li>
	<ul>
		<li>Improve macOS architecture detection</li>
	</ul>
	<br />

	<li>Bug Fixes:</li>
	<ul>
		<li><a href="https://github.com/Logitech/slimserver/pull/1056">#1056</a> - Fix playback of certain mp4 files (thanks philippe44!)</li>
		<li><a href="https://github.com/Logitech/slimserver/pull/1047">#1047</a> - Fix sort collation when requesting artists</li>
		<li><a href="https://github.com/LMS-Community/slimserver/pull/1083">#1083</a> - Fixes for playlist add via Release Type groups (thanks darrel-k!)</li>
		<li>Fix /music/current/cover artwork handler for certain cases where resizing would fail (eg. <a href="https://forums.slimdevices.com/forum/developer-forums/developers/1699734">Podcasts</a>)</li>
		<li><a href="https://forums.slimdevices.com/forum/user-forums/3rd-party-software/106269-announce-material-skin/page652#post1707487">Fix RandomPlay</a> when overriding a selected library view with "all music" (see when using Material skin)</li>
		<li>Use ORIGINALYEAR, ORIGINALDATE, or DATE to parse the year from Ogg files.</li>
	</ul>
	<br/>
</ul>


<h2><a name="v8.5.1" id="v8.5.1"></a>Version 8.5.1 - 2024-04-15 (3b46196aa)</h2>
<ul>
	<li>New Features:</li>
	<ul>
		<li>Add plugin to report data about your LMS installation - see <a href="https://forums.slimdevices.com/forum/user-forums/general-discussion/1697108">forum discussion</a>.</li>
	</ul>
	<br />

	<li>Server Changes:</li>
	<ul>
		<li>Add links to the settings of the AudioAddict based services.</li>
		<li>Add support for "DELETE" HTTP verb to SimpleAsyncHTTP.</li>
	</ul>
	<br />

	<li>Bug Fixes:</li>
	<ul>
		<li>Fix definition of track-level favorites' artwork.</li>
		<li>Correctly prefix settings links from Plugins page with the web root.</li>
		<li><a href="https://github.com/LMS-Community/slimserver/pull/1020">#1020</a> - Add icon to favorites in Default web UI et al. (thanks philippe44 && darrell-k)</li>
		<li><a href="https://github.com/LMS-Community/slimserver/pull/1029">#1029</a> - Fix incorrect HTTP skipping (thanks philippe44 && bpa!)</li>
		<li><a href="https://github.com/LMS-Community/slimserver/issues/1045">#1045</a> - "shufflemode" is missing from "alarms" query (thanks @CDrummond!)</li>
	</ul>
	<br />
</ul>


<h2><a name="v8.5.0" id="v8.5.0"></a>Version 8.5.0 - 2024-03-14 (8762186a4)</h2>
<ul>
	<li><a href="#v8.4.1">Upstream fixes from Logitech Media Server 8.4.x</a></li>
	<br />

	<li>Server Changes:</li>
	<ul>
		<li>Remove all dependency on MySqueezebox.com.</li>
		<li>Remove warning about "incompatible" Radio firmware version 7.*.</li>
		<li><a href="https://github.com/LMS-Community/slimserver/issues/1003">#1003</a> - Add alarm information to player "status" query.</li>
	</ul>
	<br />

	<li>Bug Fixes:</li>
	<ul>
		<li><a href="https://github.com/LMS-Community/slimserver/pull/998">#998</a> - Fix Sounds &amp; Effects playback when password protection is enabled.</li>
		<li><a href="https://github.com/LMS-Community/slimserver/pull/1007">#1007</a> - Fix track favorite links in album listings (thanks darrell-k!).</li>
	</ul>
	<br />
</ul>


<h2><a name="v8.4.1" id="v8.4.1"></a>Version 8.4.1</h2>
<ul>
	<li>Server Changes:</li>
	<ul>
		<li>Improve Release Type readout in Ogg and WMA files.</li>
	</ul>
	<br />

	<li>Bug Fixes:</li>
	<ul>
		<li>Don't fail http caching due to extended characters in the URL.</li>
		<li>Playing all items from a genre might fail under certain circumstances.</li>
		<li>Use valid sorting arguments if sort order "albums" is requested when queuing up items.</li>
		<li>Fix Last.fm scrobbling issue with some streaming service tracks.</li>
	</ul>
	<br />
</ul>


<h2><a name="v8.4.0" id="v8.4.0"></a>Version 8.4.0 - 2024-02-08 (e225575dc)</h2>
<ul>
	<li><a href="#v8.3.2">Upstream fixes from Logitech Media Server 8.3.x</a></li>
	<br />

	<li>New Features:</li>
	<ul>
		<li><a href="https://github.com/LMS-Community/slimserver/issues/879">#879</a> - Add support for Release Types (see eg. on <a href="https://musicbrainz.org/doc/Release_Group/Type">MusicBrainz</a>).</li>
		<li>New "Advanced Tag View" plugin allows you to show more information in the Track Info menu, without the need to drill down to "View Tags"</li>
		<li>Allow editing of a favourite's icon.</li>
		<li>Add plugins for ClassicalRadio.com, DI.fm, JazzRadio.com, RadioTunes.com, RockRadio.com, ZenRadio.com.</li>
		<li>Add an optional artist albums view which groups albums by release type and contribution. (thanks darrell-k!)</li>
		<li>Add an option to import playlists from online music services.</li>
		<li><a href="https://github.com/LMS-Community/slimserver/pull/987">#987</a> - Add OggFlac support (thanks philippe44!)</li>
	</ul>
	<br />

	<li>Server Changes:</li>
	<ul>
		<li>Improve integration of the external image resizing helper daemon.</li>
		<li>Improve built-in imageproxy: don't proxy image if original size is requested, re-direct instead; add support for custom headers when using external image proxy.</li>
		<li>Updated Dutch translation - thanks blackfiction!</li>
		<li>Updated French translation - thanks thanks Frank-Berry &amp; philippe317!</li>
		<li>Improve rendering of links in the web UI menus (comments, file download, etc.)</li>
		<li>Sort tracks in "title" sort order by artist and album, too, if they're part of the result set.</li>
		<li>Add option to check for updates every hour.</li>
		<li>Optionally don't remove online duplicates from library views.</li>
		<li><a href="https://github.com/LMS-Community/slimserver/pull/846">#846</a> - Improve display of multiline lyrics and comments in the web UI (thanks mw9!)</li>
		<li>Move persist.db out of the cache folder - it's music data which can't be restored from the music files.</li>
		<li>Log warning if the server's time seems to be off (only if MySqueezebox integration is enabled).</li>
		<li>Re-implement Sounds & Effects plugin to not depend on MySqueezebox for the navigation and content selection.</li>
		<li>Report actual replay gain value for the currently playing track in "status" query.</li>
		<li>Add "Q" tag to songinfo, status queries etc. to return lossless flag for tracks (thanks AF-1!).</li>
		<li><a href="https://github.com/LMS-Community/slimserver/pull/862">#862</a> - Make lyrics on Default skin songinfo page collapsible (thanks AF-1!)</li>
		<li><a href="https://github.com/LMS-Community/slimserver/pull/868">#868</a> - Populate the release year ('year') attribute for remote tracks in the player queue (thanks SamInPgh!)</li>
		<li><a href="https://github.com/LMS-Community/slimserver/pull/956">#956</a> - Add raw AAC (ADTS) file support (thanks philippe44!)</li>
		<li><a href="https://github.com/LMS-Community/slimserver/pull/964">#964</a>/<a href="https://github.com/LMS-Community/slimserver/pull/985">#985</a> - Handle case where user moves/adds/removes tracks in a playlist while the next track is already fully streamed (thanks philippe44!)</li>
		<li><a href="https://github.com/LMS-Community/slimserver/pull/986">#986</a> - Add a 'V' query that will return the maximum seek point in seconds within the current track duration for a 'live' radio stream (thanks expectingtofly & philippe44!)</li>
		<li>Fix Napster playback on community firmware players</li>
	</ul>
	<br />

	<li>Platform Support:</li>
	<ul>
		<li>Tweak Apple OS Architecture discovery: use the "arm64" string rather than the CPU's name (eg. "Apple M1")</li>
		<li>Add Perl 5.38 support for Linux x86_64.</li>
		<li>Add <b>experimental</b> support for Windows 64-bit - requires installation of <a href="https://strawberryperl.com/releases.html">Strawberry Perl 5.32</a>!</li>
		<li>Update Windows installer to use latest InnoSetup 6 - dropping support for Windows XP, 2003 Server, and Windows Home Server.</li>
	</ul>
	<br />

	<li>Bug Fixes:</li>
	<ul>
		<li><a href="https://github.com/LMS-Community/slimserver/issues/212">#212</a> - Unicode sorting for Browse Music Folder broken (thanks kimmot!)</li>
		<li><a href="https://github.com/LMS-Community/slimserver/issues/622">#622</a> - __requestRE should only match words provided to Slim::Control::Request::subscribe. (thanks earlchew!)</li>
		<li><a href="https://github.com/LMS-Community/slimserver/issues/799">#799</a> - Update IO::String to latest, fixing some odd Perl version check.</li>
		<li><a href="https://github.com/LMS-Community/slimserver/issues/829">#829</a> - Don't override a content type set by a page handler.</li>
		<li><a href="https://github.com/LMS-Community/slimserver/issues/905">#905</a> - Browsing in to playlists is extremely slow.</li>
		<li><a href="https://github.com/LMS-Community/slimserver/issues/911">#911</a> - Don't shut down the server on "restartserver" when we actually can't restart it.</li>
		<li><a href="https://github.com/LMS-Community/slimserver/issues/939">#939</a> - Player can't be switched from MySqueezebox.com to LMS</li>
		<li><a href="https://github.com/LMS-Community/slimserver/issues/962">#962</a> - Fix album_contributor updates in New &amp; Changed scan (thanks darrell!)</li>
		<li><a href="https://github.com/LMS-Community/slimserver/issues/979">#979</a> - New and changed contributor scanning improvements (thanks darrell!)</li>
		<li><a href="https://forums.slimdevices.com/forum/user-forums/logitech-media-server/1648813">Respect a contributor's Musicbrainz ID to separate artists of the same name.</a></li>
		<li><a href="https://github.com/LMS-Community/slimserver/pull/969">#969</a> - Add utf-8 guess decoding on Ogg metadata - thanks philippe44!</li>
		<li>Try harder to avoid duplicate (but empty) album entries on singles.</li>
		<li>Clear the Various Artists ID when a scan has finished.</li>
		<li>Don't remove online libraries from library views unless there really is a local copy of the same album.</li>
		<li>Fix Deezer SmartRadio track duration calculation.</li>
		<li>Allow pausing Deezer Flow.</li>
		<li>Fix resizing with a defined background color.</li>
	</ul>
	<br />

	<li>Other:</li>
	<ul>
		<li>Simplify plugin and server update repository handling.</li>
	</ul>
	<br />
</ul>


<h2><a name="v8.3.2" id="v8.3.2"></a>Version 8.3.2</h2>
<ul>
	<li>Platform Support:</li>
	<ul>
		<li><a href="https://github.com/LMS-Community/slimserver/issues/891">#891</a> - Add Perl 5.36 support for Linux aarch64, armv7.</li>
		<li></li>
	</ul>
	<br />

	<li>Bug Fixes:</li>
	<ul>
		<li><a href="https://github.com/LMS-Community/slimserver/pull/874">#874</a> - Fix shuffling when starting off with an empty playlist (thanks robho!)</li>
		<li><a href="https://github.com/LMS-Community/slimserver/pull/918">#918</a> - Fix browsing down to album favorites etc.</li>
		<li>Add CPAN/auto/5.14 to lib search path for Windows builds to include Font::FreeType.</li>
		<li>Fix another absolute path to a stylesheet in the Default skin.</li>
		<li>Fix an issue where registering a pre-cache resolution would cause a subsequent LMS start to fail.</li>
	</ul>
	<br />
</ul>


<h2><a name="v8.3.1" id="v8.3.1"></a>Version 8.3.1 - 2023-02-17 (026019bb7)</h2>
<ul>
	<li>Server Changes:</li>
	<ul>
		<li>Make log viewer template (log.html) skinnable by including skin.css.</li>
	</ul>
	<br />

	<li>Platform Support:</li>
	<ul>
		<li>Update Audio::Scan to 1.06 for certain platforms (thanks ralphy, robho, slartibartfast!)</li>
		<li><a href="https://github.com/LMS-Community/slimserver/issues/826">#826</a> - Add Perl 5.36 support for Linux x86_64.</li>
		<li>Add Perl 5.34 support for Linux aarch64.</li>
		<li>Add signed version of our custom Perl build for macOS.</li>
	</ul>
	<br />

	<li>Bug Fixes:</li>
	<ul>
		<li><a href="https://github.com/LMS-Community/slimserver/pull/827">#827</a> - Fix installation of plugin updates - honour user's choice (thanks mw9!)</li>
		<li>Don't use our custom Perl build on macOS 10.x - these versions come with a still working Perl 5.18.</li>
		<li><a href="https://github.com/LMS-Community/slimserver/pull/834">#834</a> - Fix no-transcoding playback of m4a audio (thanks philippe44!)</li>
		<li><a href="https://github.com/LMS-Community/slimserver/pull/835">#835</a> - Improve Alarm reliability - prevent accidental/random alarm stops.</li>
		<li><a href="https://github.com/LMS-Community/slimserver/pull/843">#843</a> - HTTPSocks.pm - Binary OR used by mistake - Logical OR needed (thanks mw9!).</li>
		<li>Remove support for "deflate" encoding type in SimpleHTTP requests: it must have been broken for over a decade!</li>
		<li><a href="https://github.com/LMS-Community/slimserver/pull/852">#852</a> - No result return while using Chinese Keyword in Fulltext Search.</li>
		<li><a href="https://github.com/LMS-Community/slimserver/pull/857">#857</a> - Fix changing MySB credentials using the "setsncredentials" command.</li>
	</ul>
	<br />
</ul>


<h2><a name="v8.3.0" id="v8.3.0"></a>Version 8.3.0 - 2022-11-04 (4e15dbdff)</h2>
<ul>
	<li><a href="Changelog8.html#v8.2.1">Upstream fixes from Logitech Media Server 8.2.x</a></li>
	<br />

	<li>New Features:</li>
	<ul>
		<li>Add support for macOS 13 Ventura</li>
	</ul>
	<br />

	<li>Server Changes:</li>
	<ul>
		<li>Remove support for media types other than audio (video, pictures). Let's make "M" music again.</li>
		<li><a href="https://github.com/LMS-Community/slimserver/pull/651">#651</a> - Updated French translation - thanks Frank-Berry!</li>
		<li>Added British English translations - thanks expectingtofly!</li>
		<li>Updated Czech translation - thanks mipa87!</li>
		<li>Updated Dutch translation - thanks blackfiction!</li>
		<li>Add support for TIDAL replay gain.</li>
		<li>Dramatically improve Fulltext Search indexing for large playlists (thousands of tracks).</li>
		<li>Improve security of LMS &lt;-&gt; mysqueezebox.com communication: don't store credentials, but only a session token.</li>
		<li>Clean up legacy JavaScript support: update PrototypeJS and Scriptaculous to their latest builds, remove some legacy code.</li>
		<li><a href="https://github.com/LMS-Community/slimserver/pull/678">#678</a> - Fix up character encoding issues in Web UI Scanner progress reporting and Web UI log display (thanks mw9!)</li>
		<li><a href="https://github.com/LMS-Community/slimserver/pull/708">#708</a> - Update to MP3, FLAC, Ogg and WMA Formats to use BPM tags - thanks kwarklabs!</li>
		<li><a href="https://github.com/LMS-Community/slimserver/pull/751">#751</a> - Shuffle tracks added with "playlist loadtracks" for a given year (thanks philchillbill!)</li>
		<li><a href="https://github.com/LMS-Community/slimserver/pull/758">#758</a> - Allow selection of regional language (eg. ZH_CH or EN_GB) through JSONRPC (thanks expectingtofly!)</li>
		<li><a href="https://github.com/LMS-Community/slimserver/issues/785">#785</a> - Improve adding albums as favorites: don't rely on the album title alone, but use the artist to identify the album, too.</li>
		<li><a href="https://github.com/LMS-Community/slimserver/issues/817">#817</a> - Fix JavaScript integration in settings pages for Classic/Light (and thus Material) skins.</li>
		<li>Remove more legacy plugins: Amazon, MP3Tunes, Orange, YALP</li>
	</ul>
	<br />

	<li>Platform Support:</li>
	<ul>
		<li><a href="https://github.com/LMS-Community/slimserver/pull/673">#673</a> - Add aarch64 Linux and 64-bit macOS binaries for Monkey's Audio (APE) files (thanks ralphy!)</li>
		<li><a href="https://github.com/LMS-Community/slimserver/pull/684">#684</a> - Updated Solaris Binaries for alac, flac, sox, faad, wvunpack, mac (thanks urknall!)</li>
		<li><a href="https://github.com/LMS-Community/slimserver/issues/715">#715</a> - Remove I18N::LangTags - it's outdated and has been part of core Perl since 5.12.</li>
		<li>Added native support for Apple Silicon</li>
		<li>Update Audio::Scan to 1.05 for certain platforms (thanks ralphy, slartibartfast!)</li>
		<li><a href="https://github.com/LMS-Community/slimserver/issues/773">#773</a> - Update flac to 1.3.4 (macOS, Linux i386, x86_64, armhf, aarch64)</li>
		<li>Added custom Perl 5.34 build for macOS 10.15+, in preparation for Apple's removal of Perl from macOS</li>
		<li>Remove support for the embedded MySQL server. We've been using SQLite for about a decade.</li>
		<li>Remove support for PowerPC and i386 on macOS.</li>
		<li><a href="https://github.com/LMS-Community/slimserver/issues/810">#810</a> - Remove the 'deprecate' pragma vom CGI::Util to improve compatibility with newer Perl versions.</li>
	</ul>
	<br />

	<li>Bug Fixes:</li>
	<ul>
		<li>Allow seeking in mp4 files with samplerates > 65535 (32 bits) on some platforms (thanks philippe44 &amp; ralphy)</li>
		<li>Improve Deezer metadata lookup when adding albums/playlists through the CLI.</li>
		<li><a href="https://github.com/andygrundman/Audio-Scan/issues/9">(Audio::Scan) #9</a> - For some WavPack DSD file the song_length_ms is incorrect (thanks aeeq &amp; ralphy!)</li>
		<li><a href="https://github.com/andygrundman/Audio-Scan/pulls/12">(Audio::Scan) #12</a> - ID3: Fix v2.4 extended header handling (thanks mw9 &amp; ralphy!)</li>
		<li><a href="https://github.com/LMS-Community/slimserver/issues/406">#406</a> - Crossfading fails with very short tracks</li>
		<li><a href="https://github.com/LMS-Community/slimserver/issues/410">#410</a> - Rescan button for individual music folders does not work in Classic (and hence Material) skin.</li>
		<li><a href="https://github.com/LMS-Community/slimserver/issues/473">#473</a> - Broken playback functionality in Album/More</li>
		<li><a href="https://github.com/LMS-Community/slimserver/issues/535">#535</a> - some CLI commands duplicate comment tag info</li>
		<li><a href="https://github.com/LMS-Community/slimserver/issues/547">#547</a> - duplicate albums after adding tracks while renaming album</li>
		<li><a href="https://github.com/LMS-Community/slimserver/pull/668">#668</a> - Podcasts: Pre-caching image and more-info data can bring the server to a crawl #668 (thanks mw9!)</li>
		<li>Fix image transformation if a cover requested using /current/cover is pointing to a local file.</li>
		<li><a href="https://github.com/LMS-Community/slimserver/issues/699">#699</a> - Improve resume behaviour (thanks philippe44, maniac103 &amp; mw9</li>
		<li><a href="https://github.com/LMS-Community/slimserver/issues/700">#700</a>/<a href="https://github.com/LMS-Community/slimserver/pull/718">#718</a> - High CPU load during playback of certain radio streams (thanks philippe44!)</li>
		<li><a href="https://github.com/LMS-Community/slimserver/issues/704">#704</a> - changed artist names remain in database after quick rescan</li>
		<li><a href="https://github.com/LMS-Community/slimserver/issues/705">#705</a> - changing upper and lower case in file name results in double entries</li>
		<li><a href="https://github.com/LMS-Community/slimserver/pull/746">#746</a> - Windows 11: PreventStandby doesn't prevent standby any more</li>
		<li><a href="https://github.com/LMS-Community/slimserver/pull/749">#749</a> - fix mp4 streams where audio offset comes from STCO (thanks philippe44 && bpa!)</li>
		<li><a href="https://github.com/LMS-Community/slimserver/pull/754">#754</a> - improve reliability of "what's new" podcast search (thanks philippe44!)</li>
		<li><a href="https://github.com/LMS-Community/slimserver/pull/767">#767</a> - fix compatibility with standards compliant cometd libraries (thanks lynniemagoo!)</li>
		<li><a href="https://github.com/LMS-Community/slimserver-vendor/issues/95">#95</a> - update faad helper binaries to fix a crash when the decoder call fails (thanks ralphy!)</li>
		<li><a href="https://github.com/LMS-Community/slimserver/pull/777">#777</a> - When syncing with disconnected player through CLI, random player is synced</li>
		<li><a href="https://github.com/LMS-Community/slimserver/issues/802">#802</a> - Log is flodded with callback warnings "Can't call method "display" on an undefined value"</li>
		<li>Prevent a server crash while re-building the fulltext search index with huge collections.</li>
		<li>Don't show online only artists when a virtual library view tells us to do so.</li>
		<li>Fix IO::Socket::SSL initialization in the scanner's sync http lookup code.</li>
		<li><a href="https://github.com/LMS-Community/slimserver/pull/797">#797</a> - Fix Power off/Power on behaviour - Player would resume playback of stale track when reconnecting, although nothing to be resumed.</li>
	</ul>
	<br />
</ul>


<h2><a name="v8.2.1" id="v8.2.1"></a>Version 8.2.1</h2>
<ul>
	<li>Server Changes:</li>
	<ul>
	</ul>
	<br />

	<li>Platform Support:</li>
	<ul>
		<li>Added Perl 5.34 modules for Linux x86_64</li>
	</ul>
	<br />

	<li>Bug Fixes:</li>
	<ul>
		<li><a href="https://github.com/LMS-Community/slimserver/pull/646">#646</a> - Fix streaming compatibility with SliMP3 (thanks philippe44!).</li>
		<li><a href="https://github.com/LMS-Community/slimserver/issues/647">#647</a> - Fix podcast "Play from last position" and skip back trackinfo item (thanks mw9 and philippe44!).</li>
		<li><a href="https://github.com/LMS-Community/slimserver/pull/656">#656</a> - Correct start time for streams with range offset (thanks philippe44!).</li>
		<li>Fix resizing images with a dash in the name.</li>
		<li>Define $::cachedir in the scanner, too, as many parts of the code rely on it.</li>
		<li><a href="https://github.com/LMS-Community/slimserver/issues/760">#760</a> - Fix various XSS possibilities in settings pages etc.</li>
	</ul>
	<br />
</ul>


<h2><a name="v8.2.0" id="v8.2.0"></a>Version 8.2.0 - 2021-08-03 (1ec16032b)</h2>
<ul>
	<li><a href="Changelog8.html#v8.1.2">Upstream fixes from Logitech Media Server 8.1.x</a></li>
	<br />

	<li>New Features:</li>
	<ul>
		<li>Try to group online artists with local artists by ignoring slightly different spelling (eg. "The Beatles" vs. "Beatles", "Amy Macdonald" vs. "Amy MacDonald").</li>
		<li><a href="https://github.com/LMS-Community/slimserver/issues/510">#510</a> - Add (optional) "balanced" track shuffling method, which is less random, but hopefully more pleasing to the listener.</li>
		<li><a href="https://github.com/LMS-Community/slimserver/pull/537">#537</a> - Add audio option to combine channels to build a mono signal (whether player is synchronized or not).</li>
		<li><a href="https://github.com/LMS-Community/slimserver/pull/538">#538</a> - Add Balance setting for players which support it (thanks philippe44!).</li>
		<li><a href="https://github.com/LMS-Community/slimserver/pull/621">#621</a> - Add Search feature to the Podcasts plugin (thanks philippe44!).</li>
		<li><a href="https://github.com/LMS-Community/slimserver/pull/630">#630</a> - Add parsing of remote OPML list.</li>
		<li><a href="https://github.com/LMS-Community/slimserver/pull/627">#627</a> - Allow explodePlaylist to return an OPML list, not just an array or urls.</li>
		<li>Enable basic track statistics (play count, last played, ratings) for online tracks imported into the library.</li>
		<li><a href="https://github.com/LMS-Community/slimserver/pull/581">#581</a>, <a href="https://github.com/LMS-Community/slimserver/pull/591">#591</a> - Create new player protocol to buffer http streams to disk or re-establish dropped connections to improve reliability (thanks philippe44!).</li>
	</ul>
	<br />

	<li>Server Changes:</li>
	<ul>
		<li>When an online scan doesn't return any track, but previously had some, do not remove tracks from library. The empty new list is likely due to a scan failure.</li>
		<li>Try to improve backwards compatibility with eg. Erland's plugins, which sometimes struggle with the remote tracks.</li>
		<li><a href="https://github.com/LMS-Community/slimserver/issues/411">#411</a> - Transcoder conversion rules: Support resampling for Ogg/Flac streams (thanks bpa/mw9!)</li>
		<li><a href="https://github.com/LMS-Community/slimserver/pull/598">#598</a> - Shuffle tracks added with "playlist loadtracks" and certain search filters (thanks philchillbill!)</li>
		<li>Added hook for 3rd party plugins to tell DSTM not to kick in.</li>
	</ul>
	<br />

	<li>Platform Support:</li>
	<ul>
		<li><a href="https://github.com/LMS-Community/slimserver-platforms/pull/18">#18</a> - Add a systemd service file for Debian based systems (thanks mw9 &amp; tomscytale).</li>
		<li><a href="https://github.com/LMS-Community/slimserver-platforms/pull/22">#22</a> - Add systemd service configuration for RPM based systems (thanks JohanSaaw!)</li>
		<li><a href="https://github.com/LMS-Community/slimserver-platforms/pull/25">#25</a> - Add weak dependency on perl IO::Socket:SSL in RPM (thanks JohanSaaw!)</li>
		<li><a href="https://github.com/LMS-Community/slimserver/pull/526">#526</a> - Add Perl 5.32 and 5.30 support for Linux aarch64 platform. (thanks clivem!)</li>
		<li>Remove Font::FreeType from Linux distributions. It's easy enough to install it using the system's package manager, and it would conflict on system where we don't provide the binary.</li>
	</ul>
	<br />

	<li>Bug Fixes:</li>
	<ul>
		<li><a href="https://github.com/LMS-Community/slimserver/issues/554">#554</a> - Long current playlist disappears from UI during wipe and rescan.</li>
		<li><a href="https://github.com/LMS-Community/slimserver/issues/601">#601</a> - "icon" for URL="file://..." entries does not work in favorites.ompl.</li>
		<li><a href="https://github.com/LMS-Community/slimserver/issues/629">#629</a> -  Set SO_KEEPALIVE for cli socket so they auto-close when peer disappears.</li>
		<li><a href="https://github.com/LMS-Community/slimserver/issues/632">#632</a> -  Keep shall in foreground when startTime is required and bitrate is missing.</li>
		<li><a href="https://github.com/LMS-Community/slimserver/issues/617">#617</a> -  Handle volatile redirected url, retry from original one if failed after resume.</li>
		<li><a href="https://github.com/LMS-Community/slimserver/issues/612">#612</a> -  Ask PH if _currentHandler shall be rewritten (HTTP->HTTPS upgrade).</li>
	</ul>
	<br />

	<li>Other:</li>
	<ul>
		<li><a href="https://github.com/LMS-Community/slimserver/issues/528">#528</a> - On Unix-like platforms, we now ensure that plugins are installed in such a way that none of their files are writable by users other than the user running LMS, even if theyʼre stored that way in the plugin ZIP file.</li>
		<li>No longer include the firmware images for ip3k based players (Classic, Boom, Receiver, Transporter) with the installation packages. Logitech Media Server can download them when needed. But after about a decade without updates it's unlikely anybody would still have to update anyway.</li>
	</ul>
	<br />
</ul>


<h2><a name="v8.1.2" id="v8.1.2"></a>Version 8.1.2</h2>
<ul>
	<li>Server Changes:</li>
	<ul>
		<li><a href="https://github.com/LMS-Community/slimserver/pull/522">#522</a> - add new --advertiseaddr startup parameter to tell LMS what user facing IP address to use (in case of NATed setups, like with load balancers or Kubernetes etc.) - thanks fuero!</li>
		<li>Don't sync favorites from mysqueezebox.com when prefs syncing is disabled.</li>
	</ul>
	<br />

	<li>Bug Fixes:</li>
	<ul>
		<li>Don't poll the Deezer library if the user doesn't have a premium subscription.</li>
		<li>Open App Gallery item in new window/tab - fix some regexes where we'd only accept http instead of https.</li>
		<li>Make sure we get the mysqueezebox.com based app menu even for players which are not registered there.</li>
		<li><a href="https://github.com/LMS-Community/slimserver/pull/508">#508</a> - Don't include the port when using default ports in host header for http requests.</li>
		<li><a href="https://github.com/LMS-Community/slimserver/pull/521">#521</a> - Fix http redirection on HTTPS protocol handlers (thanks philippe44!)</li>
		<li><a href="https://github.com/LMS-Community/slimserver/pull/523">#523</a> - Fix http redirection when redirect URL is missing the protocol (thanks philippe44!)</li>
		<li><a href="https://github.com/LMS-Community/slimserver/pull/531">#531</a> - Player's library view setting and Random Mix preference conflict with each other.</li>
		<li><a href="https://github.com/LMS-Community/slimserver/pull/536">#536</a> - When an album list is filtered by contributor role, the contributor's name sometimes isn't shown with the album.</li>
		<li><a href="https://github.com/LMS-Community/slimserver/pull/545">#545</a> - Under certain circumstances 3rd party plugins could be hidden on non-Squeezeplay based players.</li>
		<li><a href="https://github.com/LMS-Community/slimserver/pull/559">#559</a> - Deleting favourite via CLI using URL deletes others (thanks CDrummond!)</li>
		<li><a href="https://github.com/LMS-Community/slimserver/pull/585">#585</a> - mp4 parser for trailing header must keep original request fields (thanks philippe44!)</li>
		<li><a href="https://github.com/LMS-Community/slimserver/pull/593">#593</a> - Handle redirect with processors (eg. mp4 => aac) (thanks philippe44!)</li>
	</ul>
	<br />
</ul>


<h2><a name="v8.1.1" id="v8.1.1"></a>Version 8.1.1 - 2021-01-14 (dd356a423)</h2>
<ul>
	<li>Server Changes:</li>
	<ul>
		<li><a href="https://github.com/LMS-Community/slimserver/issues/489">#489</a> - Enable Deezer flac seeking for ip3k players.</li>
		<li><a href="https://github.com/LMS-Community/slimserver/issues/490">#490</a> - Enable "Defeat Touch To Play" for all players.</li>
	</ul>
	<br />

	<li>Platform Support:</li>
	<ul>
		<li>Restore Perl 5.18 support in the x86_64 .deb file.</li>
	</ul>
	<br />

	<li>Bug Fixes:</li>
	<ul>
		<li>Fix Ogg Opus on Windows.</li>
		<li>Fix advanced genre replacement in Online Music Library Integration plugin.</li>
		<li><a href="https://github.com/LMS-Community/slimserver/issues/485">#485</a> - HTTP range request is last byte not size.</li>
		<li><a href="https://github.com/LMS-Community/slimserver/issues/486">#486</a> - When using internal transcoding only, the container format must be set.</li>
		<li><a href="https://github.com/LMS-Community/slimserver/issues/488">#488</a> - When resampling FLAC, add targeted $RESAMPLE$,not only the source sample rate.</li>
		<li><a href="https://github.com/LMS-Community/slimserver/issues/501">#501</a> - Fix logging in Deezer and TIDAL importers.</li>
		<li><a href="https://github.com/LMS-Community/slimserver/issues/506">#506</a> - Fix Napster streaming.</li>
	</ul>
	<br />
</ul>


<h2><a name="v8.1.0" id="v8.1.0"></a>Version 8.1.0 - 2020-12-23 (effae8494)</h2>
<ul>
	<li><a href="Changelog8.html#v8.0.1">Upstream fixes from Logitech Media Server 8.0.x</a></li>
	<br />

	<li>New Features:</li>
	<ul>
		<li>Deezer HiFI! Stream lossless music from Deezer if you have a Deezer HiFi subscription.</li>
		<li>Add support for lyrics stored in the UNSYNCEDLYRICS tag in FLAC files.</li>
		<li>Optionally allow installation of plugins which were targeted at Logitech Media Server 7.*.</li>
	</ul>
	<br />

	<li>Server Changes:</li>
	<ul>
		<li>Improve transcoding framework to allow protocol handlers to force transcoding (eg. TIDAL)</li>
		<li>Increase the default maximum playlist length for systems with more memory.</li>
	</ul>
	<br />

	<li>Platform Support:</li>
	<ul>
		<li>Improved compatibility with macOS 11 Big Sur and Apple Silicon (M1 CPU).</li>
		<li>Remove (buggy) support for Perl 5.8 - we broke compatibility already a while back.</li>
		<li>Remove support for ReadyNAS - we broke compatibility already a while back (using Perl 5.8).</li>
	</ul>
	<br />

	<li>Bug Fixes:</li>
	<ul>
		<li><a href="https://github.com/LMS-Community/slimserver/issues/475">#475</a> - Socket leaks when pipeline is used.</li>
	</ul>
	<br />
</ul>


<h2><a name="v8.0.1" id="v8.0.1"></a>Version 8.0.1</h2>
<ul>
	<li>Bug Fixes:</li>
	<ul>
		<li><a href="https://github.com/LMS-Community/slimserver/issues/437">#437</a> - New Music doesn't respect the library_id parameter.</li>
		<li><a href="https://github.com/LMS-Community/slimserver/issues/459">#459</a> - Library items like artists (db:contributor.name=...) favorites don't return the URL in the CLI.</li>
		<li><a href="https://github.com/LMS-Community/slimserver/issues/460">#460</a> - Retrieving a genre by ID using the CLI is not possible.</li>
		<li><a href="https://github.com/LMS-Community/slimserver/pull/474">PR #474</a> - Ignore non-compliant CUE sheets (thanks oleg-kuh!)</li>
		<li>Make sure we only poll music services for changes in the library which we actually have configured.</li>
		<li>Fix album separation of multi disc sets from online services when grouping is disabled.</li>
		<li>Don't offer direct firmware download if players can't handle it lack of https support.</li>
	</ul>
	<br />
</ul>


<h2><a name="v8.0.0" id="v8.0.0"></a>Version 8.0.0 - 2020-11-20 (e0eee9c29)</h2>
<ul>
	<li><a href="Changelog7.html#v7.9.3">Upstream fixes from Logitech Media Server 7.9.3</a></li>
	<br />

	<li>New Features:</li>
	<ul>
		<li>Online music library integration: list your collection of albums vetted in your favorite streaming service as part of your "My Music" collection.</li>
		<li>Improved support for Audio Books: automatically create library views and browse modes dealing with Audio Books and Authors.</li>
		<li>Paste TIDAL or Deezer weblinks in to the Tune In field to play albums/playlists/tracks (thanks <a href="https://github.com/LMS-Community/slimserver/pull/360">mavit</a>!)</li>
		<li>Keep track of recently played podcasts (thanks <a href="https://github.com/LMS-Community/slimserver/pull/384">philippe44</a>!)</li>
	</ul>
	<br />

	<li>Server Changes:</li>
	<ul>
		<li><a href="https://github.com/LMS-Community/slimserver/pull/367">PR #367</a> - Improved parsing of HTTP header allows for new features (eg. AAC transcoding) and fixes some issues with streaming remote files. Thanks a lot philippe44!</li>
		<li><a href="https://github.com/LMS-Community/slimserver/pull/305">PR #305</a> - use ORIGINALYEAR in FLAC files to override YEAR (thanks jcbodnar!)</li>
		<li><a href="https://github.com/LMS-Community/slimserver/pull/267">PR #267</a> - HTTPS certificates are now validated when LMS acts as a client.  HTTPS connections to plugin repositories are no-longer retried over HTTP when they fail.  The old insecure behaviour can optionally be re-enabled, although, instead, we recommend working out why HTTPS is broken in your environment and fixing that if possible.</li>
		<li><a href="https://github.com/LMS-Community/slimserver/pull/308">PR #308</a> - Update faad binaries to fix several CVE-2017 security issues (thanks ralphy!)</li>
		<li><a href="https://github.com/LMS-Community/slimserver/pull/324">PR #324</a> - Implement documented, but non-functional search in "favorites" query.</li>
		<li><a href="https://github.com/LMS-Community/slimserver/pull/346">PR #346</a> - Update Audio::Scan on Windows to 1.02 (thanks ralphy!)</li>
		<li><a href="https://github.com/LMS-Community/slimserver/pull/355">PR #355</a> - Improved metadata handling in the xPL plugin (thanks keynet!)</li>
		<li><a href="https://github.com/LMS-Community/slimserver/pull/429">PR #429</a> - Hide library folders from scanning with a sentinel file (thanks sciurius!)</li>
		<li><a href="https://github.com/LMS-Community/slimserver/pull/434">PR #434</a> - Support for multiple FILE commands in CUE sheets (thanks oleg-kuh!)</li>
		<li><a href="https://github.com/LMS-Community/slimserver/pull/448">PR #448</a> - Add support for TIDAL over HTTPS and seeking (thanks philippe44!)</li>
		<li>Improved Dutch translation (thanks blackfiction!)</li>
		<li>Read Conductor tag from m4a etc. files.</li>
		<li>Persist some web browser side preferences like artwork mode, expanded menus etc. on the server. Safari would regularly "forget" them.</li>
		<li>Improve cache purging to reduce startup time and the risk of locking up other initialization tasks.</li>
		<li>Updated LWP module and dependencies to improve compatibility with newer Perl versions.</li>
		<li>Support import of DSD in WavPack files (requires additional DSDPlay 3rd party plugin).</li>
		<li>Add 'wav wav' rule which keeps headers.</li>
		<li>Add 'aif pcm' rule and change 'aif aif' rule to keep header except for "legacy" SB.</li>
		<li>Add 'H' tag in convert.conf to strip wav/aiff headers.</li>
	</ul>
	<br />

	<li>Platform Support:</li>
	<ul>
		<li>Logitech Media Server now is available as a Docker image <a href="https://hub.docker.com/r/lmscommunity/logitechmediaserver">lmscommunity/logitechmediaserver</a> (thanks snoopy86, terual, pascalberger!).</li>
		<li>Added Perl 5.32 modules for Linux x86_64</li>
	</ul>
	<br />

	<li>Bug Fixes:</li>
	<ul>
		<li><a href="https://github.com/LMS-Community/slimserver/issues/277">#277</a> - add new flac binaries to fix seeking within remote flac streams in some locales (thanks ralphy!).</li>
		<li><a href="https://github.com/LMS-Community/slimserver/issues/313">#313</a> - Advanced Search for albums returns emtpy "Song Info ()" link.</li>
		<li><a href="https://github.com/LMS-Community/slimserver/issues/327">#327</a> - "playlist loadalbum" command is case sensitive and otherwise fragile.</li>
		<li><a href="https://github.com/LMS-Community/slimserver/issues/366">#366</a> - Fix gapless PCM Playback on Squeezebox1 (thanks michaldie!).</li>
		<li><a href="https://github.com/LMS-Community/slimserver/issues/388">#388</a> - Fix sorting of index bar in the web UI.</li>
		<li>Always strip BOM from M3U files, not only if the first line is a comment.</li>
		<li>Support wav/aif remote streams (direct and proxied).</li>
		<li>Check that destination (not source) codec is supported in direct streaming.</li>
		<li>Pass all seed tracks, using one API call, to MusicIP mix when used for "Dont Stop The Music".</li>
		<li>Re-build Fulltext Search Index for modified playlists after they've been saved.</li>
	</ul>
	<br />

	<li>Other:</li>
	<ul>
		<li>Updated translations: Swedish (thanks Johan!)</li>
	</ul>
	<br />
</ul><|MERGE_RESOLUTION|>--- conflicted
+++ resolved
@@ -14,12 +14,8 @@
 
 	<li>Platform Support:</li>
 	<ul>
-<<<<<<< HEAD
 		<li>Add Windows Start menu item to run LMS interactively when not using as a background service (64-bit version).</li>
-=======
-		<li>Add Windows Start menu item to run LMS interactively when not using as a background service.</li>
 		<li>On Debian based systems we need to add `squeezeboxuser` to `audio` group or plugins like LocalPlayer to work.</li>
->>>>>>> 93f73398
 	</ul>
 	<br />
 
