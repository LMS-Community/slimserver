--- conflicted
+++ resolved
@@ -2,11 +2,7 @@
 on:
   push:
   pull_request_target:
-<<<<<<< HEAD
-    types: [assigned, opened]
-=======
-    types: [assigned, labeled]
->>>>>>> d12a1047
+    types: [assigned, opened, labeled]
 jobs:
   linux:
     name: Run LMS to see whether it crashes immediately...
