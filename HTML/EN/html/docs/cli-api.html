[% pagetitle = 'Command Line Interface' %]
[% techinfo = '1' %]
[% lefttoright = '1' %]
[% PROCESS helpheader.html %]

<p>
	<a href="#Supported Commands">Experts, jump directly to the command index</a>
</p>

<h2>Introduction</h2>

<p>
	The Squeezebox Server provides a command-line interface to the
	players via TCP/IP.  After starting
	the server, commands and queries may be sent by connecting to a
	specific TCP/IP port.  The server
	will reply echoing the request (for commands) or by returning the
	requested data (for queries). By default, the Squeezebox Server will listen
	for connections on TCP/IP port 9090. This format is designed for
	ease of integration into AMX, Crestron and other automation
	systems.
</p>
<p>
	The end of line separator is line feed (&lt;LF&gt; ASCII decimal 10,
	hexadecimal 0x0A). The server accepts LF, CR or 0x00 (or any combination
	thereof) as end of line, and replies with whatever was used for the command.
	For strings, Squeezebox Server uses the UTF-8 charset. Some extended queries allow
	to return data in a different charset.
</p>
<p>
	To use the command line interface interactively, use the telnet
	command from your system's command prompt: <em>telnet localhost
	9090</em> and when it connects, you can start typing commands.
	Beware that the server expects parameters to be encoded using
	percent-style escaping (see below); &quot; and \ are not supported
	as in shell-like environments.
</p>
<p>
	For debugging purposes, CLI formatted commands can be sent using
	standard in and out. This support is only available on Unix platforms (MacOS
	X included), and must be enabled by launching the server with the 
	&quot;--stdio&quot; command line option.
</p>

<hr>
<h4 id="7">Changes starting from Squeezebox Server 7.6</h4>
<ul>
	<li>Added tag 'M' for <a href="#songinfo">songinfo</a> to return track musicmagic_mixable value.</li>
	<li>Added tag 'c' for <a href="#songinfo">songinfo</a> to return the track's coverid value, used for artwork URLs. If you were using the track's ID directly in artwork URLs, you should switch to using the coverid value.</li>
	<li>Added <a href="#pragma">&quot;pragma&quot;</a> command for changing SQLite behavior.</li>
<<<<<<< HEAD
        <li>Added artist_id tagged parameter to <a href="#artists">artists</a>.</li>
        <li>Added album_id tagged parameter to <a href="#albums">albums</a>.</li>
	<li>Added sort order 'albumtrack' for <a href="#titles">titles</a> to return the tracks in the order album-title, track-number.</li>
	<li>Added tag 'X' for <a href="#albums">albums</a> to return the album's replay-gain value.</li>
	<li>Added tag 'S' for <a href="#albums">albums</a> to return the album's artist_id.</li>
	<li>Added 'play_index' tagged parameter to <a href="#playlistcontrol">playlistcontrol</a>.</li>
	<li>In extended queries, return all possible items if the &lt;itemsPerResponse&gt; parameter is omitted.</li>
	<li>Add the 'u' tag to the &quot;<a href="#musicfolder">musicfolder</a>&quot; query</li>
=======
	<li>Added artist_id tagged parameter to <a href="#artists">artists</a>.</li>
	<li>Added album_id tagged parameter to <a href="#albums">albums</a>.</li>
	<li>Added track_id tagged parameter to <a href="#titles">titles</a>.</li>
>>>>>>> 9b43c3cc
</ul>

<hr>
<h4 id="7">Changes starting from Squeezebox Server 7.5.1</h4>
<ul>
	<li>Added <a href="#playlist preview">&quot;playlist preview&quot;</a> command.</li>
	<li>Extended <a href="#playlist resume">&quot;playlist resume&quot;</a> with optional noplay and wipePlaylist tagged params.</li>
	<li>Extended <a href="#playlist save">&quot;playlist save&quot;</a> with optional silent tagged param, which will suppress any showBriefly popup on squeezeplay players.</li>
</ul>


<hr>
<h4 id="7">Changes starting from Squeezebox Server 7.4</h4>
<ul>
	<li>The music_services command is now apps.</li>
	<li>Added &quot;pause&quot; & &quot;stop&quot; subtypes to &quot;playlist&quot; notifications.</li>
	<li>Added &quot;setsncredentials&quot; command.</li>
	<li>Added &quot;logging&quot; command.</li>
</ul>

<hr>
<h4 id="7">Changes starting from Squeezebox Server 7.3</h4>
<ul>
	<li>Added 'icon' tag to radios and music_services response.</li>
	<li>Added <a href="#syncgroups">&quot;syncgroups&quot;</a> query to get a list of sync groups and their members.</li>
	<li>Added <a href="#favorites exists">&quot;favorites exists&quot;</a> query to check whether an item exists in favorites.</li>
</ul>

<hr>
<h4 id="7">Changes starting from Squeezebox Server 7.2</h4>
<p>
	The following syntax changes apply to the CLI in Squeezebox Server 7.2. <strong>These 
	changes may impact CLI clients.</strong>
</p>
<ul>
	<li>
		The <a href="#alarm">&quot;alarm&quot;</a> and <a href="#alarms">&quot;alarms&quot;</a> 
		command and query have been modified to match the improved alarm functionality. Most
		important change is the switch back to Sun=0 to Sat=6 days, instead of 0-7, where 0 meant
		"everyday" and Sun=7.
	</li>
</ul>

<p>
	The following changes or new commands &amp; queries are available starting with
	Squeezebox Server 7.2. These changes should not have any impact on existing 
	clients:
</p>
<ul>
	<li>
		New notification mechanism for alarms: "<a href="#alarmNotify">alarm &lt;sound|end|snooze|snooze_end&gt; &lt;id&gt;</a>".
	</li>
	<li>
		New query to get localized strings: "<a href="#getstring">getstring &lt;STRINGTOKEN1[,STRINGTOKEN2...]&gt;</a>".
	</li>
</ul>
 
<hr>
<h4 id="7">Changes starting from Squeezebox Server 7.0</h4>
<p>
	The following syntax changes apply to the CLI in Squeezebox Server 7.0. <strong>These 
	changes may impact CLI clients.</strong>
</p>
<ul>
	<li>
		Completely modified the <a href="#Favorites">Favorites plugin</a> support. 
		It is now based on XMLBrowser, like most of the internet radios, and documented
		in the <a href="#PG">Plugins</a> section of this document.
	</li>
	<li>
		Completely modified live365 support. It is now based on XMLBrowser, 
		like <a href="#XMLBrowser">all internet radios</a>.
	</li>
	<li>
		Deprecated the tag &quot;year_id&quot; in favour of &quot;year&quot; in the 
		&quot;<a href="#playlistcontrol">playlistcontrol</a>&quot; command.
	</li>
	<li>
		Changed how the &quot;<a href="#status">status</a>&quot; query behaves if
		the player one is subscribed to disappears.
	</li>
	<li>
		Updated the &quot;<a href="#status">status</a>&quot; query to return
		the time stamp of the last change to the current player playlist.
	</li>
	<li>
		Updated the &quot;<a href="#playlist newsong">playlist newsong</a>&quot; 
		notification to return the song title and playlist index.
	</li>
	<li>
		Updated the &quot;<a href="#pref">pref</a>&quot; and &quot;<a href="#playerpref">playerpref</a>&quot; 
		commands to support the namespaces for preferences.
	</li>
	<li>
		Changed tags in queries &quot;<a href="#status">status</a>&quot;, 
		&quot;<a href="#titles">titles</a>&quot;,
		&quot;<a href="#playlists tracks">playlists tracks</a>&quot; and
		&quot;<a href="#songinfo">songinfo</a>&quot;
		for artist(s)/contributor(s) (band, composer, conductor, trackartist, etc) and genre(s). 
		Multiple items may now be returned.
	</li>
	<li>
		New notification mechanism for preference changes: &quot;<a href="#prefset">prefset</a>&quot;.
	</li>
</ul>
<p>
	The following changes or new commands &amp; queries are available starting with
	Squeezebox Server 7.0. These changes should not have any impact on existing 
	clients:
</p>
<ul>
	<li>
		Added the &quot;<a href="#years">years</a>&quot; query, to enable
		Browse by Year functionality.
	</li>
	<li>
		Added the &quot;<a href="#musicfolder">musicfolder</a>&quot; query, to enable
		Browse Music Folder functionality.
	</li>
	<li>
		Added the &quot;<a href="#readdirectory">readdirectory</a>&quot; query, to browse
		file systems from the server's point of view (local & network shares)
	</li>
	<li>
		Added the &quot;<a href="#rescanprogress">rescanprogress</a>&quot; query, to report details on
		scanning progress.
	</li>
	<li>
		Added the &quot;<a href="#abortscan">abortscan</a>&quot; command, to stop a running scan.
	</li>
	<li>
		Added the &quot;<a href="#serverstatus">serverstatus</a>&quot; query, to return
		compound server status in a single query.
	</li>
	<li>
		Added the &quot;<a href="#playlists new">playlists new</a>&quot;
		command to create a stored playlist.
	</li>
	<li>
		Added the &quot;prefs&quot; tag to the &quot;<a href="#players">players</a>&quot; query, 
		to enable returning the given preference values along with each player.
	</li>
	<li>
		Added the &quot;canpoweroff&quot;, &quot;isplayer&quot; and &quot;uuid&quot; tags to the &quot;<a href="#players">players</a>&quot;,
		&quot;<a href="#players">player</a>&quot; and &quot;<a href="#serverstatus">serverstatus</a>&quot; queries. 
		to enable returning the given preference values along with each player.
	</li>
	<li>
		Added the &quot;<a href="#pref validate">pref validate</a>&quot; and
		&quot;<a href="#playerpref validate">playerpref validate</a>&quot; queries to validate
		preferences without setting them. 
	</li>
	<li>
		Added a tag to return the artist from the &quot;<a href="#albums">albums</a>&quot; query.
	</li>
	<li>
		Added a tag to return if the item is audio from the &quot;<a href="#XMLBrowser">XML based</a>&quot; queries.
	</li>
	<li>
		Added a tag to allow sorting the results of the &quot;<a href="#radios">radios</a>&quot; query.
	</li>
	<li>
		Added the &quot;<a href="#name">name</a>&quot; query/command to get/change the player name.
	</li>
	<li>
		Added the &quot;<a href="#irenable">irenable</a>&quot; query/command to enable/disable IR processing for a player.
	</li>
	<li>
		Added the &quot;<a href="#displaystatus">displaystatus</a>&quot; query which allows subscription
		to display update messages.
	</li>
	<li>
		Updated queries &quot;<a href="#status">status</a>&quot;, 
		&quot;<a href="#titles">titles</a>&quot;,
		&quot;<a href="#playlists tracks">playlists tracks</a>&quot; and
		&quot;<a href="#songinfo">songinfo</a>&quot;
		to support a new tag J to return the artwork_track_id (as returned by the
		&quot;<a href="#albums">albums</a>&quot;). This enables clients to cache one
		image for all songs of the same album.
	</li>
	<li>
		Updated queries &quot;<a href="#status">status</a>&quot;, 
		&quot;<a href="#titles">titles</a>&quot;,
		&quot;<a href="#playlists tracks">playlists tracks</a>&quot; and
		&quot;<a href="#songinfo">songinfo</a>&quot;
		to support new tags for previously missing information like sample rate/size, rating, etc.
	</li>
	<li>
		Order of tracks passed to &quot;<a href="#playlistcontrol">playlistcontrol</a>&quot;
		command is maintained.
	</li>
	<li>
		Command &quot;<a href="#playlistcontrol">playlistcontrol</a>&quot; now accepts also
		a folder_id as returned by the new &quot;<a href="#musicfolder">musicfolder</a>&quot; query.
	</li>
	<li>
		Slightly reorganised this document to introduce a &quot;Compound queries&quot; section to
		document queries &quot;<a href="#serverstatus">serverstatus</a>&quot; and 
		&quot;<a href="#status">status</a>&quot;.
	</li>
</ul>

<hr>


<h3>
	Command format
</h3>
<h4>
	General command and query format
</h4>

<p>
	The format of the commands, queries and server replies is as follows:
</p>
<blockquote>
	<p>
		<strong>
			<code>
				[&lt;playerid&gt;] 
				&lt;p0&gt; 
				&lt;p1&gt;
				...
				&lt;pN&gt; 
				&lt;LF&gt;
			</code>
		</strong>
	</p>
</blockquote>
<p>
	where:
</p> 
<blockquote> 
	<p>
		<code>&lt;playerid&gt;</code> is the unique identifier for the
		player, usually (but not guaranteed to be) the MAC address of the
		player. Some commands are global to the Squeezebox Server and do not
		require a <code>&lt;playerid&gt;</code>. For commands requiring it,
		a random player will be selected by the Squeezebox Server if the
		<code>&lt;playerid&gt;</code> is omitted, and returned in the
		server reply. <code>&lt;playerid&gt;</code> may be obtained by using
		the &quot;player id&quot; or &quot;players&quot; queries.
	</p>
	<p>
		<code>&lt;p0&gt;</code> through <code>&lt;pN&gt;</code> are
		<em>positional</em> parameters. Pass a &quot;?&quot; to obtain a
		value for that parameter in the Squeezebox Server response (i.e. send a
		query). Details of the parameters vary for each command as described
		below.
	</p>
</blockquote>

<p>Each parameter needs to be encoded using percent-style escaping, the
	same method as is used in URLs; for example, &quot;The Clash?&quot;
	would be encoded as &quot;The%20Clash%3F&quot;. This also applies to
	<code>&lt;playerid&gt;</code>. In the examples below, the escaping
	is not show for readability (except %20 for space).</p>



<h4>Extended query format</h4>

<p>
	A few extended queries are defined, to regroup multiple queries and allow 
	browsing the server database. These queries return <em>multiple</em> 
	items. Overall however, their format is compliant with the general command 
	format above:
</p>
<blockquote>
	<p>
		<strong>
			<code>
				[&lt;playerid&gt;]
				&lt;command&gt;
				&lt;start&gt;
				&lt;itemsPerResponse&gt;
				&lt;p3&gt; ... &lt;pN&gt;
				&lt;LF&gt;
			</code>
		</strong>
	</p>
</blockquote>
<p>
	where:
</p> 
<blockquote>
	<p>
		<code>
			&lt;playerid&gt;
		</code>
		is the unique identifier for the player, as above.
	</p>
	<p>
		<code>
			&lt;command&gt;
		</code>
		is the query name.</p>
	<p>
		<code>&lt;start&gt;</code> and <code>&lt;itemsPerResponse&gt;</code>
		are <em>positional</em> parameters that control the response
		chunking. <code>&lt;start&gt;</code> is a zero-based index of the
		first item to return, and <code>&lt;itemsPerResponse&gt;</code> is
		the number of items to return, if possible.
	</p>
	<p>
		<code>&lt;p3&gt;</code> through <code>&lt;pN&gt;</code> are
		<em>tagged</em> parameters. Tags consist of a name followed by 
		&quot;:&quot;. For example, &quot;artist:Abba&quot;. The tag and
		the &quot;:&quot; are URL escaped with the field value. Tag
		names cannot contain &quot;:&quot; but the data can.
	</p>
</blockquote>
<p>
	to which the server replies:
</p>
<blockquote>
	<p>
		<strong>
			<code>
				[&lt;playerid&gt;]
				&lt;command&gt;
				&lt;start&gt;
				&lt;itemsPerResponse&gt;
				&lt;p3&gt; ... &lt;pN&gt;
				&lt;pN+1&gt; ... &lt;pM&gt;
				&lt;LF&gt;
			</code>
		</strong>
	</p>
</blockquote>
<p>
	where:
</p> 
<blockquote>
	<p>
		The entire query is repeated.
	</p>
	<p>
		<code>&lt;pN+1&gt;</code> through <code>&lt;pM&gt;</code> is the
		<em>tagged</em> returned data. A special tag value is defined in
		each command to separate the multiple returned items. Data is
		only returned when applicable, that is, all possible tags are
		not always returned.
	</p>
	<p>
		If the &lt;itemsPerResponse&gt; positional parameter and all tagged
		parameters are omitted then all possible items are returned.
	</p>
</blockquote>
<p>
	<b>
		Example:
	</b>
	The &quot;players&quot; command returns data on all
	players known by the server. It is a shortcut call compared to the
	general CLI API &quot;player count ?&quot; followed by a number of
	calls to get the players name, ID, etc. The command must be called
	with the chunking parameters. For example, the following returns
	information on the first 10 players known by the server (if so many
	exist), starting from the first one:
</p>
<blockquote> 
	<p>
		Request: &quot;players 0 2&lt;LF&gt;&quot;
		<br>
		Response: &quot;players 0 2 count:2 playerindex:0
			playerid:a5:41:d2:cd:cd:05 ip:127.0.0.1:60488
			name:127.0.0.1 model:softsqueeze displaytype:graphic-280x16
			connected:1 playerindex:1 playerid:00:04:20:02:00:c8
			ip:192.168.1.22:3483 name:Movy model:slimp3
			displaytype:noritake-katakana
			connected:1&lt;LF&gt;&quot;
	</p>
</blockquote>




<h4>Extended command format</h4>

<p>Extended commands are commands that reuse the general principle of
	tagged parameters as introduced by extended queries:</p>

<blockquote> <p><strong><code>[&lt;playerid&gt;] &lt;command&gt;
	&lt;p1&gt; ... &lt;pN&gt; &lt;LF&gt;</code></strong></p>
	</blockquote>

<p>where: </p> 

<blockquote>
	<p><code>&lt;playerid&gt;</code> is the unique identifier for the
		player, as above.</p>
	<p><code>&lt;command&gt;</code> is the command name.</p>
	<p><code>&lt;p1&gt;</code> through <code>&lt;pN&gt;</code> are
		<em>tagged</em> parameters as defined above.</p>
</blockquote>

<p>The server performs the command and returns: </p>

<blockquote> <p><strong><code>[&lt;playerid&gt;] &lt;command&gt;
	&lt;p1&gt; ... &lt;pN&gt; &lt;pN+1&gt; ... &lt;pM&gt;
	&lt;LF&gt;</code></strong></p> </blockquote>

<p>where: </p> 
<blockquote>
	<p>The entire query is repeated.</p>
	<p><code>&lt;pN+1&gt;</code> through <code>&lt;pM&gt;</code> is the
		<em>tagged</em> returned data. See the command description for
		definitions. In general commands do return some information
		about the command performed.</p>
</blockquote>



<h3 id="Notes">Notes</h3>
<ul>
	<li>The Security settings of the Squeezebox Server preferences apply to CLI
		connections when they are established. A change in security
		settings do not affect established connections. The connection
		is only accepted from allowed hosts. If password protection is
		enabled, the &quot;<a href="#login">login</a>&quot; command must
		be the first command sent after the connection. Any error in the
		user and/or password, or using any other command as the first
		one, results in the server disconnecting.</li>
<p></p>
	<li>All Squeezebox Server preferences apply to the CLI data. For examples, the
		preference about composers appearing in the artists list applies to
		the data returned by the &quot;<a href="#artists">artists</a>&quot;
		query.</li>
<p></p>
	<li>Commands that use paths to songs or playlists
		(<code>&lt;item&gt;</code> parameters below)  can use relative paths
		from the root of the Music Library folder to specify songs.  For
		example, if the Music Library is specified as &quot;D:\mymusic&quot;
		and you'd like to refer to a song in that folder named
		&quot;foo.mp3&quot;  you can specify just &quot;foo.mp3&quot; in the
		command parameter.  Likewise, to refer to items in the Saved
		Playlist folder, you can use a prefix of  &quot;__playlists/&quot;
		before the path.  For example, to refer to the saved playlist
		&quot;bar.m3u&quot; in the Saved Playlists folder, you can specify a
		path of &quot;__playlists/bar.m3u&quot;.</li>
<p></p>
	<li>The HTTP server can return cover art for songs using the track
		ID as returned by the CLI functions. If no cover art exists for
		the given song, the server returns special "no artwork" image.
		Please refer to the <a href="artwork.html">Artwork Setup</a>
		documentation for more details on artwork management in
		Squeezebox Server. Use the following URL:
		<blockquote> 
		  	<strong><code>
		  	http://&lt;server&gt;:&lt;port&gt;/music/&lt;track_id&gt;/cover.jpg
		  	</code></strong><br> 
		</blockquote>
		where: <br> 
		<blockquote>
			<code>&lt;server&gt;</code> is the ip address or name of the
				server.<br>
			<code>&lt;port&gt;</code> is the HTTP port of the server
				(not the same as the CLI port).<br>
			<code>&lt;track_id&gt;</code> is the track ID as returned by
				the CLI functions.<br>
		</blockquote>
		<p>In addition, there is a shortcut URL to return the artwork of
			the currently playing song for a player:
		<blockquote> 
			<strong><code>
http://&lt;server&gt;:&lt;port&gt;/music/current/cover.jpg?player=&lt;playerid&gt;
			</code></strong></p>
		</blockquote>
		where: <br> 
		<blockquote>
			<code>&lt;server&gt;</code> is the ip address or name of the
				server.<br>
			<code>&lt;port&gt;</code> is the HTTP port of the server
				(not the same as the CLI port).<br>
			<code>&lt;playerid&gt;</code> is the unique identifier for
				the player, as above. If omitted, the server will use a
				random player.<br>
		</blockquote>
	</li>

	<li>
		For commands using positional parameters, any extra parameters
		(after all required ones) will be returned. For commands using
		tagged parameters, parameters using unknown tags will be
		returned as well. This allows the client to add to commands and
		queries some context information. For example:
		<blockquote> 
			<p>
				Request: &quot;04:20:00:12:23:45 mixer bass ? 
		  					context&lt;LF&gt;&quot;
		  		<br>
		  		Response: &quot;04:20:00:12:23:45 mixer bass 98
		  					context&lt;LF&gt;&quot;
			</p>
			<p>
				Request: &quot;players 0 2 context:1&lt;LF&gt;&quot;
				<br>
				Response: &quot;players 0 2 context:1 count:2
							id:00:04:20:02:00:c8 ...(same as above)&quot;
			</p>
		</blockquote>
	</li>
	
	<li>
		Extended queries accepting the &quot;charset&quot; parameter normally
		return field values in utf8, Perl's lenient version of UTF-8. The value 
		of this parameter is sent as is to Perl's Encode plumbing. As a 
		consequence, any encoding known to Perl is valid, for example 
		&quot;iso-8859-1&quot; (the web standard), &quot;cp437&quot; (MS-DOS), 
		etc. More exotic choices like &quot;UTF-16&quot; or &quot;shiftjis&quot;
		are possible. Note that the server will crash if the encoding is 
		unknown.
	</li>

	<li>
		All paths and URLs, for example the ones returned by the query
		&quot;<a href="#songinfo">songinfo</a>&quot; are double URL escaped.
		To get a useable path (that you can use with your file system), you will
		need to unescape the field twice. Also note the URLs are not translated
		into Unicode (or into any other charset requested). 
	</li>

	<li>
		<b>Transporter Digital Inputs</b><br>
		Transporter Digital Inputs are handled as remote streams, with a 
		URL starting with <code>source:</code> followed by &quot;aes-ebu&quot;,
		&quot;bnc-spdif&quot;, &quot;toslink&quot; or &quot;rca-spdif&quot;.<br>
		To set Transporter to the TOSLINK input, use &quot;&lt;playerid&gt;
		playlist play source:toslink&lt;LF&gt;&quot;.<br>
		When set to a digital input, Transporter reports the URL scheme above
		to the various path, url or status queries.
	</li>
</ul>



<h3 id="Supported Commands">
	Supported Commands
</h3>
<p>
	The available commands and queries are listed below, grouped by their scope:
</p>
<ul>
	<li>
  		<strong><a href="#GC">General</a></strong>: general management of the Command Line
  		Interface and of the Squeezebox Server.
  	</li>
	<li>
		<strong><a href="#PC">Players</a></strong>: management of players.
  	</li>
	<li>
		<strong><a href="#DB">Database</a></strong>: mangement of the music database.
	</li>
	<li>
		<strong><a href="#PL">Playlist</a></strong>: management of the playlist of each player.
	</li>
	<li>
		<strong><a href="#CQ">Coumpound queries</a></strong>: queries to get
		most of the information about the server or a player in one convenient query, that can
		be updated by the server automatically.
	</li>
	<li>
		<strong><a href="#NC">Notifications</a></strong>: internal server
		commands echoed to the CLI by using the 
		&quot;<a href="#listen">listen</a>&quot; or 
		&quot;<a href="#subscribe">subscribe</a>&quot; commands.
	</li>
	<li>
		<strong><a href="#AL">Alarms</a></strong>: management of alarms.
	</li>
	<li>
		<strong><a href="#PG">Plugins</a></strong>: commands and queries
		proposed by various Squeezebox Server plugins. These are only available if
		the plugin is enabled in the Squeezebox Server configuration. The query
		&quot;<a href="#can">can</a>&quot; can be used to determine if a command
		or query is available.
	</li>
	<li>
		<strong><a href="#DC">Deprecated</a></strong>: commands which are still
		available but not for much longer...
	</li>
</ul>


<!--#########################################################################-->
<!-- GENERAL COMMANDS                                                        -->
<!--#########################################################################-->


<hr>
<h2 id="GC">
	General commands and queries
</h2>
<ul>
	<li>
		<strong><code><a href="#login">login</a></code></strong>
	</li>
	<li>
		<strong><code><a href="#can">can</a></code></strong>
	</li>
	<li>
		<strong><code><a href="#version">version</a></code></strong>
	</li>
	<li>
		<strong><code><a href="#listen">listen</a></code></strong>
	</li>
	<li>
		<strong><code><a href="#subscribe">subscribe</a></code></strong>
	</li>
	<li>
		<strong><code><a href="#pref">pref</a></code></strong>
	</li>
	<li>
		<strong><code><a href="#logging">logging</a></code></strong>
	</li>
	<li>
		<strong><code><a href="#getstring">getstring</a></code></strong>
	</li>
	<li>
		<strong><code><a href="#setsncredentials">setsncredentials</a></code></strong>
	</li>
	<li>
		<strong><code><a href="#debug">debug</a></code></strong>
	</li>
	<li>
		<strong><code><a href="#exit">exit</a></code></strong>
	</li>
	<li>
		<strong><code><a href="#shutdown">shutdown</a></code></strong>
	</li>
</ul>


<br>
<p id="login">
	<strong>
		<code>
			login 
			&lt;user&gt;
			&lt;password&gt;
		</code>
	</strong>
</p>
<p>
	The &quot;login&quot; command allows the caller to authenticate itself on
	the server, as defined in the Security pane of the Squeezebox Server preferences.
	Like any other command, the user and password must be escaped. If
	successful, the server replaces the password with 6 star characters. If
	unsuccessful, the server disconnects. If security is off this command is
	always successful.
</p>
<p>
	Examples:
</p>
<blockquote> 
	<p>
		Request:  &quot;login user correctpassword&lt;LF&gt;&quot;
		<br>
		Response: &quot;login user ******&lt;LF&gt;&quot;
	</p>
	<p>
		Request: &quot;login user wrongpassword&lt;LF&gt;&quot;
		<br>
		Response: (Connection terminated)
	</p>
</blockquote>

<br>
<p id="can">
	<strong>
		<code>
			can 
			&lt;request terms&gt;
			?
		</code>
	</strong>
</p>
<p>
	The &quot;can&quot; query allows the caller to determine if the command
	or query indicated by &lt;request terms&gt; is available.
</p>
<p>
	Examples:
</p>
<blockquote> 
	<p>
		Request:  &quot;can info total genres ?&lt;LF&gt;&quot;
		<br>
		Response: &quot;can info total genres 1&lt;LF&gt;&quot;
	</p>
	<p>
		Request:  &quot;can smurf ?&lt;LF&gt;&quot;
		<br>
		Response: &quot;can smurf 0&lt;LF&gt;&quot;
	</p>
</blockquote>

<br>
<p id="version ?">
	<strong>
		<code>
			version
			?
		</code>
	</strong>
</p>
<p>
	The &quot;version&quot; query returns version number of Squeezebox Server.
</p>
<p>
	Examples:
</p>
<blockquote>
	<p>
		Request: &quot;version ?&lt;LF&gt;&quot;
		<br>
		Response: &quot;version 6.5&lt;LF&gt;&quot;
	</p>
</blockquote>

<br>
<p id="listen">
	<strong>
		<code>
			listen
			&lt;0|1|?&gt;
		</code>
	</strong>
</p>
<p>
	The &quot;listen&quot; command enables to receive asynchronously internal
	server commands (notifications) on the CLI connection. Notifications concern
	all activity in the Squeezebox Server, not just the activity triggered by the
	command-line.  Use 0 to clear, 1 to set, ? to query, and no parameter to
	toggle the listen state of the command-line connection. 
	<br>
	If only certain notifications are of interrest, consider using the 
	&quot;<a href="#subscribe">subscribe</a>&quot; command
	below. The &quot;listen&quot; command shares some of its internal
	plumbing with &quot;subscribe&quot; so using &quot;subscribe xxx&quot; 
	changes the list of echoed notifications from nothing or everything to only 
	xxx.
	<br>
	Please consult section <a href="#NC">Notifications</a> for a list of 
	possible notifications.
</p>
<p>
	Examples:
</p>
<blockquote> 
	<p>
		Request: &quot;listen 1&lt;LF&gt;&quot;
		<br>
		Response: &quot;listen 1&lt;LF&gt;&quot;
		<br>
		&quot;04:20:00:12:23:45 mixer volume 25&lt;LF&gt;&quot;
		<br>
		&quot;04:20:00:12:23:45 pause&lt;LF&gt;&quot;
		<br>
		...
	</p>
</blockquote>

<br>
<p id="subscribe">
	<strong>
		<code>
			subscribe
			&lt;comma_separated_notification_list&gt;
		</code>
	</strong>
</p>
<p>
	The &quot;subscribe&quot; command is similar to &quot;<a
	href="#listen">listen</a>&quot; but echoes only a subset of the
	notifications, indicated by a comma separated list. If no list is provided,
	the notifications are turned off. This command shares some of its internal
	plumbing with &quot;listen&quot; so using &quot;listen 0&quot; or
	&quot;listen 1&quot; changes the list of echoed notifications (to nothing
	and everything, respectively).
	<br>
	Please consult section <a href="#NC">Notifications</a> for a list of 
	possible notifications.
</p>
<p>
	Examples:
</p>
<blockquote> 
	<p>
		Request: &quot;subscribe mixer,pause&lt;LF&gt;&quot;
		<br>
		Response: &quot;subscribe mixer,pause&lt;LF&gt;&quot;
		<br>
		&quot;04:20:00:12:23:45 mixer volume 25&lt;LF&gt;&quot;
		<br>
		&quot;04:20:00:12:23:45 pause&lt;LF&gt;&quot;
		<br>
		...
	</p>
</blockquote>

<br>
<p id="pref">
	<strong>
		<code>
			pref 
			&lt;prefname|namespace:prefname&gt; 
			&lt;prefvalue|?&gt;
		</code>
	</strong>
</p>
<p>
	The &quot;pref&quot; command allows the caller to set and query the 
	Squeezebox Server's internal preference values. The following affect the 
	behaviour of CLI queries and commands:
	<ul>
		<li>
			<b>authorize</b>: Security enabled or not. If enabled, usage of
			the &quot;<a href="#login">login</a>&quot; command is required.
		</li>
		<li>
			<b>groupdiscs</b>: handling of multiple disc sets. Affects the 
			&quot;<a href="#albums">albums</a>&quot; query.
		</li>
		<li>
			<b>variousArtistAutoIdentification</b>: compilation artists are
			listed as &quot;Various Artists&quot;. Affects the 
			&quot;<a href="#artists">artists</a>&quot; query.
		</li>
		<li>
			<b>splitList</b>: delimiter for multiple items in tags. Affects all the
			queries returning genres, mainly &quot;<a href="#genres">genres</a>&quot;.
		</li>
		<li>
			<b>composerInArtists</b>, <b>conductorInArtists</b>, 
			<b>bandInArtists</b>: contributors considered artists. Affects the
			&quot;<a href="#info total artists ?">info total artists ?</a>&quot;
			query.
		</li>
	</ul>
</p>
<p>
	If you want to query/set a preference from an other namespace than &quot;server&quot;
	(eg. a plugin), you'll have to prepend the desired namespace to the prefname.
</p>
<p>
	Examples:
</p>
<blockquote>
	<p>
		Request: &quot;pref audiodir ?&lt;LF&gt;&quot;
		<br>
		Response: &quot;pref audiodir 
			%2fUsers%2fdean%2fDesktop%2ftest%20music&lt;LF&gt;&quot;
	</p>
	<p>
		Request: &quot;pref plugin.rescan:time ?&lt;LF&gt;&quot;
		<br>
		Response: &quot;pref plugin.rescan:time 32400&lt;LF&gt;&quot;
	</p>
	<p>
		Request: &quot;pref playlistdir 
			%2fUsers%2fdean%2fplaylists&lt;LF&gt;&quot;
		<br>
		Response: &quot;pref playlistdir 
			%2fUsers%2fdean%2fplaylists&lt;LF&gt;&quot;
	</p>
</blockquote>

<br>
<p id="logging">
	<strong>
		<code>
			logging
			&lt;group:logging group&gt;
			[&lt;persist:1&gt;]
		</code>
	</strong>
</p>
<p>
	The &quot;logging&quot; command allows setting some logging levels. Today you can 
	only set one of the following logging groups: server, radio, transcoding, scanner.
	The optional persist parameter defines whether the change should be persistent or not.
</p>
<p>
	Examples:
</p>
<blockquote> 
	<p>
		Request: &quot;logging group:scanner&lt;LF&gt;&quot;
		<br>
		Response: &quot;logging group:scanner&lt;LF&gt;&quot;
	</p>
</blockquote>

<br>
<p id="pref validate">
	<strong>
		<code>
			pref 
			validate
			&lt;prefname|namespace:prefname&gt; 
			&lt;prefvalue&gt;
		</code>
	</strong>
</p>
<p>
	The &quot;pref validate&quot; command allows the caller to validate a 
	Squeezebox Server's internal preference value without setting it.
</p>
<p>
	If you want to validate a preference from an other namespace than &quot;server&quot;
	(eg. a plugin), you'll have to prepend the desired namespace to the prefname.
</p>
<p>
	Examples:
</p>
<blockquote> 
	<p>
		Request: &quot;pref validate bufferSecs 10&quot;
		<br>
		Response: &quot;pref validate bufferSecs valid:1&quot;
	</p>
	<p>
		Request: &quot;pref validate audiodir %2fsome%2fincorrect%2ffilepath&quot;
		<br>
		Response: &quot;pref validate audiodir valid:0&quot;
	</p>
</blockquote>

<br>
<p id="getstring">
	<strong>
		<code>
			getstring 
			&lt;STRINGTOKEN1[,STRINGTOKEN2...]&gt;
		</code>
	</strong>
</p>
<p>
	The &quot;getstring&quot; command allows the caller to query
	one or several localized strings. String tokens can be passed as a single,
	concatenated value.
</p>
<p>
	Examples:
</p>
<blockquote> 
	<p>
		Request:  &quot;getstring HOME &lt;LF&gt;&quot;
		<br>
		Response: &quot;getstring HOME:Startseite &lt;LF&gt;&quot;
	</p>
	<p>
		Request:  &quot;getstring SETTINGS,SCREENSAVERS,HOME &lt;LF&gt;&quot;
		<br>
		Response: &quot;getstring SETTINGS:Einstellungen SCREENSAVERS:Bildschirmschoner HOME:Startseite &lt;LF&gt;&quot;
	</p>
</blockquote>

<br>
<p id="setsncredentials">
	<strong>
		<code>
			setsncredentials 
			&lt;username&gt;
			&lt;password&gt;
			[&lt;sync:0|1&gt;]
		</code>
	</strong>
</p>
<p>
	The &quot;setsncredentials&quot; command allows the caller to change
	the credentials used to acces mysqueezebox.com resources.
</p>
<p>
	Examples:
</p>
<blockquote> 
	<p>
		Request:  &quot;setsncredentials me@mysqueezebox.com p@s5w0rd &lt;LF&gt;&quot;
		<br>
		Response: &quot;setsncredentials me@mysqueezebox.com p@s5w0rd validated:1 warning:Connected successfully to mysqueezebox.com. &lt;LF&gt;&quot;
	</p>
	<p>
		Request:  &quot;setsncredentials me@mysqueezebox.com thisisnogood &lt;LF&gt;&quot;
		<br>
		Response: &quot;setsncredentials me@mysqueezebox.com thisisnogood validated:0 warning:Invalid mysqueezebox.com username or password. &lt;LF&gt;&quot;
	</p>
</blockquote>

<br>
<p id="debug">
	<strong>
		<code>
			debug 
			&lt;debug category&gt;
			&lt;OFF|FATAL|ERROR|WARN|INFO|DEBUG|?|&gt;
		</code>
	</strong>
</p>
<p>
	The &quot;debug&quot; command allows the caller to query or set
	the server's internal debugging categories. Use 'OFF' to silence,
	'FATAL' for only seeing fatal errors, 'ERROR' for non-fatal errors, etc.
	Finally, using ? will query the current level for the category.

	Valid categories can be found under Settings -> Debugging.
</p>
<p>
	Examples:
</p>
<blockquote> 
	<p>
		Request:  &quot;debug d_files ?&lt;LF&gt;&quot;
		<br>
		Response: &quot;debug d_files 0&lt;LF&gt;&quot;
	</p>
	<p>
		Request:  &quot;debug d_itunes 0&lt;LF&gt;&quot;
		<br>
		Response: &quot;debug d_itunes 0&lt;LF&gt;&quot;
	</p>
	<p>
		Request:  &quot;debug d_stream 1&lt;LF&gt;&quot;
		<br>
		Response: &quot;debug d_stream 1&lt;LF&gt;&quot;
	</p>
	<p>
		Request:  &quot;debug d_stream&lt;LF&gt;&quot;
		<br>
		Response: &quot;debug d_stream 0&lt;LF&gt;&quot;
	</p>
</blockquote>

<br>
<p id="exit">
	<strong>
		<code>
			exit
		</code>
	</strong>
</p>
<p>
	The &quot;exit&quot; command closes the TCP connection with the server and terminates the
	Command Line Interface session.
</p>
<p>
	Example:
</p>
<blockquote> 
	<p>
		Request: &quot;exit&lt;LF&gt;&quot;
		<br>
		Response: &quot;exit&lt;LF&gt;&quot;
		<br>
		(Connection terminated)
	</p>
</blockquote>

<br>
<p id="shutdown">
	<strong>
		<code>
			shutdown
		</code>
	</strong>
</p>
<p>
	The &quot;shutdown&quot; command shuts down the server. The CLI connection
	is terminated. Note that, obviously, there is no symmetrical command to 
	restart the server.
</p>
<p>
	Example:
</p>
<blockquote> 
	<p>
		Request: &quot;shutdown&lt;LF&gt;&quot;
		<br>
		Response: &quot;shutdown&lt;LF&gt;&quot;
		<br>
		(Connection terminated)
	</p>
</blockquote>


<!--#########################################################################-->
<!-- PLAYER COMMANDS                                                         -->
<!--#########################################################################-->
<hr>
<h2 id="PC">
	Players commands and queries
</h2>
<ul>
	<li>
		<strong><code><a href="#player count ?">player count ?</a></code></strong>
	</li>
	<li>
		<strong><code><a href="#player id ?">player id ?</a></code></strong>
	</li>
        <li>
                <strong><code><a href="#player uuid ?">player uuid ?</a></code></strong>
        </li>
	<li>
		<strong><code><a href="#player name ?">player name ?</a></code></strong>
	</li>
	<li>
		<strong><code><a href="#player ip ?">player ip ?</a></code></strong>
	</li>
	<li>
		<strong><code><a href="#player model ?">player model ?</a></code></strong>
	</li>
	<li>
		<strong><code><a href="#player isplayer ?">player isplayer ?</a></code></strong>
	</li>
	<li>
		<strong><code><a href="#player displaytype ?">player displaytype ?</a></code></strong>
	</li>
	<li>
		<strong><code><a href="#canpoweroff ?">player canpoweroff ?</a></code></strong>
	</li>
	<li>
		<strong><code><a href="#signalstrength ?">signalstrength ?</a></code></strong>
	</li>
	<li>
		<strong><code><a href="#name">name</a></code></strong>
	</li>
	<li>
		<strong><code><a href="#connected ?">connected ?</a></code></strong>
	</li>
	<li>
		<strong><code><a href="#sleep">sleep</a></code></strong>
	</li>
	<li>
		<strong><code><a href="#sync">sync</a></code></strong>
	</li>
	<li>
		<strong><code><a href="#syncgroups">syncgroups</a></code></strong>
	</li>
	<li>
		<strong><code><a href="#power">power</a></code></strong>
	</li>
	<li>
		<strong><code><a href="#mixer volume">mixer volume</a></code></strong>
	</li>
	<li>
		<strong><code><a href="#mixer muting">mixer muting</a></code></strong>
	</li>
	<li>
		<strong><code><a href="#mixer bass">mixer bass</a></code></strong>
	</li>
	<li>
		<strong><code><a href="#mixer treble">mixer treble</a></code></strong>
	</li>
	<li>
		<strong><code><a href="#mixer pitch">mixer pitch</a></code></strong>
	</li>
	<li>
		<strong><code><a href="#show">show</a></code></strong>
	</li>
	<li>
		<strong><code><a href="#display">display</a></code></strong>
	</li>
	<li>
		<strong><code><a href="#linesperscreen">linesperscreen</a></code></strong>
	</li>
	<li>
		<strong><code><a href="#display ? ?">display ? ?</a></code></strong>
	</li>
	<li>
		<strong><code><a href="#displaynow ? ?">displaynow ? ?</a></code></strong>
	</li>
	<li>
		<strong><code><a href="#playerpref">playerpref</a></code></strong>
	</li>
	<li>
		<strong><code><a href="#button">button</a></code></strong>
	</li>
	<li>
		<strong><code><a href="#ir">ir</a></code></strong>
	</li>
	<li>
		<strong><code><a href="#irenable">irenable</a></code></strong>
	</li>
	<li>
		<strong><code><a href="#connect">connect</a></code></strong>
	</li>
	<li>
		<strong><code><a href="#client forget">client forget</a></code></strong>
	</li>
	<li>
		<strong><code><a href="#disconnect">disconnect</a></code></strong>
	</li>
	<li>
		<strong><code><a href="#players">players</a></code></strong>
	</li>
</ul>

<p id="player count ?">
	<strong>
		<code>
			player
			count
			?
		</code>
	</strong>
</p>
<p>
	The &quot;player count ?&quot; query returns the number of players 
	connected to the server.
</p>
<p>
	Example:
</p>
<blockquote> 
	<p>
		Request: &quot;player count ?&lt;LF&gt;&quot;
		<br>
		Response: &quot;player count 2&lt;LF&gt;&quot;
	</p>
</blockquote>

<br>
<p id="player id ?">
	<strong>
		<code>
			player
			id 
			&lt;playerindex&gt;
			?
		</code>
	</strong>
</p>
<p>
	The &quot;player id ?&quot; query returns the unique identifier of a player,
	(&lt;playerid&gt; parameter of many CLI commands). For physical
	players this is generally the MAC address. The IP address is used for remote
	streams.
</p>
<p>
	Example:
</p>
<blockquote> 
	<p>
		Request: &quot;player id 0 ?&lt;LF&gt;&quot; (or)  "0 player id ?"
		<br>
		Response: &quot;player id 0 04:20:00:12:23:45&lt;LF&gt;&quot;
	</p>
</blockquote>
  
<br>
<p id="player uuid ?">
        <strong>
                <code>
                        player
                        uuid
                        &lt;playerindex&gt;
                        ?
                </code>
        </strong>
</p>
<p>
        The &quot;player uuid ?&quot; query returns the player uuid. The uuid is used by
	mysqueezebox.com.
</p>
<p>
        Example:
</p>
<blockquote>
        <p>
                Request: &quot;player uuid 0 ?&lt;LF&gt;&quot; (or)  "0 player uuid ?"
                <br>
                Response: &quot;player uuid 0 012345678901234567890123456789012&lt;LF&gt;&quot;
        </p>
</blockquote>

<br>
<p id="player name ?">
	<strong>
		<code>
			player
			name 
			&lt;playerindex|playerid&gt;
			?
		</code>
	</strong>
</p>
<p>
	The &quot;player name ?&quot; query returns the human-readable name for the
	specified player. If the name has not been specified by the user in the 
	Player Settings, then a default name will be used, usually the IP address.
</p>
<p>
	Example:
</p>
<blockquote> 
	<p>
		Request: &quot;player name 0 ?&lt;LF&gt;&quot; or "0 player name ?"
		<br>
		Response: &quot;player name 0 Living Room&lt;LF&gt;&quot;
	</p>
</blockquote>
  
<br>
<p id="player ip ?">
	<strong>
		<code>
			player
			ip 
			&lt;playerindex|playerid&gt;
			?
		</code>
	</strong>
</p>
<p>
	The &quot;player ip ?&quot; query returns the IP address (along with port 
	number) of the specified player.
</p>
<p>
	Example:
</p>
<blockquote> 
	<p>
		Request: &quot;player ip 0 ?&lt;LF&gt;&quot; or "0 player ip ?"
		<br>
		Response: &quot;player ip 0 192.168.1.22:3483&lt;LF&gt;&quot;
	</p>
</blockquote>

<br>
<p id="player model ?">
	<strong>
		<code>
			player
			model
			&lt;playerindex|playerid&gt;
			?
		</code>
	</strong>
</p>
<p>
	The &quot;player model ?&quot; query returns the model of the player, 
	currently one of &quot;transporter&quot;, &quot;squeezebox2&quot;, 
	&quot;squeezebox&quot;, &quot;slimp3&quot;, &quot;softsqueeze&quot;, 
	or &quot;http&quot; (for remote streaming connections).
</p>
<p>
	Example:
</p>
<blockquote>
	<p>
		Request: &quot;player model 0 ?&lt;LF&gt;&quot; or "0 player model ?"
		<br>
		Response: &quot;player model squeezebox&lt;LF&gt;&quot;
	</p>
</blockquote>

<br>
<p id="player isplayer ?">
	<strong>
		<code>
			player
			isplayer
			&lt;playerindex|playerid&gt;
			?
		</code>
	</strong>
</p>
<p>
	Whether a player is a known player model. Currently know models are 
	&quot;transporter&quot;, &quot;squeezebox2&quot;, 
	&quot;squeezebox&quot;, &quot;slimp3&quot;, &quot;softsqueeze&quot;, 
	or &quot;http&quot; (for remote streaming connections).
	Will return 0 for streaming connections. 
</p>
<p>
	Example:
</p>
<blockquote>
	<p>
		Request: &quot;player isplayer 0 ?&lt;LF&gt;&quot; or "0 player isplayer ?"
		<br>
		Response: &quot;player isplayer 1&lt;LF&gt;&quot;
	</p>
</blockquote>

<br>
<p id="player displaytype ?">
	<strong>
		<code>
			player
			displaytype
			&lt;playerindex|playerid&gt;
			?
		</code>
	</strong>
</p>
<p>
	The &quot;player displaytype ?&quot; query returns the display model of the
	player. Graphical display types start with &quot;graphic-&quot;, 
	non-graphical display type with &quot;noritake-&quot;.
</p>
<p>
	Example:
</p>
<blockquote>
	<p>
		Request: &quot;player displaytype 0 ?&lt;LF&gt;&quot; or "0 player displaytype ?"
		<br>
		Response: &quot;player displaytype 0 noritake-katakana&lt;LF&gt;&quot;
	</p>
</blockquote>

<br>
<p id="canpoweroff ?">
	<strong>
		<code>
			player
			canpoweroff
			&lt;playerindex|playerid&gt;
			?
		</code>
	</strong>
</p>
<p>
	Returns wether a player can be powered off or not. 
	Current hardware players and SoftSqueeze would return 1, web clients 0.
</p>
<p>
	Examples:
</p>
<blockquote> 
	<p>
		Request: &quot;player canpoweroff 04:20:00:12:23:45 ?&lt;LF&gt;&quot;
		<br>
		Response: &quot;player canpoweroff 04:20:00:12:23:45 1&lt;LF&gt;&quot;
	</p>
	<p>
		Request: &quot;player canpoweroff 192.168.0.39 ?&lt;LF&gt;&quot;
		<br>
		Response: &quot;player canpoweroff 192.168.0.39 0&lt;LF&gt;&quot;
	</p>
</blockquote>

<br>
<p id="signalstrength ?">
	<strong>
		<code>
			&lt;playerid&gt;
			signalstrength
			?
		</code>
	</strong>
</p>
<p>
	Returns the wireless signal strength for the player, range is 1 to 100.  
	Returns 0 if not connected wirelessly.
</p>
<p>
	Example:
</p>
<blockquote> 
	<p>
		Request: &quot;04:20:00:12:23:45 signalstrength ?&lt;LF&gt;&quot;
		<br>
		Response: &quot;04:20:00:12:23:45 signalstrength 76&lt;LF&gt;&quot;
	</p>
</blockquote>

<br>
<p id="name">
	<strong>
		<code>
			&lt;playerid&gt;
			name
			&lt;newname|?&gt;
		</code>
	</strong>
</p>
<p>
	Sets the name of the player. You may query the player name 
	by passing in &quot;?&quot; (equivalent to 
	&quot;<a href="#player name ?">player name ?</a>&quot;.)
</p>
<p>
	Example:
</p>
<blockquote> 
	<p>
		Request: &quot;04:20:00:12:23:45 name ?&lt;LF&gt;&quot;
		<br>
		Response: &quot;04:20:00:12:23:45 name Lightyears&lt;LF&gt;&quot;
	</p>
	<p>
		Request: &quot;04:20:00:12:23:45 name Buzz&lt;LF&gt;&quot;
		<br>
		Response: &quot;04:20:00:12:23:45 name Buzz&lt;LF&gt;&quot;
	</p>
</blockquote>

<br>
<p id="connected ?">
	<strong>
		<code>
			&lt;playerid&gt;
			connected
			?
		</code>
	</strong>
</p>
<p>
	Returns the connected state of the player, 1 or 0 depending on the state of
	the TCP connection to the player. SLIMP3 players, since they use UDP, 
	always return 1.
</p>
<p>
	Examples:
</p>
<blockquote> 
	<p>
		Request: &quot;04:20:00:12:23:45 connected ?&lt;LF&gt;&quot;
		<br>
		Response: &quot;04:20:00:12:23:45 connected 1&lt;LF&gt;&quot;
	</p>
</blockquote>

<br>
<p id="sleep">
	<strong>
		<code>
			&lt;playerid&gt;
			sleep
			&lt;number|?&gt;
		</code>
	</strong>
</p>
<p>
	The &quot;sleep&quot; command specifies a number of seconds to continue 
	playing before powering off the player. You may query the amount of time 
	until the player sleeps by passing in &quot;?&quot;.</p>
<p>
	Examples:
</p>
<blockquote> 
	<p>
		Request: &quot;04:20:00:12:23:45 sleep ?&lt;LF&gt;&quot;
		<br>
		Response: &quot;04:20:00:12:23:45 sleep 105.3&lt;LF&gt;&quot;
	</p>
	<p>
		Request: &quot;04:20:00:12:23:45 sleep 300&lt;LF&gt;&quot;
		<br>
		Response: &quot;04:20:00:12:23:45 sleep 300&lt;LF&gt;&quot;
	</p>
</blockquote>

<br>
<p id="sync">
	<strong>
		<code>
			&lt;playerid&gt;
			sync 
			&lt;playerindex|playerid|-|?&gt;
		</code>
	</strong>
</p>
<p>
	The &quot;sync&quot; command specifies the player to synchronise with the 
	given playerid. The command accepts only one playerindex or playerid. 
	To unsync the player, use the &quot;-&quot; parameter.
	<br>
	Note that in both cases the first <code>&lt;playerid&gt</code> is the player which
	is already a member of a sync group. When adding a player to a sync group,
	the second specified player will be added to the group which includes the first player,
	if necessary first removing the second player from its existing sync-group.
	<br>
	You may query which players are already synced with this player by passing 
	in a &quot;?&quot; parameter.  Multiple playerids are separated by a comma. 
	If the player is not synced, &quot;-&quot; is returned.
</p>
<p>
	Examples:
</p>
<blockquote>
	<p>
		Request: &quot;04:20:00:12:23:45 sync 1&lt;LF&gt;&quot;
		<br>
		Response: &quot;04:20:00:12:23:45 sync 1&lt;LF&gt;&quot;
	</p>
	<p>
		Request: &quot;04:20:00:12:23:45 sync ?&lt;LF&gt;&quot;
		<br>
		Response: &quot;04:20:00:12:23:45 sync 04:20:00:12:23:21&lt;LF&gt;&quot;
	</p>
	<p>
		Request: &quot;04:20:00:12:23:45 sync -&lt;LF&gt;&quot;
		<br>
		Response: &quot;04:20:00:12:23:45 sync -&lt;LF&gt;&quot;
	</p>
</blockquote>

<br>
<p id="syncgroups">
	<strong>
		<code>
			syncgroups ? 
		</code>
	</strong>
</p>
<p>
	The &quot;syncgroups&quot; query returns a comma separated list of sync 
	groups members (IDs and names).
</p>
<p>
	Examples:
</p>
<blockquote>
	<p>
		Request: &quot;syncgroups ?&lt;LF&gt;&quot;
		<br>
		Response: &quot;syncgroups sync_members:04:20:00:12:23:45,04:20:00:12:34:56 sync_member_names:Living%20Room,Kitchen&lt;LF&gt;&quot;
	</p>
</blockquote>

<br>
<p id="power">
	<strong>
		<code>
			&lt;playerid&gt;
			power
			&lt;0|1|?|&gt;
		</code>
	</strong>
</p>
<p>
	The &quot;power&quot; command turns the player on or off. Use 0 to turn off, 
	1 to turn on, ? to query and no parameter to toggle the power state of the 
	player.
	<br>
	For remote streaming connections, the command does nothing and the query 
	always returns 1.
</p>
<p>
	Examples:
</p>
<blockquote> 
	<p>
		Request: &quot;04:20:00:12:23:45 power 1&lt;LF&gt;&quot;
		<br>
		Response: &quot;04:20:00:12:23:45 power 1&lt;LF&gt;&quot;
	</p>
	<p>
		Request: &quot;04:20:00:12:23:45 power ?&lt;LF&gt;&quot;
		<br>
		Response: &quot;04:20:00:12:23:45 power 1&lt;LF&gt;&quot;
	</p>
</blockquote>

<br>
<p id="mixer volume">
	<strong>
		<code>
			&lt;playerid&gt;
			mixer
			volume
			&lt;0 .. 100|-100 .. +100|?&gt;
		</code>
	</strong>
</p>
<p>
	The &quot;mixer volume&quot; command returns or sets the current volume 
	setting for the player. The scale is 0 to 100, in real numbers (i.e. 34.5 
	is valid). If the player is muted, the volume is returned as a negative
	value. Note that players display a 0 to 40 scale, that is, the 0..100 
	volume divided by 2,5. Likewise, using the 
	&quot;<a href="#button">button</a>&quot; command with &quot;volume_up&quot;
	or &quot;volume_down&quot; parameters increases or decreases the volume by
	2,5.
</p>
<p>
	Examples:
</p>
<blockquote> 
	<p>
		Request: &quot;04:20:00:12:23:45 mixer volume ?&lt;LF&gt;&quot;
		<br>
		Response: &quot;04:20:00:12:23:45 mixer volume 98&lt;LF&gt;&quot;
	</p>
	<p>
		Request: &quot;04:20:00:12:23:45 mixer volume 25&lt;LF&gt;&quot;
		<br>
		Response: &quot;04:20:00:12:23:45 mixer volume 25&lt;LF&gt;&quot;
	</p>
	<p>
		Request: &quot;04:20:00:12:23:45 mixer volume +10&lt;LF&gt;&quot;
		<br>
		Response: &quot;04:20:00:12:23:45 mixer volume +10&lt;LF&gt;&quot;
	</p>
</blockquote>

<br>
<p id="mixer muting">
	<strong>
		<code>
			&lt;playerid&gt;
			mixer 
			muting 
			&lt;0|1|toggle|?|&gt;
		</code>
	</strong>
</p>
<p>
	The &quot;mixer muting&quot; command mutes or unmutes the player. Use 0 to 
	unmute, 1 to mute, ? to query and no parameter (or 'toggle') to toggle the muting state 
	of the player. Note also the 
	&quot;<a href="#mixer volume">mixer volume</a>&quot; command returns a 
	negative value if the player is muted.
</p>
<p>
	Example:
</p>
<blockquote> 
	<p>
		Request: &quot;04:20:00:12:23:45 mixer muting&lt;LF&gt;&quot;
		<br>
		Response: &quot;04:20:00:12:23:45 mixer muting&lt;LF&gt;&quot;
	</p>
</blockquote>

<br>
<p id ="mixer bass">
	<strong>
		<code>
			&lt;playerid&gt;
			mixer
			bass 
			&lt;0 .. 100|-100 .. +100|?&gt;
		</code>
	</strong>
</p>
<p>
	The &quot;mixer bass&quot; command returns or sets the current bass setting 
	for the player. This is only supported by SliMP3 and SqueezeBox (SB1) 
	players. For more information on the 0 to 100 scale, please refer to 
	the &quot;<a href="#mixer volume">mixer volume</a>&quot; command.
</p>
<p>
	Example:
</p>
<blockquote>
	<p>
		Request: &quot;04:20:00:12:23:45 mixer bass ?&lt;LF&gt;&quot;
		<br>
		Response: &quot;04:20:00:12:23:45 mixer bass 98&lt;LF&gt;&quot;
	</p>
	<p>
		Request: &quot;04:20:00:12:23:45 mixer bass 25&lt;LF&gt;&quot;
		<br>
		Response: &quot;04:20:00:12:23:45 mixer bass 25&lt;LF&gt;&quot;
	</p>
	<p>
		Request: &quot;04:20:00:12:23:45 mixer bass +10&lt;LF&gt;&quot;
		<br>
		Response: &quot;04:20:00:12:23:45 mixer bass +10&lt;LF&gt;&quot;
	</p>
</blockquote>

<br>
<p id="mixer treble">
	<strong>
		<code>
			&lt;playerid&gt; 
			mixer 
			treble 
			&lt;0 .. 100|-100 .. +100|?&gt;
		</code>
	</strong>
</p>
<p>
	The &quot;mixer treble&quot; command returns or sets the current treble 
	setting for the player. This is only supported by SliMP3 and SqueezeBox (SB1) 
	players. For more information on the 0 to 100 scale, please refer to 
	the &quot;<a href="#mixer volume">mixer volume</a>&quot; command.
</p>
<p>
	Example:
</p>
<blockquote> 
	<p>
		Request: &quot;04:20:00:12:23:45 mixer treble ?&lt;LF&gt;&quot;
		<br>
		Response: &quot;04:20:00:12:23:45 mixer treble 98&lt;LF&gt;&quot;
	</p>
	<p>
		Request: &quot;04:20:00:12:23:45 mixer treble 25&lt;LF&gt;&quot;
		<br>
		Response: &quot;04:20:00:12:23:45 mixer treble 25&lt;LF&gt;&quot;
	</p>
	<p>
		Request: &quot;04:20:00:12:23:45 mixer treble +10&lt;LF&gt;&quot;
		<br>
		Response: &quot;04:20:00:12:23:45 mixer treble +10&lt;LF&gt;&quot;
	</p>
</blockquote>

<br>
<p id="mixer pitch">
	<strong>
		<code>
			&lt;playerid&gt; 
			mixer 
			pitch 
			&lt;80 .. 120|-40 .. +40|?&gt;
		</code>
	</strong>
</p>
<p>
	The &quot;mixer pitch&quot; command returns or sets the current pitch 
	setting for the player (only supported by SqueezeBox (SB1) players).
</p>
<p>
	Example:
</p>
<blockquote> 
	<p>
		Request: &quot;04:20:00:12:23:45 mixer pitch ?&lt;LF&gt;&quot;
		<br>
		Response: &quot;04:20:00:12:23:45 mixer pitch 98&lt;LF&gt;&quot;
	</p>
	<p>
		Request: &quot;04:20:00:12:23:45 mixer pitch 80&lt;LF&gt;&quot;
		<br>
		Response: &quot;04:20:00:12:23:45 mixer pitch 80&lt;LF&gt;&quot;
	</p>
	<p>
		Request: &quot;04:20:00:12:23:45 mixer pitch +10&lt;LF&gt;&quot;
		<br>
		Response: &quot;04:20:00:12:23:45 mixer pitch +10&lt;LF&gt;&quot;
	</p>
</blockquote>

<br>
<p id="show">
	<strong>
		<code>
			&lt;playerid&gt;
			show 
			&lt;taggedParameters&gt; 
		</code>
	</strong>
</p>
<p>
	The &quot;show&quot; command displays a message on the player
	display for a given duration. Various options are provided to customize the
	appearance of the message (font size, centering). If the mesage is too long
	to fit on the display, it scrolls.
	<br>
	This command is designed to display the message, and by default temporarily
	cancels any screensaver and increases the brightness to the maximum value.
	<br>
	This command is only echoed once the message display is done.
	<br>
	Please note the CLI expects parameters to be encoded using percent-style 
	escaping (see above): space is represented by &quot;%20&quot;. 
	See the examples.
</p>
<p>
	Accepted tagged parameters:
</p>
<table border="0" spacing="50">
	<tr>
		<td width="150">
			<b>Tag</b>
		</td>
		<td>
			<b>Description</b>
		</td>
	</tr>
	<tr>
		<td>
			line1
		</td>
		<td>
			First line of the display.
		</td>
	</tr>
	<tr>
		<td>
			line2
		</td>
		<td>
			Second line of the display. This is the line used for single
			line display mode (font = huge).
		</td>
	</tr>
	<tr>
		<td>
			duration
		</td>
		<td>
			Time in seconds to display the message; this time does not take into
			account any scrolling time necessary, which will be performed to
			its completion. The default is 3 seconds.
		</td>
	</tr>
	<tr>
		<td>
			brightness
		</td>
		<td>
			Brightness to use to display the message, either 'powerOn', 'powerOff',
			'idle' or a value from 0 to 4. The default value is 4. The display 
			brightness is reset to its configured value after the message.
		</td>
	</tr>
	<tr>
		<td>
			font
		</td>
		<td>
			Use value &quot;huge&quot; to have line2 displayed on a large font 
			using the entire display. The actual font used depends on the player
			model. Otherwise the command uses the standard, 2 lines display font.
		</td>
	</tr>
	<tr>
		<td>
			centered
		</td>
		<td>
			Use value &quot;1&quot; to center the lines on the display. There is
			no scrolling in centered mode.
		</td>
	</tr>
	<tr>
		<td>
			charset
		</td>
		<td>
			Character set to use for the data. See 
			<a href="#Notes">charset notes</a> above.
		</td>
	</tr>
	<tr>
		<td>
			screen
		</td>
		<td>
			Screen to display text on.  Use to display on transporter second screen, i.e. screen:2
		</td>
	</tr>
</table>
<p>
	Examples:
</p>
<blockquote> 
	<p>
		Request: &quot;04:20:00:12:23:45 show line1:Hello%20World 
			line2:Second%20line duration:1 centered:1&lt;LF&gt;&quot;
		<br>
		Response: &quot;04:20:00:12:23:45 show line1:Hello%20World 
			line2:Second%20line duration:1 centered:1&lt;LF&gt;&quot;
	</p>
</blockquote>

<br>
<p id="display">
	<strong>
		<code>
			&lt;playerid&gt;
			display 
			&lt;line1&gt; 
			&lt;line2&gt; 
			&lt;duration&gt;
		</code>
	</strong>
</p>
<p>
	The &quot;display&quot; command specifies some text to be displayed on the 
	player screen for a specified amount of time (in seconds). Please note the 
	CLI expects parameters to be encoded using percent-style escaping (see 
	above): space is represented by &quot;%20&quot;. See the examples.
</p>
<p>
	Examples:
</p>
<blockquote> 
	<p>
		Request: &quot;04:20:00:12:23:45 display Hello World 5&lt;LF&gt;&quot;
		<br>
		Response: &quot;04:20:00:12:23:45 display Hello World 5&lt;LF&gt;&quot;
	</p>
	<p>
		Request: &quot;04:20:00:12:23:45 display 
			Hello%20World Second%20Line 5&lt;LF&gt;&quot;
		<br>
		Response: &quot;04:20:00:12:23:45 display 
			Hello%20World Second%20Line 5&lt;LF&gt;&quot;
	</p>
</blockquote>

<br>
<p id="linesperscreen">
	<strong>
		<code>
			&lt;playerid&gt;
			linesperscreen
			?
		</code>
	</strong>
</p>
<p>
	The &quot;linesperscreen&quot; command returns how many lines of text can 
	fit in the display, depending on its current setting or font.
</p>
<p>
	Examples:
</p>
<blockquote> 
	<p>
		Request: &quot;04:20:00:12:23:45 linesperscreen ?&lt;LF&gt;&quot;
		<br>
		Response: &quot;04:20:00:12:23:45 linesperscreen 1&lt;LF&gt;&quot;
	</p>
</blockquote>

<br>
<p id="display ? ?">
	<strong>
		<code>
			&lt;playerid&gt;
			display
			?
			?
		</code>
	</strong>
</p>
<p>
	The &quot;display ? ?&quot; command may be used to obtain the text that is 
	currently displayed on the screen.
</p>
<p>
	Examples:
</p>
<blockquote> 
	<p>
		Request: &quot;04:20:00:12:23:45 display ? ?&lt;LF&gt;&quot;
		<br>
		Response: &quot;04:20:00:12:23:45 display Hello World&lt;LF&gt;&quot;
	</p>
</blockquote>

<br>
<p id="displaynow ? ?">
	<strong>
		<code>
			&lt;playerid&gt;
			displaynow
			?
			?
		</code>
	</strong>
</p>
<p>
	The &quot;displaynow&quot; command provides access to the data currently on
	the display.  This differs from the &quot;display ? ?&quot; command in that
	it returns the latest data sent to the display, including any animation, 
	double-size fonts, etc...
</p>
<p>
	Examples:
</p>
<blockquote> 
	<p>
		Request: &quot;04:20:00:12:23:45 displaynow ? ?&lt;LF&gt;&quot;
		<br>
		Response: &quot;04:20:00:12:23:45 display Hello World&lt;LF&gt;&quot;
	</p>
</blockquote>

<br>
<p id="playerpref">
	<strong>
		<code>
			&lt;playerid&gt;
			playerpref 
			&lt;prefname|namespace:prefname&gt; 
			&lt;prefvalue|?&gt;
		</code>
	</strong>
</p>
<p>
	The &quot;playerpref&quot; command allows the caller to set and query the 
	Squeezebox Server's internal player-specific preferences values.
</p>
<p>
	If you want to query/set a preference from an other namespace than &quot;server&quot;
	(eg. a plugin), you'll have to prepend the desired namespace to the prefname.
</p>
<p>
	Examples:
</p>
<blockquote> 
	<p>
		Request: &quot;04:20:00:12:23:45 playerpref doublesize ?&quot;
		<br>
		Response: &quot;04:20:00:12:23:45 playerpref doublesize 1&quot;
	</p>
	<p>
		Request: &quot;04:20:00:12:23:45 playerpref doublesize 0&quot;
		<br>
		Response: &quot;04:20:00:12:23:45 playerpref doublesize 0&quot;
	</p>
</blockquote>

<br>
<p id="playerpref validate">
	<strong>
		<code>
			&lt;playerid&gt;
			playerpref 
			validate
			&lt;prefname|namespace:prefname&gt; 
			&lt;prefvalue&gt;
		</code>
	</strong>
</p>
<p>
	The &quot;playerpref validate&quot; command allows the caller to validate a 
	Squeezebox Server's internal player-specific preference value without setting it.
</p>
<p>
	If you want to validate a preference from an other namespace than &quot;server&quot;
	(eg. a plugin), you'll have to prepend the desired namespace to the prefname.
</p>
<p>
	Examples:
</p>
<blockquote> 
	<p>
		Request: &quot;04:20:00:12:23:45 playerpref validate scrollPause 3&quot;
		<br>
		Response: &quot;04:20:00:12:23:45 playerpref validate scrollPause valid:1&quot;
	</p>
	<p>
		Request: &quot;04:20:00:12:23:45 playerpref validate scrollRate fast&quot;
		<br>
		Response: &quot;04:20:00:12:23:45 playerpref validate scrollRate valid:0&quot;
	</p>
</blockquote>

<br>
<p id="button">
	<strong>
		<code>
			&lt;playerid&gt;
			button
			&lt;buttoncode&gt;
		</code>
	</strong>
</p>
<p>The &quot;button&quot; command simulates a button press. Valid button codes correspond to the functions defined in the Default.map file.
<p>Example:</p>
<blockquote> 
  <p>Request: &quot;04:20:00:12:23:45 button stop&lt;LF&gt;&quot;<br>Response: &quot;04:20:00:12:23:45 button stop&lt;LF&gt;&quot;</p>
</blockquote>

<br>
<p id="ir">
	<strong>
		<code>
			&lt;playerid&gt;
			ir
			&lt;ircode&gt;
			&lt;time&gt;
		</code>
	</strong>
</p>
<p>
	The &quot;ir&quot; command simulates an IR code. Valid IR codes are defined
	in the Default.map file.
</p>
<p>
	Example:
</p>
<blockquote> 
	<p>
		Request:  &quot;bd:a5:a9:9b:9d:df ir 768910ef 11073.575&lt;LF&gt;&quot;
		<br>
		Response: &quot;bd:a5:a9:9b:9d:df ir 768910ef 11073.575&lt;LF&gt;&quot;
	</p>
</blockquote>

<br>
<p id="irenable">
	<strong>
		<code>
			&lt;playerid&gt;
			irenable
			&lt;0|1|?|&gt;
		</code>
	</strong>
</p>
<p>
	The &quot;irenable&quot; command enables or disables IR processing for the 
	player on or off. Use 0 to disable, 1 to enable, ? to query and no parameter 
	to toggle IR processing of the player.
	<br>
	For remote streaming connections, the command does nothing and the query 
	always returns 1.
</p>
<p>
	Examples:
</p>
<blockquote> 
	<p>
		Request: &quot;04:20:00:12:23:45 irenable 1&lt;LF&gt;&quot;
		<br>
		Response: &quot;04:20:00:12:23:45 irenable 1&lt;LF&gt;&quot;
	</p>
	<p>
		Request: &quot;04:20:00:12:23:45 irenable ?&lt;LF&gt;&quot;
		<br>
		Response: &quot;04:20:00:12:23:45 irenable 1&lt;LF&gt;&quot;
	</p>
</blockquote>

<br>
<p id="connect">
	<strong>
		<code>
			&lt;playerid&gt;
			connect
			&lt;ip|www.mysqueezebox.com|www.test.mysqueezebox.com&gt;
		</code>
	</strong>
</p>
<p>
	The &quot;connect&quot; command tells a Squeezebox 2 or newer player to
	connect to a different server address or to mysqueezebox.com.
	<br>
	Supported values are:
	<ul>
		<li><strong>ip</strong> - A dotted IP address to connect to.</li>
		<li><strong>www.squeezenetwork.com</strong> - Connect to SqueezeNetwork.</li>
		<li><strong>www.test.squeezenetwork.com</strong> - Connect to SqueezeNetwork test.</li>
	</ul>
<p>
	If the player is currently a member of a sync-group, then all players in the sync-group
	will be instructed to switch to the new server and reestablish the sync-group.
<p>
	Example:
</p>
<blockquote> 
	<p>
		Request:  &quot;bd:a5:a9:9b:9d:df connect 192.168.1.10&lt;LF&gt;&quot;
		<br>
		Response: &quot;bd:a5:a9:9b:9d:df connect 192.168.1.10&lt;LF&gt;&quot;
	</p>
</blockquote>

<br>
<p id="client forget">
	<strong>
		<code>
			&lt;playerid&gt;
			client
			forget
		</code>
	</strong>
</p>
<p>
	The &quot;client forget&quot; command deletes the client/player from the
	server database.
<p>
	Example:
</p>
<blockquote> 
	<p>
		Request:  &quot;bd:a5:a9:9b:9d:df client forget&lt;LF&gt;&quot;
		<br>
		Response: &quot;bd:a5:a9:9b:9d:df client forget&lt;LF&gt;&quot;
	</p>
</blockquote>

<br>
<p id="disconnect">
	<strong>
		<code>
			disconnect
			&lt;playerid&gt;
			&lt;ip|www.mysqueezebox.com|www.test.mysqueezebox.com&gt;
		</code>
	</strong>
</p>
<p>
	The &quot;disconnect&quot; command tells a Squeezebox 2 or newer player
	on another Squeezebox Server instance to disconnect from its server and 
	connect to us. This is the opposite of &quot;<a href="#connect">connect</a>&quot;, where we
	tell a player connected to us to connect to a different server.
	<br>
	Supported values are:
	<ul>
		<li><strong>ip</strong> - A dotted IP address to connect to.</li>
		<li><strong>www.mysqueezebox.com</strong> - Connect to mysqueezebox.com.</li>
		<li><strong>www.test.mysqueezebox.com</strong> - Connect to mysqueezebox.com test.</li>
	</ul>
<p>
	Example:
</p>
<blockquote> 
	<p>
		Request:  &quot;disconnect bd:a5:a9:9b:9d:df 192.168.1.10&lt;LF&gt;&quot;
		<br>
		Response: &quot;disconnect bd:a5:a9:9b:9d:df 192.168.1.10&lt;LF&gt;&quot;
	</p>
</blockquote>

<br>
<p id="players">
	<strong>
		<code>
			players
			&lt;start&gt;
			&lt;itemsPerResponse&gt;
		</code>
	</strong>
</p>
<p>
	The &quot;players&quot; query returns information about all 
	&quot;players&quot; (physical players as well as streaming clients)
	known by the Squeezebox Server.
</p>
<p>
	Accepted tagged parameters:
</p>
<table border="0" spacing="50">
	<tr>
		<td width="100">
			<b>
				Tag
			</b>
		</td>
		<td>
			<b>
				Description
			</b>
		</td>
	</tr>
	<tr>
		<td>
			playerprefs
		</td>
		<td>
			Comma separated list of preference values to return (for each player).
		</td>
	</tr>
	<tr>
		<td>
			charset
		</td>
		<td>
			Character set to use to return data. See 
			<a href="#Notes">charset notes</a> above.
		</td>
	</tr>
</table>
<p>
	Returned tagged parameters:
</p>
<table border="0" spacing="50">
	<tr>
		<td width="100">
			<b>
				Tag
			</b>
		</td>
		<td>
			<b>
				Description
			</b>
		</td>
	</tr>
	<tr>
		<td>
			count
		</td>
		<td>
			Number of players known by Squeezebox Server. Equivalent to 
			&quot;<a href="#player count ?">player count ?</a>&quot;.
		</td>
	</tr>
	<tr>
		<td>
			<em>
				For each player:
			</em>
		</td>
		<td>
		</td>
	</tr>
	<tr>
		<td>
			&nbsp;&nbsp;<b>playerindex</b>
		</td>
		<td>
			Player index. Item delimiter.
		</td>
	</tr>
	<tr>
		<td>
			&nbsp;&nbsp;playerid
		</td>
		<td>
			Player unique identifier. Equivalent to 
			&quot;<a href="#player id ?">player id ?</a>&quot;.
		</td>
	</tr>
	<tr>
		<td>
			&nbsp;&nbsp;ip
		</td>
		<td>
			Player IP and port. Equivalent to 
			&quot;<a href="#player ip ?">player ip ?</a>&quot;.
		</td>
	</tr>
	<tr>
		<td>
			&nbsp;&nbsp;name
		</td>
		<td>
			Player name. Equivalent to 
			&quot;<a href="#player name ?">player name ?</a>&quot;.
		</td>
	</tr>
	<tr>
		<td>
			&nbsp;&nbsp;model
		</td>
		<td>
			Player model. Equivalent to 
			&quot;<a href="#player model ?">player model ?</a>&quot;.
		</td>
	</tr>
	<tr>
		<td>
			&nbsp;&nbsp;isplayer
		</td>
		<td>
			Whether a player is a known player model. Will return 0 for streaming connections. 
			&quot;<a href="#player isplayer ?">player isplayer ?</a>&quot;.
		</td>
	</tr>
	<tr>
		<td>
			&nbsp;&nbsp;displaytype
		</td>
		<td>
			Player display type. Not returned for streaming connections. 
			Equivalent to 
			&quot;<a href="#player displaytype ?">player displaytype &lt;playerindex&gt; ?</a>&quot;.
		</td>
	</tr>
	<tr>
		<td>
			&nbsp;&nbsp;canpoweroff
		</td>
		<td>
			Whether the player can be powered off. This value is false for streaming connections. 
		</td>
	</tr>
	<tr>
		<td>
			&nbsp;&nbsp;connected
		</td>
		<td>
			Connected state. Equivalent to 
			&quot;<a href="#connected ?">&lt;playerid&gt; connected ?</a>&quot;.
		</td>
	</tr>
	<tr>
		<td>
			<em>
				For each defined pref requested:
			</em>
		</td>
		<td>
		</td>
	</tr>
	<tr>
		<td>
			&nbsp;&nbsp;<em>prefName<em>
		</td>
		<td>
			Preference value. Only if the value is defined. Equivalent to 
			&quot;<a href="#playerpref">playerpref prefName ?</a>&quot;.
		</td>
	</tr>
</table>
<p>
	Example:
</p>
<blockquote> 
	<p>
		Request: &quot;players 0 2 prefs:doublesize,idleBrightness&lt;LF&gt;&quot;
		<br>
		Response: &quot;players 0 2 count:2 
		playerindex:0 playerid:a5:41:d2:cd:cd:05 ip:127.0.0.1:60488 
		name:127.0.0.1 model:softsqueeze displaytype:graphic-280x16 connected:1 doublesize:0 idleBrightness:2
		playerindex:1 playerid:00:04:20:02:00:c8 ip:192.168.1.22:3483 
		name:Movy model:slimp3 displaytype:noritake-katakana connected:1 doublesize:1 idleBrightness:1&lt;LF&gt;&quot;
	</p>
</blockquote>

<!--#########################################################################-->
<!-- DATABASE COMMANDS                                                       -->
<!--#########################################################################-->
<hr>
<h2 id="DB">
	Database commands and queries
</h2>
<ul>
	<li>
		<strong><code><a href="#rescan">rescan</a></code></strong>
	</li>
	<li>
		<strong><code><a href="#rescanprogress">rescanprogress</a></code></strong>
	</li>
	<li>
		<strong><code><a href="#abortscan">abortscan</a></code></strong>
	</li>
	<li>
		<strong><code><a href="#wipecache">wipecache</a></code></strong>
	</li>
	<li>
		<strong><code><a href="#info total genres ?">info total genres ?</a></code></strong>
	</li>
	<li>
		<strong><code><a href="#info total artists ?">info total artists ?</a></code></strong>
	</li>
	<li>
		<strong><code><a href="#info total albums ?">info total albums ?</a></code></strong>
	</li>
	<li>
		<strong><code><a href="#info total songs ?">info total songs ?</a></code></strong>
	</li>
	<li>
		<strong><code><a href="#genres">genres</a></code></strong>
	</li>
	<li>
		<strong><code><a href="#artists">artists</a></code></strong>
	</li>
	<li>
		<strong><code><a href="#albums">albums</a></code></strong>
	</li>
	<li>
		<strong><code><a href="#years">years</a></code></strong>
	</li>
	<li>
		<strong><code><a href="#musicfolder">musicfolder</a></code></strong>
	</li>
	<li>
		<strong><code><a href="#playlists">playlists</a></code></strong>
	</li>
	<li>
		<strong><code><a href="#playlists tracks">playlists tracks</a></code></strong>
	</li>
	<li>
		<strong><code><a href="#playlists new">playlists new</a></code></strong>
	</li>
	<li>
		<strong><code><a href="#playlists rename">playlists rename</a></code></strong>
	</li>
	<li>
		<strong><code><a href="#playlists delete">playlists delete</a></code></strong>
	</li>
	<li>
		<strong><code><a href="#playlists edit">playlists edit</a></code></strong>
	</li>
	<li>
		<strong><code><a href="#songinfo">songinfo</a></code></strong>
	</li>
	<li>
		<strong><code><a href="#titles">titles</a></code></strong>
	</li>
	<li>
		<strong><code><a href="#search">search</a></code></strong>
	</li>
	<li>
		<strong><code><a href="#pragma">pragma</a></code></strong>
	</li>
</ul>


<br>
<p id="rescan">
	<strong>
		<code>
			rescan 
			&lt;|playlists|?&gt;
		</code>
	</strong>
</p>
<p>
	The &quot;rescan&quot; command causes Squeezebox Server to rescan the entire music 
	library, reloading the music file information. If &quot;playlists&quot; is 
	indicated (&quot;rescan playlists&quot;), only the playlist directory is
	rescanned. Issued with a &quot;?&quot;, &quot;rescan ?&quot; returns if the 
	Squeezebox Server is currently scanning. Scanning occurs when Squeezebox Server starts and 
	following &quot;rescan&quot; and 
	&quot;<a href="#wipecache">wipecache</a>&quot; commands.
</p>
<p>
	Examples:
</p> 
<blockquote> 
	<p>
		Request:  &quot;rescan&lt;LF&gt;&quot;
		<br>
		Response: &quot;rescan&lt;LF&gt;&quot;
	</p> 
	<p>
		Request:  &quot;rescan ?&lt;LF&gt;&quot;
		<br>
		Response: &quot;rescan 1&lt;LF&gt;&quot;
	</p>
</blockquote>

<br>
<p id="rescanprogress">
	<strong>
		<code>
			rescanprogress
			&lt;taggedParameters&gt;
		</code>
	</strong>
</p>
<p>
	The &quot;rescanprogress&quot; query returns details on the scanning progress.
</p>
<p>
	Accepted tagged parameters:
</p>
<table border="0" spacing="50">
	<tr>
		<td width="100">
			<b>Tag</b>
		</td>
		<td>
			<b>Description</b>
		</td>
	</tr>
	<tr>
		<td>
			charset
		</td>
		<td>
			Character set to use to return data. See 
			<a href="#Notes">charset notes</a> above.
		</td>
	</tr>
</table>
<p>
	Returned tagged parameters:
</p>
<table border="0" spacing="50">
	<tr>
		<td width="100">
			<b>Tag</b>
		</td>
		<td>
			<b>Description</b>
		</td>
	</tr>
	<tr>
		<td>
			rescan
		</td>
		<td>
			Returned with value 1 if the server is still scanning 
			the database, otherwise returned with value 0 and the fields below
			are not returned. 
		</td>
	</tr>
	<tr>
		<td>
			totaltime
		</td>
		<td>
			Total elapsed time since the start of the scan, format &quot;hh:mm:ss&quot;.
		</td>
	</tr>
	<tr>
		<td>
			<em>importer</em>
		</td>
		<td>
			A completion percentage for each importer. Importers include &quot;directory&quot; (Music folder),
			&quot;playlist&quot;(Playlist folder), &quot;iTunes&quot; (iTunes), &quot;musicip&quot; (MusicIP),
			as well as more technical ones such as &quot;mergeva&quot; (Various Artists merging) and
			&quot;dboptimize&quot; (Database optimization).
			<br>
			The type, quantity and order of importers is determined dynamically as rescan progresses.
		</td>
	</tr>
	<tr>
		<td>
			info
		</td>
		<td>
			Additional information about the current scanning step, like eg. the currently scanned file name.
		</td>
	</tr>
	<tr>
		<td>
			steps
		</td>
		<td>
			Scanning steps in the order they've been executed.
		</td>
	</tr>
	<tr>
		<td>
			lastscanfailed
		</td>
		<td>
			Information about a possible failure in case a scan has not finished in an attended manner.
		</td>
	</tr>
</table>
<p>
	Example:
</p>
<blockquote> 
	<p>
		Request: &quot;rescanprogress&lt;LF&gt;&quot;
		<br>
		Response: &quot;rescanprogress rescan:1 totaltime:00:00:07 directory:100 playlist:100 itunes:15
		&lt;LF&gt;&quot;
	</p>
	<p>
		Request: &quot;rescanprogress&lt;LF&gt;&quot;
		<br>
		Response: &quot;rescanprogress rescan:1 totaltime:00:01:04 directory:100 playlist:100 itunes:100 itunes_playlists:100
		mergeva:100 cleanup1:100 cleanup2:100 dboptimize:47
		&lt;LF&gt;&quot;
	</p>
</blockquote>


<br>
<p id="abortscan">
	<strong>
		<code>
			abortscan
		</code>
	</strong>
</p>
<p>
	The &quot;abortscan&quot; command causes Squeezebox Server to cancel a running scan.
	Please note that after stopping a scan this way you'll have to fully rescan
	your music collection to get consistent data.
</p>
<p>
	Examples:
</p> 
<blockquote> 
	<p>
		Request:  &quot;abortscan&lt;LF&gt;&quot;
		<br>
		Response: &quot;abortscan&lt;LF&gt;&quot;
	</p>
</blockquote>

<br>
<p id="wipecache">
	<strong>
		<code>
			wipecache
		</code>
	</strong>
</p>
<p>
	The &quot;wipecache&quot; command allows the caller to have the Squeezebox Server
	rescan its music library, reloading the music file information. This differs
	from the &quot;<a href="#rescan">rescan</a>&quot; command in that it first
	clears the tag database. During a rescan triggered by &quot;wipecache&quot;,
	&quot;rescan ?&quot; returns true.
</p>
<p>
	Examples:
</p>
<blockquote> 
	<p>
		Request:  &quot;wipecache&lt;LF&gt;&quot;
		<br>
    	Response: &quot;wipecache&lt;LF&gt;&quot;
    </p>
</blockquote>

<br>
<p id="info total genres ?">
	<strong>
		<code>
			info
			total
			genres
			?
		</code>
	</strong>
</p>
<p>
	The &quot;info total genres ?&quot; query returns the number of unique 
	genres in the server music database.
</p>
<p>
	Examples:
</p>
<blockquote> 
	<p>
		Request:  &quot;info total genres ?&lt;LF&gt;&quot;
		<br>
		Response: &quot;info total genres 18&lt;LF&gt;&quot;
	</p>
</blockquote>

<br>
<p id="info total artists ?">
	<strong>
		<code>
			info
			total
			artists
			?
		</code>
	</strong>
</p>
<p>
	The &quot;info total artists ?&quot; query returns the number of unique
	artists in the server music database. The &quot;Composer, band and
	orchestra in artists&quot; preference (Server Settings, Behavior) determines
	which contributors are considered artists.
</p>
<p>
	Examples:
</p>
<blockquote> 
	<p>
		Request: &quot;info total artists ?&lt;LF&gt;&quot;
		<br>
		Response: &quot;info total artists 18&lt;LF&gt;&quot;
	</p>
</blockquote>

<br>
<p id="info total albums ?">
	<strong>
		<code>
			info
			total
			albums
			?
		</code>
	</strong>
</p>
<p>
	The &quot;info total albums ?&quot; query returns the number of unique
	albums in the server music database.
</p>
<p>
	Examples:
</p>
<blockquote> 
	<p>
		Request: &quot;info total albums ?&lt;LF&gt;&quot;
		<br>
		Response: &quot;info total albums 18&lt;LF&gt;&quot;
	</p>
</blockquote>

<br>
<p id="info total songs ?">
	<strong>
		<code>
			info 
			total 
			songs 
			?
		</code>
	</strong>
</p>
<p>
	The &quot;info total songs ?&quot; query returns the number of unique songs
	in the server music database.
</p>
<p>
	Examples:
</p>
<blockquote>
	<p>
		Request: &quot;info total songs ?&lt;LF&gt;&quot;
		<br>
		Response: &quot;info total songs 18&lt;LF&gt;&quot;
	</p>
</blockquote>

<br>
<p id="genres">
	<strong>
		<code>
			genres
			&lt;start&gt;
			&lt;itemsPerResponse&gt;
			&lt;taggedParameters&gt;
		</code>
	</strong>
</p>
<p>
	The &quot;genres&quot; query returns all genres known by the server.
	<br>
	Note that the server supports multiple genres per track, depending
	on the &quot;Multiple items in tags&quot; preference (Server Settings, 
	Behavior).
</p>
<p>
	Accepted tagged parameters:
</p>
<table border="0" spacing="50">
	<tr>
		<td width="100">
			<b>Tag</b>
		</td>
		<td>
			<b>Description</b>
		</td>
	</tr>
	<tr>
		<td>
			search
		</td>
		<td>
			Search string. The search is case insensitive and obeys the
			&quot;Search Within Words&quot; server parameter.
		</td>
	</tr>
	<tr>
		<td>
			artist_id
		</td>
		<td>
			Limit results to those genres proposed by the artist
			identified by &quot;artist_id&quot;.
		</td>
	</tr>
	<tr>
		<td>
			album_id
		</td>
		<td>
			Limit results to those genres available on the album
			identified by &quot;album_id&quot;.
		</td>
	</tr>
	<tr>
		<td>
			track_id
		</td>
		<td>
			Limit results to the genres of the track identified by 
			&quot;track_id&quot;. If present, other filters are ignored.
		</td>
	</tr>
	<tr>
		<td>
			year
		</td>
		<td>
			Limit results to the genres of the tracks of the given
			&quot;year&quot;.
		</td>
	</tr>
	<tr>
		<td>
			tags
		</td>
		<td>
			Determines which tags are returned. Each returned tag is identified 
			by a letter (see below). The default value is empty.
		</td>
	</tr>
	<tr>
		<td>
			charset
		</td>
		<td>
			Character set to use to return data. See 
			<a href="#Notes">charset notes</a> above.
		</td>
	</tr>
</table>
<p>
	Returned tagged parameters:
</p>
<table border="0" spacing="50">
	<tr>
		<td width="100" colspan="2">
			<b>Tag</b>
		</td>
		<td>
			<b>Description</b>
		</td>
	</tr>
	<tr>
		<td colspan="2">
			rescan
		</td>
		<td>
			Returned with value 1 if the server is still scanning 
			the database. The results may therefore be incomplete.
			Not returned if no scan is in progress.
		</td>
	</tr>
	<tr>
		<td colspan="2">
			count
		</td>
		<td>
			Number of results returned by the query. If no filter parameter is
			present, this is the same value as returned by 
			&quot;<a href="#info total genres ?">info total genres ?</a>&quot;.
		</td>
	</tr>
	<tr>
		<td colspan="2">
			<em>For each genre:</em>
		</td>
		<td></td>
	</tr>
	<tr>
		<td></td>
		<td>
			&nbsp;&nbsp;<b>id</b>
		</td>
		<td>
			Genre ID. Item delimiter.
		</td>
	</tr>
	<tr>
		<td></td>
		<td>
			&nbsp;&nbsp;genre
		</td>
		<td>
			Genre name.
		</td>
	</tr>
	<tr>
		<td>
			s
		</td>
		<td>
			&nbsp;&nbsp;textkey
		</td>
		<td>
			The genre's "textkey" is the first letter of the sorting key.
		</td>
	</tr>
</table>
<p>
	Example:
</p>
<blockquote> 
	<p>
  		Request: &quot;genres 0 5&lt;LF&gt;&quot;
  		<br>
		Response: &quot;genres 0 5 rescan:1 count:6 
		id:3 genre:Acid%20Jazz 
		id:4 genre:Alternative%20&%20Punk 
		id:5 genre:French 
		id:6 genre:No%20Genre 
		id:7 genre:Pop
		&lt;LF&gt;&quot;
	</p>
	<p>
		Request: &quot;genres 0 5 search:unk&lt;LF&gt;&quot;
		<br>
		Response: &quot;genres 0 5 search:unk count:1 
		id:4 genre:Alternative%20&%20Punk&lt;LF&gt;&quot;
	</p>
</blockquote>


<br>
<p id="artists">
	<strong>
		<code>
			artists
			&lt;start&gt;
			&lt;itemsPerResponse&gt;
			&lt;taggedParameters&gt;
		</code>
	</strong>
</p>
<p>
	The &quot;artists&quot; query returns all artists known by the server.
	The results of this query depend in part on the &quot;Compilations&quot;
	preference (Server Settings, Behavior). The &quot;Various Artists&quot; 
	pseudo-artist appears if the server groups compilations.
</p>
<p>
	Accepted tagged parameters:
</p>
<table border="0" spacing="50">
	<tr>
		<td width="100">
			<b>Tag</b>
		</td>
		<td>
			<b>Description</b>
		</td>
	</tr>
	<tr>
		<td>
			search
		</td>
		<td>
			Search substring. The search is case insensitive and obeys the 
			&quot;Search Within Words&quot; server parameter.
		</td>
	</tr>
	<tr>
		<td>
			genre_id
		</td>
		<td>
			Genre ID, to restrict the results to those artists with songs of 
			that genre.
		</td>
	</tr>
	<tr>
		<td>
			album_id
		</td>
		<td>
			Album ID, to restrict the results to those artists with songs of 
			that album.
		</td>
	</tr>
	<tr>
		<td>
			track_id
		</td>
		<td>
			Track ID, to restrict the results to the artist of 
			&quot;track_id&quot;. If specified, all other filters are
			ignored.
		</td>
	</tr>
	<tr>
		<td>
			artist_id
		</td>
		<td>
			Artist ID, to restrict the results to a single artist. If
			specified, all other filters are ignored.
		</td>
	</tr>
	<tr>
		<td>
			tags
		</td>
		<td>
			Determines which tags are returned. Each returned tag is identified 
			by a letter (see below). The default value is empty.
		</td>
	</tr>
	<tr>
		<td>
			charset
		</td>
		<td>
			Character set to use to return data. See 
			<a href="#Notes">charset notes</a> above.
		</td>
	</tr>
</table>
<p>
	Returned tagged parameters:
</p>
<table border="0" spacing="50">
	<tr>
		<td width="100" colspan="2">
			<b>Tag</b>
		</td>
		<td>
			<b>Description</b>
		</td>
	</tr>
	<tr>
		<td colspan="2">
			rescan
		</td>
		<td>
			Returned with value 1 if the Squeezebox Server is still scanning the 
			database. The results may therefore be incomplete. Not returned if 
			no scan is in progress.
		</td>
	</tr>
	<tr>
		<td colspan="2">
			count
		</td>
		<td>
			Number of results returned by the query. If no search string is 
			present, this is the same value as returned by 
			&quot;<a href="#info total artists ?">info total artists ?</a>&quot;
		</td>
	</tr>
	<tr>
		<td colspan="2">
			<em>For each artist:</em>
		</td>
		<td>
		</td>
	</tr>
	<tr>
		<td></td>
		<td>
			&nbsp;&nbsp;<b>id</b>
		</td>
		<td>
			Artist ID. Item delimiter.
		</td>
	</tr>
	<tr>
		<td></td>
		<td>
			&nbsp;&nbsp;artist
		</td>
		<td>
			Artist name.
		</td>
	</tr>
	<tr>
		<td>
			s
		</td>
		<td>
			&nbsp;&nbsp;textkey
		</td>
		<td>
			The artist's "textkey" is the first letter of the sorting key.
		</td>
	</tr>
</table>
<p>
	Example:
</p>
<blockquote> 
	<p>
		Request: &quot;artists 0 5&lt;LF&gt;&quot;
		<br>
		Response: &quot;artists 0 5 count:7 
		id:2 artist:Anastacia 
		id:3 artist:Calogero 
		id:4 artist:Evanescence 
		id:5 artist:Leftfield%20%26%20Lydon 
		id:18 artist:Llorca
		&lt;LF&gt;&quot;
	</p>
	<p>
		Request: &quot;artists 0 5 genre_id:7&lt;LF&gt;&quot;
		<br>
		Response: &quot;artists 0 5 genre_id:7 count:2 
		id:2 artist:Anastacia 
		id:19 artist:Sarah%20Connor
		&lt;LF&gt;&quot;
	</p>
</blockquote>


<br>
<p id="albums">
	<strong>
		<code>
			albums
			&lt;start&gt;
			&lt;itemsPerResponse&gt;
			&lt;taggedParameters&gt;
		</code>
	</strong>
</p>
<p>
	The &quot;albums&quot; query returns all albums known by the server.
	The results of this query depend in part on the &quot;Group discs&quot;
	preference (Server Settings, Behavior).
</p>
<p>
	Accepted tagged parameters:
</p>
<table border="0" spacing="50">
	<tr>
		<td width="150">
			<b>Tag</b>
		</td>
		<td>
			<b>Description</b>
		</td>
	</tr>
	<tr>
		<td>
			search
		</td>
		<td>
			Search substring. The search is case insensitive and obeys 
			the &quot;Search Within Words&quot; server parameter.
		</td>
	</tr>
	<tr>
		<td>
			genre_id
		</td>
		<td>
			Genre ID, to restrict the results to those albums with 
			songs of that genre.
		</td>
	</tr>
	<tr>
		<td>
			artist_id
		</td>
		<td>
			Artist ID, to restrict the results to those albums by
			&quot;artist_id&quot;.
		</td>
	</tr>
	<tr>
		<td>
			track_id
		</td>
		<td>
			Track ID, to restrict the results to the album of 
			&quot;track_id&quot;. If specified, all other filters are
			ignored.
		</td>
	</tr>
	<tr>
		<td>
			album_id
		</td>
		<td>
			Album ID, to restrict the results to a single album. If
			specified, all other filters are ignored.
		</td>
	</tr>
	<tr>
		<td>
			year
		</td>
		<td>
			Year, to restrict the results to those albums of that year.
		</td>
	</tr>
	<tr>
		<td>
			compilation
		</td>
		<td>
			Compilation, to restrict the results to those albums that are (1)
			or aren't (0) compilations.
		</td>
	</tr>
	<tr>
		<td>
			sort
		</td>
		<td>
			Sort order of the returned list of albums. One of &quot;album&quot;,
			(the default), &quot;new&quot; which replicates the
			&quot;New Music&quot; browse mode of the web interface, or &quot;artflow&quot; which
			sorts by artist, year, album for use with artwork-centric interfaces.
		</td>
	</tr>
	<tr>
		<td>
			tags
		</td>
		<td>
			Determines which tags are returned. Each returned tag is identified 
			by a letter (see below). The default value is &quot;l&quot;.
		</td>
	</tr>
	<tr>
		<td>
			charset
		</td>
		<td>
			Character set to use to return data. See 
			<a href="#Notes">charset notes</a> above.
		</td>
	</tr>
</table>
<p>
	Returned tagged parameters:
</p>
<table border="0" spacing="50">
	<tr>
		<td width="15"></td>
		<td width="135">
			<b>Tag</b>
		</td>
		<td>
			<b>Description</b>
		</td>
	</tr>
	<tr>
		<td></td>
		<td>
			rescan
		</td>
		<td>
			Returned with value 1 if the Squeezebox Server is still scanning the 
			database. The results may therefore be incomplete.
			Not returned if no scan is in progress.
		</td>
	</tr>
	<tr>
		<td></td>
		<td>
			count
		</td>
		<td>
			Number of results returned by the query. If no filter
			is present, this is the same value as returned by 
			&quot;<a href="#info total albums ?">info total albums ?</a>&quot;
		</td>
	</tr>
	<tr>
		<td></td>
		<td>
			<em>For each album:</em>
		</td>
		<td></td>
	</tr>
		<td></td>
		<td>
			&nbsp;&nbsp;<b>id</b>
		</td>
		<td>
			Album ID. Item delimiter.
		</td>
	</tr>
	<tr>
		<td>
			l
		</td>
		<td>
			&nbsp;&nbsp;album
		</td>
		<td>
			Album name, including Squeezebox Server's added &quot;(N of M)&quot; if
			the server is set to group multi disc albums together. 
			See tag &quot;title&quot; for the unmodified value.
		</td>
	</tr>
	<tr>
		<td>
			y
		</td>
		<td>
			&nbsp;&nbsp;year
		</td>
		<td>
			Album year. This is determined by Squeezebox Server based on the album
			tracks.
		</td>
	</tr>
	<tr>
		<td>
			j
		</td>
		<td>
			&nbsp;&nbsp;artwork_track_id
		</td>
		<td>
			Identifier of one of the album tracks, used by the server to 
			display the album's artwork.
		</td>
	</tr>
	<tr>
		<td>
			t
		</td>
		<td>
			&nbsp;&nbsp;title
		</td>
		<td>
			&quot;Raw&quot; album title as found in the album tracks ID3 tags,
			as opposed to &quot;album&quot;. Note that &quot;title&quot; and
			&quot;album&quot; are identical if the server is set to group discs
			together.
		</td>
	</tr>
	<tr>
		<td>
			i
		</td>
		<td>
			&nbsp;&nbsp;disc
		</td>
		<td>
			Disc number of this album. Only if the server is not set to
			group multi-disc albums together.
		</td>
	</tr>
	<tr>
		<td>
			q
		</td>
		<td>
			&nbsp;&nbsp;disccount
		</td>
		<td>
			Number of discs for this album. Only if known.
		</td>
	</tr>
	<tr>
		<td>
			w
		</td>
		<td>
			&nbsp;&nbsp;compilation
		</td>
		<td>
			1 if this album is a compilation.
		</td>
	</tr>
	<tr>
		<td>
			a
		</td>
		<td>
			&nbsp;&nbsp;artist
		</td>
		<td>
			The album artist (depends on server configuration).
		</td>
	</tr>
	<tr>
		<td>
			S
		</td>
		<td>
			&nbsp;&nbsp;artist_id
		</td>
		<td>
			The album artist id (depends on server configuration).
		</td>
	</tr>
	<tr>
		<td>
			s
		</td>
		<td>
			&nbsp;&nbsp;textkey
		</td>
		<td>
			The album's "textkey" is the first letter of the sorting key.
		</td>
	</tr>
	<tr>
		<td>
			X
		</td>
		<td>
			&nbsp;&nbsp;album_replay_gain
		</td>
		<td>
			The album's replay-gain.
		</td>
	</tr>
</table>
<p>
	Examples:
</p>
<blockquote>
	<p>
		Request: &quot;albums 0 4&lt;LF&gt;&quot;
		<br>
		Response: &quot;albums 0 4 count:14 
		id:1 album:Amadeus%20(Disc%201%20of%202) 
		id:4 album:Anastacia 
		id:5 album:Bounce%20[Single] 
		id:6 album:Fallen&lt;LF&gt;&quot;
	</p>
	<p>
		Request: &quot;albums 0 5 genre_id:7&lt;LF&gt;&quot;
		<br>
		Response: &quot;albums 0 5 genre_id:7 count:2
		id:4 album:Anastacia 
		id:5 album:Bounce%20[Single]&lt;LF&gt;&quot;
	</p>
	<p>
		Request: &quot;albums 0 5 artist_id:19&lt;LF&gt;&quot;
		<br>
		Response: &quot;albums 0 5 artist_id:19 count:1 
		id:5 album:Bounce%20[Single]&lt;LF&gt;&quot;
	</p>
</blockquote>


<br>
<p id="years">
	<strong>
		<code>
			years
			&lt;start&gt;
			&lt;itemsPerResponse&gt;
			&lt;taggedParameters&gt;
		</code>
	</strong>
</p>
<p>
	The &quot;years&quot; query returns all years known by the server.
</p>
<p>
	Accepted tagged parameters:
</p>
<table border="0" spacing="50">
	<tr>
		<td width="100">
			<b>Tag</b>
		</td>
		<td>
			<b>Description</b>
		</td>
	</tr>
	<tr>
		<td>
			charset
		</td>
		<td>
			Character set to use to return data. See 
			<a href="#Notes">charset notes</a> above.
		</td>
	</tr>
</table>
<p>
	Returned tagged parameters:
</p>
<table border="0" spacing="50">
	<tr>
		<td width="100">
			<b>Tag</b>
		</td>
		<td>
			<b>Description</b>
		</td>
	</tr>
	<tr>
		<td>
			rescan
		</td>
		<td>
			Returned with value 1 if the server is still scanning 
			the database. The results may therefore be incomplete.
			Not returned if no scan is in progress.
		</td>
	</tr>
	<tr>
		<td>
			count
		</td>
		<td>
			Number of results returned by the query. If no filter parameter is
			present, this is the same value as returned by 
			&quot;<a href="#info total genres ?">info total genres ?</a>&quot;.
		</td>
	</tr>
	<tr>
		<td>
			<em>For each year:</em>
		</td>
		<td>
		</td>
	</tr>
	<tr>
		<td>
			&nbsp;&nbsp;<b>year</b>
		</td>
		<td>
			Year. Item delimiter.
		</td>
	</tr>
</table>
<p>
	Example:
</p>
<blockquote> 
	<p>
  		Request: &quot;years 0 5&lt;LF&gt;&quot;
  		<br>
		Response: &quot;years 0 5 rescan:1 count:6 
		year:1985 year:1987 year:1988 
		year:2002 year:2003 year:2004
		&lt;LF&gt;&quot;
	</p>
</blockquote>


<br>
<p id="musicfolder">
	<strong>
		<code>
			musicfolder
			&lt;start&gt;
			&lt;itemsPerResponse&gt;
			&lt;taggedParameters&gt;
		</code>
	</strong>
</p>
<p>
	The &quot;musicfolder&quot; query returns the content of a given music
	folder, starting from the top level directory configured in Squeezebox Server.
</p>
<p>
	Accepted tagged parameters:
</p>
<table border="0" spacing="50">
	<tr>
		<td width="100">
			<b>Tag</b>
		</td>
		<td>
			<b>Description</b>
		</td>
	</tr>
	<tr>
		<td>
			folder_id
		</td>
		<td>
			Browses the folder identified by &quot;folder_id&quot;.
		</td>
	</tr>
	<tr>
		<td>
			url
		</td>
		<td>
			Browses the folder identified by &quot;url&quot;. If the content
			of &quot;url&quot; did not happen to be in the Squeezebox Server database, it is
			added to it.
			<br>
			&quot;url&quot; has precedence over &quot;folder_id&quot; if both are
			provided.
		</td>
	</tr>
	<tr>
		<td>
			tags
		</td>
		<td>
			Determines which tags are returned. Each returned tag is identified 
			by a letter (see below). The default value is empty.
		</td>
	</tr>
	<tr>
		<td>
			charset
		</td>
		<td>
			Character set to use to return data. See 
			<a href="#Notes">charset notes</a> above.
		</td>
	</tr>
</table>
<p>
	Returned tagged parameters:
</p>
<table border="0" spacing="50">
	<tr>
		<td width="100" colspan="2">
			<b>Tag</b>
		</td>
		<td>
			<b>Description</b>
		</td>
	</tr>
	<tr>
		<td colspan="2">
			rescan
		</td>
		<td>
			Returned with value 1 if the server is still scanning 
			the database. The results may therefore be incomplete.
			Not returned if no scan is in progress.
		</td>
	</tr>
	<tr>
		<td colspan="2">
			count
		</td>
		<td>
			Number of results returned by the query.
		</td>
	</tr>
	<tr>
		<td colspan="2">
			<em>For each item in the folder:</em>
		</td>
		<td></td>
	</tr>
	<tr>
		<td></td>
		<td>
			&nbsp;&nbsp;<b>id</b>
		</td>
		<td>
			Track, playlist or folder ID. Item delimiter.
		</td>
	</tr>
	<tr>
		<td></td>
		<td>
			&nbsp;&nbsp;filename
		</td>
		<td>
			File name
		</td>
	</tr>
	<tr>
		<td></td>
		<td>
			&nbsp;&nbsp;type
		</td>
		<td>
			One of &quot;track&quot;, &quot;folder&quot;, &quot;playlist&quot;, or &quot;unknown&quot;.
		</td>
	</tr>
	<tr>
		<td>
			s
		</td>
		<td>
			&nbsp;&nbsp;textkey
		</td>
		<td>
			The item's "textkey" is the first letter of the sorting key.
		</td>
	</tr>
	<tr>
		<td>
			u
		</td>
		<td>
			&nbsp;&nbsp;url
		</td>
		<td>
			The item's full URL.
		</td>
	</tr>
</table>
<p>
	Example:
</p>
<blockquote> 
	<p>
		Request: &quot;musicfolder 0 10&lt;LF&gt;&quot;
		<br>
		Response: &quot;musicfolder 0 10 count:26 
		id:1 title:03%20Barbie%20Girl.mp3 type:audio 
		id:2 title:12%20-%20If%20I%20Had%20You.mp3 type:audio 
		id:313 title:A-Ha type:dir 
		id:50 title:Test.m3u type:playlist&lt;LF&gt;&quot;
	</p>
	<p>
		Request: &quot;musicfolder 0 10 folder_id:313&lt;LF&gt;&quot;
		<br>
		Response: &quot;musicfolder 0 10 folder_id:313 count:2 
		id:335 title:Lifelines type:dir 
		id:336 title:Minor%20Earth%20Major%20Sky type:dir&lt;LF&gt;&quot;
	</p>
</blockquote>


<br>
<p id="playlists">
	<strong>
		<code>
			playlists
			&lt;start&gt;
			&lt;itemsPerResponse&gt;
			&lt;taggedParameters&gt;
		</code>
	</strong>
</p>
<p>
	The &quot;playlists&quot; query returns all playlists known by the server.
</p>
<p>
	Accepted tagged parameters:
</p>
<table border="0" spacing="50">
	<tr>
		<td width="100">
			<b>Tag</b>
		</td>
		<td>
			<b>Description</b>
		</td>
	</tr>
	<tr>
		<td>
			search
		</td>
		<td>
			Search substring. The search is case insensitive and obeys the 
			&quot;Search Within Words&quot; server parameter.
		</td>
	</tr>
	<tr>
		<td>
			tags
		</td>
		<td>
			Determines which tags are returned. Each returned tag is identified
			by a letter (see below). The default value is empty.
		</td>
	</tr>
	<tr>
		<td>
			charset
		</td>
		<td>
			Character set to use to return data. See 
			<a href="#Notes">charset notes</a> above.
		</td>
	</tr>
</table>
<p>
	Returned tagged parameters:
</p>
<table border="0" spacing="50">
	<tr>
		<td width="10"></td>
		<td width="90">
			<b>Tag</b>
		</td>
		<td>
			<b>Description</b>
		</td>
	</tr>
	<tr>
		<td></td>
		<td>
			rescan
		</td>
		<td>
			Returned with value 1 if the Squeezebox Server is still scanning the 
			database. The results may therefore be incomplete. Not returned if
			no scan is in progress.
		</td>
	</tr>
	<tr>
		<td></td>
		<td>
			count
		</td>
		<td>
			Number of results returned by the query.
		</td>
	</tr>
	<tr>
		<td></td>
		<td>
			<em>For each playlist:</em>
		</td>
		<td></td>
	</tr>
	<tr>
		<td></td>
		<td>
			&nbsp;&nbsp;<b>id</b>
		</td>
		<td>
			Playlist ID. Item delimiter.
		</td>
	</tr>
	<tr>
		<td></td>
		<td>
			&nbsp;&nbsp;playlist
		</td>
		<td>
			Playlist name
		</td>
	</tr>
		<td>
			u
		</td>
		<td>
			&nbsp;&nbsp;url
		</td>
		<td>
			Playlist file url
		</td>
	</tr>
	<tr>
		<td>
			s
		</td>
		<td>
			&nbsp;&nbsp;textkey
		</td>
		<td>
			The playlist's "textkey" is the first letter of the sorting key.
		</td>
	</tr>
</table>
<p>
	Example:
</p>
<blockquote> 
	<p>
		Request: &quot;playlists 0 2&lt;LF&gt;&quot;
		<br>
		Response: &quot;playlists 0 2 count:5 
			id:37 name:Funky%20Beats
			id:57 name:SUPER&lt;LF&gt;&quot;
	</p>
	<p>
		Request: &quot;playlists 0 2 search:SUPER tags:u&lt;LF&gt;&quot;
		<br>
		Response: &quot;playlists 0 2 search:SUPER tags:u count:1 
			id:57 name:SUPER 
			url:playlist:///Volume/path/file.m3u&lt;LF&gt;&quot;
	</p>
</blockquote>

<br>
<p id="playlists tracks">
	<strong>
		<code>
			playlists
			tracks
			&lt;start&gt;
			&lt;itemsPerResponse&gt;
			&lt;taggedParameters&gt;
		</code>
	</strong>
</p>
<p>
	The &quot;playlists tracks&quot; query returns the tracks of a given 
	playlist.
</p>
<p>
	Accepted tagged parameters:
</p>
<table border="0" spacing="50">
	<tr>
		<td width="100"><b>Tag</b></td>
		<td><b>Description</b></td>
	</tr>
	<tr>
		<td>playlist_id</td>
		<td>Playlist ID as returned by the &quot;playlists&quot; query. This is 
		    a mandatory parameter.</td>
	</tr>
	<tr>
		<td>tags</td>
		<td>Determines which tags are returned. Each returned tag is identified
		    by a letter (see command &quot;<a href="#songinfo">songinfo</a>&quot;
		    for a list of possible fields and their identifying letter). The 
		    default tags value for this command is &quot;gald&quot;.</td>
	</tr>
	<tr>
		<td>charset</td>
		<td>Character set to use to return data. See 
			<a href="#Notes">charset notes</a> above.</td>
	</tr>
</table>
<p>Returned tagged parameters:</p>
<table border="0" spacing="50">
	<tr>
		<td width="100"><b>Tag</b></td>
		<td><b>Description</b></td>
	</tr>
	<tr>
		<td>rescan</td>
		<td>Returned with value 1 if the Squeezebox Server is still scanning the database. The results may therefore be incomplete.
		Not returned if no scan is in progress.</td>
	</tr>
	<tr>
		<td>count</td>
		<td>Number of tracks in the playlist.</td>
	</tr>
	<tr>
		<td><em>For each track:</em></td>
		<td></td>
	</tr>
	<tr>
		<td>&nbsp;&nbsp;<b>playlist index</b></td>
		<td>Index (first item is 0) of the track in the playlist. The first 
		returned instance of this field is equal to start.  Item seperator.</td>
	</tr>
	<tr>
		<td>&nbsp;&nbsp;<em>Tags</em></td>
		<td>Same tags as defined in command &quot;<a href="#songinfo">songinfo</a>&quot;.</td>
	</tr>
</table>


<br>
<p id="playlists rename">
	<strong>
		<code>
			playlists
			rename
			&lt;taggedParameters&gt;
		</code>
	</strong>
</p>
<p>
	This command renames a saved playlist.
</p>
<p>
	Accepted tagged parameters:
</p>
<table border="0" spacing="50">
	<tr>
		<td width="100">
			<b>Tag</b>
		</td>
		<td>
			<b>Description</b>
		</td>
	</tr>
	<tr>
		<td>
			playlist_id
		</td>
		<td>
			The id of the playlist to rename.
		</td>
	</tr>
	<tr>
		<td>
			newname
		</td>
		<td>
			The new name of the playlist (without .m3u).
		</td>
	</tr>
	<tr>
		<td>
			dry_run
		</td>
		<td>
			Used to check if the new name is already used by another playlist.
			The command performs the name check but does not overwrite the
			existing playlist. If a name conflict occurs, the command will
			return a &quot;overwritten_playlist_id&quot; parameter.
		</td>
	</tr>
	<tr>
		<td>
			charset
		</td>
		<td>
			Character set to use to return data. See 
			<a href="#Notes">charset notes</a> above.
		</td>
	</tr>
</table>
<p>
	Returned tagged parameters:
</p>
<table border="0" spacing="50">
	<tr>
		<td width="100">
			<b>
				Tag
			</b>
		</td>
		<td>
			<b>
				Description
			</b>
		</td>
	</tr>
	<tr>
		<td>
			overwritten_playlist_id
		</td>
		<td>
			This returns the playlist id of the playlist overwritten (if
			&quot;dry_run&quot; is 0 or not present) by renaming the playlist.
			Only present if a playlist is overwritten.
		</td>
	</tr>
</table>
<p>
	Examples:
</p>
<blockquote>
	<p>
		Request: &quot;playlists rename playlist_id:22 newname:Hello&lt;LF&gt;&quot;
		<br>
		Response: &quot;playlists rename playlist_id:22 newname:Hello&lt;LF&gt;&quot;
	</p>
</blockquote>


<br>
<p id="playlists new">
	<strong>
		<code>
			playlists
			new
			&lt;taggedParameters&gt;
		</code>
	</strong>
</p>
<p>
	This command creates an empty saved playlist, to be further manipulated by other commands.
</p>
<p>
	Accepted tagged parameters:
</p>
<table border="0" spacing="50">
	<tr>
		<td width="100">
			<b>Tag</b>
		</td>
		<td>
			<b>Description</b>
		</td>
	</tr>
	<tr>
		<td>
			name
		</td>
		<td>
			The name of the playlist (without .m3u).
		</td>
	</tr>
	<tr>
		<td>
			charset
		</td>
		<td>
			Character set to use to return data. See 
			<a href="#Notes">charset notes</a> above.
		</td>
	</tr>
</table>
<p>
	Returned tagged parameters:
</p>
<table border="0" spacing="50">
	<tr>
		<td width="100"><b>Tag</b></td>

		<td><b>Description</b></td>
	</tr>

	<tr>
		<td>playlist_id</td>

		<td>This returns the playlist id of the created playlist.</td>
	</tr>

	<tr>
		<td>overwritten_playlist_id</td>

		<td>This returns the playlist id of an existing playlist with the same name. The new playlist is not created.</td>
	</tr>
</table>
<p>
	Examples:
</p>
<blockquote>
	<p>
		Request: &quot;playlists new name:Hello&lt;LF&gt;&quot;
		<br>
		Response: &quot;playlists new name:Hello playlist_id:345&lt;LF&gt;&quot;
	</p>
</blockquote>


<br>
<p id="playlists delete">
	<strong>
		<code>
			playlists
			delete
			&lt;taggedParameters&gt;
		</code>
	</strong>
</p>
<p>
	This command deletes a saved playlist.
</p>
<p>
	Accepted tagged parameters:
</p>
<table border="0" spacing="50">
	<tr>
		<td width="100">
			<b>Tag</b>
		</td>
		<td>
			<b>Description</b>
		</td>
	</tr>
	<tr>
		<td>
			playlist_id
		</td>
		<td>
			The id of the playlist to delete.
		</td>
	</tr>
</table>
<p>
	Examples:
</p>
<blockquote>
	<p>
		Request: &quot;playlists delete playlist_id:22&lt;LF&gt;&quot;
		<br>
		Response: &quot;playlists delete playlist_id:22&lt;LF&gt;&quot;
	</p>
</blockquote>

<br>
<p id="playlists edit">
	<strong>
		<code>
			playlists
			edit
			&lt;taggedParameters&gt;
		</code>
	</strong>
</p>
<p>
	This command manipulates the track content of a saved playlist.
</p>
<p>
	Accepted tagged parameters:
</p>
<table border="0" spacing="50">
	<tr>
		<td width="100">
			<b>Tag</b>
		</td>
		<td>
			<b>Description</b>
		</td>
	</tr>
	<tr>
		<td>
			playlist_id
		</td>
		<td>
			The id of the playlist to manipulate.
		</td>
	</tr>
	<tr>
		<td>
			cmd
		</td>
		<td>
			One of &quot;up&quot;, &quot;down&quot;, &quot;move&quot;, &quot;delete&quot; or 
			&quot;add&quot, in order to move up, down, delete or add a track.
		</td>
	</tr>
	<tr>
		<td>
			index
		</td>
		<td>
			For &quot;cmd:up&quot;, &quot;cmd:down&quot;, &quot;cmd:move&quot; and 
			&quot;cmd:delete&quot; the index of the track to edit.
		</td>
	</tr>
	<tr>
		<td>
			toindex
		</td>
		<td>
			For &quot;cmd:move&quot; the new index of the track to be moved.
		</td>
	</tr>
	<tr>
		<td>
			title
		</td>
		<td>
			For &quot;cmd:add&quot;, the title of the track to add.
		</td>
	</tr>
	<tr>
		<td>
			url
		</td>
		<td>
			For &quot;cmd:add&quot;, the url of the track to add.
		</td>
	</tr>
</table>
<p>
	Examples:
</p>
<blockquote>
	<p>
		Request: &quot;playlists edit cmd:up 
			playlist_id:22 index:3&lt;LF&gt;&quot;
		<br>
		Response: &quot;playlists edit cmd:up 
			playlist_id:22 index:3&lt;LF&gt;&quot;
	</p>
	<p>
		Request: &quot;playlists edit cmd:add 
			playlist_id:22 title:Song url:file://...&lt;LF&gt;&quot;
		<br>
		Response: &quot;playlists edit cmd:add 
			playlist_id:22 title:Song url:file://...&lt;LF&gt;&quot;
	</p>
</blockquote>


<br>
<p id="songinfo">
	<strong>
		<code>
			songinfo 
			&lt;start&gt;
			&lt;itemsPerResponse&gt;
			&lt;taggedParameters&gt;
		</code>
	</strong>
</p>
<p>
	The &quot;songinfo&quot; command returns all the information on a song 
	known by the server. Please note that the &lt;start&gt; and 
	&lt;itemsPerResponse&gt; parameters apply to the individual data fields
	below and not, as they do in other extended CLI queries, to the number
	or songs (or artists, genres, etc.) returned; the 
	&quot;songinfo&quot; only ever returns information about a single song.
</p>
<p>
	Accepted tagged parameters:
</p>
<table border="0" spacing="50">
	<tr>
		<td width="100">
			<b>Tag</b>
		</td>
		<td>
			<b>Description</b>
		</td>
	</tr>
	<tr>
		<td>
			url
		</td>
		<td>
			Song path as returned by other CLI commands. This is a mandatory 
			parameter, except if &quot;track_id&quot; is provided.
		</td>
	</tr>
	<tr>
		<td>
			track_id
		</td>
		<td>
			Track ID as returned by other CLI commands. This is a mandatory 
			parameter, except if &quot;url&quot; is provided.
		</td>
	</tr>
	<tr>
		<td>
			tags
		</td>
		<td>
			Determines which tags are returned. Each returned tag is identified
			by a letter (see below). The default value is all info except the
			url (u) and the multi-valued tags for genre(s) (G &amp; P) and artists (A &amp; S)
		</td>
	</tr>
	<tr>
		<td>
			charset
		</td>
		<td>
			Character set to use to return data. See 
			<a href="#Notes">charset notes</a> above.
		</td>
	</tr>
</table>
<p>
	Returned tagged parameters:
</p>
<table border="0" spacing="50">
	<tr>
		<td width="10">
		</td>
		<td width="90">
			<b>Tag</b>
		</td>
		<td>
			<b>Description</b>
		</td>
	</tr>
	<tr>
		<td>
		</td>
		<td>
			rescan
		</td>
		<td>
			Returned with value 1 if the Squeezebox Server is still scanning the 
			database. The results may therefore be incomplete.
			Not returned if no scan is in progress.
		</td>
	</tr>
	<tr>
		<td>
		</td>
		<td>
			count
		</td>
		<td>
			Number of results returned by the query, that is, total number of 
			elements to return for this song.
		</td>
	</tr>
	<tr>
		<td>
		</td>
		<td>
			id
		</td>
		<td>
			Track ID.
		</td>
	</tr>
	<tr>
		<td>
		</td>
		<td>
			title
		</td>
		<td>
			Song title
		</td>
	</tr>
	<tr>
		<td>
			<b>g</b>
		</td>
		<td>
			genre
		</td>
		<td>
			Genre name. Only if known.
		</td>
	</tr>
	<tr>
		<td>
			<b>G</b>
		</td>
		<td>
			genres
		</td>
		<td>
			Genre names, separated by commas (only useful if the server is set to handle multiple items in tags).
		</td>
	</tr>
	<tr>
		<td>
			<b>p</b>
		</td>
		<td>
			genre_id
		</td>
		<td>
			Genre ID. Only if known.
		</td>
	</tr>
	<tr>
		<td>
			<b>P</b>
		</td>
		<td>
			genre_ids
		</td>
		<td>
			Genre IDs, separated by commas (only useful if the server is set to handle multiple items in tags).
		</td>
	</tr>
	<tr>
		<td>
			<b>a</b>
		</td>
		<td>
			artist
		</td>
		<td>
			Artist name.
		</td>
	</tr>
	<tr>
		<td>
			<b>s</b>
		</td>
		<td>
			artist_id
		</td>
		<td>
			Artist ID.
		</td>
	</tr>
	<tr>
		<td>
			<b>A</b>
		</td>
		<td>
			&lt;role&gt;
		</td>
		<td>
			For every artist role (one of &quot;artist&quot;, &quot;composer&quot;, &quot;conductor&quot;,
			&quot;band&quot;, &quot;albumartist&quot; or &quot;trackartist&quot;), a comma separated list of names.
		</td>
	</tr>
	<tr>
		<td>
			<b>S</b>
		</td>
		<td>
			&lt;role&gt;_ids
		</td>
		<td>
			For each role as defined above, the list of ids.
		</td>
	</tr>
	<tr>
		<td>
			<b>l</b>
		</td>
		<td>
			album
		</td>
		<td>
			Album name. Only if known.
		</td>
	</tr>
	<tr>
		<td>
			<b>e</b>
		</td>
		<td>
			album_id
		</td>
		<td>
			Album ID. Only if known.
		</td>
	</tr>
	<tr>
		<td>
			<b>d</b>
		</td>
		<td>
			duration
		</td>
		<td>
			Song duration in seconds.
		</td>
	</tr>
	<tr>
		<td>
			<b>i</b>
		</td>
		<td>
			disc
		</td>
		<td>
			Disc number. Only if known.
		</td>
	</tr>
	<tr>
		<td>
			<b>q</b>
		</td>
		<td>
			disccount
		</td>
		<td>
			Number of discs. Only if known.
		</td>
	</tr>
	<tr>
		<td>
			<b>t</b>
		</td>
		<td>
			tracknum
		</td>
		<td>
			Track number. Only if known.
		</td>
	</tr>
	<tr>
		<td>
			<b>y</b>
		</td>
		<td>
			year
		</td>
		<td>
			Song year. Only if known.
		</td>
	</tr>
	<tr>
		<td>
			<b>m</b>
		</td>
		<td>
			bpm
		</td>
		<td>
			Beats per minute. Only if known.
		</td>
	</tr>
	<tr>
		<td>
			<b>M</b>
		</td>
		<td>
			musicmagic_mixable
		</td>
		<td>
			1 if track is mixable, otherwise 0.
		</td>
	</tr>
	<tr>
		<td>
			<b>k</b>
		</td>
		<td>
			comment
		</td>
		<td>
			Song comments, if any.
		</td>
	</tr>
	<tr>
		<td>
			<b>o</b>
		</td>
		<td>
			type
		</td>
		<td>
			Content type. Only if known.
		</td>
	</tr>
	<tr>
		<td>
			<b>v</b>
		</td>
		<td>
			tagversion
		</td>
		<td>
			Version of tag information in song file. Only if known.
		</td>
	</tr>
	<tr>
		<td>
			<b>r</b>
		</td>
		<td>
			bitrate
		</td>
		<td>
			Song bitrate. Only if known.
		</td>
	</tr>
	<tr>
		<td>
			<b>f</b>
		</td>
		<td>
			filesize
		</td>
		<td>
			Song file length in bytes. Only if known.
		</td>
	</tr>
	<tr>
		<td>
			<b>j</b>
		</td>
		<td>
			coverart
		</td>
		<td>
			1 if coverart is available for this song. Not listed otherwise.
		</td>
	</tr>
	<tr>
		<td>
			<b>J</b>
		</td>
		<td>
			artwork_track_id
		</td>
		<td>
			Identifier of the album track used by the server to 
			display the album's artwork. Not listed if artwork is not
			available for this album.
		</td>
	</tr>
	<tr>
		<td>
			<b>n</b>
		</td>
		<td>
			modificationTime
		</td>
		<td>
			Date and time song file was last changed.
		</td>
	</tr>
	<tr>
		<td>
			<b>C</b>
		</td>
		<td>
			compilation
		</td>
		<td>
			1 if the album this track belongs to is a compilation
		</td>
	</tr>
	<tr>
		<td>
			<b>Y</b>
		</td>
		<td>
			replay_gain
		</td>
		<td>
			Replay gain (in dB), if any
		</td>
	</tr>
	<tr>
		<td>
			<b>X</b>
		</td>
		<td>
			album_replay_gain
		</td>
		<td>
			Replay gain of the album (in dB), if any
		</td>
	</tr>
	<tr>
		<td>
			<b>R</b>
		</td>
		<td>
			rating
		</td>
		<td>
			Song rating, if known and greater than 0.
		</td>
	</tr>
	<tr>
		<td>
			<b>T</b>
		</td>
		<td>
			samplerate
		</td>
		<td>
			Song sample rate (in KHz)
		</td>
	</tr>
	<tr>
		<td>
			<b>I</b>
		</td>
		<td>
			samplesize
		</td>
		<td>
			Song sample size (in bits)
		</td>
	</tr>
	<tr>
		<td>
			<b>u</b>
		</td>
		<td>
			url
		</td>
		<td>
			Song file url.
		</td>
	</tr>
	<tr>
		<td>
			<b>w</b>
		</td>
		<td>
			lyrics
		</td>
		<td>
			Lyrics. Only if known.
		</td>
	</tr>
	<tr>
		<td>
			<b>x</b>
		</td>
		<td>
			remote
		</td>
		<td>
			If 1, this is a remote track.
		</td>
	</tr>
	<tr>
		<td>
			<b>N</b>
		</td>
		<td>
			remote_title
		</td>
		<td>
			Title of the internet radio station.
		</td>
	</tr>
	<tr>
		<td>
			<b>c</b>
		</td>
		<td>
			coverid
		</td>
		<td>
			coverid to use when constructing an artwork URL, such as /music/$coverid/cover.jpg
		</td>
	</tr>
	<tr>
		<td>
			<b>K</b>
		</td>
		<td>
			artwork_url
		</td>
		<td>
			A full URL to remote artwork.  Only available for certain plugins such as Pandora and Rhapsody.
		</td>
	</tr>
	<tr>
		<td>
			<b>B</b>
		</td>
		<td>
			buttons
		</td>
		<td>
			A hash with button definitions. Only available for certain plugins such as Pandora.
		</td>
	</tr>
	<tr>
		<td>
			<b>L</b>
		</td>
		<td>
			info_link
		</td>
		<td>
			A custom link to use for trackinfo. Only available for certain plugins such as Pandora.
		</td>
	</tr>
</table>
<p>
	Example:
</p>
<blockquote> 
	<p>
		Request: &quot;songinfo 0 100 track_id:2&lt;LF&gt;&quot;
		<br>
		Response: &quot;songinfo 0 100 track_id:2 count:26 
		id:2 title:If%20I%20Had%20You artist:Diana%20Krall duration:297.117 album_id:2 filesize:5952369 genre:Vocal 
		comment:Pianist%2Fvocalist%20Diana%20Krall%20pays%20tribute%20to%20the%20Nat%20King%20Cole%20Trio.... 
		album:All%20for%20You modificationTime:Thursday%2C%20March%201%2C%202007%2C%209:21:58%20PM 
		type:mp3 genre_id:2 bitrate:160kbps%20VBR artist_id:3 tracknum:12 tagversion:ID3v2.3.0
		year:1995 samplerate:44100
		url:file:%2F%2F%2FUsers%2Ffred%2FPrograms%2FSqueezebox Server%2FMusic%2F12%2520-%2520If%2520I%2520Had%2520You.mp3
		&lt;LF&gt;&quot;
	</p>
</blockquote>


<br>
<p id="titles">
	<strong>
		<code>
			titles|songs|tracks 
			&lt;start&gt;
			&lt;itemsPerResponse&gt;
			&lt;taggedParameters&gt;
		</code>
	</strong>
</p>
<p>
	The &quot;titles&quot; command returns all titles known by the Squeezebox Server.
</p>
<p>
	Accepted tagged parameters:
</p>
<table border="0" spacing="50">
	<tr>
		<td width="100">
			<b>Tag</b>
		</td>
		<td>
			<b>Description</b>
		</td>
	</tr>
	<tr>
		<td>
			genre_id
		</td>
		<td>
			Genre ID, to restrict the results to the titles of that genre.
		</td>
	</tr>
	<tr>
		<td>
			artist_id
		</td>
		<td>
			Artist ID, to restrict the results to the titles of that artist.
		</td>
	</tr>
	<tr>
		<td>
			album_id
		</td>
		<td>
			Album ID, to restrict the results to the titles of that album.
		</td>
	</tr>
	<tr>
		<td>
			track_id
		</td>
		<td>
			Track ID, to restrict the results to a single track.
		</td>
	</tr>
	<tr>
		<td>
			year
		</td>
		<td>
			Year, to restrict the results to the titles of that year.
		</td>
	</tr>
	<tr>
		<td>
			search
		</td>
		<td>
			Search substring. The search is case insensitive and obeys the 
			&quot;Search Within Words&quot; server parameter.
		</td>
	</tr>
	<tr>
		<td>
			tags
		</td>
		<td>
			Determines which tags are returned. Each returned tag is identified
			by a letter (see command 
			&quot;<a href="#songinfo">songinfo</a>&quot; for a list of possible
			fields and their identifying letter). The default tags value for 
			this command is &quot;gald&quot;.
		</td>
	</tr>
	<tr>
		<td>
			sort
		</td>
		<td>
			Sorting, one of &quot;title&quot; (the default), 
			&quot;tracknum&quot; (in which case the track field (&quot;t&quot;)
			is added automatically to the response) or &quot;albumtrack&quot;
			(in which case the track and album-title fields (&quot;lt&quot;)
			are added automatically to the response). Sorting by tracks is 
			possible only if tracks are defined and for a single album.
		</td>
	</tr>
	<tr>
		<td>
			charset
		</td>
		<td>
			Character set to use for the data. See 
			<a href="#Notes">charset notes</a> above.
		</td>
	</tr>
</table>
<p>
	Returned tagged parameters:
</p>
<table border="0" spacing="50">
	<tr>
		<td width="100">
			<b>Tag</b>
		</td>
		<td>
			<b>Description</b>
		</td>
	</tr>
	<tr>
		<td>
			rescan
		</td>
		<td>
			Returned with value 1 if the Squeezebox Server is still scanning the
			database. The results may therefore be incomplete. Not returned if
			no scan is in progress.
		</td>
	</tr>
	<tr>
		<td>
			count
		</td>
		<td>
			Number of results returned by the query. If no search string or
			album/artist/genre filter is present, this is the same value as 
			returned by 
			&quot;<a href="#info total songs ?">info total songs ?</a>&quot;.
		</td>
	</tr>
	<tr>
		<td>
			<em>For each title:</em>
		</td>
		<td>
		</td>
	</tr>
	<tr>
		<td>
			&nbsp;&nbsp;
			<em>
				Tags
			</em>
		</td>
		<td>
			Same tags as defined in command 
			&quot;<a href="#songinfo">songinfo</a>&quot;.
		</td>
	</tr>
</table>
<p>
	Example:
</p>
<blockquote> 
	<p>
		Request: &quot;titles 0 2&lt;LF&gt;&quot;
		<br>
		Response: &quot;titles 0 2 count:100 
		id:55 title:Ancestral%20Aid genre:Soundtrack artist:Various%20Artists 
		album:The%20Hunt%20For%20Red%20October duration:136.93387755102 disc:1 
		track:5 year:1990 
		url:file://Disk/The%20Hunt%20For%20Red%20October/Ancestral%20Aid.mp3
		id:1 title:Any%20How genre:Acid%20Jazz artist:Llorca album:New%20Comer 
		duration:340.297142857143 track:5 year:2001 url:...&lt;LF&gt;&quot;
	</p>
	<p>
		Request: &quot;titles 0 12 album:Anastacia tags:p&lt;LF&gt;&quot;
		<br>
		Response: &quot;titles 0 12 album:Anastacia tags:p count:12 id:4 
		title:Heavy%20On%20My%20Heart url:...
		id:1 title:I%20Do url:... id:2 title:Left%20Outside%20Alone 
		url:...&lt;LF&gt;&quot;
	</p>
</blockquote>


<br>
<p id="search">
	<strong>
		<code>
			search 
			&lt;start&gt;
			&lt;itemsPerResponse&gt;
			&lt;taggedParameters&gt;
		</code>
	</strong>
</p>
<p>
	The &quot;search&quot; command returns artists, albums and tracks matching
	a search string.
</p>
<p>
	Please note that &quot;start&quot; and &quot;itemsPerResponse&quot; are calculated per category.
	If you eg. have genres and tracks with the search term in them, you'll get &quot;itemsPerResponse&quot;
	number of each of them.
	The total number of items returned therefore can be a multiple of &quot;itemsPerResponse&quot;. 
</p>
<p>
	Accepted tagged parameters:
</p>
<table border="0" spacing="50">
	<tr>
		<td width="100">
			<b>
				Tag
			</b>
		</td>
		<td>
			<b>
				Description
			</b>
		</td>
	</tr>
	<tr>
		<td>
			term
		</td>
		<td>
			Search string
		</td>
	</tr>
	<tr>
		<td>
			charset
		</td>
		<td>
			Character set to use for the data. See 
			<a href="#Notes">charset notes</a> above.
		</td>
	</tr>
</table>
<p>
	Returned tagged parameters:
</p>
<table border="0" spacing="50">
	<tr>
		<td width="100">
			<b>
				Tag
			</b>
		</td>
		<td>
			<b>
				Description
			</b>
		</td>
	</tr>
	<tr>
		<td>
			rescan
		</td>
		<td>
			Returned with value 1 if the Squeezebox Server is still scanning the
			database. The results may therefore be incomplete. Not returned if
			no scan is in progress.
		</td>
	</tr>
	<tr>
		<td>
			count
		</td>
		<td>
			Total number of results returned by the query. This is the sum
			of &quot;artists_count&quot;, &quot;albums_count&quot; and 
			&quot;tracks_count&quot;.
		</td>
	</tr>
	<tr>
		<td>
			artists_count
		</td>
		<td>
			Total number of artists found.
		</td>
	</tr>
	<tr>
		<td>
			albums_count
		</td>
		<td>
			Total number of albums found.
		</td>
	</tr>
	<tr>
		<td>
			genres_count
		</td>
		<td>
			Total number of genres found.
		</td>
	</tr>
	<tr>
		<td>
			tracks_count
		</td>
		<td>
			Total number of tracks found.
		</td>
	</tr>
	<tr>
		<td>
			<em>
				For each artist:
			</em>
		</td>
		<td>
		</td>
	</tr>
	<tr>
		<td>
			&nbsp;&nbsp;
			<em>
				artist_id
			</em>
		</td>
		<td>
			Artist ID.
		</td>
	</tr>
	<tr>
		<td>
			&nbsp;&nbsp;
			<em>
				artist
			</em>
		</td>
		<td>
			Artist name.
		</td>
	</tr>
	<tr>
		<td>
			<em>
				For each album:
			</em>
		</td>
		<td>
		</td>
	</tr>
	<tr>
		<td>
			&nbsp;&nbsp;
			<em>
				album_id
			</em>
		</td>
		<td>
			Album ID.
		</td>
	</tr>
	<tr>
		<td>
			&nbsp;&nbsp;
			<em>
				album
			</em>
		</td>
		<td>
			Album title.
		</td>
	</tr>
	<tr>
		<td>
			<em>
				For each genre:
			</em>
		</td>
		<td>
		</td>
	</tr>
	<tr>
		<td>
			&nbsp;&nbsp;
			<em>
				genre_id
			</em>
		</td>
		<td>
			Genre ID.
		</td>
	</tr>
	<tr>
		<td>
			&nbsp;&nbsp;
			<em>
				genre
			</em>
		</td>
		<td>
			Genre title.
		</td>
	</tr>
	<tr>
		<td>
			<em>
				For each track:
			</em>
		</td>
		<td>
		</td>
	</tr>
	<tr>
		<td>
			&nbsp;&nbsp;
			<em>
				track_id
			</em>
		</td>
		<td>
			Track ID.
		</td>
	</tr>
	<tr>
		<td>
			&nbsp;&nbsp;
			<em>
				track
			</em>
		</td>
		<td>
			Track title.
		</td>
	</tr>
</table>
<p>
	Example:
</p>
<blockquote> 
	<p>
		Request: &quot;search 0 20 term:al&lt;LF&gt;&quot;
		<br>
		Response: &quot;search 0 20 term:al count:9 
			artists_count:2 albums_count:1 tracks_count:6 
			artist_id:2 artist:Alanis%20Morissette 
			artist_id:37 artist:Alphaville 
			album_id:10 album:All%20Time%20Greatest%20Hits%20%5BBarry%20White%5D%20MMM 
			track_id:11 track:All%20I%20Really%20Want 
			track_id:68 track:The%20Sun%20Always%20Shines%20On%20TV 
			track_id:185 track:All%20Around%20The%20World 
			track_id:189 track:Give%20Me%20All%20Your%20Love%20%5BSingle%20Cut%5D 
			track_id:245 track:Better%20All%20The%20Time 
			track_id:306 track:Fuck%20Them%20All&lt;LF&gt;&quot;
	</p>
</blockquote>

<br>
<p id="pragma">
	<strong>
		<code>
			pragma 
			&lt;pragma string&gt;
		</code>
	</strong>
</p>
<p>
	The &quot;pragma&quot; command executes the given pragma string against the
	SQLite database engine.  If using MySQL, this command has no effect. For a list of
	available pragmas, see <a href="http://www.sqlite.org/pragma.html">sqlite.org</a>.
	Warning: Do not use this function unless you know what you are doing!
</p>
<p>
	Example:
</p>
<blockquote>
	<p>
		pragma locking_mode = NORMAL
	</p>
</blockquote>

<!--#########################################################################-->
<!-- PLAYLIST COMMANDS                                                       -->
<!--#########################################################################-->

<hr>
<h2 id="PL">
	Playlist commands and queries
</h2>
<ul>
	<li>
		<strong><code><a href="#play">play</a></code></strong>
	</li>
	<li>
		<strong><code><a href="#stop">stop</a></code></strong>
	</li>
	<li>
		<strong><code><a href="#pause">pause</a></code></strong>
	</li>
	<li>
		<strong><code><a href="#mode ?">mode ?</a></code></strong>
	</li>
	<li>
		<strong><code><a href="#time">time</a></code></strong>
	</li>
	<li>
		<strong><code><a href="#cursonginfo">genre ?</a></code></strong>
	</li>
	<li>
		<strong><code><a href="#cursonginfo">artist ?</a></code></strong>
	</li>
	<li>
		<strong><code><a href="#cursonginfo">album ?</a></code></strong>
	</li>
	<li>
		<strong><code><a href="#cursonginfo">title ?</a></code></strong>
	</li>
	<li>
		<strong><code><a href="#cursonginfo">duration ?</a></code></strong>
	</li>
	<li>
		<strong><code><a href="#cursonginfo">remote ?</a></code></strong>
	</li>
	<li>
		<strong><code><a href="#cursonginfo">current_title ?</a></code></strong>
	</li>
	<li>
		<strong><code><a href="#cursonginfo">path ?</a></code></strong>
	</li>
	<li>
		<strong><code><a href="#playlist play">playlist play</a></code></strong>
	</li>
	<li>
		<strong><code><a href="#playlist add">playlist add</a></code></strong>
	</li>
	<li>
		<strong><code><a href="#playlist insert">playlist insert</a></code></strong>
	</li>
	<li>
		<strong><code><a href="#playlist deleteitem">playlist deleteitem</a></code></strong>
	</li>
	<li>
		<strong><code><a href="#playlist move">playlist move</a></code></strong>
	</li>
	<li>
		<strong><code><a href="#playlist delete">playlist delete</a></code></strong>
	</li>
	<li>
		<strong><code><a href="#playlist preview">playlist preview</a></code></strong>
	</li>
	<li>
		<strong><code><a href="#playlist resume">playlist resume</a></code></strong>
	</li>
	<li>
		<strong><code><a href="#playlist save">playlist save</a></code></strong>
	</li>
	<li>
		<strong><code><a href="#playlist loadalbum">playlist loadalbum</a></code></strong>
	</li>
	<li>
		<strong><code><a href="#playlist addalbum">playlist addalbum</a></code></strong>
	</li>
	<li>
		<strong><code><a href="#playlist loadtracks">playlist loadtracks</a></code></strong>
	</li>
	<li>
		<strong><code><a href="#playlist addtracks">playlist addtracks</a></code></strong>
	</li>
	<li>
		<strong><code><a href="#playlist insertalbum">playlist insertalbum</a></code></strong>
	</li>
	<li>
		<strong><code><a href="#playlist deletealbum">playlist deletealbum</a></code></strong>
	</li>
	<li>
		<strong><code><a href="#playlist clear">playlist clear</a></code></strong>
	</li>
	<li>
		<strong><code><a href="#playlist zap">playlist zap</a></code></strong>
	</li>
	<li>
		<strong><code><a href="#playlist name ?">playlist name ?</a></code></strong>
	</li>
	<li>
		<strong><code><a href="#playlist url ?">playlist url ?</a></code></strong>
	</li>
	<li>
		<strong><code><a href="#playlist modified ?">playlist modified ?</a></code></strong>
	</li>
	<li>
		<strong><code><a href="#playlist playlistsinfo">playlist playlistsinfo</a></code></strong>
	</li>
	<li>
		<strong><code><a href="#playlist index">playlist index</a></code></strong>
	</li>
	<li>
		<strong><code><a href="#playlistXinfo">playlist genre ?</a></code></strong>
	</li>
	<li>
		<strong><code><a href="#playlistXinfo">playlist artist ?</a></code></strong>
	</li>
	<li>
		<strong><code><a href="#playlistXinfo">playlist album ?</a></code></strong>
	</li>
	<li>
		<strong><code><a href="#playlistXinfo">playlist title ?</a></code></strong>
	</li>
	<li>
		<strong><code><a href="#playlistXinfo">playlist path ?</a></code></strong>
	</li>
	<li>
		<strong><code><a href="#playlistXinfo">playlist remote ?</a></code></strong>
	</li>
	<li>
		<strong><code><a href="#playlistXinfo">playlist duration ?</a></code></strong>
	</li>
	<li>
		<strong><code><a href="#playlist tracks ?">playlist tracks ?</a></code></strong>
	</li>
	<li>
		<strong><code><a href="#playlist shuffle">playlist shuffle</a></code></strong>
	</li>
	<li>
		<strong><code><a href="#playlist repeat">playlist repeat</a></code></strong>
	</li>
	<li>
		<strong><code><a href="#playlistcontrol">playlistcontrol</a></code></strong>
	</li>
</ul>

<br>
<p id="play">
	<strong>
		<code>
			&lt;playerid&gt;
			play
			&lt;fadeInSecs&gt;
		</code>
	</strong>
</p>
<p>
	The &quot;play&quot; command allows to start playing the current playlist.
	The &quot;fadeInSecs&quot; parameter may be passed to specify fade-in period.
	
</p>
<p>
	Example:
</p>
<blockquote> 
	<p>
		Request:  &quot;04:20:00:12:23:45 play&lt;LF&gt;&quot;
		<br>
		Response: &quot;04:20:00:12:23:45 play&lt;LF&gt;&quot;
	</p>
</blockquote>

<br>
<p id="stop">
	<strong>
		<code>
			&lt;playerid&gt;
			stop
		</code>
	</strong>
</p>
<p>
	The &quot;stop&quot; command allows to stop playing the current playlist.
</p>
<p>
	Example:
</p>
<blockquote> 
	<p>
		Request:  &quot;04:20:00:12:23:45 stop&lt;LF&gt;&quot;
		<br>
		Response: &quot;04:20:00:12:23:45 stop&lt;LF&gt;&quot;
	</p>
</blockquote>

<br>
<p id="pause">
	<strong>
		<code>
			&lt;playerid&gt;
			pause
			&lt;0|1|&gt;
			&lt;fadeInSecs&gt;
			&lt;suppressShowBriefly&gt;
		</code>
	</strong>
</p>
<p>
	Example:
</p>
<p>
	You may use &quot;pause 1&quot; to force the player to pause, 
	&quot;pause 0&quot; to force the player to unpause and &quot;pause&quot; to
	toggle the pause state.
	The &quot;fadeInSecs&quot; parameter may be passed to specify fade-in period when unpausing.
	The &quot;showBriefly&quot; parameter may be passed to specify not to show a pause icon on squeezeplay-based devices (as is the case with hitting 'power off' on the SBController, which pauses play but should not display an icon, see bug 13521)
</p>
<blockquote> 
	<p>
		Request:  &quot;04:20:00:12:23:45 pause&lt;LF&gt;&quot;
		<br>
		Response: &quot;04:20:00:12:23:45 pause&lt;LF&gt;&quot;
	</p>
</blockquote>

<br>
<p id="mode ?">
	<strong>
		<code>
			&lt;playerid&gt;
			mode
			?
		</code>
	</strong>
</p>
<p>
	The &quot;mode&quot; command allows to query the player state and returns
	one of &quot;play&quot;, &quot;stop&quot; or &quot;pause&quot;. If the
	player is off, &quot;mode ?&quot; returned value is undefined.
</p>
<p>
	Example:
</p>
<blockquote> 
 	<p>
 		Request:  &quot;04:20:00:12:23:45 mode ?&lt;LF&gt;&quot;
 		<br>
    	Response: &quot;04:20:00:12:23:45 mode stop&lt;LF&gt;&quot;
    </p>
</blockquote>

<br>
<p id="time">
	<strong>
		<code>
			&lt;playerid&gt; 
			time 
			&lt;number|-number|+number|?&gt;
		</code>
	</strong>
</p>
<p>
	The &quot;time&quot; command allows you to query the current number of 
	seconds that the current song has been playing by passing in a 
	&quot;?&quot;. You may jump to a particular position in a song by 
	specifying a number of seconds to seek to. You may also jump to a relative 
	position within a song by putting an explicit &quot;-&quot; or 
	&quot;+&quot; character before a number of second you would like to seek.
</p>
<p>
	Examples:
</p>
<blockquote> 
	<p>
		Request: &quot;04:20:00:12:23:45 time ?&lt;LF&gt;&quot;
		<br>
		Response: &quot;04:20:00:12:23:45 time 12.55&lt;LF&gt;&quot;
	</p>
    <p>
    	Request: &quot;04:20:00:12:23:45 time 5&lt;LF&gt;&quot;
    	<br>
    	Response: &quot;04:20:00:12:23:45 time 5&lt;LF&gt;&quot;
    </p>
    <p>
    	Request: &quot;04:20:00:12:23:45 time -5&lt;LF&gt;&quot;
    	<br>
    	Response: &quot;04:20:00:12:23:45 time -5&lt;LF&gt;&quot;
    </p>
</blockquote>

<br>
<p id="cursonginfo">
	<strong>
		<code>
			&lt;playerid&gt; genre ?
			<br>
			&lt;playerid&gt; artist ?
			<br>
			&lt;playerid&gt; album ?
			<br>
			&lt;playerid&gt; title ?
			<br>
			&lt;playerid&gt; duration ?
			<br>
			&lt;playerid&gt; remote ?
			<br>
			&lt;playerid&gt; current_title ?
			<br>
			&lt;playerid&gt; path ?
		</code>
	</strong>
</p>
<p>
	The &quot;genre&quot;, &quot;artist&quot;, &quot;album&quot;, 
	&quot;title&quot; &quot;duration&quot;, &quot;remote&quot;, 
	&quot;current_title&quot; and &quot;path&quot; commands allow for querying 
	information about the song currently playing. &quot;remote&quot; returns 1 
	if the current song is a remote stream. &quot;current_title&quot; returns
	the current title for remote streams or the song title as formatted for
	the player.
</p>
<p>
	Examples:
</p>
<blockquote> 
	<p>
		Request: &quot;04:20:00:12:23:45 genre ?&lt;LF&gt;&quot;
		<br>
		Response: &quot;04:20:00:12:23:45 genre Rock&lt;LF&gt;&quot;
	</p>
	<p>
		Request: &quot;04:20:00:12:23:45 artist ?&lt;LF&gt;&quot;
		<br>
		Response: &quot;04:20:00:12:23:45 artist Abba&lt;LF&gt;&quot;
	</p>
	<p>
		Request: &quot;04:20:00:12:23:45 album ?&lt;LF&gt;&quot;
		<br>
		Response: &quot;04:20:00:12:23:45 album Greatest%20Hits&lt;LF&gt;&quot;
	</p>	
	<p>
		Request: &quot;04:20:00:12:23:45 title ?&lt;LF&gt;&quot;
		<br>
		Response: &quot;04:20:00:12:23:45 title Voulez%20vous&lt;LF&gt;&quot;
	</p>
	<p>
		Request: &quot;04:20:00:12:23:45 duration ?&lt;LF&gt;&quot;
		<br>
		Response: &quot;04:20:00:12:23:45 duration 103.2&lt;LF&gt;&quot;
	</p>
	<p>
		Request: &quot;04:20:00:12:23:45 remote ?&lt;LF&gt;&quot;
		<br>
		Response: &quot;04:20:00:12:23:45 remote 0&lt;LF&gt;&quot;
	</p>
	<p>
		Request: &quot;04:20:00:12:23:45 current_title ?&lt;LF&gt;&quot;
		<br>
		Response: &quot;04:20:00:12:23:45 current_title 1-Voulez%20vous%20(ABBA)&lt;LF&gt;&quot;
	</p>
	<p>
		Request: &quot;04:20:00:12:23:45 path ?&lt;LF&gt;&quot;
		<br>
		Response: &quot;04:20:00:12:23:45 path pathtofile&lt;LF&gt;&quot;
	</p>
</blockquote>

<br>
<p id="playlist play">
	<strong>
		<code>
			&lt;playerid&gt;
			playlist
			play 
			&lt;item&gt;
			&lt;title&gt;
			&lt;fadeInSecs&gt;
		</code>
	</strong>
</p>
<p>
	The &quot;playlist play&quot; command puts the specified song URL, playlist
	or directory contents into the current playlist and plays starting at the 
	first item. Any songs previously in the playlist are discarded.  An optional title
	value may be passed to set a title.  This can be useful for remote URLs.
	The &quot;fadeInSecs&quot; parameter may be passed to specify fade-in period.
</p>
<p>
	Examples:
</p>
<blockquote> 
	<p>
		Request: &quot;04:20:00:12:23:45 playlist play 
			/music/abba/01_Voulez_Vous.mp3&lt;LF&gt;&quot;
		<br>
		Response: &quot;04:20:00:12:23:45 playlist play 
			/music/abba/01_Voulez_Vous.mp3&lt;LF&gt;&quot;
	</p>
</blockquote>

<br><p id="playlist add"><strong><code>&lt;playerid&gt; playlist add &lt;item&gt;</code></strong></p>
<p>The &quot;playlist add&quot; command adds the specified song URL, playlist or directory contents to the end of the current playlist. 
Songs currently playing or already on the playlist are not affected.</p>
<p>Examples:</p>
<blockquote>
	<p>Request: &quot;04:20:00:12:23:45 playlist add /music/abba/01_Voulez_Vous.mp3&lt;LF&gt;&quot;<br>Response: &quot;04:20:00:12:23:45 playlist add /music/abba/01_Voulez_Vous.mp3&lt;LF&gt;&quot;</p>
	<p>Request: &quot;04:20:00:12:23:45 playlist add /playlists/abba.m3u&lt;LF&gt;&quot;<br>Response: &quot;04:20:00:12:23:45 playlist add /playlists/abba.m3u&lt;LF&gt;&quot;</p>
</blockquote>

<br><p id="playlist insert"><strong><code>&lt;playerid&gt; playlist insert &lt;item&gt;</code></strong></p>
<p>The &quot;playlist insert&quot; command inserts the specified song URL, playlist or directory contents to be played immediately after the current song in the current playlist. 
Any songs currently playing or already on the playlist are not affected.</p>
<p>Examples:</p>
<blockquote>
	<p>Request: &quot;04:20:00:12:23:45 playlist insert /music/abba/01_Voulez_Vous.mp3&lt;LF&gt;&quot;
	<br>Response: &quot;04:20:00:12:23:45 playlist insert /music/abba/01_Voulez_Vous.mp3&lt;LF&gt;&quot;</p>
	<p>Request: &quot;04:20:00:12:23:45 playlist insert /playlists/abba.m3u&lt;LF&gt;&quot;
	<br>Response: &quot;04:20:00:12:23:45 playlist insert /playlists/abba.m3u&lt;LF&gt;&quot;</p>
</blockquote>

<br><p id="playlist deleteitem"><strong><code>&lt;playerid&gt; playlist deleteitem &lt;item&gt;</code></strong></p>
<p>The &quot;playlist deleteitem&quot; command removes the specified song URL, playlist or directory contents from the current playlist.</p>
<p>Examples:</p>
<blockquote>
	<p>Request: &quot;04:20:00:12:23:45 playlist deleteitem /music/abba/01_Voulez_Vous.mp3&lt;LF&gt;&quot;
	<br>Response: &quot;04:20:00:12:23:45 playlist deleteitem /music/abba/01_Voulez_Vous.mp3&lt;LF&gt;&quot;</p>
</blockquote>

<br>
<p id="playlist move">
	<strong>
		<code>
			&lt;playerid&gt;
			playlist
			move
			&lt;fromindex&gt;
			&lt;toindex&gt;
		</code>
	</strong>
</p>
<p>
	The &quot;playlist move&quot; command moves the song at the specified index
	to a new index in the playlist. An offset of zero is the first song in the 
	playlist.
</p>
<p>
	Examples:
</p>
<blockquote> 
	<p>
		Request:  &quot;04:20:00:12:23:45 playlist move 0 5&lt;LF&gt;&quot;
		<br>
		Response: &quot;04:20:00:12:23:45 playlist move 0 5&lt;LF&gt;&quot;
	</p>
</blockquote>

<br>
<p id="playlist delete">
	<strong>
		<code>
			&lt;playerid&gt;
			playlist
			delete 
			&lt;songindex&gt;
		</code>
	</strong>
</p>
<p>
	The &quot;playlist delete&quot; command deletes the song at the specified 
	index from the current playlist.
</p>
<p>
	Examples:
</p>
<blockquote> 
	<p>
		Request:  &quot;04:20:00:12:23:45 playlist delete 5&lt;LF&gt;&quot;
		<br>
		Response: &quot;04:20:00:12:23:45 playlist delete 5&lt;LF&gt;&quot;
	</p>
</blockquote>

<br>
<p id="playlist preview">
	<strong>
		<code>
			&lt;playerid&gt;
			playlist
			preview
			&lt;taggedParameters&gt;
		</code>
	</strong>
</p>

<p>When called without a cmd param of stop, replace the current playlist with the playlist specified by url, but save the current playlist to tempplaylist_&lt;playerid&gt;.m3u for later retrieval. When called with the cmd param of stop, stops the currently playing playlist and loads (if possible) the previous playlist. Restored playlist jumps to beginning of CURTRACK when present in m3u file, and does not autoplay restored playlist.
</p>
<p>Examples:</p>
<blockquote>
<p>Request: &quot;04:20:00:12:23:45 playlist preview url:db:album.titlesearch=A%20FEAST%20OF%20WIRE title:A%20Feast%20Of%20Wire&lt;LF&gt;&quot;
<br>
Response: &quot;04:20:00:12:23:45 playlist preview url:db:album.titlesearch=A%20FEAST%20OF%20WIRE title:A%20Feast%20Of%20Wire&lt;LF&gt;&quot;
</p>

</blockquote>
<blockquote>
<p>Request: &quot;04:20:00:12:23:45 playlist preview cmd:stop&lt;LF&gt;&quot;<br>Response: &quot;04:20:00:12:23:45 playlist preview cmd:stop&lt;LF&gt;&quot;</p>
</blockquote>


<br><p id="playlist resume">
	<strong>
		<code>
			&lt;playerid&gt;
			playlist
			resume 
			&lt;playlist&gt;
			&lt;taggedParameters&gt;
		</code>
	</strong>
</p>

<p>Replace the current playlist with the playlist specified by p2, starting at the song that was playing when
the file was saved. (Resuming works only with M3U files saved with the &quot;playlist save&quot; command below.) 
Shortcut: use a bare playlist name (without leading directories or trailing .m3u suffix) to load a playlist 
in the saved playlists folder.</p>
<p>Optional tagged parameters are noplay, which when non-zero will not auto-start the track, and wipePlaylist, which will destroy the saved playlist from both the filesystem and from the DB (these tagged params are typically used for resuming a temporarily cached playlist, e.g. after exiting alarm sound preview on squeezeplay devices).</p>
<p>Examples:</p>
<blockquote>
<p>Request: &quot;04:20:00:12:23:45 playlist resume abba&lt;LF&gt;&quot;<br>Response: &quot;04:20:00:12:23:45 playlist resume abba&lt;LF&gt;&quot;</p>
</blockquote>

<br>
<p id="playlist save">
	<strong>
		<code>
			&lt;playerid&gt;
			playlist
			save
			&lt;filename&gt;
			&lt;taggedParameters&gt;
		</code>
	</strong>
</p>
<p>
	Saves a playlist file in the saved playlists directory. Accepts a playlist 
	filename (without .m3u suffix) and saves in the top level of the playlists 
	directory.
</p>
<p>
	Optional tagged param silent. When non-zero, suppresses any showBriefly displayed.
</p>
<p>
	Examples:
</p>
<blockquote>
	<p>
		Request: &quot;04:20:00:12:23:45 playlist save abba&lt;LF&gt;&quot;
		<br>
		Response: &quot;04:20:00:12:23:45 playlist save abba&lt;LF&gt;&quot;
	</p>
</blockquote>

<br><p id="playlist loadalbum"><strong><code>&lt;playerid&gt; playlist loadalbum &lt;genre&gt; &lt;artist&gt; &lt;album&gt;</code></strong></p>
<p>The &quot;playlist loadalbum&quot; command puts songs matching the specified 
  genre artist and album criteria on the playlist. Songs previously in the 
  playlist are discarded.</p>
<p>Examples: </p>
<blockquote> 
  <p>Request: &quot;04:20:00:12:23:45 playlist loadalbum Rock Abba *&lt;LF&gt;&quot;<br>Response: &quot;04:20:00:12:23:45 playlist loadalbum Rock Abba *&lt;LF&gt;&quot;</p>
</blockquote>

<br><p id="playlist addalbum"><strong><code>&lt;playerid&gt; playlist addalbum &lt;genre&gt; &lt;artist&gt; &lt;album&gt;</code></strong></p>
<p> The &quot;playlist addalbum&quot; command appends all songs matching the 
  specified criteria onto the end of the playlist. Songs currently playing 
  or already on the playlist are not affected.</p>
<p>Examples: </p>
<blockquote> 
  <p>Request: &quot;04:20:00:12:23:45 playlist addalbum Rock Abba *&lt;LF&gt;&quot;<br>Response: &quot;04:20:00:12:23:45 playlist addalbum Rock Abba *&lt;LF&gt;&quot;</p>
</blockquote>

<br><p id="playlist loadtracks"><strong><code>&lt;playerid&gt; playlist loadtracks &lt;searchparam&gt;</code></strong></p>
<p>The &quot;playlist loadtracks&quot; command puts tracks matching the specified 
  query on the playlist. Songs previously in the 
  playlist are discarded. Note: you must provide a particular form to the searchparam (see examples)</p>
<p>Examples: </p>
<blockquote> 
  <p>Request: &quot;04:20:00:12:23:45 playlist loadtracks track.titlesearch=purple &lt;LF&gt;&quot;<br>Response: &quot;04:20:00:12:23:45 playlist loadtracks track.titleseach=purple &lt;LF&gt;&quot;</p>
</blockquote>
<blockquote> 
  <p>Request: &quot;04:20:00:12:23:45 playlist loadtracks album.titlesearch=3121 &lt;LF&gt;&quot;<br>Response: &quot;04:20:00:12:23:45 playlist loadtracks album.titlesearch=3121 &lt;LF&gt;&quot;</p>
</blockquote>
<blockquote> 
  <p>Request: &quot;04:20:00:12:23:45 playlist loadtracks contributor.namesearch=prince &lt;LF&gt;&quot;<br>Response: &quot;04:20:00:12:23:45 playlist loadtracks contributor.namesearch=prince &lt;LF&gt;&quot;</p>
</blockquote>

<br><p id="playlist addtracks"><strong><code>&lt;playerid&gt; playlist addtracks &lt;searchparam&gt;</code></strong></p>
<p> The &quot;playlist addtracks&quot; command appends all songs matching the 
  specified criteria onto the end of the playlist. Songs currently playing 
  or already on the playlist are not affected.  Note: you must provide a particular form to the searchparam (see examples)
</p>
<p>Examples: </p>
<blockquote> 
  <p>Request: &quot;04:20:00:12:23:45 playlist addtracks track.titlesearch=purple &lt;LF&gt;&quot;<br>Response: &quot;04:20:00:12:23:45 playlist addtracks track.titleseach=purple &lt;LF&gt;&quot;</p>
</blockquote>
<blockquote> 
  <p>Request: &quot;04:20:00:12:23:45 playlist addtracks album.titlesearch=3121 &lt;LF&gt;&quot;<br>Response: &quot;04:20:00:12:23:45 playlist addtracks album.titlesearch=3121 &lt;LF&gt;&quot;</p>
</blockquote>
<blockquote> 
  <p>Request: &quot;04:20:00:12:23:45 playlist addtracks contributor.namesearch=prince &lt;LF&gt;&quot;<br>Response: &quot;04:20:00:12:23:45 playlist addtracks contributor.namesearch=prince &lt;LF&gt;&quot;</p>
</blockquote>


<br><p id="playlist insertalbum"><strong><code>&lt;playerid&gt; playlist insertalbum &lt;genre&gt; &lt;artist&gt; &lt;album&gt;</code></strong></p>
<p> The &quot;playlist insertalbum&quot; command inserts all songs matching the 
  specified criteria at the top of the playlist. Songs already on the playlist are not affected.</p>
<p>Examples: </p>
<blockquote> 
  <p>Request: &quot;04:20:00:12:23:45 playlist addalbum Rock Abba *&lt;LF&gt;&quot;<br>Response: &quot;04:20:00:12:23:45 playlist addalbum Rock Abba *&lt;LF&gt;&quot;</p>
</blockquote>

<br><p id="playlist deletealbum"><strong><code>&lt;playerid&gt; playlist deletealbum &lt;genre&gt; &lt;artist&gt; &lt;album&gt;</code></strong></p>
<p>The &quot;playlist deletealbum&quot; command removes songs matching the specified 
  genre artist and album criteria from the playlist.</p>
<p>Examples: </p>
<blockquote> 
  <p>Request: &quot;04:20:00:12:23:45 playlist deletealbum Rock Abba *&lt;LF&gt;&quot;<br>Response: &quot;04:20:00:12:23:45 playlist deletealbum Rock Abba *&lt;LF&gt;&quot;</p>
</blockquote>

<br><p id="playlist clear"><strong><code>&lt;playerid&gt; playlist clear</code></strong></p>
<p>The &quot;playlist clear&quot; command removes any song that is on the playlist. 
  The player is stopped.</p>
<p>Examples: </p>
<blockquote> 
  <p>Request: &quot;04:20:00:12:23:45 playlist clear&lt;LF&gt;&quot;<br>Response: &quot;04:20:00:12:23:45 playlist clear&lt;LF&gt;&quot;</p>
</blockquote>

<br><p id="playlist zap"><strong><code>&lt;playerid&gt; playlist zap &lt;songindex&gt;</code></strong></p>
<p>The &quot;playlist zap&quot; command adds the song at index songindex into the zapped song playlist.</p>
<p>Examples: </p>
<blockquote> 
  <p>Request: &quot;04:20:00:12:23:45 playlist zap 3&lt;LF&gt;&quot;<br>Response: &quot;04:20:00:12:23:45 playlist zap 3&lt;LF&gt;&quot;</p>
</blockquote>

<br>
<p id="playlist name ?">
	<strong>
		<code>
			&lt;playerid&gt; 
			playlist 
			name 
			?
		</code>
	</strong>
</p>
<p>
	The &quot;playlist name&quot; command returns the name of the saved 
	playlist last loaded into the Now Playing playlist, if any.
<p>
	Examples:
</p>
<blockquote> 
	<p>
		Request: &quot;04:20:00:12:23:45 playlist name ?&lt;LF&gt;&quot;
		<br>
		Response: &quot;04:20:00:12:23:45 playlist name Jazz%20Favorites
			&lt;LF&gt;&quot;
	</p>
</blockquote>

<br>
<p id="playlist url ?">
	<strong>
		<code>
			&lt;playerid&gt;
			playlist
			url
			?
		</code>
	</strong>
</p>
<p>
	The &quot;playlist url&quot; command returns the URL of the saved playlist 
	last loaded into the Now Playing playlist, if any. 
<p>
	Examples:
</p>
<blockquote> 
	<p>
		Request: &quot;04:20:00:12:23:45 playlist url ?&lt;LF&gt;&quot;
		<br>
		Response: &quot;04:20:00:12:23:45 playlist url 
			file:///Users/dean/Music/testmusic/Zapped%20Songs.m3u&lt;LF&gt;&quot;
	</p>
</blockquote>

<br>
<p id="playlist modified ?">
	<strong>
		<code>
			&lt;playerid&gt;
			playlist
			modified
			?
		</code>
	</strong>
</p>
<p>
	The &quot;playlist modified&quot; returns the modification state of the 
	saved playlist last loaded into the Now Playing playlist, if any.
	If &quot;1&quot;, the playlist has been modified since it was loaded.
<p>
	Examples:
</p>
<blockquote> 
	<p>
		Request: &quot;04:20:00:12:23:45 playlist modified ?&lt;LF&gt;&quot;
		<br>
		Response: &quot;04:20:00:12:23:45 playlist modified 0&lt;LF&gt;&quot;
	</p>
</blockquote>

<br>
<p id="playlist playlistsinfo">
	<strong>
		<code>
			&lt;playerid&gt;
			playlist
			playlistsinfo
			&lt;taggedParameters&gt;
		</code>
	</strong>
</p>
<p>
	The &quot;playlist playlistsinfo&quot; query returns information on the 
	saved playlist last loaded into the Now Playing playlist, if any. 
</p>
<p>
	Accepted tagged parameters:
</p>
<table border="0" spacing="50">
	<tr>
		<td width="100"><b>Tag</b></td>
		<td><b>Description</b></td>
	</tr>
	<tr>
		<td>
			charset
		</td>
		<td>
			Character set to use to return data. See 
			<a href="#Notes">charset notes</a> above.
		</td>
	</tr>
</table>
<p>
	Returned tagged parameters:
</p>
<table border="0" spacing="50">
	<tr>
		<td width="100"><b>Tag</b></td>
		<td><b>Description</b></td>
	</tr>
	<tr>
		<td>id</td>
		<td>Playlist id.</td>
	</tr>
	<tr>
		<td>name</td>
		<td>Playlist name. Equivalent to 
			&quot;<a href="#playlist name">playlist name ?</a>&quot;.
		</td>
	</tr>
	<tr>
		<td>modified</td>
		<td>Modification state of the saved playlist. Equivalent to 
			&quot;<a href="#playlist modified">playlist modified ?</a>&quot;.
	</td>
	<tr>
		<td>url</td>
		<td>Playlist url. Equivalent to 
			&quot;<a href="#playlist url">playlist url ?</a>&quot;.
		</td>
	</tr>
</table>
<p>
	Example:
</p>
<blockquote> 
	<p>
		Request: &quot;a5:41:d2:cd:cd:05 playlist playlistsinfo &lt;LF&gt;&quot;
		<br>
		Response: &quot;a5:41:d2:cd:cd:05 playlist playlistsinfo
		id:267 name:A98 modified:0 url:file://Volumes/... &lt;LF&gt;&quot;
	</p>
</blockquote>


<br><p id="playlist index"><strong><code>&lt;playerid&gt; playlist index &lt;index|+index|-index|?&gt; &lt;fadeInSecs&gt;</code></strong></p>
<p>The &quot;playlist index&quot; command sets or queries the song that is currently 
  playing by index. When setting, a zero-based value may be used to indicate which 
  song to play. An explicitly positive or negative number may be used to jump 
  to a song relative to the currently playing song.
  The index can only be set if the playlist is not empty.
  If an index parameter is set then &quot;fadeInSecs&quot; may be passed to specify fade-in period.
  The value of the current song 
  index may be obtained by passing in &quot;?&quot; as a parameter.</p>
<p>Examples:</p>
<blockquote> 
  <p>Request: &quot;04:20:00:12:23:45 playlist index +1&lt;LF&gt;&quot;<br>Response: &quot;04:20:00:12:23:45 playlist index +1&lt;LF&gt;&quot;</p>
  <p>Request: &quot;04:20:00:12:23:45 playlist index 5&lt;LF&gt;&quot;<br>Response: &quot;04:20:00:12:23:45 playlist index 5&lt;LF&gt;&quot;</p>
  <p>Request: &quot;04:20:00:12:23:45 playlist index ?&lt;LF&gt;&quot;<br>Response: &quot;04:20:00:12:23:45 playlist index 5&lt;LF&gt;&quot;</p>
</blockquote>

<br>
<p id="playlistXinfo">
	<strong>
		<code>
			&lt;playerid&gt; playlist genre &lt;index&gt; ?
			<br>
			&lt;playerid&gt; playlist artist &lt;index&gt; ?
			<br>
			&lt;playerid&gt; playlist album &lt;index&gt; ?
			<br>
			&lt;playerid&gt; playlist title &lt;index&gt; ?
			<br>
			&lt;playerid&gt; playlist path &lt;index&gt; ?
			<br>
			&lt;playerid&gt; playlist remote &lt;index&gt; ?
			<br>
			&lt;playerid&gt; playlist duration &lt;index&gt; ?
		</code>
	</strong>
</p>
<p>
	The &quot;playlist genre&quot;, &quot;playlist artist&quot;, &quot;playlist 
	album&quot;, &quot;playlist title&quot;, &quot;playlist path&quot;,  
	&quot;playlist remote&quot; and &quot;playlist duration&quot; queries 
	return the requested information for a given song at an index position in 
	the current playlist. &quot;playlist remote&quot; returns 1 if the 
	&quot;song&quot; is a remote stream.
</p>
<p>
	Examples:
</p>
<blockquote> 
	<p>
		Request: &quot;04:20:00:12:23:45 playlist genre 3 ?&lt;LF&gt;&quot;
		<br>
		Response: &quot;04:20:00:12:23:45 playlist genre 3 Rock&lt;LF&gt;&quot;
	</p>
	<p>
		Request: &quot;04:20:00:12:23:45 playlist artist 3 ?&lt;LF&gt;&quot;
		<br>
		Response: &quot;04:20:00:12:23:45 playlist artist 3 Abba&lt;LF&gt;&quot;
	</p>
	<p>
		Request: &quot;04:20:00:12:23:45 playlist album 3 ?&lt;LF&gt;&quot;
		<br>
		Response: &quot;04:20:00:12:23:45 playlist album 3 Greatest Hits&lt;LF&gt;&quot;
	</p>
	<p>
		Request: &quot;04:20:00:12:23:45 playlist title 3 ?&lt;LF&gt;&quot;
		<br>
		Response: &quot;04:20:00:12:23:45 playlist title 3 Voulez Vous&lt;LF&gt;&quot;
	</p>
	<p>
		Request: &quot;04:20:00:12:23:45 playlist path 3 ?&lt;LF&gt;&quot;
		<br>
		Response: &quot;04:20:00:12:23:45 playlist path 3 file:///Volumes/Music/ABBA/...&lt;LF&gt;&quot;
	</p>
	<p>
		Request: &quot;04:20:00:12:23:45 playlist remote 3 ?&lt;LF&gt;&quot;
		<br>
		Response: &quot;04:20:00:12:23:45 playlist remote 3 0&lt;LF&gt;&quot;
	</p>
	<p>
		Request: &quot;04:20:00:12:23:45 playlist duration 3 ?&lt;LF&gt;&quot;
		<br>
		Response: &quot;04:20:00:12:23:45 playlist duration 3 103.2&lt;LF&gt;&quot;
	</p>
</blockquote>

<p><br></p>
<p id="playlist tracks ?">
	<strong>
		<code>
			&lt;playerid&gt;
			playlist
			tracks
			?
		</code>
	</strong>
</p>
<p>The "playlist tracks" command returns the the total number of tracks in the current playlist</p>
<p>Example:</p>
<blockquote>
	<p>Request: "04:20:00:12:23:45 playlist tracks ?&lt;LF&gt;"<br>
	Response: "04:20:00:12:23:45 playlist tracks 7&lt;LF&gt;"</p>
</blockquote>

<p><br></p>

<p id="playlist shuffle"><strong><code>&lt;playerid&gt; playlist shuffle &lt;0|1|2|?|&gt;</code></strong></p>

<p>The "playlist shuffle" command is used to shuffle, unshuffle or query the shuffle state for the current playlist. A value of "0" indicates that the playlist is not shuffled, "1" indicates that the playlist is shuffled by song, and "2" indicates that the playlist is shuffled by album. Used with no parameter, the command toggles the shuffling state.</p>

<p>Example:</p>

<blockquote>
	<p>Request: "04:20:00:12:23:45 playlist shuffle ?&lt;LF&gt;"<br>
	Response: "04:20:00:12:23:45 playlist shuffle 1&lt;LF&gt;"</p>

	<p>Request: "04:20:00:12:23:45 playlist shuffle 0&lt;LF&gt;"<br>
	Response: "04:20:00:12:23:45 playlist shuffle 0&lt;LF&gt;"</p>
</blockquote>

<p><br></p>

<p id="playlist repeat"><strong><code>&lt;playerid&gt; playlist repeat &lt;0|1|2|?|&gt;</code></strong></p>

<p>The "playlist repeat" command is used to indicate or query if the player will stop playing at the end of the playlist, repeat the current song indefinitely, or repeat the current playlist indefinitely. A value of "0" indicates that the player will stop at the end of the playlist, "1" indicates that the player will repeat the current song indefinitely and a value of "2" indicates that the player will repeat the entire playlist indefinitely. Used with no parameter, the command toggles the repeat state.</p>

<p>Example:</p>

<blockquote>
	<p>Request: "04:20:00:12:23:45 playlist repeat ?&lt;LF&gt;"<br>
	Response: "04:20:00:12:23:45 playlist repeat 2&lt;LF&gt;"</p>

	<p>Request: "04:20:00:12:23:45 playlist repeat 0&lt;LF&gt;"<br>
	Response: "04:20:00:12:23:45 playlist repeat 0&lt;LF&gt;"</p>
</blockquote>

<br>
<p id="playlistcontrol">
	<strong>
		<code>
			&lt;playerid&gt;
			playlistcontrol
			&lt;taggedParameters&gt;
		</code>
	</strong>
</p>
<p>
	The &quot;playlistcontrol&quot; command enables playlist operations using IDs as returned by 
	extended CLI queries (titles, artists, playlists, etc).
</p>
<p>
	Accepted tagged parameters:
</p>
<table border="0" spacing="50">
	<tr>
		<td width="100"><b>Tag</b></td>
		<td><b>Description</b></td>
	</tr>
	<tr>
		<td>cmd</td>
		<td>
			Command to perform on the playlist, one of &quot;load&quot;, 
			&quot;add&quot;, &quot;insert&quot; or &quot;delete&quot;.
		 	This parameter is mandatory. If no additional parameter is provided,
		 	the entire DB is loaded/added/inserted/deleted.
		 </td>
	</tr>
	<tr>
		<td>genre_id</td>
		<td>Genre ID, to restrict the results to the titles of that genre.</td>
	</tr>
	<tr>
		<td>artist_id</td>
		<td>Artist ID, to restrict the results to the titles of that artist.</td>
	</tr>
	<tr>
		<td>album_id</td>
		<td>Album ID, to restrict the results to the titles of that album.</td>
	</tr>
	<tr>
		<td>track_id</td>
		<td>Comma-separated list of track IDs, to restrict the results to these
			track_ids. If this parameter is provided, then any genre_id, 
			artist_id and/or album_id parameter is ignored. The tracks are added to the playlist
			in the given order.</td>
	</tr>
	<tr>
		<td>year|year_id</td>
		<td>
			Year, to restrict the results to the given year. The form year_id is accepted
			for backwared compatibility but is deprecated.
		</td>
	</tr>
	<tr>
		<td>playlist_id</td>
		<td>Playlist ID, to restrict the results to this playlist_id. If this
		    parameter is provided, then any genre_id, artist_id, album_id and/or
		    track_id parameter is ignored.</td>
	</tr>
	<tr>
		<td>folder_id</td>
		<td>Folder ID, to restrict the results to files in this folder_id. If this
		    parameter is provided, then any all the others are ignored.
			<br>
			Note that &quot;cmd:delete&quot; is not supported for folders.
		</td>
	</tr>
	<tr>
		<td>playlist_name</td>
		<td>Playlist name, to restrict the results to this playlist_name. If this
		    parameter is provided, then any genre_id, artist_id, album_id,
		    track_id and/or playlist_id parameter is ignored.</td>
	</tr>
	<tr>
		<td>play_index</td>
		<td>If this parameter is provided along with &quot;cmd:load&quot; then
		playback will start with the indicated track.
		Does not work with a &quot;folder_id&quot; parameter.</td>
	</tr>
</table>
<p>Returned tagged parameters:</p>
<table border="0" spacing="50">
	<tr>
		<td width="100"><b>Tag</b></td>
		<td><b>Description</b></td>
	</tr>
	<tr>
		<td>rescan</td>
		<td>Returned with value 1 if the Squeezebox Server is still scanning the 
			database. The command may therefore have missed items.
			Not returned if no scan is in progress.</td>
	</tr>
	<tr>
		<td>count</td>
		<td>Number of elements loaded/added/inserted or max number of elements 
			deleted. For folders, only 1 is returned.</td>
	</tr>
</table>
<p>Example:</p>
<blockquote> 
  <p> Request: &quot;a5:41:d2:cd:cd:05 playlistcontrol 
  		cmd:add genre_id:9&lt;LF&gt;&quot;<br>
  	 Response: &quot;a5:41:d2:cd:cd:05 playlistcontrol 
  	 	cmd:add genre_id:9 count:33&lt;LF&gt;&quot;</p>

  <p> Request: &quot;a5:41:d2:cd:cd:05 playlistcontrol 
  		cmd:load album_id:22&lt;LF&gt;&quot;<br>
  	 Response: &quot;a5:41:d2:cd:cd:05 playlistcontrol 
  	 	cmd:load album_id:22 count:12&lt;LF&gt;&quot;</p>
</blockquote>


<!--#########################################################################-->
<!-- COMPOUND QUERIES                                                        -->
<!--#########################################################################-->

<hr>
<h2 id="CQ">
	Compound queries
</h2>
<ul>
	<li>
		<strong><code><a href="#serverstatus">serverstatus</a></code></strong>
	</li>
	<li>
		<strong><code><a href="#status">status</a></code></strong>
	</li>
	<li>
		<strong><code><a href="#displaystatus">displaystatus</a></code></strong>
	</li>
	<li>
		<strong><code><a href="#readdirectory">readdirectory</a></code></strong>
	</li>
</ul>


<br>
<p id="serverstatus">
	<strong>
		<code>
			serverstatus 
			&lt;start&gt; 
			&lt;itemsPerResponse&gt; 
			&lt;taggedParameters&gt;
		</code>
	</strong>
</p>
<p>
	The &quot;serverstatus&quot; query returns a complete status about the server, including its 
	players. 
	<br>
	Clients can subscribe to &quot;serverstatus&quot; queries, so that the query
	results are automatically returned asynchronously whenever a change occurs
	to the server. Please note this mechanism is completely distinct from the 
	&quot;listen&quot; and &quot;subscribe&quot; commands described elsewhere in this
	document.
</p>
<p>
	Accepted tagged parameters:
</p>
<table border="0" spacing="50">
	<tr>
		<td width="150">
			<b>Tag</b>
		</td>
		<td>
			<b>Description</b>
		</td>
	</tr>
	<tr>
		<td>
			prefs
		</td>
		<td>
			Comma separated list of server preference values to return.
		</td>
	</tr>
	<tr>
		<td>
			playerprefs
		</td>
		<td>
			Comma separated list of player preference values to return (for each player).
		</td>
	</tr>
	<tr>
		<td>
			charset
		</td>
		<td>
			Character set to use to return data. See 
			<a href="#Notes">charset notes</a> above.
		</td>
	</tr>
	<tr>
		<td>
			subscribe
		</td>
		<td>
			This optional parameter controls the subscription to the server 
			status. Only one status subscription is possible per connection.
			<br>
			Subscription is enabled by using this parameter with a positive
			integer. It is disabled by using &quot;-&quot;. When the
			subscription is enabled, normal &quot;serverstatus&quot; queries (i.e.
			not using the &quot;subscribe&quot; parameter) can be performed and
			will have no effect on the subscription in place.
			<br>
			When enabled, the &quot;serverstatus&quot; query is automatically
			re-generated on server change (and sent asynchronously to the CLI
			client). The number indicates the time interval in seconds between 
			automatic generations in case nothing happened to the server info in the
			interval. Use &quot;0&quot; to disable this last feature and only be
			notified on changes. Please see the example.
			<br>
			Some situations will lead to multiple status queries
			generated very close to another. This is a limitation of the 
			change detection &quot;algorithm&quot;.
			<br>
			Please note this mechanism is completely distinct from the 
			&quot;listen&quot; and &quot;subscribe&quot; commands described 
			above.
		</td>
	</tr>
</table>
<p>
	Returned tagged parameters:
</p>
<table border="0" spacing="50">
	<tr>
		<td width="150">
			<b>Tag</b>
		</td>
		<td>
			<b>Description</b>
		</td>
	</tr>
	<tr>
		<td>
			rescan
		</td>
		<td>
			Returned with value 1 if Squeezebox Server is still scanning the
			database. The results may therefore be incomplete. Not returned if
			no scan is in progress.
		</td>
	</tr>
	<tr>
		<td>
			lastscan
		</td>
		<td>
			Returned with the timestamp when the last scan finished. Not returned if
			no scan has been run yet.
		</td>
	</tr>
	<tr>
		<td>
			progressname
		</td>
		<td>
			Returned with the name for for current scan phase.
			Not returned ifno scan is in progress.
		</td>
	</tr>
	<tr>
		<td>
			progressdone
		</td>
		<td>
			Returned with the current value of items completed for current scan phase. Not returned if 
			no scan is in progress.
		</td>
	</tr>
	<tr>
		<td>
			progresstotal
		</td>
		<td>
			Returned with the total value of items found for current scan phase. Not returned if
			no scan is in progress.
		</td>
	</tr>
	<tr>
		<td>
			lastscanfailed
		</td>
		<td>
			Information about a possible failure in case a scan has not finished in an attended manner.
		</td>
	</tr>
	<tr>
		<td>
			version
		</td>
		<td>
			Squeezebox Server version. Equivalent to
			&quot;<a href="#version ?">version ?</a>&quot;
		</td>
	</tr>
	<tr>
		<td>
			info total albums
		</td>
		<td>
			Number of albums known to Squeezebox Server. Equivalent to
			&quot;<a href="#info total albums ?">info total albums ?</a>&quot;
		</td>
	</tr>
	<tr>
		<td>
			info total artists
		</td>
		<td>
			Number of artists known to Squeezebox Server. Equivalent to
			&quot;<a href="#info total artists ?">info total artists ?</a>&quot;
		</td>
	</tr>
	<tr>
		<td>
			info total genres
		</td>
		<td>
			Number of genres known to Squeezebox Server. Equivalent to
			&quot;<a href="#info total genres ?">info total genres ?</a>&quot;
		</td>
	</tr>
	<tr>
		<td>
			info total songs
		</td>
		<td>
			Number of songs known to Squeezebox Server. Equivalent to
			&quot;<a href="#info total songs ?">info total songs ?</a>&quot;
		</td>
	</tr>
	<tr>
		<td>
			<em>
				For each defined pref requested:
			</em>
		</td>
		<td>
		</td>
	</tr>
	<tr>
		<td>
			&nbsp;&nbsp;<em>prefName<em>
		</td>
		<td>
			Preference value. Only if the value is defined. Equivalent to 
			&quot;<a href="#pref">pref prefName ?</a>&quot;.
		</td>
	</tr>

	<tr>
		<td>
			player count
		</td>
		<td>
			Number of players known by Squeezebox Server. Equivalent to 
			&quot;<a href="#player count ?">player count ?</a>&quot;.
		</td>
	</tr>
	<tr>
		<td>
			<em>
				For each player:
			</em>
		</td>
		<td>
			<em>
				Essentially, this list is equivalent to the one returned by
				&quot;<a href="#players">players</a>&quot;.
			</em>
		</td>
	</tr>
	<tr>
		<td>
			&nbsp;&nbsp;<b>playerid</b>
		</td>
		<td>
			Player unique identifier. Item delimiter. Equivalent to 
			&quot;<a href="#player id ?">player id ?</a>&quot;.
		</td>
	</tr>
	<tr>
		<td>
			&nbsp;&nbsp;<b>uuid</b>
		</td>
		<td>
			Player unique identifier. Equivalent to
			&quot;<a href="#player uuid ?">player uuid ?</a>&quot;.
		</td>
	</tr>
	<tr>
		<td>	
			&nbsp;&nbsp;ip
		</td>
		<td>
			Player IP and port. Equivalent to 
			&quot;<a href="#player ip ?">player ip ?</a>&quot;.
		</td>
	</tr>
	<tr>
		<td>
			&nbsp;&nbsp;name
		</td>
		<td>
			Player name. Equivalent to 
			&quot;<a href="#player name ?">player name ?</a>&quot;.
		</td>
	</tr>
	<tr>
		<td>
			&nbsp;&nbsp;model
		</td>
		<td>
			Whether the player is powered on or off.
		</td>
	</tr>
	<tr>
		<td>
			&nbsp;&nbsp;power
		</td>
		<td>
			Player model. Equivalent to 
			&quot;<a href="#player model ?">player model ?</a>&quot;.
		</td>
	</tr>
	<tr>
		<td>
			&nbsp;&nbsp;isplayer
		</td>
		<td>
			Whether a player is a known player model. Will return 0 for streaming connections. 
			Equivalent to 
			&quot;<a href="#player isplayer ?">player isplayer ?</a>&quot;.
		</td>
	</tr>
	<tr>
		<td>
			&nbsp;&nbsp;displaytype
		</td>
		<td>
			Player display type. Not returned for streaming connections. 
			Equivalent to 
			&quot;<a href="#player displaytype ?">player displaytype &lt;playerindex&gt; ?</a>&quot;.
		</td>
	</tr>
	<tr>
		<td>
			&nbsp;&nbsp;canpoweroff
		</td>
		<td>
			Whether the player can be powered off. This value is false for streaming connections. 
		</td>
	</tr>
	<tr>
		<td>
			&nbsp;&nbsp;connected
		</td>
		<td>
			Connected state. Equivalent to 
			&quot;<a href="#connected ?">&lt;playerid&gt; connected ?</a>&quot;.
		</td>
	</tr>
	<tr>
		<td>
			&nbsp;&nbsp;player_needs_upgrade
		</td>
		<td>
			Connected player needs a firmware upgrade.
		</td>
	</tr>
	<tr>
		<td>
			&nbsp;&nbsp;player_is_upgrading
		</td>
		<td>
			Connected player is in the process of performing a firmware update.
		</td>
	</tr>

	<tr>
		<td>
			sn player count
		</td>
		<td>
			Number of players connected to the current mysqueezebox.com account.
		</td>
	</tr>
	<tr>
		<td colspan="2">
			<em>
				For each player connected to mysqueezebox.com:
			</em>
		</td>
	</tr>
	<tr>
		<td>
			&nbsp;&nbsp;<b>id</b>
		</td>
		<td>
			Player unique identifier on mysqueezebox.com.
		</td>
	</tr>
	<tr>
		<td>
			&nbsp;&nbsp;playerid
		</td>
		<td>
			Player unique identifier (MAC address)..
		</td>
	</tr>
	<tr>
		<td>
			&nbsp;&nbsp;name
		</td>
		<td>
			Player name.
		</td>
	</tr>


	<tr>
		<td>
			other player count
		</td>
		<td>
			Number of players connected to other discovered Squeezebox Servers in the local network.
		</td>
	</tr>
	<tr>
		<td colspan="2">
			<em>
				For each player connected to some other Squeezebox Server in the local network:
			</em>
		</td>
	</tr>
	<tr>
		<td>
			&nbsp;&nbsp;<b>playerid</b>
		</td>
		<td>
			Player unique identifier (MAC address)..
		</td>
	</tr>
	<tr>
		<td>
			&nbsp;&nbsp;name
		</td>
		<td>
			Player name.
		</td>
	</tr>
	<tr>
		<td>
			&nbsp;&nbsp;server
		</td>
		<td>
			Squeezebox Server to which the player is connected
		</td>
	</tr>
	<tr>
		<td>
			&nbsp;&nbsp;model
		</td>
		<td>
			Player model. Please note that only Squeezebox2 and later can remotely be disconnected.
		</td>
	</tr>

	<tr>
		<td>
			<em>
				For each defined player pref requested:
			</em>
		</td>
		<td>
		</td>
	</tr>
	<tr>
		<td>
			&nbsp;&nbsp;<em>prefName<em>
		</td>
		<td>
			Preference value. Only if the value is defined. Equivalent to 
			&quot;<a href="#playerpref">playerpref prefName ?</a>&quot;.
		</td>
	</tr>
</table>
<p>
	Example:
</p>
<blockquote> 
</blockquote>


<br>
<p id="status">
	<strong>
		<code>
			&lt;playerid&gt;
			status 
			&lt;start&gt; 
			&lt;itemsPerResponse&gt; 
			&lt;taggedParameters&gt;
		</code>
	</strong>
</p>
<p>
	The &quot;status&quot; query returns the complete status about a given
	player, including the current playlist. Set the &lt;start&gt; parameter to
	&quot;-&quot; to get the playlist data starting from the current song.
	<br>
	In this &quot;curent&quot; mode and if repeat is on, Squeezebox Server will attempt
	to return &lt;itemsPerResponse&gt; elements, by repeating the playlist at
	most once, unless shuffling is on and Squeezebox Server is configured to re-shuffle
	the playlist at each loop (in which case it is impossible to predict the
	song following the last one in the playlist until this last song has
	finished playing).
	<br>
	Similarly, in the &quot;curent&quot; mode, if repeat
	is one, only the current song is returned, regardless of the value of
	&lt;itemsPerResponse&gt;.
	<br>
	Clients can subscribe to &quot;status&quot; queries, so that the query
	results are automatically returned asynchronously whenever a change occurs
	to a player. Please note this mechanism is completely distinct from the 
	&quot;listen&quot; and &quot;subscribe&quot; commands described elsewhere in this document.
</p>
<p>
	Accepted tagged parameters:
</p>
<table border="0" spacing="50">
	<tr>
		<td width="150">
			<b>Tag</b>
		</td>
		<td>
			<b>Description</b>
		</td>
	</tr>
	<tr>
		<td>
			tags
		</td>
		<td>
			Determines which tags are returned. Each returned tag is identified
			by a letter (see command 
			&quot;<a href="#songinfo">songinfo</a>&quot; for a list of possible
			fields and their identifying letter). The default tags value for 
			this query is &quot;gald&quot;.
		</td>
	</tr>
	<tr>
		<td>
			charset
		</td>
		<td>
			Character set to use to return data. See 
			<a href="#Notes">charset notes</a> above.
		</td>
	</tr>
	<tr>
		<td>
			subscribe
		</td>
		<td>
			This optional parameter controls the subscription to the player 
			status. Only one status subscription is possible per player and 
			connection.
			<br>
			Subscription is enabled by using this parameter with a positive
			integer. It is disabled by using &quot;-&quot;. When the
			subscription is enabled, normal &quot;status&quot; queries (i.e.
			not using the &quot;subscribe&quot; parameter) can be performed and
			will have no effect on the subscription in place.
			<br>
			When enabled, the &quot;status&quot; request is automatically
			re-generated on player change (and sent asynchronously to the CLI
			client). The number indicates the time interval in seconds between 
			automatic generations in case nothing happened to the player in the
			interval. Use &quot;0&quot; to disable this last feature and only be
			notified on player or playlist changes. Please see the example.
			<br>
			Some situations will lead to multiple status queries
			generated very close to another. This is a limitation of the 
			change detection &quot;algorithm&quot;.
			<br>
			If the player is manually (through the web page) or automatically
			deleted from Squeezebox Server, the status query returns the &quot;error&quot;
			tag with value &quot;invalid player&quot; and the subscription is terminated.
			<br>
			Please note this mechanism is completely distinct from the 
			&quot;listen&quot; and &quot;subscribe&quot; commands described 
			above.
		</td>
	</tr>
</table>
<p>
	Returned tagged parameters:
</p>
<table border="0" spacing="50">
	<tr>
		<td width="150">
			<b>Tag</b>
		</td>
		<td>
			<b>Description</b>
		</td>
	</tr>
	<tr>
		<td>
			rescan
		</td>
		<td>
			Returned with value 1 if the Squeezebox Server is still scanning the
			database. The results may therefore be incomplete. Not returned if
			no scan is in progress.
		</td>
	</tr>
	<tr>
		<td>
			error
		</td>
		<td>
			Returned with value &quot;invalid player&quot; if the player this
			subscription query referred to does no longer exist.<br>
			In non subscription mode, the query simply echoes itself (i.e.
			produces no result) if &lt;playerid&gt; is wrong.
		</td>
	</tr>
	<tr>
		<td>
			player_name
		</td>
		<td>
			Name of the player.
		</td>
	</tr>
	<tr>
		<td>
			player_connected
		</td>
		<td>
			Connected state of the player.
		</td>
	</tr>
	<tr>
		<td>
			player_needs_upgrade
		</td>
		<td>
			Connected player needs a firmware upgrade.
		</td>
	</tr>
	<tr>
		<td>
			player_is_upgrading
		</td>
		<td>
			Connected player is in the process of performing a firmware update.
		</td>
	</tr>
	<tr>
		<td>
			power
		</td>
		<td>
			Power state of the player. Not returned for remote streaming
			connections.
		</td>
	</tr>
	<tr>
		<td>
			signalstrength
		</td>
		<td>
			Signal strength (only for Squeezeboxen and Transporters).
		</td>
	</tr>
	<tr>
		<td>
			<em>If player is on:</em>
		</td>
		<td>
		</td>
	</tr>
	<tr>
		<td>
			&nbsp;&nbsp;mode
		</td>
		<td>
			Player mode.
		</td>
	</tr>
	<tr>
		<td>
			&nbsp;&nbsp;remote
		</td>
		<td>
			Returns 1 if a remote stream is currently playing.
		</td>
	</tr>
	<tr>
		<td>
			&nbsp;&nbsp;current_title
		</td>
		<td>
			Returns the current title for remote streams. Only if remote stream
			is playing.
		</td>
	</tr>
	<tr>
		<td>
			&nbsp;&nbsp;time
		</td>
		<td>
			Elapsed time into the current song. Decimal seconds. Only if current
			song.
		</td>
	</tr>
	<tr>
		<td>
			&nbsp;&nbsp;rate
		</td>
		<td>
			Player rate. Only if there is a current song.
		</td>
	</tr>
	<tr>
		<td>
			&nbsp;&nbsp;duration
		</td>
		<td>
			Duration of the current song. Decimal seconds. Only if current song
			and if the duration is known (it is not for remote streams).
		</td>
	</tr>
	<tr>
		<td>
			&nbsp;&nbsp;sleep
		</td>
		<td>
			If set to sleep, the amount (in seconds) it was set to.
		</td>
	</tr>
	<tr>
		<td>
			&nbsp;&nbsp;will_sleep_in
		</td>
		<td>
			Seconds left until sleeping. Only if set to sleep.
		</td>
	</tr>
		<td>
			&nbsp;&nbsp;sync_master
		</td>
		<td>
			ID of the master player in the sync group this player belongs to.
			Only if synced.
		</td>
	</tr>
	<tr>
		<td>
			&nbsp;&nbsp;sync_slaves
		</td>
		<td>
			Comma-separated list of player IDs, slaves to sync_master in the 
			sync group this player belongs to. Only if synced.
		</td>
	</tr>
	<tr>
		<td>
			&nbsp;&nbsp;mixer volume
		</td>
		<td>
			Not returned for remote streaming connections.
		</td>
	</tr>
	<tr>
		<td>
			&nbsp;&nbsp;mixer treble
		</td>
		<td>
			Only for SliMP3 and Squeezebox1 players.
		</td>
	</tr>
	<tr>
		<td>
			&nbsp;&nbsp;mixer bass
		</td>
		<td>
			Only for SliMP3 and Squeezebox1 players.
		</td>
	</tr>
	<tr>
		<td>
			&nbsp;&nbsp;mixer pitch
		</td>
		<td>
			Only for Squeezebox1 players.
		</td>
	</tr>
	<tr>
		<td>
			&nbsp;&nbsp;playlist repeat
		</td>
		<td>
			0 no repeat, 1 repeat song, 2 repeat playlist.
		</td>
	</tr>
	<tr>
		<td>
			&nbsp;&nbsp;playlist shuffle
		</td>
		<td>
			0 no shuffle, 1 shuffle songs, 2 shuffle albums.
		</td>
	</tr>
	<tr>
		<td>
			&nbsp;&nbsp;playlist_id
		</td>
		<td>
			Playlist id, if the current playlist is a stored playlist.
		</td>
	</tr>
	<tr>
		<td>
			&nbsp;&nbsp;playlist_name
		</td>
		<td>
			Playlist name, if the current playlist is a stored playlist. 
			Equivalent to 
			&quot;<a href="#playlist name">playlist name ?</a>&quot;.
		</td>
	</tr>
	<tr>
		<td>
			&nbsp;&nbsp;playlist_modified
		</td>
		<td>
			Modification state of the saved playlist (if the current playlist is
			one). Equivalent to 
			&quot;<a href="#playlist modified">playlist modified ?</a>&quot;.
		</td>
	</tr>
	<tr>
		<td>
			&nbsp;&nbsp;playlist_timestamp
		</td>
		<td>
			Timestamp of the current playlist, in seconds. Changes to the playlist 
			(insertion/removal/shuffling) result in an increase of this value. This can be
			used to detect the entire playlist has to be reacquired.
		</td>
	</tr>
	<tr>
		<td>
			&nbsp;&nbsp;playlist_tracks
		</td>
		<td>
			Number of tracks in the current playlist. Only if there is a 
			playlist.
		</td>
	</tr>
	<tr>
		<td>
			<em>If playlist information exist/requested, for each song in the
			playlist:</em>
		</td>
		<td>
		</td>
	</tr>
	<tr>
		<td>
			&nbsp;&nbsp;<b>playlist index</b>
		</td>
		<td>
			Index (first item is 0) of the playlist entry in the player
			playlist. Unless &lt;start&gt; is &quot;-&quot;, the first returned
			instance of this field is equal to start. If &lt;start&gt; is
			&quot;-&quot;, the first returned instance of this field contains
			the index of the currently playing song in the player playlist. Item
			seperator.
		</td>
	</tr>
	<tr>
		<td>
			&nbsp;&nbsp;<em>Tags</em>
		</td>
		<td>
			Same tags as defined in command 
			&quot;<a href="#songinfo">songinfo</a>&quot;.
		</td>
	</tr>
</table>
<p>
	Example:
</p>
<blockquote> 
	<p>
		<em>Simple example</em>
		<br>
		Request: &quot;a5:41:d2:cd:cd:05 status 0 2 tags:&lt;LF&gt;&quot;
		<br>
		Response: &quot;a5:41:d2:cd:cd:05 status 0 2 tags: player_name:127.0.0.1 
		player_connected:1 power:1 mode:play rate:1 time:13.7129358076728 
		duration:252.630204081633 mixer%20volume:50 mixer%20treble:50 
		mixer%20bass:50 mixer%20pitch:100 playlist%20repeat:2 
		playlist%20shuffle:0 playlist_cur_index:1 playlist_tracks:3
		playlist%20index:0 title:Left%20Outside%20Alone playlist%20index:1 
		title:Bounce%20[Original%20Version]&lt;LF&gt;&quot;
	</p>
	<p>
		<em>Current mode example</em>
		<br>
		Request: &quot;a5:41:d2:cd:cd:05 status - 2 tags:&lt;LF&gt;&quot;
		<br>
		Response: &quot;a5:41:d2:cd:cd:05 status - 2 tags: player_name:127.0.0.1 
		player_connected:1 power:1 mode:play rate:1 time:18.721127818274 
		duration:252.630204081633 mixer%20volume:50 mixer%20treble:50 
		mixer%20bass:50 mixer%20pitch:100 playlist%20repeat:2 
		playlist%20shuffle:0 playlist_cur_index:1 playlist_tracks:3
		playlist%20index:1 title:Bounce%20[Original%20Version] 
		playlist%20index:2 title:Open%20Up%20[Radio%20Edit]&lt;LF&gt;&quot;
	</p>
	<p>
		<em>Subscribe mode example</em>
		<br>
		Request: &quot;a5:41:d2:cd:cd:05 status - 2 subscribe:30&lt;LF&gt;&quot;
		<br>
		Response: &quot;a5:41:d2:cd:cd:05 status - 2 subscribe:30 
		player_name:127.0.0.1 ... <em>(same as above)</em>
		<br>
		<br>
		<em>10 seconds later, player is turned off, CLI generates and sends:</em>
		<br>
		&quot;a5:41:d2:cd:cd:05 status - 2 subscribe:30 
		player_name:127.0.0.1 player_connected:1 power:0&lt;LF&gt;&quot;
		<br>
		<br>
		<em>30 seconds (the subscribe value) elapse, no changes to the player, the
		CLI generates and sends:</em>
		<br>
		&quot;a5:41:d2:cd:cd:05 status - 2 subscribe:30 
		player_name:127.0.0.1 player_connected:1 power:0&lt;LF&gt;&quot;
	</p>
</blockquote>


<p id="displaystatus">
	<strong>
		<code>
			displaystatus 
			&lt;taggedParameters&gt;
		</code>
	</strong>
</p>
<p>
	The &quot;displaystatus&quot; query allows subscription to display
	update events for a player.  Details of the latest display change are automatically returned
	whenever the relavent display update event occurs on that player.
	<br>
	Clients may subscribe to only receive status and warning ('showbriefly') messages,
	receive normal display updates ('update'), or receive all display updates
	including menu transitions ('all').
	<br>
	Clients may also subscribe to receive the bitmap which comprises
	each display update ('bits').  For SB2 and later players, this
	forwards the display bitmap to the client encoded in base64.
	Clients may request a reduced width display by setting the
	width parameter in the status subscription.  Note this reduces the
	width of the display shown on the live player screen as well as
	for the display forwared to the cli client.
</p>
<p>
	Accepted tagged parameters:
</p>
<table border="0" spacing="50">
	<tr>
		<td width="150">
			<b>Tag</b>
		</td>
		<td>
			<b>Description</b>
		</td>
	</tr>
	<tr>
		<td>
			subscribe
		</td>
		<td>
			'showbriefly', 'update', 'all' or 'bits' to subscribe and nothing to unsubscribe
		</td>
	</tr>
	<tr>
		<td>
			width
		</td>
		<td>
			Reduced width for the display, only used with a	subscription for 'bits'
		</td>
	</tr>
</table>
<br>


<p id="readdirectory">
	<strong>
		<code>
			readdirectory
			&lt;start&gt;
			&lt;itemsPerResponse&gt;
			&lt;taggedParameters&gt;
		</code>
	</strong>
</p>
<p>
	The &quot;readdirectory&quot; query allows to browse filesystems from the server's point of view.
	This can be used to eg. select music folders. Local filesystems are supported, as are UNC paths 
	on Windows systems (eg. \\server\musicshare).
	<br>
	Please note that on Windows systems the back slashes must either be escaped or replaced by
	normal slashes. The above path would better be written //server/musicshare. 
</p>
<p>
	Accepted tagged parameters:
</p>
<table border="0" spacing="50">
	<tr>
		<td width="150">
			<b>Tag</b>
		</td>
		<td>
			<b>Description</b>
		</td>
	</tr>
	<tr>
		<td>
			folder
		</td>
		<td>
			the path to the folder to be displayed, eg. c:/music, /Users/mh/Music, 
			//server/share etc.
		</td>
	</tr>
	<tr>
		<td>
			filter
		</td>
		<td>Filter the output according to one of the following keywords (regulare expressions can be used):
			<ul>
				<li>filter:foldersonly - list folders only
				<li>filter:filesonly - list files only
				<li>filter:musicfiles - list all files considered music files by Squeezebox Server; 
				this is the same filter as is used when scanning the disk for music
				<li>filter:filetype:xyz - list file type .xyz only
				<li>filter:xyz - any expression filter path/filenames
		</td>
	</tr>
</table>
<p>
	Returned tagged parameters:
</p>
<table border="0" spacing="50">
	<tr>
		<td width="150">
			<b>Tag</b>
		</td>
		<td>
			<b>Description</b>
		</td>
	</tr>
	<tr>
		<td>
			item
		</td>
		<td>
			The folder's item: folder, files etc.
		</td>
	</tr>
	<tr>
		<td>
			isfolder
		</td>
		<td>
			A flag whether an item is a folder or not.
		</td>
	</tr>
</table>
<p>
	Example:
</p>
<blockquote>
		Request: &quot;readdirectory 0 10 root://edelzwerg/mp3&quot;
		<br>
		Response: &quot;readdirectory 0 10 root%3A%2F%2Fedelzwerg%2Fmp3 count%3A251 item%3A%5C%5Cedelzwerg%5Cmp3%5CAerosmith isdir%3A1 item%3A%5C%5Cedelzwerg%5Cmp3%5CAir isdir%3A1 item%3A%5C%5Cedelzwerg%5Cmp3%5CAlanis%20Morissette isdir%3A1 item%3A%5C%5Cedelzwerg%5Cmp3%5CAldo%20Romano%2C%20Michel%20Benita%2C%20Glenn%20Ferris%2C%20Paolo%20Fresu isdir%3A1 item%3A%5C%5Cedelzwerg%5Cmp3%5CAli%20Farka%20Toure isdir%3A1 item%3A%5C%5Cedelzwerg%5Cmp3%5CAll%20Saints isdir%3A1 item%3A%5C%5Cedelzwerg%5Cmp3%5CManu%20Katche isdir%3A1 item%3A%5C%5Cedelzwerg%5Cmp3%5CSinead%20O'Connor isdir%3A1 item%3A%5C%5Cedelzwerg%5Cmp3%5CShakira isdir%3A1 item%3A%5C%5Cedelzwerg%5Cmp3%5CAnastacia isdir%3A1&quot;
</blockquote> 


<!--#########################################################################-->
<!-- NOTIFICATIONS                                                           -->
<!--#########################################################################-->

<hr>
<h2 id="NC">
	Notifications
</h2>
<p>
	All commands listed in this document are notifications as well as being
	commands and can be received when using &quot;listen 1&quot; (if they do not
	originate from the command-line connection that issued them; no command is echoed twice). Note that
	queries (for example, &quot;display ? ?&quot;) are not notified. Other
	available notifications are listed below with their meaning. Please note
	that other notifications or commands may exist, but internal to the server
	and therefore not documented in this CLI document. Likewise, commands
	originating from the server may have more parameters than those described
	in this document, or parameters consisting of internal Perl data structures
	with strange text representations.
</p>

<br>
<p>
	<strong>
		<code>
			&lt;playerid&gt;
			client
			&lt;new|disconnect|reconnect&gt;
		</code>
	</strong>
</p>
<p>
	A new client is notified using &quot;client new&quot;. 
	&quot;client disconnect&quot; is sent when a client disconnects. Unless it 
	reconnects (as signaled by &quot;client reconnect&quot;) before a number of
	minutes, the client will be automatically forgotten by Squeezebox Server (as 
	indicated by command/notification 
	&quot;<a href="#client forget">client forget</a>&quot;.)
</p>

<br>
<p id="rescan done">
	<strong>
		<code>
			rescan
			done
		</code>
	</strong>
</p>
<p>
	This signals the end of a &quot;<a href="#rescan">rescan</a>&quot;
	or &quot;<a href="#wipecache">wipecache</a>&quot;.
</p>

<br>
<p id="library changed">
	<strong>
		<code>
			library
			changed
			&lt;0|1&gt;
		</code>
	</strong>
</p>
<p>
	This signals the presence or absence of a library has changed.
</p>


<br>
<p id="unknownir">
	<strong>
		<code>
			&lt;playerid&gt;
			unknownir
			&lt;ircode&gt;
			&lt;time&gt;
		</code>
	</strong>
</p>
<p>
	This signals an IR code unkown by the server. The syntax is the same than
	the one used by &quot;<a href="#ir">ir</a>&quot;.
</p>

<br>
<p id="playlist newsong">
	<strong>
		<code>
			&lt;playerid&gt;
			playlist
			newsong
			[&lt;current_title&gt;]
			[&lt;playlist index&gt;]
		</code>
	</strong>
</p>
<p>
	This signals the start of a new song, along with its &quot;current_title
	&quot; and &quot;playlist index&quot;.
	For radio stations, only the &quot;current_title&quot; information is provided.
</p>

<br>
<p id="playlist stop">
	<strong>
		<code>
			&lt;playerid&gt;
			playlist
			stop
		</code>
	</strong>
</p>
<p id="playlist pause">
	<strong>
		<code>
			&lt;playerid&gt;
			playlist
			pause
			&lt;0|1&gt;
		</code>
	</strong>
</p>
<p>
	These signal a change in playing status.
</p>

<br>
<p id="prefset">
	<strong>
		<code>
			&lt;playerid&gt;
			prefset
			[&lt;namespace&gt;]
			[&lt;prefname&gt;]
			[&lt;value&gt;]
		</code>
	</strong>
</p>
<p>
	This signals a preference change.
</p>

<br>
<p id="favorites changed">
	<strong>
		<code>
			favorites
			changed
		</code>
	</strong>
</p>
<p>
	Sent everytime the favorite database is changed, for any reason, by
	any process (so the favorites command below will result in this notification being sent).
</p>

<br>
<p id="alarmNotify">
	<strong>
		<code>
			&lt;playerid&gt;
			alarm
			&lt;sound|end|snooze|snooze_end&gt;
			&lt;id&gt;
		</code>
	</strong>
</p>
<p>
	"alarm sound" is sent when an alarm sounds; "alarm end", when an alarm ends; "alarm snooze" when an alarm is snoozed;
        "alarm snooze_end" when a snooze ends (and the alarm resumes).  "id" gives the id of the alarm.
</p>

<!--#########################################################################-->
<!-- ALARM COMMANDS                                                          -->
<!--#########################################################################-->

<hr>
<h2 id="AL">
	Alarm commands and queries
</h2>

<ul>
	<li>
		<strong><code><a href="#alarm">alarm</a></code></strong>
	</li>
	<li>
		<strong><code><a href="#alarms">alarms</a></code></strong>
	</li>
</ul>


<br><p id="alarm">
	<strong>
		<code>
			&lt;playerid&gt;
			alarm
			&lt;add|update|delete|enableall|disableall|defaultvolume&gt;
			&lt;taggedParameters&gt;
		</code>
	</strong>
</p>
<p>
	The &quot;alarm&quot; command allows to manipulate player alarms.
</p>
<p>
	Accepted tagged parameters:
</p>
<table border="0" spacing="50">
	<tr>
		<td width="100"><b>Tag</b></td>
		<td><b>Description</b></td>
	</tr>
	<!--
	<tr>
		<td>cmd</td>
		<td>One of &quot;add&quot; or &quot;delete&quot;. If you don't define
		a command, you'll have to at least define an ID. In this case the given
		alarm will be updated. </td>
	</tr>
	-->
	<tr>
		<td>id</td>
		<td>The id of an existing alarm. This value is mandatory unless you &quot;add&quot;
		a new alarm.</td>
	</tr>
	<tr>
		<td>dow</td>
		<td>Day Of Week. 0 is Sunday, 1 is Monday, etc. up to 6 being Saturday.
		You can define a group of days by concatenating them with "," as separator.
		Default: 0-6.</td>
	</tr>
	<tr>
		<td>dowAdd</td>
		<td>Add a single day of the week to the alarm list
		This takes precendence over anything sent in the dow tag
		</td>
	</tr>
	<tr>
		<td>dowDel</td>
		<td>Removes a single day (0-6) of the week from the alarm list
		This takes precendence over anything sent in the dow tag
		</td>
	</tr>
	<tr>
		<td>enabled</td>
		<td>1 if the alarm is enabled. Default: 0.</td>
	</tr>
	<tr>
		<td>repeat</td>
		<td>1 if the alarm repeats. Default: 1.</td>
	</tr>
	<tr>
		<td>time</td>
		<td>Time of the alarm, in seconds from midnight. Mandatory when add command is issued</td>
	</tr>
	<tr>
		<td>volume</td>
		<td>Mixer volume of the alarm. Default: use the default volume for alarms. Mandatory when defaultvolume command is issued</td>
	</tr>
	<tr>
		<td>url (or playlisturl)</td>
		<td>
			URL of the alarm playlist. Default: the current playlist.
			url should be a valid Squeezebox Server audio url.
			The special value 0 means the current playlist.<br>
			Example values:
			<ul>
				<li>randomplay:track</li>
				<li>randomplay:contributor</li>
				<li>randomplay:album</li>
				<li>randomplay:year</li>
			</ul>
			See also
			<a href="#favorites items">&quot;favorites items&quot;</a>.
		</td>
	</tr>
</table>
<p>Returned tagged parameters:</p>
<table border="0" spacing="50">
	<tr>
		<td width="100"><b>Tag</b></td>
		<td><b>Description</b></td>
	</tr>
	<tr>
		<td>id</td>
		<td>The id of the newly created or edited alarm.</td>
	</tr>
</table>
<p>Examples:</p>
<blockquote> 
  <p><b>Defining a new alarm</b>
<br>Request: &quot;bd:a5:a9:9b:9d:df alarm add dow:1 enabled:1 
	playlist:file://some/playlist.m3u time:9000&lt;LF&gt;&quot;
<br>Response: &quot;bd:a5:a9:9b:9d:df alarm add dow:1 enabled:1 
	playlist:file://some/playlist.m3u time:9000 id:eaf39&lt;LF&gt;&quot;</p>
  <p><b>Deleting an alarm</b>
<br>Request: &quot;bd:a5:a9:9b:9d:df alarm delete id:eaf39&lt;LF&gt;&quot;
<br>Response: &quot;bd:a5:a9:9b:9d:df alarm delete id:eaf39&lt;LF&gt;&quot;</p>
  <p><b>Enabling a previously defined alarm for Mo-Fr</b>
<br>Request: &quot;bd:a5:a9:9b:9d:df alarm update id:eaf39 dow:1,2,3,4,5 enabled:1&lt;LF&gt;&quot;
<br>Response: &quot;bd:a5:a9:9b:9d:df alarm update id:eaf39 dow:1,2,3,4,5 enabled:1 count:1
	&lt;LF&gt;&quot;</p>
</blockquote>

<br><p id="alarm playlists">
	<strong>
		<code>
			alarm playlists
		</code>
	</strong>
</p>
<p>
	The &quot;alarm playlists&quot; returns all the playlists, sounds, favorites etc. available to alarms.
</p>

<p>Returned tagged parameters:</p>
<table border="0" spacing="50">
	<tr>
		<td width="100"><b>Tag</b></td>
		<td><b>Description</b></td>
	</tr>
	<tr>
		<td>Count</td>
		<td>The number of items available</td>
	</tr>
	<tr>
		<td><em>For each playlist:</em></td>
		<td></td>
	</tr>
	<tr>
		<td>&nbsp;&nbsp;<b>title</b></td>
		<td>The item's name or title</td>
	</tr>
	<tr>
		<td>&nbsp;&nbsp;<b>category</b></td>
		<td>The category under which the item is grouped (eg. Favorites, Natural Sounds etc.)</td>
	</tr>
	<tr>
		<td>&nbsp;&nbsp;<b>url</b></td>
		<td>The item's URL, or the empty value as a placeholder for the current playlist.</td>
	</tr>
	<tr>
		<td>&nbsp;&nbsp;<b>singleton</b></td>
		<td>1 if the item is the only one in it's category, or 0 if there's more than one item.</td>
	</tr>
	
</table>
<p>
	Example:
</p>
<blockquote> 
	<p>
  		Request: &quot;alarm playlists 0 3&lt;LF&gt;&quot;
		<br>
		Response: &quot;alarm playlists 0 100 category:The current playlist 
		                                      title:Use Current Playlist 
		                                      url:
		                                      singleton:1 
		                                      category:Favorites 
		                                      title:Random%20Artists 
		                                      url:randomplay://contributor 
		                                      singleton:0 
		                                      category:Favorites 
		                                      title:Random%20Tracks 
		                                      url:randomplay://track 
		                                      singleton:0
		                                      count:29
		&lt;LF&gt;&quot;
	</p>
</blockquote>



<br><p id="alarms"><strong>
	<code>&lt;playerid&gt; alarms &lt;start&gt; &lt;itemsPerResponse&gt; &lt;taggedParameters&gt;</code>
</strong></p>
<p>The &quot;alarms&quot; query returns information about player alarms.</p>
<p>Accepted tagged parameters:</p>
<table border="0" spacing="50">
	<tr>
		<td width="100"><b>Tag</b></td>
		<td><b>Description</b></td>
	</tr>
	<tr>
		<td>dow</td>
		<td>If present, the query returns information about this Day Of Week 
		only. Note this takes precedence over any &quot;filter&quot; parameter.
		0 is Sunday, 1 is Monday, etc. up to 6 being Saturday.
		</td>
	</tr>
	<tr>
		<td>filter</td>
		<td>One of &quot;all&quot; or &quot;enabled&quot; (the default).
		To get all possible alarms, use &quot;all&quot;. To get only enabled alarms, use 
		&quot;enabled&quot;</td>
	</tr>
	<tr>
		<td>charset</td>
		<td>Character set to use to return data. See 
			<a href="#Notes">charset notes</a> above.</td>
	</tr>
</table>
<p>Returned tagged parameters:</p>
<table border="0" spacing="50">
	<tr>
		<td width="100"><b>Tag</b></td>
		<td><b>Description</b></td>
	</tr>
	<tr>
		<td>fade</td>
		<td>1 if the alarms fade in.</td>
	</tr>
	<tr>
		<td>count</td>
		<td>Number of alarms returned, based on the filters above.</td>
	</tr>
	<tr>
		<td><em>For each alarm:</em></td>
		<td></td>
	</tr>
	<tr>
		<td>&nbsp;&nbsp;<b>dow</b></td>
		<td>Days Of Week of this alarm.</td>
	</tr>
	<tr>
		<td>&nbsp;&nbsp;enabled</td>
		<td>1 if the alarm is enabled.</td>
	</tr>
	<tr>
		<td>&nbsp;&nbsp;repeat</td>
		<td>1 if the alarm repeats.</td>
	</tr>
	<tr>
		<td>&nbsp;&nbsp;time</td>
		<td>Time of the alarm, in seconds from midnight.</td>
	</tr>
	<tr>
		<td>&nbsp;&nbsp;volume</td>
		<td>Mixer volume of the alarm.</td>
	</tr>
	<tr>
		<td>&nbsp;&nbsp;url</td>
		<td>URL of the alarm playlist, or &quot;CURRENT_PLAYLIST&quot;</td>
	</tr>
</table>
<p>
	Example:
</p>
<blockquote> 
	<p>
  		Request: &quot;bd:a5:a9:9b:9d:df alarms 0 3&lt;LF&gt;&quot;
		<br>
		Response: &quot;bd:a5:a9:9b:9d:df alarms 0 3 count:2 fade:0 dow:1 enabled:1 
		time:3600 volume:50 url:randomplay://track dow:5 enabled:1 time:81000 
		volume:77 playlist url:file:///Volumes/Smurf/playlists/Playlists/AAA.m3u
		&lt;LF&gt;&quot;
	</p>
</blockquote>


<br><p>Additionaly, the following player preferences control the operation of the alarm and
can be set/queried using the <a href="#playerpref">playerpref command</a>.</p>

<dl>
	<dt>alarmfadeseconds (<em>note the case!</em>)</dt>
	<dd>Whether alarms should fade in on this player.  Despite the name,
	this preference is only a boolean and does not control the number of
	seconds over which alarms fade in. Set to 0 to disable fading; 1 to
	enable it.</dd>

	<dt>alarmTimeoutSeconds</dt>
	<dd>The number of seconds that an alarm will play for before being
	automatically stopped.  Set to 0 to disable the automatic timeout.</dd>

	<dt>alarmSnoozeSeconds</dt>
	<dd>The number of seconds that a snooze will last for.</p>

	<dt>alarmsEnabled</dt>
	<dd>Whether any alarm can sound on this player. Set to 0 to prevent
	any alarm from sounding; 1 to allow them to sound.</dd>

	<dt>alarmDefaultVolume</dt>
	<dd>The volume level (0-100) at which alarms will sound unless they
	have their own volume specefically set (see &quot;alarm volume&quot;).</dd>
</dl>

<br><p>See also <a href="#alarmNotify">&quot;alarm&quot;</a> under
<a href="#NC">Notifications</a>.</p>

<!--#########################################################################-->
<!-- PLUGIN COMMANDS                                                         -->
<!--#########################################################################-->

<hr>
<h2 id="PG">
	Plugins commands and queries
</h2>
<p>
	The following command and queries are proposed by Squeezebox Server plugins. The
	plugin must be enabled in the Squeezebox Server configuration for the commands
	and queries to be available to the CLI client. Please use query 
	&quot;<a href="#can">can</a>&quot; to determine if the given command or
	query is available. Query &quot;<a href="#radios">radios</a>&quot; can
	alternatively be used to get a list of available radio station plugin CLI 
	queries.
<p>
<ul>
	<li>
		<strong><code><a href="#radios">radios</a></code></strong>
	</li>
	<li>
		<strong><code><a href="#radios">apps</a></code></strong>
	</li>
	<li>
		<strong><a href="#XMLBrowser">Live Music Archive, Live365, MP3tunes, Pandora, Podcasts, RadioIO, RadioTime, Rhapsody, Shoutcast, SIRIUS, Staff Picks, RSS</a></strong>
	</li>
	<li>
		<strong><a href="#Favorites">Favorites</a></strong>
	</li>
	<li>
		<strong><a href="#RandomPlay">RandomPlay</a></strong>
	</li>
	<li>
		<strong><a href="#MusicIP">MusicIP</a></strong>
	</li>
</ul>

<br>
<p id="radios">
	<strong>
		<code>
			&lt;radios|apps&gt;
			&lt;start&gt;
			&lt;itemsPerResponse&gt;
			&lt;taggedParameters&gt;
		</code>
	</strong>
</p>
<p>
	The &quot;radios&quot; and &quot;apps&quot; queries return
	all radio type plugins enabled in
	the server. These commands enable the client to present a top level
	&quot;Radio&quot; or &quot;My Apps&quot; respectively
	menu easily, without hardcoding the plugins nor 
	worrying about them being enabled.
</p>
<p>
	Accepted tagged parameters:
</p>
<table border="0" spacing="50">
	<tr>
		<td width="100">
			<b>Tag</b>
		</td>
		<td>
			<b>Description</b>
		</td>
	</tr>
	<tr>
		<td>
			sort
		</td>
		<td>
			Field used to sort results, typically &quot;name&quot;.
		</td>
	</tr>
	<tr>
		<td>
			charset
		</td>
		<td>
			Character set to use to return data. See 
			<a href="#Notes">charset notes</a> above.
		</td>
	</tr>
</table>
<p>
	Returned tagged parameters:
</p>
<table border="0" spacing="50">
	<tr>
		<td width="100">
			<b>Tag</b>
		</td>
		<td>
			<b>Description</b>
		</td>
	</tr>
	<tr>
		<td>
			count
		</td>
		<td>
			Number of results returned by the query.
		</td>
	</tr>
	<tr>
		<td>
			<em>For each radio plugin:</em>
		</td>
		<td>
		</td>
	</tr>
	<tr>
		<td>
			&nbsp;&nbsp;<b>cmd</b>
		</td>
		<td>
			Command, one of &quot;lma&quot;, &quot;live365&quot;, &quot;mp3tunes&quot;,
			&quot;pandora&quot;, &quot;podcast&quot;, &quot;radioio&quot;, 
			&quot;radiotime&quot;,  &quot;rhapsodydirect&quot;, &quot;shoutcast&quot;, &quot;sirius&quot;
			or &quot;picks&quot;, or any other, additionally installed radio or music service
			type plugin. Item delimiter. <br>
			This corresponds to the respective queries below.
		</td>
	</tr>
	<tr>
		<td>
			&nbsp;&nbsp;name
		</td>
		<td>
			Radio plugin full display name, for example 
			&quot;Live Music Archive&quot;.
		</td>
	</tr>
	<tr>
		<td>
			&nbsp;&nbsp;type
		</td>
		<td>
			Type of the API of the radio plugin, one of &quot;xmlbrowser&quot;
			or &quot;xmlbrowser_search&quot;.  An xmlbrowser_search type must include
			a search query with the request, for example:
			&quot;&lt;playerid&gt; search_radio items 0 100 search:KQED&quot;
		</td>
	</tr>
	<tr>
		<td>
			&nbsp;&nbsp;icon
		</td>
		<td>
			Relative URL path to an icon for this radio or music service, for example
			&quot;plugins/Picks/html/images/icon.png&quot;
		</td>
	</tr>
	<tr>
		<td>
			&nbsp;&nbsp;weight
		</td>
		<td>
			Numeric weight value to assist in sorting the results.  Items should be ordered lowest to highest.
		</td>
	</tr>
</table>
<p>
	Example:
</p>
<blockquote> 
	<p>
  		Request: &quot;radios 0 2&lt;LF&gt;&quot;
  		<br>
		Response: &quot;radios 0 2 count:2 
		cmd:radiotime name:RadioGuide type:xmlbrowser 
		cmd:shoutcast name:SHOUTcast%20Internet%20Radio type:xmlbrowser
		&lt;LF&gt;&quot;
	</p>
</blockquote>


<br>
<h3 id="XMLBrowser">
	Live Music Archive, Live365, MP3tunes, Pandora, Podcasts, RadioIO, RadioTime, Rhapsody, Shoutcast, SIRIUS, Staff Picks, RSS
</h3>
<p>
	<strong>
		<code>
			&lt;playerid&gt;
			&lt;lma|live365|mp3tunes|pandora|podcast|radioio|radiotime|rhapsodydirect|shoutcast|sirius|picks|rss&gt;
			items
			&lt;start&gt;
			&lt;itemsPerResponse&gt;
			&lt;taggedParameters&gt;
		</code>
	</strong>
</p>
<p>
	These instructions are valid for all XMLBrowser based plugins.
	While the CLI queries are identical, returned values may vary between
	plugins. All queries to fetch data from the Internet, and consequently,
	as experienced in the web interface, there may be a significant delay 
	before these queries return data. Data is cached however so subsequent
	queries performed immediately return much faster.
	<br>
	Please check at the end of this section for specific commands for some radios.
</p>
<p>
	Accepted tagged parameters:
</p>
<table border="0" spacing="50">
	<tr>
		<td width="150">
			<b>Tag</b>
		</td>
		<td>
			<b>Description</b>
		</td>
	</tr>
	<tr>
		<td>
			item_id
		</td>
		<td>
			The id of an item to be returned. The id represents the hierarchical 
			structure of the file using a dotted syntax similar to the one used
			in SNMP, like eg. 2.0.9.3
		</td>
	</tr>
	<tr>
		<td>
			search
		</td>
		<td>
			When a list of items is to be returned, it can be filtered by it's
			name or title.
		</td>
	</tr>
	<tr>
		<td>
			want_url
		</td>
		<td>
			If set to 1, urls are returned by the query, otherwise they aren't.
		</td>
	</tr>
	<tr>
		<td>
			charset
		</td>
		<td>
			Character set to use to return data. See 
			<a href="#Notes">charset notes</a> above.
		</td>
	</tr>
</table>
<p>
	Returned tagged parameters:
</p>
<table border="0" spacing="50">
	<tr>
		<td width="100">
			<b>
				Tag
			</b>
		</td>
		<td>
			<b>
				Description
			</b>
		</td>
	</tr>
	<tr>
		<td>
			networkerror
		</td>
		<td>
			Returned with value 1 if there was a network error accessing 
			the content source.
		</td>
	</tr>
	<tr>
		<td>
			count
		</td>
		<td>
			The number of items available at the selected level.
		</td>
	</tr>
	<tr>
		<td>
			<em>For each element:</em>
		</td>
		<td>
		</td>
	</tr>
	<tr>
		<td>
			&nbsp;&nbsp;<b>id</b>
		</td>
		<td>
			An item's hierarchical id. Item delimiter.
		</td>
	</tr>
	<tr>
		<td>
			&nbsp;&nbsp;name
		</td>
		<td>
			An item's  (station, track, podcast etc.) name or title.
		</td>
	</tr>
	<tr>
		<td>
			&nbsp;&nbsp;hasitems
		</td>
		<td>
			Whether or not an item has sub-items. May indicate the number of
			sub-items.
		</td>
	</tr>
	<tr>
		<td>
			&nbsp;&nbsp;isaudio
		</td>
		<td>
			Whether or not an item is audio, determined from the other fields (type, etc.)
		</td>
	</tr>
	<tr>
		<td>
			&nbsp;&nbsp;type
		</td>
		<td>
			Stream content type. Value &quot;link&quot; means sub-items must
			be fetched.  Example types: link, text, audio, playlist.
		</td>
	</tr>
	<tr>
		<td>
			&nbsp;&nbsp;url
		</td>
		<td>
			URL of the station or track (only returned if parameter 
			&quot;want_url&quot; is set to 1). Although, the station can be 
			played using the 
			&quot;<a href="#playlist play">playlist play</a>&quot; command, an 
			equivalent command that operates on the id is provided below.
		</td>
	</tr>
	<tr>
		<td>
			&nbsp;&nbsp;description
		</td>
		<td>
			Some streams (podcasts) provide further information than the title.
		</td>
	</tr>
	<tr>
		<td>
			&nbsp;&nbsp;length
		</td>
		<td>
			Some streams (podcasts) contain information about their size/length.
		</td>
	</tr>
</table>
<p>
	Example:
</p>
<blockquote> 
	<p>
		Request: &quot;picks items 0 2 item_id:0&lt;LF&gt;&quot;
		<br>
		Response: "picks items 0 2 
		item_id:0 
		count:19 
		id:0.0
		name:Alternative | RADIO%20DAVIDBYRNE.COM 
		hasitems:0
		id:0.1
		name:Alternative | KCRW Music
		hasitems:0 
		&lt;LF&gt;&quot;
	</p>
</blockquote>

<p>
	<strong>
		<code>
			&lt;playerid&gt;
			&lt;lma|live365|mp3tunes|pandora|podcast|radioio|radiotime|rhapsodydirect|shoutcast|picks|rss&gt;
			playlist
			&lt;play|load|insert|add&gt;
			&lt;taggedParameters&gt;
		</code>
	</strong>
</p>
<p>
	This command adds or plays an item. Though playback of these stations could 
	be achieved by the standard playlist methods, calling this command will 
	ensure that the station's name is displayed, not only it's url (if 
	possible). 
	<br>
	If item_id defines an item that can't be played, but contains playable 
	subitems, then these will be played instead. This allows to eg. play all 
	tracks of a genre.
</p>
<p>
	Accepted tagged parameters:
</p>
<table border="0" spacing="50">
	<tr>
		<td width="150">
			<b>Tag</b>
		</td>
		<td>
			<b>Description</b>
		</td>
	</tr>
	<tr>
		<td>
			item_id
		</td>
		<td>
			The id of an item to be played. The id represents the hierarchical 
			structure of the file using a dotted syntax similar to the one used
			in SNMP, like eg. 2.0.9.3
		</td>
	</tr>
</table>
<p>
	Example:
</p>
<blockquote> 
	<p>
		Request: &quot;6e:ef:54:e9:02:b0 shoutcast playlist play item_id:1.1&lt;LF&gt;&quot;
		<br>
		Response: &quot;6e:ef:54:e9:02:b0 shoutcast playlist play item_id:1.1&lt;LF&gt;&quot;
	</p>
</blockquote>

<p>
	<strong>
		<code>
			&lt;playerid&gt;
			&lt;pandora&gt;
			rate
			&lt;0|1&gt;
		</code>
	</strong>
</p>
<p>
	Enables rating the Pandora current song. If rated 0, the song is skipped if possible. 
</p>
<p>
	Example:
</p>
<blockquote> 
	<p>
		Request: &quot;6e:ef:54:e9:02:b0 pandora rate 0&lt;LF&gt;&quot;
		<br>
		Response: &quot;6e:ef:54:e9:02:b0 pandora rate 0&lt;LF&gt;&quot;
	</p>
</blockquote>

<p>
	<strong>
		<code>
			&lt;playerid&gt;
			&lt;pandora&gt;
			skipTrack
		</code>
	</strong>
</p>
<p>
	Skips the currently playing Pandora song. 
</p>
<p>
	Example:
</p>
<blockquote> 
	<p>
		Request: &quot;6e:ef:54:e9:02:b0 pandora skipTrack&lt;LF&gt;&quot;
		<br>
		Response: &quot;6e:ef:54:e9:02:b0 pandora skipTrack&lt;LF&gt;&quot;
	</p>
</blockquote>


<h3 id="Favorites">
	Favorites
</h3>
<ul>
	<li>
		<strong><code><a href="#favorites items">favorites items</a></code></strong>
	</li>
	<li>
		<strong><code><a href="#favorites exists">favorites exists</a></code></strong>
	</li>
	<li>
		<strong><code><a href="#favorites add">favorites add</a></code></strong>
	</li>
	<li>
		<strong><code><a href="#favorites addlevel">favorites addlevel</a></code></strong>
	</li>
	<li>
		<strong><code><a href="#favorites delete">favorites delete</a></code></strong>
	</li>
	<li>
		<strong><code><a href="#favorites rename">favorites rename</a></code></strong>
	</li>
	<li>
		<strong><code><a href="#favorites move">favorites move</a></code></strong>
	</li>
	<li>
		<strong><code><a href="#favorites playlist">favorites playlist</a></code></strong>
	</li>
</ul>

<p id="favorites items">
	<strong>
		<code>
			favorites
			items
			&lt;start&gt;
			&lt;itemsPerResponse&gt;
			&lt;taggedParameters&gt;
		</code>
	</strong>
</p>
<p>
	The &quot;favorites items&quot; query returns all server favorites. This query is based on XMLBrowser.
</p>
<p>
	Accepted tagged parameters:
</p>
<table border="0" spacing="50">
	<tr>
		<td width="150">
			<b>Tag</b>
		</td>
		<td>
			<b>Description</b>
		</td>
	</tr>
	<tr>
		<td>
			item_id
		</td>
		<td>
			The id of a favorite to be returned. The id represents the hierarchical 
			structure of the file using a dotted syntax similar to the one used
			in SNMP, like eg. 2.0.9.3
		</td>
	</tr>
	<tr>
		<td>
			search
		</td>
		<td>
			When a list of items is to be returned, it can be filtered by it's
			name or title.
		</td>
	</tr>
	<tr>
		<td>
			want_url
		</td>
		<td>
			If set to 1, urls are returned by the query, otherwise they aren't.
		</td>
	</tr>
	<tr>
		<td>
			charset
		</td>
		<td>
			Character set to use to return data. See 
			<a href="#Notes">charset notes</a> above.
		</td>
	</tr>
</table>
<p>
	Returned tagged parameters:
</p>
<table border="0" spacing="50">
	<tr>
		<td width="100">
			<b>
				Tag
			</b>
		</td>
		<td>
			<b>
				Description
			</b>
		</td>
	</tr>
	<tr>
		<td>
			count
		</td>
		<td>
			The number of items available at the selected level.
		</td>
	</tr>
	<tr>
		<td>
			<em>For each element:</em>
		</td>
		<td>
		</td>
	</tr>
	<tr>
		<td>
			&nbsp;&nbsp;<b>id</b>
		</td>
		<td>
			An item's hierarchical id. Item delimiter.
		</td>
	</tr>
	<tr>
		<td>
			&nbsp;&nbsp;name
		</td>
		<td>
			An item's  (favorite or folder) name.
		</td>
	</tr>
	<tr>
		<td>
			&nbsp;&nbsp;hasitems
		</td>
		<td>
			Whether or not an item has sub-items. May indicate the number of
			sub-items.
		</td>
	</tr>
	<tr>
		<td>
			&nbsp;&nbsp;url
		</td>
		<td>
			URL of the station or track (only returned if parameter 
			&quot;want_url&quot; is set to 1). Although, the station can be 
			played using the 
			&quot;<a href="#playlist play">playlist play</a>&quot; command, an 
			equivalent command that operates on the id is provided below.
		</td>
	</tr>
</table>
<p>
	Example: See other XMLBrowser based queries above.
</p>

<br>
<p id="favorites exists">
	<strong>
		<code>
			favorites
			exists
			&lt;id | url&gt;
		</code>
	</strong>
</p>
<p>
	The &quot;favorites exists&quot; command is used to check whether a given track ID or URL exists in favorites.
</p>
<p>
	Returned tagged parameters:
</p>
<table border="0" spacing="50">
	<tr>
		<td width="100">
			<b>
				Tag
			</b>
		</td>
		<td>
			<b>
				Description
			</b>
		</td>
	</tr>
	<tr>
		<td>
			exists
		</td>
		<td>
			Returned with value 1 if the ID or URL exists in favorites.
		</td>
	</tr>
	<tr>
		<td>
			index
		</td>
		<td>
			If exists is 1, the index of the ID or URL in favorites.
		</td>
	</tr>
</table>
<p>
	Example:
</p>
<blockquote> 
	<p>
		Request:  &quot;favorites exists file:///... &lt;LF&gt;&quot;
		<br>
		Response: &quot;favorites exists file:///... exists:1 index:5&lt;LF&gt;&quot;
	</p>
</blockquote>

<br>
<p id="favorites add">
	<strong>
		<code>
			favorites
			add
			&lt;taggedParameters&gt;
		</code>
	</strong>
</p>
<p>
	The &quot;favorites add&quot; command adds a favorite.
</p>
<p>
	Accepted tagged parameters:
</p>
<table border="0" spacing="50">
	<tr>
		<td width="150">
			<b>Tag</b>
		</td>
		<td>
			<b>Description</b>
		</td>
	</tr>
	<tr>
		<td>
			item_id
		</td>
		<td>
			The id of a favorite to be inserted. The id represents the hierarchical 
			structure of the file using a dotted syntax similar to the one used
			in SNMP, like eg. 2.0.9.3. 
			<br>
			Room is made to accommodate the new favorite. If no item_id is provided,
			the favorite is added at position 0.
		</td>
	</tr>
	<tr>
		<td>
			title
		</td>
		<td>
			Favorite title (mandatory)
		</td>
	</tr>
	<tr>
		<td>
			url
		</td>
		<td>
			Favorite url (mandatory)
		</td>
	</tr>
	<tr>
		<td>
			hotkey
		</td>
		<td>
			Optional hotkey to associate with the Favorite
		</td>
	</tr>
</table>
<p>
	Returned tagged parameters:
</p>
<table border="0" spacing="50">
	<tr>
		<td width="100">
			<b>
				Tag
			</b>
		</td>
		<td>
			<b>
				Description
			</b>
		</td>
	</tr>
	<tr>
		<td>
			count
		</td>
		<td>
			Returned with value 1 if adding the favorite was successful.
		</td>
	</tr>
</table>
<p>
	Example:
</p>
<blockquote> 
	<p>
		Request:  &quot;favorites add url:file:///... title:BestSong&lt;LF&gt;&quot;
		<br>
		Response: &quot;favorites add url:file:///... title:BestSong count:1&lt;LF&gt;&quot;
	</p>
</blockquote>

<br>
<p id="favorites addlevel">
	<strong>
		<code>
			favorites
			addlevel
			&lt;taggedParameters&gt;
		</code>
	</strong>
</p>
<p>
	The &quot;favorites addlevel&quot; command adds a favorite level (a folder).
</p>
<p>
	Accepted tagged parameters:
</p>
<table border="0" spacing="50">
	<tr>
		<td width="150">
			<b>Tag</b>
		</td>
		<td>
			<b>Description</b>
		</td>
	</tr>
	<tr>
		<td>
			item_id
		</td>
		<td>
			The id of a level to be inserted. The id represents the hierarchical 
			structure of the level using a dotted syntax similar to the one used
			in SNMP, like eg. 2.0.9.3. 
			<br>
			Room is made to accommodate the new level. If no item_id is provided,
			the level is added at position 0.
		</td>
	</tr>
	<tr>
		<td>
			title
		</td>
		<td>
			Level title (mandatory)
		</td>
	</tr>
</table>
<p>
	Returned tagged parameters:
</p>
<table border="0" spacing="50">
	<tr>
		<td width="100">
			<b>
				Tag
			</b>
		</td>
		<td>
			<b>
				Description
			</b>
		</td>
	</tr>
	<tr>
		<td>
			count
		</td>
		<td>
			Returned with value 1 if adding the level was successful.
		</td>
	</tr>
</table>
<p>
	Example:
</p>
<blockquote> 
	<p>
		Request:  &quot;favorites addlevel title:Favourites&lt;LF&gt;&quot;
		<br>
		Response: &quot;favorites addlevel title:Favourites count:1&lt;LF&gt;&quot;
	</p>
</blockquote>


<br>
<p id="favorites delete">
	<strong>
		<code>
			favorites
			delete
			&lt;taggedParameters&gt;
		</code>
	</strong>
</p>
<p>
	The &quot;favorites delete&quot; command deletes a favorite or a level.
</p>
<p>
	Accepted tagged parameters:
</p>
<table border="0" spacing="50">
	<tr>
		<td width="150">
			<b>Tag</b>
		</td>
		<td>
			<b>Description</b>
		</td>
	</tr>
	<tr>
		<td>
			item_id
		</td>
		<td>
			The id of a favorite or level to be deleted. The id represents the hierarchical 
			structure of the file using a dotted syntax similar to the one used
			in SNMP, like eg. 2.0.9.3. 
			<br>
			This parameter is mandatory.
		</td>
	</tr>
</table>
<p>
	Example:
</p>
<blockquote> 
	<p>
		Request:  &quot;favorites delete item_id:1.2.3.4.5&lt;LF&gt;&quot;
		<br>
		Response: &quot;favorites delete item_id:1.2.3.4.5&lt;LF&gt;&quot;
	</p>
</blockquote>

<p id="favorites rename">
	<strong>
		<code>
			favorites
			rename
			&lt;taggedParameters&gt;
		</code>
	</strong>
</p>
<p>
	The &quot;favorites rename&quot; command renames a favorite or a level.
</p>
<p>
	Accepted tagged parameters:
</p>
<table border="0" spacing="50">
	<tr>
		<td width="150">
			<b>Tag</b>
		</td>
		<td>
			<b>Description</b>
		</td>
	</tr>
	<tr>
		<td>
			item_id
		</td>
		<td>
			The id of a favorite or level to be renamed. The id represents the hierarchical 
			structure of the file using a dotted syntax similar to the one used
			in SNMP, like eg. 2.0.9.3. 
			<br>
			This parameter is mandatory.
		</td>
	</tr>
	<tr>
		<td>
			title
		</td>
		<td>
			The new title to rename this item to.
			This parameter is mandatory.
		</td>
	</tr>
</table>
<p>
	Example:
</p>
<blockquote> 
	<p>
		Request:  &quot;favorites rename item_id:1.2.3.4.5 title:NewTitle&lt;LF&gt;&quot;
		<br>
		Response: &quot;favorites rename item_id:1.2.3.4.5 title:NewTitle&lt;LF&gt;&quot;
	</p>
</blockquote>

<p id="favorites move">
	<strong>
		<code>
			favorites
			move
			&lt;taggedParameters&gt;
		</code>
	</strong>
</p>
<p>
	The &quot;favorites move&quot; command moves a favorite or a level.
</p>
<p>
	Accepted tagged parameters:
</p>
<table border="0" spacing="50">
	<tr>
		<td width="150">
			<b>Tag</b>
		</td>
		<td>
			<b>Description</b>
		</td>
	</tr>
	<tr>
		<td>
			from_id
		</td>
		<td>
			The id of a favorite or level to be moved. The id represents the hierarchical 
			structure of the file using a dotted syntax similar to the one used
			in SNMP, like eg. 2.0.9.3. 
			<br>
			This parameter is mandatory.
		</td>
	</tr>
	<tr>
		<td>
			to_id
		</td>
		<td>
			The id to move the favorite or level to. The id represents the hierarchical 
			structure of the file using a dotted syntax similar to the one used
			in SNMP, like eg. 2.0.9.3. 
			<br>
			This parameter is mandatory.
		</td>

	</tr>
</table>
<p>
	Example:
</p>
<blockquote> 
	<p>
		Request:  &quot;favorites move from_id:1.2.3.4.5 to_id:5.4.3.2.1&lt;LF&gt;&quot;
		<br>
		Response: &quot;favorites move from_id:1.2.3.4.5 to_id:5.4.3.2.1&lt;LF&gt;&quot;
	</p>
</blockquote>

<p id="favorites playlist">
	<strong>
		<code>
			&lt;playerid&gt;
			&lt;favorites&gt;
			playlist
			&lt;play|load|insert|add&gt;
			&lt;taggedParameters&gt;
		</code>
	</strong>
</p>
<p>
	This command adds or plays a favorite.
	<br>
	If item_id defines an item that can't be played, but contains playable 
	subitems, then these will be played instead. This allows to eg. play all 
	tracks of a genre.
</p>
<p>
	Accepted tagged parameters:
</p>
<table border="0" spacing="50">
	<tr>
		<td width="150">
			<b>Tag</b>
		</td>
		<td>
			<b>Description</b>
		</td>
	</tr>
	<tr>
		<td>
			item_id
		</td>
		<td>
			The id of an item to be played. The id represents the hierarchical 
			structure of the file using a dotted syntax similar to the one used
			in SNMP, like eg. 2.0.9.3
		</td>
	</tr>
</table>
<p>
	Example:
</p>
<blockquote> 
	<p>
		Request: &quot;6e:ef:54:e9:02:b0 favorites playlist play item_id:1.1&lt;LF&gt;&quot;
		<br>
		Response: &quot;6e:ef:54:e9:02:b0 favorites playlist play item_id:1.1&lt;LF&gt;&quot;
	</p>
</blockquote>


<h3 id="RandomPlay">
	RandomPlay
</h3>

<p id="randomplay">
	<strong>
		<code>
			&lt;playerid&gt;
			randomplay
			&lt;tracks|albums|contributors|year&gt;
		</code>
	</strong>
</p>
<p>
	The &quot;randomplay&quot; command starts a random mix of the given 
	type.
</p>
<p>
	Example:
</p>
<blockquote> 
	<p>
		Request:  &quot;04:20:00:12:23:45 randomplay albums&lt;LF&gt;&quot;
		<br>
		Response: &quot;04:20:00:12:23:45 randomplay albums&lt;LF&gt;&quot;
	</p>
</blockquote>

<p id="randomplaygenrelist">
	<strong>
		<code>
			&lt;playerid&gt;
			randomplaygenrelist
		</code>
	</strong>
</p>
<p>
	This returns a formatted list of genres which is for use on the Jive platform
</p>
<p>
	Example:
</p>
<blockquote> 
	<p>
		Request:  &quot;04:20:00:12:23:45 randomplaygenrelist&lt;LF&gt;&quot;
		<br>
		Response: &quot;04:20:00:12:23:45 randomplaygenrelist count%3A103 offset%3A0 actions%3AHASH(0xb804350) checkbox%3A1 text%3A80s actions%3AHASH(0xb8042a8) checkbox%3A1 text%3AAcid%20Jazz actions%3AHASH(0xb80438c) checkbox%3A1 text%3AAcoustic actions%3AHASH(0xb804494) checkbox%3A0 text%3AAdvertisement actions%3AHASH(0xb8cdcc0) checkbox%3A1 text%3AAfropop actions%3AHASH(0xb8cdf9c) checkbox%3A1 &lt;LF&gt;&quot;
	</p>
</blockquote>

<p id="randomplaychoosegenre">
	<strong>
		<code>
			&lt;playerid&gt;
			randomplaychoosegenre
			&lt;0|1&gt;
		</code>
	</strong>
</p>
<p>
	Turn a particular genre on/off in random mix
</p>
<p>
	Example:
</p>
<blockquote> 
	<p>
		Request:  &quot;04:20:00:12:23:45 randomplaychoosegenre Afropop 1&lt;LF&gt;&quot;
		<br>
		Response:  &quot;04:20:00:12:23:45 randomplaychoosegenre Afropop 1&lt;LF&gt;&quot;
	</p>
</blockquote>

<p id="randomplaygenreselectall">
	<strong>
		<code>
			&lt;playerid&gt;
			randomplaygenreselectall
			&lt;0|1&gt;
		</code>
	</strong>
</p>
<p>
	Turn all genres on/off in random mix
</p>
<p>
	Example:
</p>
<blockquote> 
	<p>
		Request:  &quot;04:20:00:12:23:45 randomplaygenreselectall 1&lt;LF&gt;&quot;
		<br>
		Response:  &quot;04:20:00:12:23:45 randomplaychoosegenre 1&lt;LF&gt;&quot;
	</p>
</blockquote>


<h3 id="MusicIP">
	MusicIP
</h3>

<p id="musicip">
	<strong>
		<code>
			&lt;playerid&gt;
			musicip mix
			&lt;taggedParameters&gt;
		</code>
	</strong>
</p>
<p>
	The &quot;musicip mix&quot; query creates a MusicIP mix on the given additional
	Parameters.
</p>
<p>
	Accepted tagged parameters:
</p>
<table border="0" spacing="50">
	<tr>
		<td width="100">
			<b>Tag</b>
		</td>
		<td>
			<b>Description</b>
		</td>
	</tr>
	<tr>
		<td>
			mood
		</td>
		<td>
			A MusicIP mood's name.
		</td>
	</tr>
	<tr>
		<td>
			artist_id
		</td>
		<td>
			Artist ID, to create a mix based on that artist.
		</td>
	</tr>
	<tr>
		<td>
			album_id
		</td>
		<td>
			Album ID, to create a mix based that album.
		</td>
	</tr>
	<tr>
		<td>
			song_id
		</td>
		<td>
			Song ID, to reate a mix based track.
		</td>
	</tr>
	<tr>
		<td>
			genre_id
		</td>
		<td>
			Genre ID, to create a mix based that genre.
		</td>
	</tr>
	<tr>
		<td>
			year
		</td>
		<td>
			Year, to create a mix based on that year.
		</td>
	</tr>
	<tr>
		<td>
			tags
		</td>
		<td>
			Determines which tags are returned. Each returned tag is identified
			by a letter (see command 
			&quot;<a href="#songinfo">songinfo</a>&quot; for a list of possible
			fields and their identifying letter). The default tags value for 
			this command is &quot;gald&quot;.
		</td>
	</tr>
</table>
<p>
	Example:
</p>
<blockquote> 
	<p>
		Request:  &quot;04:20:00:12:23:45 musicip album_id:23&lt;LF&gt;&quot;
		<br>
		Response: &quot;04:20:00:12:23:45 musicip album_id:23
						id:2441 title:I'll%20Be%20Back artist:The%20Beatles album:A%20Hard%20Day's%20Night
						id:1807 title:Ni%20Remords%2C%20Ni%20Regrets artist:Stephan%20Eicher album:Non%20Ci%20Badar%2C%20Guarda%20E%20Passa...
						id:2506 title:Fire artist:Jimi%20Hendrix album:Are%20You%20Experienced
						...	&lt;LF&gt;&quot;
	</p>
</blockquote>

<p id="musicipplayadd">
	<strong>
		<code>
			&lt;playerid&gt;
			musicip
			&lt;play|add&gt;
		</code>
	</strong>
</p>
<p>
	Play or add the last MusicIP mix.
</p>
<p>
	Example:
</p>
<blockquote> 
	<p>
		Request:  &quot;04:20:00:12:23:45 musicip play&lt;LF&gt;&quot;
		<br>
		Response:  &quot;04:20:00:12:23:45 musicip play&lt;LF&gt;&quot;
	</p>
</blockquote>

<p id="musicipmoods">
	<strong>
		<code>
			&lt;playerid&gt;
			musicip moods
		</code>
	</strong>
</p>
<p>
	Return list of available moods
</p>
<p>
	Example:
</p>
<blockquote> 
	<p>
		Request:  &quot;04:20:00:12:23:45 musicip moods&lt;LF&gt;&quot;
		<br>
		Response:  &quot;04:20:00:12:23:45 musicip moods name:Soft name:Guitars count:2&lt;LF&gt;&quot;
	</p>
</blockquote>



<!--#########################################################################-->
<!-- DEPRECATED COMMANDS                                                     -->
<!--#########################################################################-->

<hr>
<h2 id="DC">
	Deprecated commands and queries
</h2>
<p>
	The following commands are still supported but their usage is not
	recommended:
</p>
<ul>
	<li>
		<strong><code><a href="#mode">mode</a></code></strong>
	</li>
	<li>
		<strong><code><a href="#playlisttracks">playlisttracks</a></code></strong>
	</li>
</ul>

<br>
<p id="mode">
	<strong>
		<code>
			&lt;playerid&gt;
			mode
			&lt;play|pause|stop&gt;
		</code>
	</strong>
</p>
<p>
	The &quot;mode&quot; command allows to set the player playlist
	mode directly. <b>It is deprecated</b>. &quot;mode play&quot; has been 
	replaced by &quot;<a href="#play">play</a>&quot; &quot;mode stop&quot; 
	by &quot;<a href="#stop">stop</a>&quot; and &quot;mode pause&quot;
	by &quot;<a href="#pause">pause 1</a>&quot;.
</p>

<br>
<p id="playlisttracks">
	<strong>
		<code>
			playlisttracks
			&lt;start&gt;
			&lt;itemsPerResponse&gt;
			&lt;taggedParameters&gt;
		</code>
	</strong>
</p>
<p>
	The &quot;playlisttracks&quot; command returns the tracks of a given 
	playlist, <b>is deprecated</b>, and has been replaced by the 
	&quot;<a href="#playlists tracks">playlists tracks</a>&quot; query.
</p>


[% PROCESS helpfooter.html %]<|MERGE_RESOLUTION|>--- conflicted
+++ resolved
@@ -48,7 +48,6 @@
 	<li>Added tag 'M' for <a href="#songinfo">songinfo</a> to return track musicmagic_mixable value.</li>
 	<li>Added tag 'c' for <a href="#songinfo">songinfo</a> to return the track's coverid value, used for artwork URLs. If you were using the track's ID directly in artwork URLs, you should switch to using the coverid value.</li>
 	<li>Added <a href="#pragma">&quot;pragma&quot;</a> command for changing SQLite behavior.</li>
-<<<<<<< HEAD
         <li>Added artist_id tagged parameter to <a href="#artists">artists</a>.</li>
         <li>Added album_id tagged parameter to <a href="#albums">albums</a>.</li>
 	<li>Added sort order 'albumtrack' for <a href="#titles">titles</a> to return the tracks in the order album-title, track-number.</li>
@@ -57,11 +56,7 @@
 	<li>Added 'play_index' tagged parameter to <a href="#playlistcontrol">playlistcontrol</a>.</li>
 	<li>In extended queries, return all possible items if the &lt;itemsPerResponse&gt; parameter is omitted.</li>
 	<li>Add the 'u' tag to the &quot;<a href="#musicfolder">musicfolder</a>&quot; query</li>
-=======
-	<li>Added artist_id tagged parameter to <a href="#artists">artists</a>.</li>
-	<li>Added album_id tagged parameter to <a href="#albums">albums</a>.</li>
 	<li>Added track_id tagged parameter to <a href="#titles">titles</a>.</li>
->>>>>>> 9b43c3cc
 </ul>
 
 <hr>
