[% pagetitle = 'Command Line Interface' %]
[% techinfo = '1' %]
[% lefttoright = '1' %]
[% PROCESS helpheader.html %]

<p>
	<a href="#Supported Commands">Experts, jump directly to the command index</a>
</p>

<h2>Introduction</h2>

<p>
	The Squeezebox Server provides a command-line interface to the
	players via TCP/IP.  After starting
	the server, commands and queries may be sent by connecting to a
	specific TCP/IP port.  The server
	will reply echoing the request (for commands) or by returning the
	requested data (for queries). By default, the Squeezebox Server will listen
	for connections on TCP/IP port 9090. This format is designed for
	ease of integration into AMX, Crestron and other automation
	systems.
</p>
<p>
	The end of line separator is line feed (&lt;LF&gt; ASCII decimal 10,
	hexadecimal 0x0A). The server accepts LF, CR or 0x00 (or any combination
	thereof) as end of line, and replies with whatever was used for the command.
	For strings, Squeezebox Server uses the UTF-8 charset. Some extended queries allow
	to return data in a different charset.
</p>
<p>
	To use the command line interface interactively, use the telnet
	command from your system's command prompt: <em>telnet localhost
	9090</em> and when it connects, you can start typing commands.
	Beware that the server expects parameters to be encoded using
	percent-style escaping (see below); &quot; and \ are not supported
	as in shell-like environments.
</p>
<p>
	For debugging purposes, CLI formatted commands can be sent using
	standard in and out. This support is only available on Unix platforms (MacOS
	X included), and must be enabled by launching the server with the 
	&quot;--stdio&quot; command line option.
</p>

<hr>
<<<<<<< HEAD
<h4 id="7">Changes starting from Squeezebox Server 7.5</h4>
<ul>
	<li>Added tag 'M' for <a href="#songinfo">songinfo</a> to return track musicmagic_mixable value.</li>
	<li>Added tag 'c' for <a href="#songinfo">songinfo</a> to return the track's coverid value, used for artwork URLs. If you were using the track's ID directly in artwork URLs, you should switch to using the coverid value.</li>
	<li>Added <a href="#pragma">&quot;pragma&quot;</a> command for changing SQLite behavior.</li>
</ul>

=======
<h4 id="7">Changes starting from Squeezebox Server 7.5.1</h4>
<ul>
	<li>Added <a href="#playlist preview">&quot;playlist preview&quot;</a> command.</li>
	<li>Extended <a href="#playlist resume">&quot;playlist resume&quot;</a> with optional noplay and wipePlaylist tagged params.</li>
	<li>Extended <a href="#playlist save">&quot;playlist save&quot;</a> with optional silent tagged param, which will suppress any showBriefly popup on squeezeplay players.</li>
</ul>


>>>>>>> 86037eb3
<hr>
<h4 id="7">Changes starting from Squeezebox Server 7.4</h4>
<ul>
	<li>The music_services command is now apps.</li>
	<li>Added &quot;pause&quot; & &quot;stop&quot; subtypes to &quot;playlist&quot; notifications.</li>
	<li>Added &quot;setsncredentials&quot; command.</li>
	<li>Added &quot;logging&quot; command.</li>
</ul>

<hr>
<h4 id="7">Changes starting from Squeezebox Server 7.3</h4>
<ul>
	<li>Added 'icon' tag to radios and music_services response.</li>
	<li>Added <a href="#syncgroups">&quot;syncgroups&quot;</a> query to get a list of sync groups and their members.</li>
	<li>Added <a href="#favorites exists">&quot;favorites exists&quot;</a> query to check whether an item exists in favorites.</li>
</ul>

<hr>
<h4 id="7">Changes starting from Squeezebox Server 7.2</h4>
<p>
	The following syntax changes apply to the CLI in Squeezebox Server 7.2. <strong>These 
	changes may impact CLI clients.</strong>
</p>
<ul>
	<li>
		The <a href="#alarm">&quot;alarm&quot;</a> and <a href="#alarms">&quot;alarms&quot;</a> 
		command and query have been modified to match the improved alarm functionality. Most
		important change is the switch back to Sun=0 to Sat=6 days, instead of 0-7, where 0 meant
		"everyday" and Sun=7.
	</li>
</ul>

<p>
	The following changes or new commands &amp; queries are available starting with
	Squeezebox Server 7.2. These changes should not have any impact on existing 
	clients:
</p>
<ul>
	<li>
		New notification mechanism for alarms: "<a href="#alarmNotify">alarm &lt;sound|end|snooze|snooze_end&gt; &lt;id&gt;</a>".
	</li>
	<li>
		New query to get localized strings: "<a href="#getstring">getstring &lt;STRINGTOKEN1[,STRINGTOKEN2...]&gt;</a>".
	</li>
</ul>
 
<hr>
<h4 id="7">Changes starting from Squeezebox Server 7.0</h4>
<p>
	The following syntax changes apply to the CLI in Squeezebox Server 7.0. <strong>These 
	changes may impact CLI clients.</strong>
</p>
<ul>
	<li>
		Completely modified the <a href="#Favorites">Favorites plugin</a> support. 
		It is now based on XMLBrowser, like most of the internet radios, and documented
		in the <a href="#PG">Plugins</a> section of this document.
	</li>
	<li>
		Completely modified live365 support. It is now based on XMLBrowser, 
		like <a href="#XMLBrowser">all internet radios</a>.
	</li>
	<li>
		Deprecated the tag &quot;year_id&quot; in favour of &quot;year&quot; in the 
		&quot;<a href="#playlistcontrol">playlistcontrol</a>&quot; command.
	</li>
	<li>
		Changed how the &quot;<a href="#status">status</a>&quot; query behaves if
		the player one is subscribed to disappears.
	</li>
	<li>
		Updated the &quot;<a href="#status">status</a>&quot; query to return
		the time stamp of the last change to the current player playlist.
	</li>
	<li>
		Updated the &quot;<a href="#playlist newsong">playlist newsong</a>&quot; 
		notification to return the song title and playlist index.
	</li>
	<li>
		Updated the &quot;<a href="#pref">pref</a>&quot; and &quot;<a href="#playerpref">playerpref</a>&quot; 
		commands to support the namespaces for preferences.
	</li>
	<li>
		Changed tags in queries &quot;<a href="#status">status</a>&quot;, 
		&quot;<a href="#titles">titles</a>&quot;,
		&quot;<a href="#playlists tracks">playlists tracks</a>&quot; and
		&quot;<a href="#songinfo">songinfo</a>&quot;
		for artist(s)/contributor(s) (band, composer, conductor, trackartist, etc) and genre(s). 
		Multiple items may now be returned.
	</li>
	<li>
		New notification mechanism for preference changes: &quot;<a href="#prefset">prefset</a>&quot;.
	</li>
</ul>
<p>
	The following changes or new commands &amp; queries are available starting with
	Squeezebox Server 7.0. These changes should not have any impact on existing 
	clients:
</p>
<ul>
	<li>
		Added the &quot;<a href="#years">years</a>&quot; query, to enable
		Browse by Year functionality.
	</li>
	<li>
		Added the &quot;<a href="#musicfolder">musicfolder</a>&quot; query, to enable
		Browse Music Folder functionality.
	</li>
	<li>
		Added the &quot;<a href="#readdirectory">readdirectory</a>&quot; query, to browse
		file systems from the server's point of view (local & network shares)
	</li>
	<li>
		Added the &quot;<a href="#rescanprogress">rescanprogress</a>&quot; query, to report details on
		scanning progress.
	</li>
	<li>
		Added the &quot;<a href="#abortscan">abortscan</a>&quot; command, to stop a running scan.
	</li>
	<li>
		Added the &quot;<a href="#serverstatus">serverstatus</a>&quot; query, to return
		compound server status in a single query.
	</li>
	<li>
		Added the &quot;<a href="#playlists new">playlists new</a>&quot;
		command to create a stored playlist.
	</li>
	<li>
		Added the &quot;prefs&quot; tag to the &quot;<a href="#players">players</a>&quot; query, 
		to enable returning the given preference values along with each player.
	</li>
	<li>
		Added the &quot;canpoweroff&quot;, &quot;isplayer&quot; and &quot;uuid&quot; tags to the &quot;<a href="#players">players</a>&quot;,
		&quot;<a href="#players">player</a>&quot; and &quot;<a href="#serverstatus">serverstatus</a>&quot; queries. 
		to enable returning the given preference values along with each player.
	</li>
	<li>
		Added the &quot;<a href="#pref validate">pref validate</a>&quot; and
		&quot;<a href="#playerpref validate">playerpref validate</a>&quot; queries to validate
		preferences without setting them. 
	</li>
	<li>
		Added a tag to return the artist from the &quot;<a href="#albums">albums</a>&quot; query.
	</li>
	<li>
		Added a tag to return if the item is audio from the &quot;<a href="#XMLBrowser">XML based</a>&quot; queries.
	</li>
	<li>
		Added a tag to allow sorting the results of the &quot;<a href="#radios">radios</a>&quot; query.
	</li>
	<li>
		Added the &quot;<a href="#name">name</a>&quot; query/command to get/change the player name.
	</li>
	<li>
		Added the &quot;<a href="#irenable">irenable</a>&quot; query/command to enable/disable IR processing for a player.
	</li>
	<li>
		Added the &quot;<a href="#displaystatus">displaystatus</a>&quot; query which allows subscription
		to display update messages.
	</li>
	<li>
		Updated queries &quot;<a href="#status">status</a>&quot;, 
		&quot;<a href="#titles">titles</a>&quot;,
		&quot;<a href="#playlists tracks">playlists tracks</a>&quot; and
		&quot;<a href="#songinfo">songinfo</a>&quot;
		to support a new tag J to return the artwork_track_id (as returned by the
		&quot;<a href="#albums">albums</a>&quot;). This enables clients to cache one
		image for all songs of the same album.
	</li>
	<li>
		Updated queries &quot;<a href="#status">status</a>&quot;, 
		&quot;<a href="#titles">titles</a>&quot;,
		&quot;<a href="#playlists tracks">playlists tracks</a>&quot; and
		&quot;<a href="#songinfo">songinfo</a>&quot;
		to support new tags for previously missing information like sample rate/size, rating, etc.
	</li>
	<li>
		Order of tracks passed to &quot;<a href="#playlistcontrol">playlistcontrol</a>&quot;
		command is maintained.
	</li>
	<li>
		Command &quot;<a href="#playlistcontrol">playlistcontrol</a>&quot; now accepts also
		a folder_id as returned by the new &quot;<a href="#musicfolder">musicfolder</a>&quot; query.
	</li>
	<li>
		Slightly reorganised this document to introduce a &quot;Compound queries&quot; section to
		document queries &quot;<a href="#serverstatus">serverstatus</a>&quot; and 
		&quot;<a href="#status">status</a>&quot;.
	</li>
</ul>

<hr>


<h3>
	Command format
</h3>
<h4>
	General command and query format
</h4>

<p>
	The format of the commands, queries and server replies is as follows:
</p>
<blockquote>
	<p>
		<strong>
			<code>
				[&lt;playerid&gt;] 
				&lt;p0&gt; 
				&lt;p1&gt;
				...
				&lt;pN&gt; 
				&lt;LF&gt;
			</code>
		</strong>
	</p>
</blockquote>
<p>
	where:
</p> 
<blockquote> 
	<p>
		<code>&lt;playerid&gt;</code> is the unique identifier for the
		player, usually (but not guaranteed to be) the MAC address of the
		player. Some commands are global to the Squeezebox Server and do not
		require a <code>&lt;playerid&gt;</code>. For commands requiring it,
		a random player will be selected by the Squeezebox Server if the
		<code>&lt;playerid&gt;</code> is omitted, and returned in the
		server reply. <code>&lt;playerid&gt;</code> may be obtained by using
		the &quot;player id&quot; or &quot;players&quot; queries.
	</p>
	<p>
		<code>&lt;p0&gt;</code> through <code>&lt;pN&gt;</code> are
		<em>positional</em> parameters. Pass a &quot;?&quot; to obtain a
		value for that parameter in the Squeezebox Server response (i.e. send a
		query). Details of the parameters vary for each command as described
		below.
	</p>
</blockquote>

<p>Each parameter needs to be encoded using percent-style escaping, the
	same method as is used in URLs; for example, &quot;The Clash?&quot;
	would be encoded as &quot;The%20Clash%3F&quot;. This also applies to
	<code>&lt;playerid&gt;</code>. In the examples below, the escaping
	is not show for readability (except %20 for space).</p>



<h4>Extended query format</h4>

<p>
	A few extended queries are defined, to regroup multiple queries and allow 
	browsing the server database. These queries return <em>multiple</em> 
	items. Overall however, their format is compliant with the general command 
	format above:
</p>
<blockquote>
	<p>
		<strong>
			<code>
				[&lt;playerid&gt;]
				&lt;command&gt;
				&lt;start&gt;
				&lt;itemsPerResponse&gt;
				&lt;p3&gt; ... &lt;pN&gt;
				&lt;LF&gt;
			</code>
		</strong>
	</p>
</blockquote>
<p>
	where:
</p> 
<blockquote>
	<p>
		<code>
			&lt;playerid&gt;
		</code>
		is the unique identifier for the player, as above.
	</p>
	<p>
		<code>
			&lt;command&gt;
		</code>
		is the query name.</p>
	<p>
		<code>&lt;start&gt;</code> and <code>&lt;itemsPerResponse&gt;</code>
		are <em>positional</em> parameters that control the response
		chunking. <code>&lt;start&gt;</code> is a zero-based index of the
		first item to return, and <code>&lt;itemsPerResponse&gt;</code> is
		the number of items to return, if possible.
	</p>
	<p>
		<code>&lt;p3&gt;</code> through <code>&lt;pN&gt;</code> are
		<em>tagged</em> parameters. Tags consist of a name followed by 
		&quot;:&quot;. For example, &quot;artist:Abba&quot;. The tag and
		the &quot;:&quot; are URL escaped with the field value. Tag
		names cannot contain &quot;:&quot; but the data can.
	</p>
</blockquote>
<p>
	to which the server replies:
</p>
<blockquote>
	<p>
		<strong>
			<code>
				[&lt;playerid&gt;]
				&lt;command&gt;
				&lt;start&gt;
				&lt;itemsPerResponse&gt;
				&lt;p3&gt; ... &lt;pN&gt;
				&lt;pN+1&gt; ... &lt;pM&gt;
				&lt;LF&gt;
			</code>
		</strong>
	</p>
</blockquote>
<p>
	where:
</p> 
<blockquote>
	<p>
		The entire query is repeated.
	</p>
	<p>
		<code>&lt;pN+1&gt;</code> through <code>&lt;pM&gt;</code> is the
		<em>tagged</em> returned data. A special tag value is defined in
		each command to separate the multiple returned items. Data is
		only returned when applicable, that is, all possible tags are
		not always returned.
	</p>
</blockquote>
<p>
	<b>
		Example:
	</b>
	The &quot;players&quot; command returns data on all
	players known by the server. It is a shortcut call compared to the
	general CLI API &quot;player count ?&quot; followed by a number of
	calls to get the players name, ID, etc. The command must be called
	with the chunking parameters. For example, the following returns
	information on the first 10 players known by the server (if so many
	exist), starting from the first one:
</p>
<blockquote> 
	<p>
		Request: &quot;players 0 2&lt;LF&gt;&quot;
		<br>
		Response: &quot;players 0 2 count:2 playerindex:0
			playerid:a5:41:d2:cd:cd:05 ip:127.0.0.1:60488
			name:127.0.0.1 model:softsqueeze displaytype:graphic-280x16
			connected:1 playerindex:1 playerid:00:04:20:02:00:c8
			ip:192.168.1.22:3483 name:Movy model:slimp3
			displaytype:noritake-katakana
			connected:1&lt;LF&gt;&quot;
	</p>
</blockquote>




<h4>Extended command format</h4>

<p>Extended commands are commands that reuse the general principle of
	tagged parameters as introduced by extended queries:</p>

<blockquote> <p><strong><code>[&lt;playerid&gt;] &lt;command&gt;
	&lt;p1&gt; ... &lt;pN&gt; &lt;LF&gt;</code></strong></p>
	</blockquote>

<p>where: </p> 

<blockquote>
	<p><code>&lt;playerid&gt;</code> is the unique identifier for the
		player, as above.</p>
	<p><code>&lt;command&gt;</code> is the command name.</p>
	<p><code>&lt;p1&gt;</code> through <code>&lt;pN&gt;</code> are
		<em>tagged</em> parameters as defined above.</p>
</blockquote>

<p>The server performs the command and returns: </p>

<blockquote> <p><strong><code>[&lt;playerid&gt;] &lt;command&gt;
	&lt;p1&gt; ... &lt;pN&gt; &lt;pN+1&gt; ... &lt;pM&gt;
	&lt;LF&gt;</code></strong></p> </blockquote>

<p>where: </p> 
<blockquote>
	<p>The entire query is repeated.</p>
	<p><code>&lt;pN+1&gt;</code> through <code>&lt;pM&gt;</code> is the
		<em>tagged</em> returned data. See the command description for
		definitions. In general commands do return some information
		about the command performed.</p>
</blockquote>



<h3 id="Notes">Notes</h3>
<ul>
	<li>The Security settings of the Squeezebox Server preferences apply to CLI
		connections when they are established. A change in security
		settings do not affect established connections. The connection
		is only accepted from allowed hosts. If password protection is
		enabled, the &quot;<a href="#login">login</a>&quot; command must
		be the first command sent after the connection. Any error in the
		user and/or password, or using any other command as the first
		one, results in the server disconnecting.</li>
<p></p>
	<li>All Squeezebox Server preferences apply to the CLI data. For examples, the
		preference about composers appearing in the artists list applies to
		the data returned by the &quot;<a href="#artists">artists</a>&quot;
		query.</li>
<p></p>
	<li>Commands that use paths to songs or playlists
		(<code>&lt;item&gt;</code> parameters below)  can use relative paths
		from the root of the Music Library folder to specify songs.  For
		example, if the Music Library is specified as &quot;D:\mymusic&quot;
		and you'd like to refer to a song in that folder named
		&quot;foo.mp3&quot;  you can specify just &quot;foo.mp3&quot; in the
		command parameter.  Likewise, to refer to items in the Saved
		Playlist folder, you can use a prefix of  &quot;__playlists/&quot;
		before the path.  For example, to refer to the saved playlist
		&quot;bar.m3u&quot; in the Saved Playlists folder, you can specify a
		path of &quot;__playlists/bar.m3u&quot;.</li>
<p></p>
	<li>The HTTP server can return cover art for songs using the track
		ID as returned by the CLI functions. If no cover art exists for
		the given song, the server returns special "no artwork" image.
		Please refer to the <a href="artwork.html">Artwork Setup</a>
		documentation for more details on artwork management in
		Squeezebox Server. Use the following URL:
		<blockquote> 
		  	<strong><code>
		  	http://&lt;server&gt;:&lt;port&gt;/music/&lt;track_id&gt;/cover.jpg
		  	</code></strong><br> 
		</blockquote>
		where: <br> 
		<blockquote>
			<code>&lt;server&gt;</code> is the ip address or name of the
				server.<br>
			<code>&lt;port&gt;</code> is the HTTP port of the server
				(not the same as the CLI port).<br>
			<code>&lt;track_id&gt;</code> is the track ID as returned by
				the CLI functions.<br>
		</blockquote>
		<p>In addition, there is a shortcut URL to return the artwork of
			the currently playing song for a player:
		<blockquote> 
			<strong><code>
http://&lt;server&gt;:&lt;port&gt;/music/current/cover.jpg?player=&lt;playerid&gt;
			</code></strong></p>
		</blockquote>
		where: <br> 
		<blockquote>
			<code>&lt;server&gt;</code> is the ip address or name of the
				server.<br>
			<code>&lt;port&gt;</code> is the HTTP port of the server
				(not the same as the CLI port).<br>
			<code>&lt;playerid&gt;</code> is the unique identifier for
				the player, as above. If omitted, the server will use a
				random player.<br>
		</blockquote>
	</li>

	<li>
		For commands using positional parameters, any extra parameters
		(after all required ones) will be returned. For commands using
		tagged parameters, parameters using unknown tags will be
		returned as well. This allows the client to add to commands and
		queries some context information. For example:
		<blockquote> 
			<p>
				Request: &quot;04:20:00:12:23:45 mixer bass ? 
		  					context&lt;LF&gt;&quot;
		  		<br>
		  		Response: &quot;04:20:00:12:23:45 mixer bass 98
		  					context&lt;LF&gt;&quot;
			</p>
			<p>
				Request: &quot;players 0 2 context:1&lt;LF&gt;&quot;
				<br>
				Response: &quot;players 0 2 context:1 count:2
							id:00:04:20:02:00:c8 ...(same as above)&quot;
			</p>
		</blockquote>
	</li>
	
	<li>
		Extended queries accepting the &quot;charset&quot; parameter normally
		return field values in utf8, Perl's lenient version of UTF-8. The value 
		of this parameter is sent as is to Perl's Encode plumbing. As a 
		consequence, any encoding known to Perl is valid, for example 
		&quot;iso-8859-1&quot; (the web standard), &quot;cp437&quot; (MS-DOS), 
		etc. More exotic choices like &quot;UTF-16&quot; or &quot;shiftjis&quot;
		are possible. Note that the server will crash if the encoding is 
		unknown.
	</li>

	<li>
		All paths and URLs, for example the ones returned by the query
		&quot;<a href="#songinfo">songinfo</a>&quot; are double URL escaped.
		To get a useable path (that you can use with your file system), you will
		need to unescape the field twice. Also note the URLs are not translated
		into Unicode (or into any other charset requested). 
	</li>

	<li>
		<b>Transporter Digital Inputs</b><br>
		Transporter Digital Inputs are handled as remote streams, with a 
		URL starting with <code>source:</code> followed by &quot;aes-ebu&quot;,
		&quot;bnc-spdif&quot;, &quot;toslink&quot; or &quot;rca-spdif&quot;.<br>
		To set Transporter to the TOSLINK input, use &quot;&lt;playerid&gt;
		playlist play source:toslink&lt;LF&gt;&quot;.<br>
		When set to a digital input, Transporter reports the URL scheme above
		to the various path, url or status queries.
	</li>
</ul>



<h3 id="Supported Commands">
	Supported Commands
</h3>
<p>
	The available commands and queries are listed below, grouped by their scope:
</p>
<ul>
	<li>
  		<strong><a href="#GC">General</a></strong>: general management of the Command Line
  		Interface and of the Squeezebox Server.
  	</li>
	<li>
		<strong><a href="#PC">Players</a></strong>: management of players.
  	</li>
	<li>
		<strong><a href="#DB">Database</a></strong>: mangement of the music database.
	</li>
	<li>
		<strong><a href="#PL">Playlist</a></strong>: management of the playlist of each player.
	</li>
	<li>
		<strong><a href="#CQ">Coumpound queries</a></strong>: queries to get
		most of the information about the server or a player in one convenient query, that can
		be updated by the server automatically.
	</li>
	<li>
		<strong><a href="#NC">Notifications</a></strong>: internal server
		commands echoed to the CLI by using the 
		&quot;<a href="#listen">listen</a>&quot; or 
		&quot;<a href="#subscribe">subscribe</a>&quot; commands.
	</li>
	<li>
		<strong><a href="#AL">Alarms</a></strong>: management of alarms.
	</li>
	<li>
		<strong><a href="#PG">Plugins</a></strong>: commands and queries
		proposed by various Squeezebox Server plugins. These are only available if
		the plugin is enabled in the Squeezebox Server configuration. The query
		&quot;<a href="#can">can</a>&quot; can be used to determine if a command
		or query is available.
	</li>
	<li>
		<strong><a href="#DC">Deprecated</a></strong>: commands which are still
		available but not for much longer...
	</li>
</ul>


<!--#########################################################################-->
<!-- GENERAL COMMANDS                                                        -->
<!--#########################################################################-->


<hr>
<h2 id="GC">
	General commands and queries
</h2>
<ul>
	<li>
		<strong><code><a href="#login">login</a></code></strong>
	</li>
	<li>
		<strong><code><a href="#can">can</a></code></strong>
	</li>
	<li>
		<strong><code><a href="#version">version</a></code></strong>
	</li>
	<li>
		<strong><code><a href="#listen">listen</a></code></strong>
	</li>
	<li>
		<strong><code><a href="#subscribe">subscribe</a></code></strong>
	</li>
	<li>
		<strong><code><a href="#pref">pref</a></code></strong>
	</li>
	<li>
		<strong><code><a href="#logging">logging</a></code></strong>
	</li>
	<li>
		<strong><code><a href="#getstring">getstring</a></code></strong>
	</li>
	<li>
		<strong><code><a href="#setsncredentials">setsncredentials</a></code></strong>
	</li>
	<li>
		<strong><code><a href="#debug">debug</a></code></strong>
	</li>
	<li>
		<strong><code><a href="#exit">exit</a></code></strong>
	</li>
	<li>
		<strong><code><a href="#shutdown">shutdown</a></code></strong>
	</li>
</ul>


<br>
<p id="login">
	<strong>
		<code>
			login 
			&lt;user&gt;
			&lt;password&gt;
		</code>
	</strong>
</p>
<p>
	The &quot;login&quot; command allows the caller to authenticate itself on
	the server, as defined in the Security pane of the Squeezebox Server preferences.
	Like any other command, the user and password must be escaped. If
	successful, the server replaces the password with 6 star characters. If
	unsuccessful, the server disconnects. If security is off this command is
	always successful.
</p>
<p>
	Examples:
</p>
<blockquote> 
	<p>
		Request:  &quot;login user correctpassword&lt;LF&gt;&quot;
		<br>
		Response: &quot;login user ******&lt;LF&gt;&quot;
	</p>
	<p>
		Request: &quot;login user wrongpassword&lt;LF&gt;&quot;
		<br>
		Response: (Connection terminated)
	</p>
</blockquote>

<br>
<p id="can">
	<strong>
		<code>
			can 
			&lt;request terms&gt;
			?
		</code>
	</strong>
</p>
<p>
	The &quot;can&quot; query allows the caller to determine if the command
	or query indicated by &lt;request terms&gt; is available.
</p>
<p>
	Examples:
</p>
<blockquote> 
	<p>
		Request:  &quot;can info total genres ?&lt;LF&gt;&quot;
		<br>
		Response: &quot;can info total genres 1&lt;LF&gt;&quot;
	</p>
	<p>
		Request:  &quot;can smurf ?&lt;LF&gt;&quot;
		<br>
		Response: &quot;can smurf 0&lt;LF&gt;&quot;
	</p>
</blockquote>

<br>
<p id="version ?">
	<strong>
		<code>
			version
			?
		</code>
	</strong>
</p>
<p>
	The &quot;version&quot; query returns version number of Squeezebox Server.
</p>
<p>
	Examples:
</p>
<blockquote>
	<p>
		Request: &quot;version ?&lt;LF&gt;&quot;
		<br>
		Response: &quot;version 6.5&lt;LF&gt;&quot;
	</p>
</blockquote>

<br>
<p id="listen">
	<strong>
		<code>
			listen
			&lt;0|1|?&gt;
		</code>
	</strong>
</p>
<p>
	The &quot;listen&quot; command enables to receive asynchronously internal
	server commands (notifications) on the CLI connection. Notifications concern
	all activity in the Squeezebox Server, not just the activity triggered by the
	command-line.  Use 0 to clear, 1 to set, ? to query, and no parameter to
	toggle the listen state of the command-line connection. 
	<br>
	If only certain notifications are of interrest, consider using the 
	&quot;<a href="#subscribe">subscribe</a>&quot; command
	below. The &quot;listen&quot; command shares some of its internal
	plumbing with &quot;subscribe&quot; so using &quot;subscribe xxx&quot; 
	changes the list of echoed notifications from nothing or everything to only 
	xxx.
	<br>
	Please consult section <a href="#NC">Notifications</a> for a list of 
	possible notifications.
</p>
<p>
	Examples:
</p>
<blockquote> 
	<p>
		Request: &quot;listen 1&lt;LF&gt;&quot;
		<br>
		Response: &quot;listen 1&lt;LF&gt;&quot;
		<br>
		&quot;04:20:00:12:23:45 mixer volume 25&lt;LF&gt;&quot;
		<br>
		&quot;04:20:00:12:23:45 pause&lt;LF&gt;&quot;
		<br>
		...
	</p>
</blockquote>

<br>
<p id="subscribe">
	<strong>
		<code>
			subscribe
			&lt;comma_separated_notification_list&gt;
		</code>
	</strong>
</p>
<p>
	The &quot;subscribe&quot; command is similar to &quot;<a
	href="#listen">listen</a>&quot; but echoes only a subset of the
	notifications, indicated by a comma separated list. If no list is provided,
	the notifications are turned off. This command shares some of its internal
	plumbing with &quot;listen&quot; so using &quot;listen 0&quot; or
	&quot;listen 1&quot; changes the list of echoed notifications (to nothing
	and everything, respectively).
	<br>
	Please consult section <a href="#NC">Notifications</a> for a list of 
	possible notifications.
</p>
<p>
	Examples:
</p>
<blockquote> 
	<p>
		Request: &quot;subscribe mixer,pause&lt;LF&gt;&quot;
		<br>
		Response: &quot;subscribe mixer,pause&lt;LF&gt;&quot;
		<br>
		&quot;04:20:00:12:23:45 mixer volume 25&lt;LF&gt;&quot;
		<br>
		&quot;04:20:00:12:23:45 pause&lt;LF&gt;&quot;
		<br>
		...
	</p>
</blockquote>

<br>
<p id="pref">
	<strong>
		<code>
			pref 
			&lt;prefname|namespace:prefname&gt; 
			&lt;prefvalue|?&gt;
		</code>
	</strong>
</p>
<p>
	The &quot;pref&quot; command allows the caller to set and query the 
	Squeezebox Server's internal preference values. The following affect the 
	behaviour of CLI queries and commands:
	<ul>
		<li>
			<b>authorize</b>: Security enabled or not. If enabled, usage of
			the &quot;<a href="#login">login</a>&quot; command is required.
		</li>
		<li>
			<b>groupdiscs</b>: handling of multiple disc sets. Affects the 
			&quot;<a href="#albums">albums</a>&quot; query.
		</li>
		<li>
			<b>variousArtistAutoIdentification</b>: compilation artists are
			listed as &quot;Various Artists&quot;. Affects the 
			&quot;<a href="#artists">artists</a>&quot; query.
		</li>
		<li>
			<b>splitList</b>: delimiter for multiple items in tags. Affects all the
			queries returning genres, mainly &quot;<a href="#genres">genres</a>&quot;.
		</li>
		<li>
			<b>composerInArtists</b>, <b>conductorInArtists</b>, 
			<b>bandInArtists</b>: contributors considered artists. Affects the
			&quot;<a href="#info total artists ?">info total artists ?</a>&quot;
			query.
		</li>
	</ul>
</p>
<p>
	If you want to query/set a preference from an other namespace than &quot;server&quot;
	(eg. a plugin), you'll have to prepend the desired namespace to the prefname.
</p>
<p>
	Examples:
</p>
<blockquote>
	<p>
		Request: &quot;pref audiodir ?&lt;LF&gt;&quot;
		<br>
		Response: &quot;pref audiodir 
			%2fUsers%2fdean%2fDesktop%2ftest%20music&lt;LF&gt;&quot;
	</p>
	<p>
		Request: &quot;pref plugin.rescan:time ?&lt;LF&gt;&quot;
		<br>
		Response: &quot;pref plugin.rescan:time 32400&lt;LF&gt;&quot;
	</p>
	<p>
		Request: &quot;pref playlistdir 
			%2fUsers%2fdean%2fplaylists&lt;LF&gt;&quot;
		<br>
		Response: &quot;pref playlistdir 
			%2fUsers%2fdean%2fplaylists&lt;LF&gt;&quot;
	</p>
</blockquote>

<br>
<p id="logging">
	<strong>
		<code>
			logging
			&lt;group:logging group&gt;
			[&lt;persist:1&gt;]
		</code>
	</strong>
</p>
<p>
	The &quot;logging&quot; command allows setting some logging levels. Today you can 
	only set one of the following logging groups: server, radio, transcoding, scanner.
	The optional persist parameter defines whether the change should be persistent or not.
</p>
<p>
	Examples:
</p>
<blockquote> 
	<p>
		Request: &quot;logging group:scanner&lt;LF&gt;&quot;
		<br>
		Response: &quot;logging group:scanner&lt;LF&gt;&quot;
	</p>
</blockquote>

<br>
<p id="pref validate">
	<strong>
		<code>
			pref 
			validate
			&lt;prefname|namespace:prefname&gt; 
			&lt;prefvalue&gt;
		</code>
	</strong>
</p>
<p>
	The &quot;pref validate&quot; command allows the caller to validate a 
	Squeezebox Server's internal preference value without setting it.
</p>
<p>
	If you want to validate a preference from an other namespace than &quot;server&quot;
	(eg. a plugin), you'll have to prepend the desired namespace to the prefname.
</p>
<p>
	Examples:
</p>
<blockquote> 
	<p>
		Request: &quot;pref validate bufferSecs 10&quot;
		<br>
		Response: &quot;pref validate bufferSecs valid:1&quot;
	</p>
	<p>
		Request: &quot;pref validate audiodir %2fsome%2fincorrect%2ffilepath&quot;
		<br>
		Response: &quot;pref validate audiodir valid:0&quot;
	</p>
</blockquote>

<br>
<p id="getstring">
	<strong>
		<code>
			getstring 
			&lt;STRINGTOKEN1[,STRINGTOKEN2...]&gt;
		</code>
	</strong>
</p>
<p>
	The &quot;getstring&quot; command allows the caller to query
	one or several localized strings. String tokens can be passed as a single,
	concatenated value.
</p>
<p>
	Examples:
</p>
<blockquote> 
	<p>
		Request:  &quot;getstring HOME &lt;LF&gt;&quot;
		<br>
		Response: &quot;getstring HOME:Startseite &lt;LF&gt;&quot;
	</p>
	<p>
		Request:  &quot;getstring SETTINGS,SCREENSAVERS,HOME &lt;LF&gt;&quot;
		<br>
		Response: &quot;getstring SETTINGS:Einstellungen SCREENSAVERS:Bildschirmschoner HOME:Startseite &lt;LF&gt;&quot;
	</p>
</blockquote>

<br>
<p id="setsncredentials">
	<strong>
		<code>
			setsncredentials 
			&lt;username&gt;
			&lt;password&gt;
			[&lt;sync:0|1&gt;]
		</code>
	</strong>
</p>
<p>
	The &quot;setsncredentials&quot; command allows the caller to change
	the credentials used to acces mysqueezebox.com resources.
</p>
<p>
	Examples:
</p>
<blockquote> 
	<p>
		Request:  &quot;setsncredentials me@mysqueezebox.com p@s5w0rd &lt;LF&gt;&quot;
		<br>
		Response: &quot;setsncredentials me@mysqueezebox.com p@s5w0rd validated:1 warning:Connected successfully to mysqueezebox.com. &lt;LF&gt;&quot;
	</p>
	<p>
		Request:  &quot;setsncredentials me@mysqueezebox.com thisisnogood &lt;LF&gt;&quot;
		<br>
		Response: &quot;setsncredentials me@mysqueezebox.com thisisnogood validated:0 warning:Invalid mysqueezebox.com username or password. &lt;LF&gt;&quot;
	</p>
</blockquote>

<br>
<p id="debug">
	<strong>
		<code>
			debug 
			&lt;debug category&gt;
			&lt;OFF|FATAL|ERROR|WARN|INFO|DEBUG|?|&gt;
		</code>
	</strong>
</p>
<p>
	The &quot;debug&quot; command allows the caller to query or set
	the server's internal debugging categories. Use 'OFF' to silence,
	'FATAL' for only seeing fatal errors, 'ERROR' for non-fatal errors, etc.
	Finally, using ? will query the current level for the category.

	Valid categories can be found under Settings -> Debugging.
</p>
<p>
	Examples:
</p>
<blockquote> 
	<p>
		Request:  &quot;debug d_files ?&lt;LF&gt;&quot;
		<br>
		Response: &quot;debug d_files 0&lt;LF&gt;&quot;
	</p>
	<p>
		Request:  &quot;debug d_itunes 0&lt;LF&gt;&quot;
		<br>
		Response: &quot;debug d_itunes 0&lt;LF&gt;&quot;
	</p>
	<p>
		Request:  &quot;debug d_stream 1&lt;LF&gt;&quot;
		<br>
		Response: &quot;debug d_stream 1&lt;LF&gt;&quot;
	</p>
	<p>
		Request:  &quot;debug d_stream&lt;LF&gt;&quot;
		<br>
		Response: &quot;debug d_stream 0&lt;LF&gt;&quot;
	</p>
</blockquote>

<br>
<p id="exit">
	<strong>
		<code>
			exit
		</code>
	</strong>
</p>
<p>
	The &quot;exit&quot; command closes the TCP connection with the server and terminates the
	Command Line Interface session.
</p>
<p>
	Example:
</p>
<blockquote> 
	<p>
		Request: &quot;exit&lt;LF&gt;&quot;
		<br>
		Response: &quot;exit&lt;LF&gt;&quot;
		<br>
		(Connection terminated)
	</p>
</blockquote>

<br>
<p id="shutdown">
	<strong>
		<code>
			shutdown
		</code>
	</strong>
</p>
<p>
	The &quot;shutdown&quot; command shuts down the server. The CLI connection
	is terminated. Note that, obviously, there is no symmetrical command to 
	restart the server.
</p>
<p>
	Example:
</p>
<blockquote> 
	<p>
		Request: &quot;shutdown&lt;LF&gt;&quot;
		<br>
		Response: &quot;shutdown&lt;LF&gt;&quot;
		<br>
		(Connection terminated)
	</p>
</blockquote>


<!--#########################################################################-->
<!-- PLAYER COMMANDS                                                         -->
<!--#########################################################################-->
<hr>
<h2 id="PC">
	Players commands and queries
</h2>
<ul>
	<li>
		<strong><code><a href="#player count ?">player count ?</a></code></strong>
	</li>
	<li>
		<strong><code><a href="#player id ?">player id ?</a></code></strong>
	</li>
        <li>
                <strong><code><a href="#player uuid ?">player uuid ?</a></code></strong>
        </li>
	<li>
		<strong><code><a href="#player name ?">player name ?</a></code></strong>
	</li>
	<li>
		<strong><code><a href="#player ip ?">player ip ?</a></code></strong>
	</li>
	<li>
		<strong><code><a href="#player model ?">player model ?</a></code></strong>
	</li>
	<li>
		<strong><code><a href="#player isplayer ?">player isplayer ?</a></code></strong>
	</li>
	<li>
		<strong><code><a href="#player displaytype ?">player displaytype ?</a></code></strong>
	</li>
	<li>
		<strong><code><a href="#canpoweroff ?">player canpoweroff ?</a></code></strong>
	</li>
	<li>
		<strong><code><a href="#signalstrength ?">signalstrength ?</a></code></strong>
	</li>
	<li>
		<strong><code><a href="#name">name</a></code></strong>
	</li>
	<li>
		<strong><code><a href="#connected ?">connected ?</a></code></strong>
	</li>
	<li>
		<strong><code><a href="#sleep">sleep</a></code></strong>
	</li>
	<li>
		<strong><code><a href="#sync">sync</a></code></strong>
	</li>
	<li>
		<strong><code><a href="#syncgroups">syncgroups</a></code></strong>
	</li>
	<li>
		<strong><code><a href="#power">power</a></code></strong>
	</li>
	<li>
		<strong><code><a href="#mixer volume">mixer volume</a></code></strong>
	</li>
	<li>
		<strong><code><a href="#mixer muting">mixer muting</a></code></strong>
	</li>
	<li>
		<strong><code><a href="#mixer bass">mixer bass</a></code></strong>
	</li>
	<li>
		<strong><code><a href="#mixer treble">mixer treble</a></code></strong>
	</li>
	<li>
		<strong><code><a href="#mixer pitch">mixer pitch</a></code></strong>
	</li>
	<li>
		<strong><code><a href="#show">show</a></code></strong>
	</li>
	<li>
		<strong><code><a href="#display">display</a></code></strong>
	</li>
	<li>
		<strong><code><a href="#linesperscreen">linesperscreen</a></code></strong>
	</li>
	<li>
		<strong><code><a href="#display ? ?">display ? ?</a></code></strong>
	</li>
	<li>
		<strong><code><a href="#displaynow ? ?">displaynow ? ?</a></code></strong>
	</li>
	<li>
		<strong><code><a href="#playerpref">playerpref</a></code></strong>
	</li>
	<li>
		<strong><code><a href="#button">button</a></code></strong>
	</li>
	<li>
		<strong><code><a href="#ir">ir</a></code></strong>
	</li>
	<li>
		<strong><code><a href="#irenable">irenable</a></code></strong>
	</li>
	<li>
		<strong><code><a href="#connect">connect</a></code></strong>
	</li>
	<li>
		<strong><code><a href="#client forget">client forget</a></code></strong>
	</li>
	<li>
		<strong><code><a href="#disconnect">disconnect</a></code></strong>
	</li>
	<li>
		<strong><code><a href="#players">players</a></code></strong>
	</li>
</ul>

<p id="player count ?">
	<strong>
		<code>
			player
			count
			?
		</code>
	</strong>
</p>
<p>
	The &quot;player count ?&quot; query returns the number of players 
	connected to the server.
</p>
<p>
	Example:
</p>
<blockquote> 
	<p>
		Request: &quot;player count ?&lt;LF&gt;&quot;
		<br>
		Response: &quot;player count 2&lt;LF&gt;&quot;
	</p>
</blockquote>

<br>
<p id="player id ?">
	<strong>
		<code>
			player
			id 
			&lt;playerindex&gt;
			?
		</code>
	</strong>
</p>
<p>
	The &quot;player id ?&quot; query returns the unique identifier of a player,
	(&lt;playerid&gt; parameter of many CLI commands). For physical
	players this is generally the MAC address. The IP address is used for remote
	streams.
</p>
<p>
	Example:
</p>
<blockquote> 
	<p>
		Request: &quot;player id 0 ?&lt;LF&gt;&quot; (or)  "0 player id ?"
		<br>
		Response: &quot;player id 0 04:20:00:12:23:45&lt;LF&gt;&quot;
	</p>
</blockquote>
  
<br>
<p id="player uuid ?">
        <strong>
                <code>
                        player
                        uuid
                        &lt;playerindex&gt;
                        ?
                </code>
        </strong>
</p>
<p>
        The &quot;player uuid ?&quot; query returns the player uuid. The uuid is used by
	mysqueezebox.com.
</p>
<p>
        Example:
</p>
<blockquote>
        <p>
                Request: &quot;player uuid 0 ?&lt;LF&gt;&quot; (or)  "0 player uuid ?"
                <br>
                Response: &quot;player uuid 0 012345678901234567890123456789012&lt;LF&gt;&quot;
        </p>
</blockquote>

<br>
<p id="player name ?">
	<strong>
		<code>
			player
			name 
			&lt;playerindex|playerid&gt;
			?
		</code>
	</strong>
</p>
<p>
	The &quot;player name ?&quot; query returns the human-readable name for the
	specified player. If the name has not been specified by the user in the 
	Player Settings, then a default name will be used, usually the IP address.
</p>
<p>
	Example:
</p>
<blockquote> 
	<p>
		Request: &quot;player name 0 ?&lt;LF&gt;&quot; or "0 player name ?"
		<br>
		Response: &quot;player name 0 Living Room&lt;LF&gt;&quot;
	</p>
</blockquote>
  
<br>
<p id="player ip ?">
	<strong>
		<code>
			player
			ip 
			&lt;playerindex|playerid&gt;
			?
		</code>
	</strong>
</p>
<p>
	The &quot;player ip ?&quot; query returns the IP address (along with port 
	number) of the specified player.
</p>
<p>
	Example:
</p>
<blockquote> 
	<p>
		Request: &quot;player ip 0 ?&lt;LF&gt;&quot; or "0 player ip ?"
		<br>
		Response: &quot;player ip 0 192.168.1.22:3483&lt;LF&gt;&quot;
	</p>
</blockquote>

<br>
<p id="player model ?">
	<strong>
		<code>
			player
			model
			&lt;playerindex|playerid&gt;
			?
		</code>
	</strong>
</p>
<p>
	The &quot;player model ?&quot; query returns the model of the player, 
	currently one of &quot;transporter&quot;, &quot;squeezebox2&quot;, 
	&quot;squeezebox&quot;, &quot;slimp3&quot;, &quot;softsqueeze&quot;, 
	or &quot;http&quot; (for remote streaming connections).
</p>
<p>
	Example:
</p>
<blockquote>
	<p>
		Request: &quot;player model 0 ?&lt;LF&gt;&quot; or "0 player model ?"
		<br>
		Response: &quot;player model squeezebox&lt;LF&gt;&quot;
	</p>
</blockquote>

<br>
<p id="player isplayer ?">
	<strong>
		<code>
			player
			isplayer
			&lt;playerindex|playerid&gt;
			?
		</code>
	</strong>
</p>
<p>
	Whether a player is a known player model. Currently know models are 
	&quot;transporter&quot;, &quot;squeezebox2&quot;, 
	&quot;squeezebox&quot;, &quot;slimp3&quot;, &quot;softsqueeze&quot;, 
	or &quot;http&quot; (for remote streaming connections).
	Will return 0 for streaming connections. 
</p>
<p>
	Example:
</p>
<blockquote>
	<p>
		Request: &quot;player isplayer 0 ?&lt;LF&gt;&quot; or "0 player isplayer ?"
		<br>
		Response: &quot;player isplayer 1&lt;LF&gt;&quot;
	</p>
</blockquote>

<br>
<p id="player displaytype ?">
	<strong>
		<code>
			player
			displaytype
			&lt;playerindex|playerid&gt;
			?
		</code>
	</strong>
</p>
<p>
	The &quot;player displaytype ?&quot; query returns the display model of the
	player. Graphical display types start with &quot;graphic-&quot;, 
	non-graphical display type with &quot;noritake-&quot;.
</p>
<p>
	Example:
</p>
<blockquote>
	<p>
		Request: &quot;player displaytype 0 ?&lt;LF&gt;&quot; or "0 player displaytype ?"
		<br>
		Response: &quot;player displaytype 0 noritake-katakana&lt;LF&gt;&quot;
	</p>
</blockquote>

<br>
<p id="canpoweroff ?">
	<strong>
		<code>
			player
			canpoweroff
			&lt;playerindex|playerid&gt;
			?
		</code>
	</strong>
</p>
<p>
	Returns wether a player can be powered off or not. 
	Current hardware players and SoftSqueeze would return 1, web clients 0.
</p>
<p>
	Examples:
</p>
<blockquote> 
	<p>
		Request: &quot;player canpoweroff 04:20:00:12:23:45 ?&lt;LF&gt;&quot;
		<br>
		Response: &quot;player canpoweroff 04:20:00:12:23:45 1&lt;LF&gt;&quot;
	</p>
	<p>
		Request: &quot;player canpoweroff 192.168.0.39 ?&lt;LF&gt;&quot;
		<br>
		Response: &quot;player canpoweroff 192.168.0.39 0&lt;LF&gt;&quot;
	</p>
</blockquote>

<br>
<p id="signalstrength ?">
	<strong>
		<code>
			&lt;playerid&gt;
			signalstrength
			?
		</code>
	</strong>
</p>
<p>
	Returns the wireless signal strength for the player, range is 1 to 100.  
	Returns 0 if not connected wirelessly.
</p>
<p>
	Example:
</p>
<blockquote> 
	<p>
		Request: &quot;04:20:00:12:23:45 signalstrength ?&lt;LF&gt;&quot;
		<br>
		Response: &quot;04:20:00:12:23:45 signalstrength 76&lt;LF&gt;&quot;
	</p>
</blockquote>

<br>
<p id="name">
	<strong>
		<code>
			&lt;playerid&gt;
			name
			&lt;newname|?&gt;
		</code>
	</strong>
</p>
<p>
	Sets the name of the player. You may query the player name 
	by passing in &quot;?&quot; (equivalent to 
	&quot;<a href="#player name ?">player name ?</a>&quot;.)
</p>
<p>
	Example:
</p>
<blockquote> 
	<p>
		Request: &quot;04:20:00:12:23:45 name ?&lt;LF&gt;&quot;
		<br>
		Response: &quot;04:20:00:12:23:45 name Lightyears&lt;LF&gt;&quot;
	</p>
	<p>
		Request: &quot;04:20:00:12:23:45 name Buzz&lt;LF&gt;&quot;
		<br>
		Response: &quot;04:20:00:12:23:45 name Buzz&lt;LF&gt;&quot;
	</p>
</blockquote>

<br>
<p id="connected ?">
	<strong>
		<code>
			&lt;playerid&gt;
			connected
			?
		</code>
	</strong>
</p>
<p>
	Returns the connected state of the player, 1 or 0 depending on the state of
	the TCP connection to the player. SLIMP3 players, since they use UDP, 
	always return 1.
</p>
<p>
	Examples:
</p>
<blockquote> 
	<p>
		Request: &quot;04:20:00:12:23:45 connected ?&lt;LF&gt;&quot;
		<br>
		Response: &quot;04:20:00:12:23:45 connected 1&lt;LF&gt;&quot;
	</p>
</blockquote>

<br>
<p id="sleep">
	<strong>
		<code>
			&lt;playerid&gt;
			sleep
			&lt;number|?&gt;
		</code>
	</strong>
</p>
<p>
	The &quot;sleep&quot; command specifies a number of seconds to continue 
	playing before powering off the player. You may query the amount of time 
	until the player sleeps by passing in &quot;?&quot;.</p>
<p>
	Examples:
</p>
<blockquote> 
	<p>
		Request: &quot;04:20:00:12:23:45 sleep ?&lt;LF&gt;&quot;
		<br>
		Response: &quot;04:20:00:12:23:45 sleep 105.3&lt;LF&gt;&quot;
	</p>
	<p>
		Request: &quot;04:20:00:12:23:45 sleep 300&lt;LF&gt;&quot;
		<br>
		Response: &quot;04:20:00:12:23:45 sleep 300&lt;LF&gt;&quot;
	</p>
</blockquote>

<br>
<p id="sync">
	<strong>
		<code>
			&lt;playerid&gt;
			sync 
			&lt;playerindex|playerid|-|?&gt;
		</code>
	</strong>
</p>
<p>
	The &quot;sync&quot; command specifies the player to synchronise with the 
	given playerid. The command accepts only one playerindex or playerid. 
	To unsync the player, use the &quot;-&quot; parameter.
	<br>
	Note that in both cases the first <code>&lt;playerid&gt</code> is the player which
	is already a member of a sync group. When adding a player to a sync group,
	the second specified player will be added to the group which includes the first player,
	if necessary first removing the second player from its existing sync-group.
	<br>
	You may query which players are already synced with this player by passing 
	in a &quot;?&quot; parameter.  Multiple playerids are separated by a comma. 
	If the player is not synced, &quot;-&quot; is returned.
</p>
<p>
	Examples:
</p>
<blockquote>
	<p>
		Request: &quot;04:20:00:12:23:45 sync 1&lt;LF&gt;&quot;
		<br>
		Response: &quot;04:20:00:12:23:45 sync 1&lt;LF&gt;&quot;
	</p>
	<p>
		Request: &quot;04:20:00:12:23:45 sync ?&lt;LF&gt;&quot;
		<br>
		Response: &quot;04:20:00:12:23:45 sync 04:20:00:12:23:21&lt;LF&gt;&quot;
	</p>
	<p>
		Request: &quot;04:20:00:12:23:45 sync -&lt;LF&gt;&quot;
		<br>
		Response: &quot;04:20:00:12:23:45 sync -&lt;LF&gt;&quot;
	</p>
</blockquote>

<br>
<p id="syncgroups">
	<strong>
		<code>
			syncgroups ? 
		</code>
	</strong>
</p>
<p>
	The &quot;syncgroups&quot; query returns a comma separated list of sync 
	groups members (IDs and names).
</p>
<p>
	Examples:
</p>
<blockquote>
	<p>
		Request: &quot;syncgroups ?&lt;LF&gt;&quot;
		<br>
		Response: &quot;syncgroups sync_members:04:20:00:12:23:45,04:20:00:12:34:56 sync_member_names:Living%20Room,Kitchen&lt;LF&gt;&quot;
	</p>
</blockquote>

<br>
<p id="power">
	<strong>
		<code>
			&lt;playerid&gt;
			power
			&lt;0|1|?|&gt;
		</code>
	</strong>
</p>
<p>
	The &quot;power&quot; command turns the player on or off. Use 0 to turn off, 
	1 to turn on, ? to query and no parameter to toggle the power state of the 
	player.
	<br>
	For remote streaming connections, the command does nothing and the query 
	always returns 1.
</p>
<p>
	Examples:
</p>
<blockquote> 
	<p>
		Request: &quot;04:20:00:12:23:45 power 1&lt;LF&gt;&quot;
		<br>
		Response: &quot;04:20:00:12:23:45 power 1&lt;LF&gt;&quot;
	</p>
	<p>
		Request: &quot;04:20:00:12:23:45 power ?&lt;LF&gt;&quot;
		<br>
		Response: &quot;04:20:00:12:23:45 power 1&lt;LF&gt;&quot;
	</p>
</blockquote>

<br>
<p id="mixer volume">
	<strong>
		<code>
			&lt;playerid&gt;
			mixer
			volume
			&lt;0 .. 100|-100 .. +100|?&gt;
		</code>
	</strong>
</p>
<p>
	The &quot;mixer volume&quot; command returns or sets the current volume 
	setting for the player. The scale is 0 to 100, in real numbers (i.e. 34.5 
	is valid). If the player is muted, the volume is returned as a negative
	value. Note that players display a 0 to 40 scale, that is, the 0..100 
	volume divided by 2,5. Likewise, using the 
	&quot;<a href="#button">button</a>&quot; command with &quot;volume_up&quot;
	or &quot;volume_down&quot; parameters increases or decreases the volume by
	2,5.
</p>
<p>
	Examples:
</p>
<blockquote> 
	<p>
		Request: &quot;04:20:00:12:23:45 mixer volume ?&lt;LF&gt;&quot;
		<br>
		Response: &quot;04:20:00:12:23:45 mixer volume 98&lt;LF&gt;&quot;
	</p>
	<p>
		Request: &quot;04:20:00:12:23:45 mixer volume 25&lt;LF&gt;&quot;
		<br>
		Response: &quot;04:20:00:12:23:45 mixer volume 25&lt;LF&gt;&quot;
	</p>
	<p>
		Request: &quot;04:20:00:12:23:45 mixer volume +10&lt;LF&gt;&quot;
		<br>
		Response: &quot;04:20:00:12:23:45 mixer volume +10&lt;LF&gt;&quot;
	</p>
</blockquote>

<br>
<p id="mixer muting">
	<strong>
		<code>
			&lt;playerid&gt;
			mixer 
			muting 
			&lt;0|1|toggle|?|&gt;
		</code>
	</strong>
</p>
<p>
	The &quot;mixer muting&quot; command mutes or unmutes the player. Use 0 to 
	unmute, 1 to mute, ? to query and no parameter (or 'toggle') to toggle the muting state 
	of the player. Note also the 
	&quot;<a href="#mixer volume">mixer volume</a>&quot; command returns a 
	negative value if the player is muted.
</p>
<p>
	Example:
</p>
<blockquote> 
	<p>
		Request: &quot;04:20:00:12:23:45 mixer muting&lt;LF&gt;&quot;
		<br>
		Response: &quot;04:20:00:12:23:45 mixer muting&lt;LF&gt;&quot;
	</p>
</blockquote>

<br>
<p id ="mixer bass">
	<strong>
		<code>
			&lt;playerid&gt;
			mixer
			bass 
			&lt;0 .. 100|-100 .. +100|?&gt;
		</code>
	</strong>
</p>
<p>
	The &quot;mixer bass&quot; command returns or sets the current bass setting 
	for the player. This is only supported by SliMP3 and SqueezeBox (SB1) 
	players. For more information on the 0 to 100 scale, please refer to 
	the &quot;<a href="#mixer volume">mixer volume</a>&quot; command.
</p>
<p>
	Example:
</p>
<blockquote>
	<p>
		Request: &quot;04:20:00:12:23:45 mixer bass ?&lt;LF&gt;&quot;
		<br>
		Response: &quot;04:20:00:12:23:45 mixer bass 98&lt;LF&gt;&quot;
	</p>
	<p>
		Request: &quot;04:20:00:12:23:45 mixer bass 25&lt;LF&gt;&quot;
		<br>
		Response: &quot;04:20:00:12:23:45 mixer bass 25&lt;LF&gt;&quot;
	</p>
	<p>
		Request: &quot;04:20:00:12:23:45 mixer bass +10&lt;LF&gt;&quot;
		<br>
		Response: &quot;04:20:00:12:23:45 mixer bass +10&lt;LF&gt;&quot;
	</p>
</blockquote>

<br>
<p id="mixer treble">
	<strong>
		<code>
			&lt;playerid&gt; 
			mixer 
			treble 
			&lt;0 .. 100|-100 .. +100|?&gt;
		</code>
	</strong>
</p>
<p>
	The &quot;mixer treble&quot; command returns or sets the current treble 
	setting for the player. This is only supported by SliMP3 and SqueezeBox (SB1) 
	players. For more information on the 0 to 100 scale, please refer to 
	the &quot;<a href="#mixer volume">mixer volume</a>&quot; command.
</p>
<p>
	Example:
</p>
<blockquote> 
	<p>
		Request: &quot;04:20:00:12:23:45 mixer treble ?&lt;LF&gt;&quot;
		<br>
		Response: &quot;04:20:00:12:23:45 mixer treble 98&lt;LF&gt;&quot;
	</p>
	<p>
		Request: &quot;04:20:00:12:23:45 mixer treble 25&lt;LF&gt;&quot;
		<br>
		Response: &quot;04:20:00:12:23:45 mixer treble 25&lt;LF&gt;&quot;
	</p>
	<p>
		Request: &quot;04:20:00:12:23:45 mixer treble +10&lt;LF&gt;&quot;
		<br>
		Response: &quot;04:20:00:12:23:45 mixer treble +10&lt;LF&gt;&quot;
	</p>
</blockquote>

<br>
<p id="mixer pitch">
	<strong>
		<code>
			&lt;playerid&gt; 
			mixer 
			pitch 
			&lt;80 .. 120|-40 .. +40|?&gt;
		</code>
	</strong>
</p>
<p>
	The &quot;mixer pitch&quot; command returns or sets the current pitch 
	setting for the player (only supported by SqueezeBox (SB1) players).
</p>
<p>
	Example:
</p>
<blockquote> 
	<p>
		Request: &quot;04:20:00:12:23:45 mixer pitch ?&lt;LF&gt;&quot;
		<br>
		Response: &quot;04:20:00:12:23:45 mixer pitch 98&lt;LF&gt;&quot;
	</p>
	<p>
		Request: &quot;04:20:00:12:23:45 mixer pitch 80&lt;LF&gt;&quot;
		<br>
		Response: &quot;04:20:00:12:23:45 mixer pitch 80&lt;LF&gt;&quot;
	</p>
	<p>
		Request: &quot;04:20:00:12:23:45 mixer pitch +10&lt;LF&gt;&quot;
		<br>
		Response: &quot;04:20:00:12:23:45 mixer pitch +10&lt;LF&gt;&quot;
	</p>
</blockquote>

<br>
<p id="show">
	<strong>
		<code>
			&lt;playerid&gt;
			show 
			&lt;taggedParameters&gt; 
		</code>
	</strong>
</p>
<p>
	The &quot;show&quot; command displays a message on the player
	display for a given duration. Various options are provided to customize the
	appearance of the message (font size, centering). If the mesage is too long
	to fit on the display, it scrolls.
	<br>
	This command is designed to display the message, and by default temporarily
	cancels any screensaver and increases the brightness to the maximum value.
	<br>
	This command is only echoed once the message display is done.
	<br>
	Please note the CLI expects parameters to be encoded using percent-style 
	escaping (see above): space is represented by &quot;%20&quot;. 
	See the examples.
</p>
<p>
	Accepted tagged parameters:
</p>
<table border="0" spacing="50">
	<tr>
		<td width="150">
			<b>Tag</b>
		</td>
		<td>
			<b>Description</b>
		</td>
	</tr>
	<tr>
		<td>
			line1
		</td>
		<td>
			First line of the display.
		</td>
	</tr>
	<tr>
		<td>
			line2
		</td>
		<td>
			Second line of the display. This is the line used for single
			line display mode (font = huge).
		</td>
	</tr>
	<tr>
		<td>
			duration
		</td>
		<td>
			Time in seconds to display the message; this time does not take into
			account any scrolling time necessary, which will be performed to
			its completion. The default is 3 seconds.
		</td>
	</tr>
	<tr>
		<td>
			brightness
		</td>
		<td>
			Brightness to use to display the message, either 'powerOn', 'powerOff',
			'idle' or a value from 0 to 4. The default value is 4. The display 
			brightness is reset to its configured value after the message.
		</td>
	</tr>
	<tr>
		<td>
			font
		</td>
		<td>
			Use value &quot;huge&quot; to have line2 displayed on a large font 
			using the entire display. The actual font used depends on the player
			model. Otherwise the command uses the standard, 2 lines display font.
		</td>
	</tr>
	<tr>
		<td>
			centered
		</td>
		<td>
			Use value &quot;1&quot; to center the lines on the display. There is
			no scrolling in centered mode.
		</td>
	</tr>
	<tr>
		<td>
			charset
		</td>
		<td>
			Character set to use for the data. See 
			<a href="#Notes">charset notes</a> above.
		</td>
	</tr>
</table>
<p>
	Examples:
</p>
<blockquote> 
	<p>
		Request: &quot;04:20:00:12:23:45 show line1:Hello%20World 
			line2:Second%20line duration:1 centered:1&lt;LF&gt;&quot;
		<br>
		Response: &quot;04:20:00:12:23:45 show line1:Hello%20World 
			line2:Second%20line duration:1 centered:1&lt;LF&gt;&quot;
	</p>
</blockquote>

<br>
<p id="display">
	<strong>
		<code>
			&lt;playerid&gt;
			display 
			&lt;line1&gt; 
			&lt;line2&gt; 
			&lt;duration&gt;
		</code>
	</strong>
</p>
<p>
	The &quot;display&quot; command specifies some text to be displayed on the 
	player screen for a specified amount of time (in seconds). Please note the 
	CLI expects parameters to be encoded using percent-style escaping (see 
	above): space is represented by &quot;%20&quot;. See the examples.
</p>
<p>
	Examples:
</p>
<blockquote> 
	<p>
		Request: &quot;04:20:00:12:23:45 display Hello World 5&lt;LF&gt;&quot;
		<br>
		Response: &quot;04:20:00:12:23:45 display Hello World 5&lt;LF&gt;&quot;
	</p>
	<p>
		Request: &quot;04:20:00:12:23:45 display 
			Hello%20World Second%20Line 5&lt;LF&gt;&quot;
		<br>
		Response: &quot;04:20:00:12:23:45 display 
			Hello%20World Second%20Line 5&lt;LF&gt;&quot;
	</p>
</blockquote>

<br>
<p id="linesperscreen">
	<strong>
		<code>
			&lt;playerid&gt;
			linesperscreen
			?
		</code>
	</strong>
</p>
<p>
	The &quot;linesperscreen&quot; command returns how many lines of text can 
	fit in the display, depending on its current setting or font.
</p>
<p>
	Examples:
</p>
<blockquote> 
	<p>
		Request: &quot;04:20:00:12:23:45 linesperscreen ?&lt;LF&gt;&quot;
		<br>
		Response: &quot;04:20:00:12:23:45 linesperscreen 1&lt;LF&gt;&quot;
	</p>
</blockquote>

<br>
<p id="display ? ?">
	<strong>
		<code>
			&lt;playerid&gt;
			display
			?
			?
		</code>
	</strong>
</p>
<p>
	The &quot;display ? ?&quot; command may be used to obtain the text that is 
	currently displayed on the screen.
</p>
<p>
	Examples:
</p>
<blockquote> 
	<p>
		Request: &quot;04:20:00:12:23:45 display ? ?&lt;LF&gt;&quot;
		<br>
		Response: &quot;04:20:00:12:23:45 display Hello World&lt;LF&gt;&quot;
	</p>
</blockquote>

<br>
<p id="displaynow ? ?">
	<strong>
		<code>
			&lt;playerid&gt;
			displaynow
			?
			?
		</code>
	</strong>
</p>
<p>
	The &quot;displaynow&quot; command provides access to the data currently on
	the display.  This differs from the &quot;display ? ?&quot; command in that
	it returns the latest data sent to the display, including any animation, 
	double-size fonts, etc...
</p>
<p>
	Examples:
</p>
<blockquote> 
	<p>
		Request: &quot;04:20:00:12:23:45 displaynow ? ?&lt;LF&gt;&quot;
		<br>
		Response: &quot;04:20:00:12:23:45 display Hello World&lt;LF&gt;&quot;
	</p>
</blockquote>

<br>
<p id="playerpref">
	<strong>
		<code>
			&lt;playerid&gt;
			playerpref 
			&lt;prefname|namespace:prefname&gt; 
			&lt;prefvalue|?&gt;
		</code>
	</strong>
</p>
<p>
	The &quot;playerpref&quot; command allows the caller to set and query the 
	Squeezebox Server's internal player-specific preferences values.
</p>
<p>
	If you want to query/set a preference from an other namespace than &quot;server&quot;
	(eg. a plugin), you'll have to prepend the desired namespace to the prefname.
</p>
<p>
	Examples:
</p>
<blockquote> 
	<p>
		Request: &quot;04:20:00:12:23:45 playerpref doublesize ?&quot;
		<br>
		Response: &quot;04:20:00:12:23:45 playerpref doublesize 1&quot;
	</p>
	<p>
		Request: &quot;04:20:00:12:23:45 playerpref doublesize 0&quot;
		<br>
		Response: &quot;04:20:00:12:23:45 playerpref doublesize 0&quot;
	</p>
</blockquote>

<br>
<p id="playerpref validate">
	<strong>
		<code>
			&lt;playerid&gt;
			playerpref 
			validate
			&lt;prefname|namespace:prefname&gt; 
			&lt;prefvalue&gt;
		</code>
	</strong>
</p>
<p>
	The &quot;playerpref validate&quot; command allows the caller to validate a 
	Squeezebox Server's internal player-specific preference value without setting it.
</p>
<p>
	If you want to validate a preference from an other namespace than &quot;server&quot;
	(eg. a plugin), you'll have to prepend the desired namespace to the prefname.
</p>
<p>
	Examples:
</p>
<blockquote> 
	<p>
		Request: &quot;04:20:00:12:23:45 playerpref validate scrollPause 3&quot;
		<br>
		Response: &quot;04:20:00:12:23:45 playerpref validate scrollPause valid:1&quot;
	</p>
	<p>
		Request: &quot;04:20:00:12:23:45 playerpref validate scrollRate fast&quot;
		<br>
		Response: &quot;04:20:00:12:23:45 playerpref validate scrollRate valid:0&quot;
	</p>
</blockquote>

<br>
<p id="button">
	<strong>
		<code>
			&lt;playerid&gt;
			button
			&lt;buttoncode&gt;
		</code>
	</strong>
</p>
<p>The &quot;button&quot; command simulates a button press. Valid button codes correspond to the functions defined in the Default.map file.
<p>Example:</p>
<blockquote> 
  <p>Request: &quot;04:20:00:12:23:45 button stop&lt;LF&gt;&quot;<br>Response: &quot;04:20:00:12:23:45 button stop&lt;LF&gt;&quot;</p>
</blockquote>

<br>
<p id="ir">
	<strong>
		<code>
			&lt;playerid&gt;
			ir
			&lt;ircode&gt;
			&lt;time&gt;
		</code>
	</strong>
</p>
<p>
	The &quot;ir&quot; command simulates an IR code. Valid IR codes are defined
	in the Default.map file.
</p>
<p>
	Example:
</p>
<blockquote> 
	<p>
		Request:  &quot;bd:a5:a9:9b:9d:df ir 768910ef 11073.575&lt;LF&gt;&quot;
		<br>
		Response: &quot;bd:a5:a9:9b:9d:df ir 768910ef 11073.575&lt;LF&gt;&quot;
	</p>
</blockquote>

<br>
<p id="irenable">
	<strong>
		<code>
			&lt;playerid&gt;
			irenable
			&lt;0|1|?|&gt;
		</code>
	</strong>
</p>
<p>
	The &quot;irenable&quot; command enables or disables IR processing for the 
	player on or off. Use 0 to disable, 1 to enable, ? to query and no parameter 
	to toggle IR processing of the player.
	<br>
	For remote streaming connections, the command does nothing and the query 
	always returns 1.
</p>
<p>
	Examples:
</p>
<blockquote> 
	<p>
		Request: &quot;04:20:00:12:23:45 irenable 1&lt;LF&gt;&quot;
		<br>
		Response: &quot;04:20:00:12:23:45 irenable 1&lt;LF&gt;&quot;
	</p>
	<p>
		Request: &quot;04:20:00:12:23:45 irenable ?&lt;LF&gt;&quot;
		<br>
		Response: &quot;04:20:00:12:23:45 irenable 1&lt;LF&gt;&quot;
	</p>
</blockquote>

<br>
<p id="connect">
	<strong>
		<code>
			&lt;playerid&gt;
			connect
			&lt;ip|www.mysqueezebox.com|www.test.mysqueezebox.com&gt;
		</code>
	</strong>
</p>
<p>
	The &quot;connect&quot; command tells a Squeezebox 2 or newer player to
	connect to a different server address or to mysqueezebox.com.
	<br>
	Supported values are:
	<ul>
		<li><strong>ip</strong> - A dotted IP address to connect to.</li>
		<li><strong>www.squeezenetwork.com</strong> - Connect to SqueezeNetwork.</li>
		<li><strong>www.test.squeezenetwork.com</strong> - Connect to SqueezeNetwork test.</li>
	</ul>
<p>
	If the player is currently a member of a sync-group, then all players in the sync-group
	will be instructed to switch to the new server and reestablish the sync-group.
<p>
	Example:
</p>
<blockquote> 
	<p>
		Request:  &quot;bd:a5:a9:9b:9d:df connect 192.168.1.10&lt;LF&gt;&quot;
		<br>
		Response: &quot;bd:a5:a9:9b:9d:df connect 192.168.1.10&lt;LF&gt;&quot;
	</p>
</blockquote>

<br>
<p id="client forget">
	<strong>
		<code>
			&lt;playerid&gt;
			client
			forget
		</code>
	</strong>
</p>
<p>
	The &quot;client forget&quot; command deletes the client/player from the
	server database.
<p>
	Example:
</p>
<blockquote> 
	<p>
		Request:  &quot;bd:a5:a9:9b:9d:df client forget&lt;LF&gt;&quot;
		<br>
		Response: &quot;bd:a5:a9:9b:9d:df client forget&lt;LF&gt;&quot;
	</p>
</blockquote>

<br>
<p id="disconnect">
	<strong>
		<code>
			disconnect
			&lt;playerid&gt;
			&lt;ip|www.mysqueezebox.com|www.test.mysqueezebox.com&gt;
		</code>
	</strong>
</p>
<p>
	The &quot;disconnect&quot; command tells a Squeezebox 2 or newer player
	on another Squeezebox Server instance to disconnect from its server and 
	connect to us. This is the opposite of &quot;<a href="#connect">connect</a>&quot;, where we
	tell a player connected to us to connect to a different server.
	<br>
	Supported values are:
	<ul>
		<li><strong>ip</strong> - A dotted IP address to connect to.</li>
		<li><strong>www.mysqueezebox.com</strong> - Connect to mysqueezebox.com.</li>
		<li><strong>www.test.mysqueezebox.com</strong> - Connect to mysqueezebox.com test.</li>
	</ul>
<p>
	Example:
</p>
<blockquote> 
	<p>
		Request:  &quot;disconnect bd:a5:a9:9b:9d:df 192.168.1.10&lt;LF&gt;&quot;
		<br>
		Response: &quot;disconnect bd:a5:a9:9b:9d:df 192.168.1.10&lt;LF&gt;&quot;
	</p>
</blockquote>

<br>
<p id="players">
	<strong>
		<code>
			players
			&lt;start&gt;
			&lt;itemsPerResponse&gt;
		</code>
	</strong>
</p>
<p>
	The &quot;players&quot; query returns information about all 
	&quot;players&quot; (physical players as well as streaming clients)
	known by the Squeezebox Server.
</p>
<p>
	Accepted tagged parameters:
</p>
<table border="0" spacing="50">
	<tr>
		<td width="100">
			<b>
				Tag
			</b>
		</td>
		<td>
			<b>
				Description
			</b>
		</td>
	</tr>
	<tr>
		<td>
			playerprefs
		</td>
		<td>
			Comma separated list of preference values to return (for each player).
		</td>
	</tr>
	<tr>
		<td>
			charset
		</td>
		<td>
			Character set to use to return data. See 
			<a href="#Notes">charset notes</a> above.
		</td>
	</tr>
</table>
<p>
	Returned tagged parameters:
</p>
<table border="0" spacing="50">
	<tr>
		<td width="100">
			<b>
				Tag
			</b>
		</td>
		<td>
			<b>
				Description
			</b>
		</td>
	</tr>
	<tr>
		<td>
			count
		</td>
		<td>
			Number of players known by Squeezebox Server. Equivalent to 
			&quot;<a href="#player count ?">player count ?</a>&quot;.
		</td>
	</tr>
	<tr>
		<td>
			<em>
				For each player:
			</em>
		</td>
		<td>
		</td>
	</tr>
	<tr>
		<td>
			&nbsp;&nbsp;<b>playerindex</b>
		</td>
		<td>
			Player index. Item delimiter.
		</td>
	</tr>
	<tr>
		<td>
			&nbsp;&nbsp;playerid
		</td>
		<td>
			Player unique identifier. Equivalent to 
			&quot;<a href="#player id ?">player id ?</a>&quot;.
		</td>
	</tr>
	<tr>
		<td>
			&nbsp;&nbsp;ip
		</td>
		<td>
			Player IP and port. Equivalent to 
			&quot;<a href="#player ip ?">player ip ?</a>&quot;.
		</td>
	</tr>
	<tr>
		<td>
			&nbsp;&nbsp;name
		</td>
		<td>
			Player name. Equivalent to 
			&quot;<a href="#player name ?">player name ?</a>&quot;.
		</td>
	</tr>
	<tr>
		<td>
			&nbsp;&nbsp;model
		</td>
		<td>
			Player model. Equivalent to 
			&quot;<a href="#player model ?">player model ?</a>&quot;.
		</td>
	</tr>
	<tr>
		<td>
			&nbsp;&nbsp;isplayer
		</td>
		<td>
			Whether a player is a known player model. Will return 0 for streaming connections. 
			&quot;<a href="#player isplayer ?">player isplayer ?</a>&quot;.
		</td>
	</tr>
	<tr>
		<td>
			&nbsp;&nbsp;displaytype
		</td>
		<td>
			Player display type. Not returned for streaming connections. 
			Equivalent to 
			&quot;<a href="#player displaytype ?">player displaytype &lt;playerindex&gt; ?</a>&quot;.
		</td>
	</tr>
	<tr>
		<td>
			&nbsp;&nbsp;canpoweroff
		</td>
		<td>
			Whether the player can be powered off. This value is false for streaming connections. 
		</td>
	</tr>
	<tr>
		<td>
			&nbsp;&nbsp;connected
		</td>
		<td>
			Connected state. Equivalent to 
			&quot;<a href="#connected ?">&lt;playerid&gt; connected ?</a>&quot;.
		</td>
	</tr>
	<tr>
		<td>
			<em>
				For each defined pref requested:
			</em>
		</td>
		<td>
		</td>
	</tr>
	<tr>
		<td>
			&nbsp;&nbsp;<em>prefName<em>
		</td>
		<td>
			Preference value. Only if the value is defined. Equivalent to 
			&quot;<a href="#playerpref">playerpref prefName ?</a>&quot;.
		</td>
	</tr>
</table>
<p>
	Example:
</p>
<blockquote> 
	<p>
		Request: &quot;players 0 2 prefs:doublesize,idleBrightness&lt;LF&gt;&quot;
		<br>
		Response: &quot;players 0 2 count:2 
		playerindex:0 playerid:a5:41:d2:cd:cd:05 ip:127.0.0.1:60488 
		name:127.0.0.1 model:softsqueeze displaytype:graphic-280x16 connected:1 doublesize:0 idleBrightness:2
		playerindex:1 playerid:00:04:20:02:00:c8 ip:192.168.1.22:3483 
		name:Movy model:slimp3 displaytype:noritake-katakana connected:1 doublesize:1 idleBrightness:1&lt;LF&gt;&quot;
	</p>
</blockquote>

<!--#########################################################################-->
<!-- DATABASE COMMANDS                                                       -->
<!--#########################################################################-->
<hr>
<h2 id="DB">
	Database commands and queries
</h2>
<ul>
	<li>
		<strong><code><a href="#rescan">rescan</a></code></strong>
	</li>
	<li>
		<strong><code><a href="#rescanprogress">rescanprogress</a></code></strong>
	</li>
	<li>
		<strong><code><a href="#abortscan">abortscan</a></code></strong>
	</li>
	<li>
		<strong><code><a href="#wipecache">wipecache</a></code></strong>
	</li>
	<li>
		<strong><code><a href="#info total genres ?">info total genres ?</a></code></strong>
	</li>
	<li>
		<strong><code><a href="#info total artists ?">info total artists ?</a></code></strong>
	</li>
	<li>
		<strong><code><a href="#info total albums ?">info total albums ?</a></code></strong>
	</li>
	<li>
		<strong><code><a href="#info total songs ?">info total songs ?</a></code></strong>
	</li>
	<li>
		<strong><code><a href="#genres">genres</a></code></strong>
	</li>
	<li>
		<strong><code><a href="#artists">artists</a></code></strong>
	</li>
	<li>
		<strong><code><a href="#albums">albums</a></code></strong>
	</li>
	<li>
		<strong><code><a href="#years">years</a></code></strong>
	</li>
	<li>
		<strong><code><a href="#musicfolder">musicfolder</a></code></strong>
	</li>
	<li>
		<strong><code><a href="#playlists">playlists</a></code></strong>
	</li>
	<li>
		<strong><code><a href="#playlists tracks">playlists tracks</a></code></strong>
	</li>
	<li>
		<strong><code><a href="#playlists new">playlists new</a></code></strong>
	</li>
	<li>
		<strong><code><a href="#playlists rename">playlists rename</a></code></strong>
	</li>
	<li>
		<strong><code><a href="#playlists delete">playlists delete</a></code></strong>
	</li>
	<li>
		<strong><code><a href="#playlists edit">playlists edit</a></code></strong>
	</li>
	<li>
		<strong><code><a href="#songinfo">songinfo</a></code></strong>
	</li>
	<li>
		<strong><code><a href="#titles">titles</a></code></strong>
	</li>
	<li>
		<strong><code><a href="#search">search</a></code></strong>
	</li>
	<li>
		<strong><code><a href="#pragma">pragma</a></code></strong>
	</li>
</ul>


<br>
<p id="rescan">
	<strong>
		<code>
			rescan 
			&lt;|playlists|?&gt;
		</code>
	</strong>
</p>
<p>
	The &quot;rescan&quot; command causes Squeezebox Server to rescan the entire music 
	library, reloading the music file information. If &quot;playlists&quot; is 
	indicated (&quot;rescan playlists&quot;), only the playlist directory is
	rescanned. Issued with a &quot;?&quot;, &quot;rescan ?&quot; returns if the 
	Squeezebox Server is currently scanning. Scanning occurs when Squeezebox Server starts and 
	following &quot;rescan&quot; and 
	&quot;<a href="#wipecache">wipecache</a>&quot; commands.
</p>
<p>
	Examples:
</p> 
<blockquote> 
	<p>
		Request:  &quot;rescan&lt;LF&gt;&quot;
		<br>
		Response: &quot;rescan&lt;LF&gt;&quot;
	</p> 
	<p>
		Request:  &quot;rescan ?&lt;LF&gt;&quot;
		<br>
		Response: &quot;rescan 1&lt;LF&gt;&quot;
	</p>
</blockquote>

<br>
<p id="rescanprogress">
	<strong>
		<code>
			rescanprogress
			&lt;taggedParameters&gt;
		</code>
	</strong>
</p>
<p>
	The &quot;rescanprogress&quot; query returns details on the scanning progress.
</p>
<p>
	Accepted tagged parameters:
</p>
<table border="0" spacing="50">
	<tr>
		<td width="100">
			<b>Tag</b>
		</td>
		<td>
			<b>Description</b>
		</td>
	</tr>
	<tr>
		<td>
			charset
		</td>
		<td>
			Character set to use to return data. See 
			<a href="#Notes">charset notes</a> above.
		</td>
	</tr>
</table>
<p>
	Returned tagged parameters:
</p>
<table border="0" spacing="50">
	<tr>
		<td width="100">
			<b>Tag</b>
		</td>
		<td>
			<b>Description</b>
		</td>
	</tr>
	<tr>
		<td>
			rescan
		</td>
		<td>
			Returned with value 1 if the server is still scanning 
			the database, otherwise returned with value 0 and the fields below
			are not returned. 
		</td>
	</tr>
	<tr>
		<td>
			totaltime
		</td>
		<td>
			Total elapsed time since the start of the scan, format &quot;hh:mm:ss&quot;.
		</td>
	</tr>
	<tr>
		<td>
			<em>importer</em>
		</td>
		<td>
			A completion percentage for each importer. Importers include &quot;directory&quot; (Music folder),
			&quot;playlist&quot;(Playlist folder), &quot;iTunes&quot; (iTunes), &quot;musicip&quot; (MusicIP),
			as well as more technical ones such as &quot;mergeva&quot; (Various Artists merging) and
			&quot;dboptimize&quot; (Database optimization).
			<br>
			The type, quantity and order of importers is determined dynamically as rescan progresses.
		</td>
	</tr>
	<tr>
		<td>
			info
		</td>
		<td>
			Additional information about the current scanning step, like eg. the currently scanned file name.
		</td>
	</tr>
	<tr>
		<td>
			steps
		</td>
		<td>
			Scanning steps in the order they've been executed.
		</td>
	</tr>
	<tr>
		<td>
			lastscanfailed
		</td>
		<td>
			Information about a possible failure in case a scan has not finished in an attended manner.
		</td>
	</tr>
</table>
<p>
	Example:
</p>
<blockquote> 
	<p>
		Request: &quot;rescanprogress&lt;LF&gt;&quot;
		<br>
		Response: &quot;rescanprogress rescan:1 totaltime:00:00:07 directory:100 playlist:100 itunes:15
		&lt;LF&gt;&quot;
	</p>
	<p>
		Request: &quot;rescanprogress&lt;LF&gt;&quot;
		<br>
		Response: &quot;rescanprogress rescan:1 totaltime:00:01:04 directory:100 playlist:100 itunes:100 itunes_playlists:100
		mergeva:100 cleanup1:100 cleanup2:100 dboptimize:47
		&lt;LF&gt;&quot;
	</p>
</blockquote>


<br>
<p id="abortscan">
	<strong>
		<code>
			abortscan
		</code>
	</strong>
</p>
<p>
	The &quot;abortscan&quot; command causes Squeezebox Server to cancel a running scan.
	Please note that after stopping a scan this way you'll have to fully rescan
	your music collection to get consistent data.
</p>
<p>
	Examples:
</p> 
<blockquote> 
	<p>
		Request:  &quot;abortscan&lt;LF&gt;&quot;
		<br>
		Response: &quot;abortscan&lt;LF&gt;&quot;
	</p>
</blockquote>

<br>
<p id="wipecache">
	<strong>
		<code>
			wipecache
		</code>
	</strong>
</p>
<p>
	The &quot;wipecache&quot; command allows the caller to have the Squeezebox Server
	rescan its music library, reloading the music file information. This differs
	from the &quot;<a href="#rescan">rescan</a>&quot; command in that it first
	clears the tag database. During a rescan triggered by &quot;wipecache&quot;,
	&quot;rescan ?&quot; returns true.
</p>
<p>
	Examples:
</p>
<blockquote> 
	<p>
		Request:  &quot;wipecache&lt;LF&gt;&quot;
		<br>
    	Response: &quot;wipecache&lt;LF&gt;&quot;
    </p>
</blockquote>

<br>
<p id="info total genres ?">
	<strong>
		<code>
			info
			total
			genres
			?
		</code>
	</strong>
</p>
<p>
	The &quot;info total genres ?&quot; query returns the number of unique 
	genres in the server music database.
</p>
<p>
	Examples:
</p>
<blockquote> 
	<p>
		Request:  &quot;info total genres ?&lt;LF&gt;&quot;
		<br>
		Response: &quot;info total genres 18&lt;LF&gt;&quot;
	</p>
</blockquote>

<br>
<p id="info total artists ?">
	<strong>
		<code>
			info
			total
			artists
			?
		</code>
	</strong>
</p>
<p>
	The &quot;info total artists ?&quot; query returns the number of unique
	artists in the server music database. The &quot;Composer, band and
	orchestra in artists&quot; preference (Server Settings, Behavior) determines
	which contributors are considered artists.
</p>
<p>
	Examples:
</p>
<blockquote> 
	<p>
		Request: &quot;info total artists ?&lt;LF&gt;&quot;
		<br>
		Response: &quot;info total artists 18&lt;LF&gt;&quot;
	</p>
</blockquote>

<br>
<p id="info total albums ?">
	<strong>
		<code>
			info
			total
			albums
			?
		</code>
	</strong>
</p>
<p>
	The &quot;info total albums ?&quot; query returns the number of unique
	albums in the server music database.
</p>
<p>
	Examples:
</p>
<blockquote> 
	<p>
		Request: &quot;info total albums ?&lt;LF&gt;&quot;
		<br>
		Response: &quot;info total albums 18&lt;LF&gt;&quot;
	</p>
</blockquote>

<br>
<p id="info total songs ?">
	<strong>
		<code>
			info 
			total 
			songs 
			?
		</code>
	</strong>
</p>
<p>
	The &quot;info total songs ?&quot; query returns the number of unique songs
	in the server music database.
</p>
<p>
	Examples:
</p>
<blockquote>
	<p>
		Request: &quot;info total songs ?&lt;LF&gt;&quot;
		<br>
		Response: &quot;info total songs 18&lt;LF&gt;&quot;
	</p>
</blockquote>

<br>
<p id="genres">
	<strong>
		<code>
			genres
			&lt;start&gt;
			&lt;itemsPerResponse&gt;
			&lt;taggedParameters&gt;
		</code>
	</strong>
</p>
<p>
	The &quot;genres&quot; query returns all genres known by the server.
	<br>
	Note that the server supports multiple genres per track, depending
	on the &quot;Multiple items in tags&quot; preference (Server Settings, 
	Behavior).
</p>
<p>
	Accepted tagged parameters:
</p>
<table border="0" spacing="50">
	<tr>
		<td width="100">
			<b>Tag</b>
		</td>
		<td>
			<b>Description</b>
		</td>
	</tr>
	<tr>
		<td>
			search
		</td>
		<td>
			Search string. The search is case insensitive and obeys the
			&quot;Search Within Words&quot; server parameter.
		</td>
	</tr>
	<tr>
		<td>
			artist_id
		</td>
		<td>
			Limit results to those genres proposed by the artist
			identified by &quot;artist_id&quot;.
		</td>
	</tr>
	<tr>
		<td>
			album_id
		</td>
		<td>
			Limit results to those genres available on the album
			identified by &quot;album_id&quot;.
		</td>
	</tr>
	<tr>
		<td>
			track_id
		</td>
		<td>
			Limit results to the genres of the track identified by 
			&quot;track_id&quot;. If present, other filters are ignored.
		</td>
	</tr>
	<tr>
		<td>
			year
		</td>
		<td>
			Limit results to the genres of the tracks of the given
			&quot;year&quot;.
		</td>
	</tr>
	<tr>
		<td>
			tags
		</td>
		<td>
			Determines which tags are returned. Each returned tag is identified 
			by a letter (see below). The default value is empty.
		</td>
	</tr>
	<tr>
		<td>
			charset
		</td>
		<td>
			Character set to use to return data. See 
			<a href="#Notes">charset notes</a> above.
		</td>
	</tr>
</table>
<p>
	Returned tagged parameters:
</p>
<table border="0" spacing="50">
	<tr>
		<td width="100" colspan="2">
			<b>Tag</b>
		</td>
		<td>
			<b>Description</b>
		</td>
	</tr>
	<tr>
		<td colspan="2">
			rescan
		</td>
		<td>
			Returned with value 1 if the server is still scanning 
			the database. The results may therefore be incomplete.
			Not returned if no scan is in progress.
		</td>
	</tr>
	<tr>
		<td colspan="2">
			count
		</td>
		<td>
			Number of results returned by the query. If no filter parameter is
			present, this is the same value as returned by 
			&quot;<a href="#info total genres ?">info total genres ?</a>&quot;.
		</td>
	</tr>
	<tr>
		<td colspan="2">
			<em>For each genre:</em>
		</td>
		<td></td>
	</tr>
	<tr>
		<td></td>
		<td>
			&nbsp;&nbsp;<b>id</b>
		</td>
		<td>
			Genre ID. Item delimiter.
		</td>
	</tr>
	<tr>
		<td></td>
		<td>
			&nbsp;&nbsp;genre
		</td>
		<td>
			Genre name.
		</td>
	</tr>
	<tr>
		<td>
			s
		</td>
		<td>
			&nbsp;&nbsp;textkey
		</td>
		<td>
			The genre's "textkey" is the first letter of the sorting key.
		</td>
	</tr>
</table>
<p>
	Example:
</p>
<blockquote> 
	<p>
  		Request: &quot;genres 0 5&lt;LF&gt;&quot;
  		<br>
		Response: &quot;genres 0 5 rescan:1 count:6 
		id:3 genre:Acid%20Jazz 
		id:4 genre:Alternative%20&%20Punk 
		id:5 genre:French 
		id:6 genre:No%20Genre 
		id:7 genre:Pop
		&lt;LF&gt;&quot;
	</p>
	<p>
		Request: &quot;genres 0 5 search:unk&lt;LF&gt;&quot;
		<br>
		Response: &quot;genres 0 5 search:unk count:1 
		id:4 genre:Alternative%20&%20Punk&lt;LF&gt;&quot;
	</p>
</blockquote>


<br>
<p id="artists">
	<strong>
		<code>
			artists
			&lt;start&gt;
			&lt;itemsPerResponse&gt;
			&lt;taggedParameters&gt;
		</code>
	</strong>
</p>
<p>
	The &quot;artists&quot; query returns all artists known by the server.
	The results of this query depend in part on the &quot;Compilations&quot;
	preference (Server Settings, Behavior). The &quot;Various Artists&quot; 
	pseudo-artist appears if the server groups compilations.
</p>
<p>
	Accepted tagged parameters:
</p>
<table border="0" spacing="50">
	<tr>
		<td width="100">
			<b>Tag</b>
		</td>
		<td>
			<b>Description</b>
		</td>
	</tr>
	<tr>
		<td>
			search
		</td>
		<td>
			Search substring. The search is case insensitive and obeys the 
			&quot;Search Within Words&quot; server parameter.
		</td>
	</tr>
	<tr>
		<td>
			genre_id
		</td>
		<td>
			Genre ID, to restrict the results to those artists with songs of 
			that genre.
		</td>
	</tr>
	<tr>
		<td>
			album_id
		</td>
		<td>
			Album ID, to restrict the results to those artists with songs of 
			that album.
		</td>
	</tr>
	<tr>
		<td>
			tags
		</td>
		<td>
			Determines which tags are returned. Each returned tag is identified 
			by a letter (see below). The default value is empty.
		</td>
	</tr>
	<tr>
		<td>
			charset
		</td>
		<td>
			Character set to use to return data. See 
			<a href="#Notes">charset notes</a> above.
		</td>
	</tr>
</table>
<p>
	Returned tagged parameters:
</p>
<table border="0" spacing="50">
	<tr>
		<td width="100" colspan="2">
			<b>Tag</b>
		</td>
		<td>
			<b>Description</b>
		</td>
	</tr>
	<tr>
		<td colspan="2">
			rescan
		</td>
		<td>
			Returned with value 1 if the Squeezebox Server is still scanning the 
			database. The results may therefore be incomplete. Not returned if 
			no scan is in progress.
		</td>
	</tr>
	<tr>
		<td colspan="2">
			count
		</td>
		<td>
			Number of results returned by the query. If no search string is 
			present, this is the same value as returned by 
			&quot;<a href="#info total artists ?">info total artists ?</a>&quot;
		</td>
	</tr>
	<tr>
		<td colspan="2">
			<em>For each artist:</em>
		</td>
		<td>
		</td>
	</tr>
	<tr>
		<td></td>
		<td>
			&nbsp;&nbsp;<b>id</b>
		</td>
		<td>
			Artist ID. Item delimiter.
		</td>
	</tr>
	<tr>
		<td></td>
		<td>
			&nbsp;&nbsp;artist
		</td>
		<td>
			Artist name.
		</td>
	</tr>
	<tr>
		<td>
			s
		</td>
		<td>
			&nbsp;&nbsp;textkey
		</td>
		<td>
			The artist's "textkey" is the first letter of the sorting key.
		</td>
	</tr>
</table>
<p>
	Example:
</p>
<blockquote> 
	<p>
		Request: &quot;artists 0 5&lt;LF&gt;&quot;
		<br>
		Response: &quot;artists 0 5 count:7 
		id:2 artist:Anastacia 
		id:3 artist:Calogero 
		id:4 artist:Evanescence 
		id:5 artist:Leftfield%20%26%20Lydon 
		id:18 artist:Llorca
		&lt;LF&gt;&quot;
	</p>
	<p>
		Request: &quot;artists 0 5 genre_id:7&lt;LF&gt;&quot;
		<br>
		Response: &quot;artists 0 5 genre_id:7 count:2 
		id:2 artist:Anastacia 
		id:19 artist:Sarah%20Connor
		&lt;LF&gt;&quot;
	</p>
</blockquote>


<br>
<p id="albums">
	<strong>
		<code>
			albums
			&lt;start&gt;
			&lt;itemsPerResponse&gt;
			&lt;taggedParameters&gt;
		</code>
	</strong>
</p>
<p>
	The &quot;albums&quot; query returns all albums known by the server.
	The results of this query depend in part on the &quot;Group discs&quot;
	preference (Server Settings, Behavior).
</p>
<p>
	Accepted tagged parameters:
</p>
<table border="0" spacing="50">
	<tr>
		<td width="150">
			<b>Tag</b>
		</td>
		<td>
			<b>Description</b>
		</td>
	</tr>
	<tr>
		<td>
			search
		</td>
		<td>
			Search substring. The search is case insensitive and obeys 
			the &quot;Search Within Words&quot; server parameter.
		</td>
	</tr>
	<tr>
		<td>
			genre_id
		</td>
		<td>
			Genre ID, to restrict the results to those albums with 
			songs of that genre.
		</td>
	</tr>
	<tr>
		<td>
			artist_id
		</td>
		<td>
			Artist ID, to restrict the results to those albums by
			&quot;artist_id&quot;.
		</td>
	</tr>
	<tr>
		<td>
			track_id
		</td>
		<td>
			Track ID, to restrict the results to the album of 
			&quot;track_id&quot;. If specified, all other filters are
			ignored.
		</td>
	</tr>
	<tr>
		<td>
			year
		</td>
		<td>
			Year, to restrict the results to those albums of that year.
		</td>
	</tr>
	<tr>
		<td>
			compilation
		</td>
		<td>
			Compilation, to restrict the results to those albums that are (1)
			or aren't (0) compilations.
		</td>
	</tr>
	<tr>
		<td>
			sort
		</td>
		<td>
			Sort order of the returned list of albums. One of &quot;album&quot;,
			(the default), &quot;new&quot; which replicates the
			&quot;New Music&quot; browse mode of the web interface, or &quot;artflow&quot; which
			sorts by artist, year, album for use with artwork-centric interfaces.
		</td>
	</tr>
	<tr>
		<td>
			tags
		</td>
		<td>
			Determines which tags are returned. Each returned tag is identified 
			by a letter (see below). The default value is &quot;l&quot;.
		</td>
	</tr>
	<tr>
		<td>
			charset
		</td>
		<td>
			Character set to use to return data. See 
			<a href="#Notes">charset notes</a> above.
		</td>
	</tr>
</table>
<p>
	Returned tagged parameters:
</p>
<table border="0" spacing="50">
	<tr>
		<td width="15"></td>
		<td width="135">
			<b>Tag</b>
		</td>
		<td>
			<b>Description</b>
		</td>
	</tr>
	<tr>
		<td></td>
		<td>
			rescan
		</td>
		<td>
			Returned with value 1 if the Squeezebox Server is still scanning the 
			database. The results may therefore be incomplete.
			Not returned if no scan is in progress.
		</td>
	</tr>
	<tr>
		<td></td>
		<td>
			count
		</td>
		<td>
			Number of results returned by the query. If no filter
			is present, this is the same value as returned by 
			&quot;<a href="#info total albums ?">info total albums ?</a>&quot;
		</td>
	</tr>
	<tr>
		<td></td>
		<td>
			<em>For each album:</em>
		</td>
		<td></td>
	</tr>
		<td></td>
		<td>
			&nbsp;&nbsp;<b>id</b>
		</td>
		<td>
			Album ID. Item delimiter.
		</td>
	</tr>
	<tr>
		<td>
			l
		</td>
		<td>
			&nbsp;&nbsp;album
		</td>
		<td>
			Album name, including Squeezebox Server's added &quot;(N of M)&quot; if
			the server is set to group multi disc albums together. 
			See tag &quot;title&quot; for the unmodified value.
		</td>
	</tr>
	<tr>
		<td>
			y
		</td>
		<td>
			&nbsp;&nbsp;year
		</td>
		<td>
			Album year. This is determined by Squeezebox Server based on the album
			tracks.
		</td>
	</tr>
	<tr>
		<td>
			j
		</td>
		<td>
			&nbsp;&nbsp;artwork_track_id
		</td>
		<td>
			Identifier of one of the album tracks, used by the server to 
			display the album's artwork.
		</td>
	</tr>
	<tr>
		<td>
			t
		</td>
		<td>
			&nbsp;&nbsp;title
		</td>
		<td>
			&quot;Raw&quot; album title as found in the album tracks ID3 tags,
			as opposed to &quot;album&quot;. Note that &quot;title&quot; and
			&quot;album&quot; are identical if the server is set to group discs
			together.
		</td>
	</tr>
	<tr>
		<td>
			i
		</td>
		<td>
			&nbsp;&nbsp;disc
		</td>
		<td>
			Disc number of this album. Only if the server is not set to
			group multi-disc albums together.
		</td>
	</tr>
	<tr>
		<td>
			q
		</td>
		<td>
			&nbsp;&nbsp;disccount
		</td>
		<td>
			Number of discs for this album. Only if known.
		</td>
	</tr>
	<tr>
		<td>
			w
		</td>
		<td>
			&nbsp;&nbsp;compilation
		</td>
		<td>
			1 if this album is a compilation.
		</td>
	</tr>
	<tr>
		<td>
			a
		</td>
		<td>
			&nbsp;&nbsp;artist
		</td>
		<td>
			The album artist (depends on server configuration).
		</td>
	</tr>
	<tr>
		<td>
			s
		</td>
		<td>
			&nbsp;&nbsp;textkey
		</td>
		<td>
			The album's "textkey" is the first letter of the sorting key.
		</td>
	</tr>
</table>
<p>
	Examples:
</p>
<blockquote>
	<p>
		Request: &quot;albums 0 4&lt;LF&gt;&quot;
		<br>
		Response: &quot;albums 0 4 count:14 
		id:1 album:Amadeus%20(Disc%201%20of%202) 
		id:4 album:Anastacia 
		id:5 album:Bounce%20[Single] 
		id:6 album:Fallen&lt;LF&gt;&quot;
	</p>
	<p>
		Request: &quot;albums 0 5 genre_id:7&lt;LF&gt;&quot;
		<br>
		Response: &quot;albums 0 5 genre_id:7 count:2
		id:4 album:Anastacia 
		id:5 album:Bounce%20[Single]&lt;LF&gt;&quot;
	</p>
	<p>
		Request: &quot;albums 0 5 artist_id:19&lt;LF&gt;&quot;
		<br>
		Response: &quot;albums 0 5 artist_id:19 count:1 
		id:5 album:Bounce%20[Single]&lt;LF&gt;&quot;
	</p>
</blockquote>


<br>
<p id="years">
	<strong>
		<code>
			years
			&lt;start&gt;
			&lt;itemsPerResponse&gt;
			&lt;taggedParameters&gt;
		</code>
	</strong>
</p>
<p>
	The &quot;years&quot; query returns all years known by the server.
</p>
<p>
	Accepted tagged parameters:
</p>
<table border="0" spacing="50">
	<tr>
		<td width="100">
			<b>Tag</b>
		</td>
		<td>
			<b>Description</b>
		</td>
	</tr>
	<tr>
		<td>
			charset
		</td>
		<td>
			Character set to use to return data. See 
			<a href="#Notes">charset notes</a> above.
		</td>
	</tr>
</table>
<p>
	Returned tagged parameters:
</p>
<table border="0" spacing="50">
	<tr>
		<td width="100">
			<b>Tag</b>
		</td>
		<td>
			<b>Description</b>
		</td>
	</tr>
	<tr>
		<td>
			rescan
		</td>
		<td>
			Returned with value 1 if the server is still scanning 
			the database. The results may therefore be incomplete.
			Not returned if no scan is in progress.
		</td>
	</tr>
	<tr>
		<td>
			count
		</td>
		<td>
			Number of results returned by the query. If no filter parameter is
			present, this is the same value as returned by 
			&quot;<a href="#info total genres ?">info total genres ?</a>&quot;.
		</td>
	</tr>
	<tr>
		<td>
			<em>For each year:</em>
		</td>
		<td>
		</td>
	</tr>
	<tr>
		<td>
			&nbsp;&nbsp;<b>year</b>
		</td>
		<td>
			Year. Item delimiter.
		</td>
	</tr>
</table>
<p>
	Example:
</p>
<blockquote> 
	<p>
  		Request: &quot;years 0 5&lt;LF&gt;&quot;
  		<br>
		Response: &quot;years 0 5 rescan:1 count:6 
		year:1985 year:1987 year:1988 
		year:2002 year:2003 year:2004
		&lt;LF&gt;&quot;
	</p>
</blockquote>


<br>
<p id="musicfolder">
	<strong>
		<code>
			musicfolder
			&lt;start&gt;
			&lt;itemsPerResponse&gt;
			&lt;taggedParameters&gt;
		</code>
	</strong>
</p>
<p>
	The &quot;musicfolder&quot; query returns the content of a given music
	folder, starting from the top level directory configured in Squeezebox Server.
</p>
<p>
	Accepted tagged parameters:
</p>
<table border="0" spacing="50">
	<tr>
		<td width="100">
			<b>Tag</b>
		</td>
		<td>
			<b>Description</b>
		</td>
	</tr>
	<tr>
		<td>
			folder_id
		</td>
		<td>
			Browses the folder identified by &quot;folder_id&quot;.
		</td>
	</tr>
	<tr>
		<td>
			url
		</td>
		<td>
			Browses the folder identified by &quot;url&quot;. If the content
			of &quot;url&quot; did not happen to be in the Squeezebox Server database, it is
			added to it.
			<br>
			&quot;url&quot; has precedence over &quot;folder_id&quot; if both are
			provided.
		</td>
	</tr>
	<tr>
		<td>
			tags
		</td>
		<td>
			Determines which tags are returned. Each returned tag is identified 
			by a letter (see below). The default value is empty.
		</td>
	</tr>
	<tr>
		<td>
			charset
		</td>
		<td>
			Character set to use to return data. See 
			<a href="#Notes">charset notes</a> above.
		</td>
	</tr>
</table>
<p>
	Returned tagged parameters:
</p>
<table border="0" spacing="50">
	<tr>
		<td width="100" colspan="2">
			<b>Tag</b>
		</td>
		<td>
			<b>Description</b>
		</td>
	</tr>
	<tr>
		<td colspan="2">
			rescan
		</td>
		<td>
			Returned with value 1 if the server is still scanning 
			the database. The results may therefore be incomplete.
			Not returned if no scan is in progress.
		</td>
	</tr>
	<tr>
		<td colspan="2">
			count
		</td>
		<td>
			Number of results returned by the query.
		</td>
	</tr>
	<tr>
		<td colspan="2">
			<em>For each item in the folder:</em>
		</td>
		<td></td>
	</tr>
	<tr>
		<td></td>
		<td>
			&nbsp;&nbsp;<b>id</b>
		</td>
		<td>
			Track, playlist or folder ID. Item delimiter.
		</td>
	</tr>
	<tr>
		<td></td>
		<td>
			&nbsp;&nbsp;filename
		</td>
		<td>
			File name
		</td>
	</tr>
	<tr>
		<td></td>
		<td>
			&nbsp;&nbsp;type
		</td>
		<td>
			One of &quot;track&quot;, &quot;folder&quot;, &quot;playlist&quot;, or &quot;unknown&quot;.
		</td>
	</tr>
	<tr>
		<td>
			s
		</td>
		<td>
			&nbsp;&nbsp;sortvalue, textkey
		</td>
		<td>
			The item's "textkey" is the first letter of the sorting key.
		</td>
	</tr>
</table>
<p>
	Example:
</p>
<blockquote> 
	<p>
		Request: &quot;musicfolder 0 10&lt;LF&gt;&quot;
		<br>
		Response: &quot;musicfolder 0 10 count:26 
		id:1 title:03%20Barbie%20Girl.mp3 type:audio 
		id:2 title:12%20-%20If%20I%20Had%20You.mp3 type:audio 
		id:313 title:A-Ha type:dir 
		id:50 title:Test.m3u type:playlist&lt;LF&gt;&quot;
	</p>
	<p>
		Request: &quot;musicfolder 0 10 folder_id:313&lt;LF&gt;&quot;
		<br>
		Response: &quot;musicfolder 0 10 folder_id:313 count:2 
		id:335 title:Lifelines type:dir 
		id:336 title:Minor%20Earth%20Major%20Sky type:dir&lt;LF&gt;&quot;
	</p>
</blockquote>


<br>
<p id="playlists">
	<strong>
		<code>
			playlists
			&lt;start&gt;
			&lt;itemsPerResponse&gt;
			&lt;taggedParameters&gt;
		</code>
	</strong>
</p>
<p>
	The &quot;playlists&quot; query returns all playlists known by the server.
</p>
<p>
	Accepted tagged parameters:
</p>
<table border="0" spacing="50">
	<tr>
		<td width="100">
			<b>Tag</b>
		</td>
		<td>
			<b>Description</b>
		</td>
	</tr>
	<tr>
		<td>
			search
		</td>
		<td>
			Search substring. The search is case insensitive and obeys the 
			&quot;Search Within Words&quot; server parameter.
		</td>
	</tr>
	<tr>
		<td>
			tags
		</td>
		<td>
			Determines which tags are returned. Each returned tag is identified
			by a letter (see below). The default value is empty.
		</td>
	</tr>
	<tr>
		<td>
			charset
		</td>
		<td>
			Character set to use to return data. See 
			<a href="#Notes">charset notes</a> above.
		</td>
	</tr>
</table>
<p>
	Returned tagged parameters:
</p>
<table border="0" spacing="50">
	<tr>
		<td width="10"></td>
		<td width="90">
			<b>Tag</b>
		</td>
		<td>
			<b>Description</b>
		</td>
	</tr>
	<tr>
		<td></td>
		<td>
			rescan
		</td>
		<td>
			Returned with value 1 if the Squeezebox Server is still scanning the 
			database. The results may therefore be incomplete. Not returned if
			no scan is in progress.
		</td>
	</tr>
	<tr>
		<td></td>
		<td>
			count
		</td>
		<td>
			Number of results returned by the query.
		</td>
	</tr>
	<tr>
		<td></td>
		<td>
			<em>For each playlist:</em>
		</td>
		<td></td>
	</tr>
	<tr>
		<td></td>
		<td>
			&nbsp;&nbsp;<b>id</b>
		</td>
		<td>
			Playlist ID. Item delimiter.
		</td>
	</tr>
	<tr>
		<td></td>
		<td>
			&nbsp;&nbsp;playlist
		</td>
		<td>
			Playlist name
		</td>
	</tr>
		<td>
			u
		</td>
		<td>
			&nbsp;&nbsp;url
		</td>
		<td>
			Playlist file url
		</td>
	</tr>
	<tr>
		<td>
			s
		</td>
		<td>
			&nbsp;&nbsp;sortvalue, textkey
		</td>
		<td>
			The playlist's "textkey" is the first letter of the sorting key.
		</td>
	</tr>
</table>
<p>
	Example:
</p>
<blockquote> 
	<p>
		Request: &quot;playlists 0 2&lt;LF&gt;&quot;
		<br>
		Response: &quot;playlists 0 2 count:5 
			id:37 name:Funky%20Beats
			id:57 name:SUPER&lt;LF&gt;&quot;
	</p>
	<p>
		Request: &quot;playlists 0 2 search:SUPER tags:u&lt;LF&gt;&quot;
		<br>
		Response: &quot;playlists 0 2 search:SUPER tags:u count:1 
			id:57 name:SUPER 
			url:playlist:///Volume/path/file.m3u&lt;LF&gt;&quot;
	</p>
</blockquote>

<br>
<p id="playlists tracks">
	<strong>
		<code>
			playlists
			tracks
			&lt;start&gt;
			&lt;itemsPerResponse&gt;
			&lt;taggedParameters&gt;
		</code>
	</strong>
</p>
<p>
	The &quot;playlists tracks&quot; query returns the tracks of a given 
	playlist.
</p>
<p>
	Accepted tagged parameters:
</p>
<table border="0" spacing="50">
	<tr>
		<td width="100"><b>Tag</b></td>
		<td><b>Description</b></td>
	</tr>
	<tr>
		<td>playlist_id</td>
		<td>Playlist ID as returned by the &quot;playlists&quot; query. This is 
		    a mandatory parameter.</td>
	</tr>
	<tr>
		<td>tags</td>
		<td>Determines which tags are returned. Each returned tag is identified
		    by a letter (see command &quot;<a href="#songinfo">songinfo</a>&quot;
		    for a list of possible fields and their identifying letter). The 
		    default tags value for this command is &quot;gald&quot;.</td>
	</tr>
	<tr>
		<td>charset</td>
		<td>Character set to use to return data. See 
			<a href="#Notes">charset notes</a> above.</td>
	</tr>
</table>
<p>Returned tagged parameters:</p>
<table border="0" spacing="50">
	<tr>
		<td width="100"><b>Tag</b></td>
		<td><b>Description</b></td>
	</tr>
	<tr>
		<td>rescan</td>
		<td>Returned with value 1 if the Squeezebox Server is still scanning the database. The results may therefore be incomplete.
		Not returned if no scan is in progress.</td>
	</tr>
	<tr>
		<td>count</td>
		<td>Number of tracks in the playlist.</td>
	</tr>
	<tr>
		<td><em>For each track:</em></td>
		<td></td>
	</tr>
	<tr>
		<td>&nbsp;&nbsp;<b>playlist index</b></td>
		<td>Index (first item is 0) of the track in the playlist. The first 
		returned instance of this field is equal to start.  Item seperator.</td>
	</tr>
	<tr>
		<td>&nbsp;&nbsp;<em>Tags</em></td>
		<td>Same tags as defined in command &quot;<a href="#songinfo">songinfo</a>&quot;.</td>
	</tr>
</table>


<br>
<p id="playlists rename">
	<strong>
		<code>
			playlists
			rename
			&lt;taggedParameters&gt;
		</code>
	</strong>
</p>
<p>
	This command renames a saved playlist.
</p>
<p>
	Accepted tagged parameters:
</p>
<table border="0" spacing="50">
	<tr>
		<td width="100">
			<b>Tag</b>
		</td>
		<td>
			<b>Description</b>
		</td>
	</tr>
	<tr>
		<td>
			playlist_id
		</td>
		<td>
			The id of the playlist to rename.
		</td>
	</tr>
	<tr>
		<td>
			newname
		</td>
		<td>
			The new name of the playlist (without .m3u).
		</td>
	</tr>
	<tr>
		<td>
			dry_run
		</td>
		<td>
			Used to check if the new name is already used by another playlist.
			The command performs the name check but does not overwrite the
			existing playlist. If a name conflict occurs, the command will
			return a &quot;overwritten_playlist_id&quot; parameter.
		</td>
	</tr>
	<tr>
		<td>
			charset
		</td>
		<td>
			Character set to use to return data. See 
			<a href="#Notes">charset notes</a> above.
		</td>
	</tr>
</table>
<p>
	Returned tagged parameters:
</p>
<table border="0" spacing="50">
	<tr>
		<td width="100">
			<b>
				Tag
			</b>
		</td>
		<td>
			<b>
				Description
			</b>
		</td>
	</tr>
	<tr>
		<td>
			overwritten_playlist_id
		</td>
		<td>
			This returns the playlist id of the playlist overwritten (if
			&quot;dry_run&quot; is 0 or not present) by renaming the playlist.
			Only present if a playlist is overwritten.
		</td>
	</tr>
</table>
<p>
	Examples:
</p>
<blockquote>
	<p>
		Request: &quot;playlists rename playlist_id:22 newname:Hello&lt;LF&gt;&quot;
		<br>
		Response: &quot;playlists rename playlist_id:22 newname:Hello&lt;LF&gt;&quot;
	</p>
</blockquote>


<br>
<p id="playlists new">
	<strong>
		<code>
			playlists
			new
			&lt;taggedParameters&gt;
		</code>
	</strong>
</p>
<p>
	This command creates an empty saved playlist, to be further manipulated by other commands.
</p>
<p>
	Accepted tagged parameters:
</p>
<table border="0" spacing="50">
	<tr>
		<td width="100">
			<b>Tag</b>
		</td>
		<td>
			<b>Description</b>
		</td>
	</tr>
	<tr>
		<td>
			name
		</td>
		<td>
			The name of the playlist (without .m3u).
		</td>
	</tr>
	<tr>
		<td>
			charset
		</td>
		<td>
			Character set to use to return data. See 
			<a href="#Notes">charset notes</a> above.
		</td>
	</tr>
</table>
<p>
	Returned tagged parameters:
</p>
<table border="0" spacing="50">
	<tr>
		<td width="100"><b>Tag</b></td>

		<td><b>Description</b></td>
	</tr>

	<tr>
		<td>playlist_id</td>

		<td>This returns the playlist id of the created playlist.</td>
	</tr>

	<tr>
		<td>overwritten_playlist_id</td>

		<td>This returns the playlist id of an existing playlist with the same name. The new playlist is not created.</td>
	</tr>
</table>
<p>
	Examples:
</p>
<blockquote>
	<p>
		Request: &quot;playlists new name:Hello&lt;LF&gt;&quot;
		<br>
		Response: &quot;playlists new name:Hello playlist_id:345&lt;LF&gt;&quot;
	</p>
</blockquote>


<br>
<p id="playlists delete">
	<strong>
		<code>
			playlists
			delete
			&lt;taggedParameters&gt;
		</code>
	</strong>
</p>
<p>
	This command deletes a saved playlist.
</p>
<p>
	Accepted tagged parameters:
</p>
<table border="0" spacing="50">
	<tr>
		<td width="100">
			<b>Tag</b>
		</td>
		<td>
			<b>Description</b>
		</td>
	</tr>
	<tr>
		<td>
			playlist_id
		</td>
		<td>
			The id of the playlist to delete.
		</td>
	</tr>
</table>
<p>
	Examples:
</p>
<blockquote>
	<p>
		Request: &quot;playlists delete playlist_id:22&lt;LF&gt;&quot;
		<br>
		Response: &quot;playlists delete playlist_id:22&lt;LF&gt;&quot;
	</p>
</blockquote>

<br>
<p id="playlists edit">
	<strong>
		<code>
			playlists
			edit
			&lt;taggedParameters&gt;
		</code>
	</strong>
</p>
<p>
	This command manipulates the track content of a saved playlist.
</p>
<p>
	Accepted tagged parameters:
</p>
<table border="0" spacing="50">
	<tr>
		<td width="100">
			<b>Tag</b>
		</td>
		<td>
			<b>Description</b>
		</td>
	</tr>
	<tr>
		<td>
			playlist_id
		</td>
		<td>
			The id of the playlist to manipulate.
		</td>
	</tr>
	<tr>
		<td>
			cmd
		</td>
		<td>
			One of &quot;up&quot;, &quot;down&quot;, &quot;move&quot;, &quot;delete&quot; or 
			&quot;add&quot, in order to move up, down, delete or add a track.
		</td>
	</tr>
	<tr>
		<td>
			index
		</td>
		<td>
			For &quot;cmd:up&quot;, &quot;cmd:down&quot;, &quot;cmd:move&quot; and 
			&quot;cmd:delete&quot; the index of the track to edit.
		</td>
	</tr>
	<tr>
		<td>
			toindex
		</td>
		<td>
			For &quot;cmd:move&quot; the new index of the track to be moved.
		</td>
	</tr>
	<tr>
		<td>
			title
		</td>
		<td>
			For &quot;cmd:add&quot;, the title of the track to add.
		</td>
	</tr>
	<tr>
		<td>
			url
		</td>
		<td>
			For &quot;cmd:add&quot;, the url of the track to add.
		</td>
	</tr>
</table>
<p>
	Examples:
</p>
<blockquote>
	<p>
		Request: &quot;playlists edit cmd:up 
			playlist_id:22 index:3&lt;LF&gt;&quot;
		<br>
		Response: &quot;playlists edit cmd:up 
			playlist_id:22 index:3&lt;LF&gt;&quot;
	</p>
	<p>
		Request: &quot;playlists edit cmd:add 
			playlist_id:22 title:Song url:file://...&lt;LF&gt;&quot;
		<br>
		Response: &quot;playlists edit cmd:add 
			playlist_id:22 title:Song url:file://...&lt;LF&gt;&quot;
	</p>
</blockquote>


<br>
<p id="songinfo">
	<strong>
		<code>
			songinfo 
			&lt;start&gt;
			&lt;itemsPerResponse&gt;
			&lt;taggedParameters&gt;
		</code>
	</strong>
</p>
<p>
	The &quot;songinfo&quot; command returns all the information on a song 
	known by the server. Please note that the &lt;start&gt; and 
	&lt;itemsPerResponse&gt; parameters apply to the individual data fields
	below and not, as they do in other extended CLI queries, to the number
	or songs (or artists, genres, etc.) returned; the 
	&quot;songinfo&quot; only ever returns information about a single song.
</p>
<p>
	Accepted tagged parameters:
</p>
<table border="0" spacing="50">
	<tr>
		<td width="100">
			<b>Tag</b>
		</td>
		<td>
			<b>Description</b>
		</td>
	</tr>
	<tr>
		<td>
			url
		</td>
		<td>
			Song path as returned by other CLI commands. This is a mandatory 
			parameter, except if &quot;track_id&quot; is provided.
		</td>
	</tr>
	<tr>
		<td>
			track_id
		</td>
		<td>
			Track ID as returned by other CLI commands. This is a mandatory 
			parameter, except if &quot;url&quot; is provided.
		</td>
	</tr>
	<tr>
		<td>
			tags
		</td>
		<td>
			Determines which tags are returned. Each returned tag is identified
			by a letter (see below). The default value is all info except the
			url (u) and the multi-valued tags for genre(s) (G &amp; P) and artists (A &amp; S)
		</td>
	</tr>
	<tr>
		<td>
			charset
		</td>
		<td>
			Character set to use to return data. See 
			<a href="#Notes">charset notes</a> above.
		</td>
	</tr>
</table>
<p>
	Returned tagged parameters:
</p>
<table border="0" spacing="50">
	<tr>
		<td width="10">
		</td>
		<td width="90">
			<b>Tag</b>
		</td>
		<td>
			<b>Description</b>
		</td>
	</tr>
	<tr>
		<td>
		</td>
		<td>
			rescan
		</td>
		<td>
			Returned with value 1 if the Squeezebox Server is still scanning the 
			database. The results may therefore be incomplete.
			Not returned if no scan is in progress.
		</td>
	</tr>
	<tr>
		<td>
		</td>
		<td>
			count
		</td>
		<td>
			Number of results returned by the query, that is, total number of 
			elements to return for this song.
		</td>
	</tr>
	<tr>
		<td>
		</td>
		<td>
			id
		</td>
		<td>
			Track ID.
		</td>
	</tr>
	<tr>
		<td>
		</td>
		<td>
			title
		</td>
		<td>
			Song title
		</td>
	</tr>
	<tr>
		<td>
			<b>g</b>
		</td>
		<td>
			genre
		</td>
		<td>
			Genre name. Only if known.
		</td>
	</tr>
	<tr>
		<td>
			<b>G</b>
		</td>
		<td>
			genres
		</td>
		<td>
			Genre names, separated by commas (only useful if the server is set to handle multiple items in tags).
		</td>
	</tr>
	<tr>
		<td>
			<b>p</b>
		</td>
		<td>
			genre_id
		</td>
		<td>
			Genre ID. Only if known.
		</td>
	</tr>
	<tr>
		<td>
			<b>P</b>
		</td>
		<td>
			genre_ids
		</td>
		<td>
			Genre IDs, separated by commas (only useful if the server is set to handle multiple items in tags).
		</td>
	</tr>
	<tr>
		<td>
			<b>a</b>
		</td>
		<td>
			artist
		</td>
		<td>
			Artist name.
		</td>
	</tr>
	<tr>
		<td>
			<b>s</b>
		</td>
		<td>
			artist_id
		</td>
		<td>
			Artist ID.
		</td>
	</tr>
	<tr>
		<td>
			<b>A</b>
		</td>
		<td>
			&lt;role&gt;
		</td>
		<td>
			For every artist role (one of &quot;artist&quot;, &quot;composer&quot;, &quot;conductor&quot;,
			&quot;band&quot;, &quot;albumartist&quot; or &quot;trackartist&quot;), a comma separated list of names.
		</td>
	</tr>
	<tr>
		<td>
			<b>S</b>
		</td>
		<td>
			&lt;role&gt;_ids
		</td>
		<td>
			For each role as defined above, the list of ids.
		</td>
	</tr>
	<tr>
		<td>
			<b>l</b>
		</td>
		<td>
			album
		</td>
		<td>
			Album name. Only if known.
		</td>
	</tr>
	<tr>
		<td>
			<b>e</b>
		</td>
		<td>
			album_id
		</td>
		<td>
			Album ID. Only if known.
		</td>
	</tr>
	<tr>
		<td>
			<b>d</b>
		</td>
		<td>
			duration
		</td>
		<td>
			Song duration in seconds.
		</td>
	</tr>
	<tr>
		<td>
			<b>i</b>
		</td>
		<td>
			disc
		</td>
		<td>
			Disc number. Only if known.
		</td>
	</tr>
	<tr>
		<td>
			<b>q</b>
		</td>
		<td>
			disccount
		</td>
		<td>
			Number of discs. Only if known.
		</td>
	</tr>
	<tr>
		<td>
			<b>t</b>
		</td>
		<td>
			tracknum
		</td>
		<td>
			Track number. Only if known.
		</td>
	</tr>
	<tr>
		<td>
			<b>y</b>
		</td>
		<td>
			year
		</td>
		<td>
			Song year. Only if known.
		</td>
	</tr>
	<tr>
		<td>
			<b>m</b>
		</td>
		<td>
			bpm
		</td>
		<td>
			Beats per minute. Only if known.
		</td>
	</tr>
	<tr>
		<td>
			<b>M</b>
		</td>
		<td>
			musicmagic_mixable
		</td>
		<td>
			1 if track is mixable, otherwise 0.
		</td>
	</tr>
	<tr>
		<td>
			<b>k</b>
		</td>
		<td>
			comment
		</td>
		<td>
			Song comments, if any.
		</td>
	</tr>
	<tr>
		<td>
			<b>o</b>
		</td>
		<td>
			type
		</td>
		<td>
			Content type. Only if known.
		</td>
	</tr>
	<tr>
		<td>
			<b>v</b>
		</td>
		<td>
			tagversion
		</td>
		<td>
			Version of tag information in song file. Only if known.
		</td>
	</tr>
	<tr>
		<td>
			<b>r</b>
		</td>
		<td>
			bitrate
		</td>
		<td>
			Song bitrate. Only if known.
		</td>
	</tr>
	<tr>
		<td>
			<b>f</b>
		</td>
		<td>
			filesize
		</td>
		<td>
			Song file length in bytes. Only if known.
		</td>
	</tr>
	<tr>
		<td>
			<b>j</b>
		</td>
		<td>
			coverart
		</td>
		<td>
			1 if coverart is available for this song. Not listed otherwise.
		</td>
	</tr>
	<tr>
		<td>
			<b>J</b>
		</td>
		<td>
			artwork_track_id
		</td>
		<td>
			Identifier of the album track used by the server to 
			display the album's artwork. Not listed if artwork is not
			available for this album.
		</td>
	</tr>
	<tr>
		<td>
			<b>n</b>
		</td>
		<td>
			modificationTime
		</td>
		<td>
			Date and time song file was last changed.
		</td>
	</tr>
	<tr>
		<td>
			<b>C</b>
		</td>
		<td>
			compilation
		</td>
		<td>
			1 if the album this track belongs to is a compilation
		</td>
	</tr>
	<tr>
		<td>
			<b>Y</b>
		</td>
		<td>
			replay_gain
		</td>
		<td>
			Replay gain (in dB), if any
		</td>
	</tr>
	<tr>
		<td>
			<b>X</b>
		</td>
		<td>
			album_replay_gain
		</td>
		<td>
			Replay gain of the album (in dB), if any
		</td>
	</tr>
	<tr>
		<td>
			<b>R</b>
		</td>
		<td>
			rating
		</td>
		<td>
			Song rating, if known and greater than 0.
		</td>
	</tr>
	<tr>
		<td>
			<b>T</b>
		</td>
		<td>
			samplerate
		</td>
		<td>
			Song sample rate (in KHz)
		</td>
	</tr>
	<tr>
		<td>
			<b>I</b>
		</td>
		<td>
			samplesize
		</td>
		<td>
			Song sample size (in bits)
		</td>
	</tr>
	<tr>
		<td>
			<b>u</b>
		</td>
		<td>
			url
		</td>
		<td>
			Song file url.
		</td>
	</tr>
	<tr>
		<td>
			<b>w</b>
		</td>
		<td>
			lyrics
		</td>
		<td>
			Lyrics. Only if known.
		</td>
	</tr>
	<tr>
		<td>
			<b>x</b>
		</td>
		<td>
			remote
		</td>
		<td>
			If 1, this is a remote track.
		</td>
	</tr>
	<tr>
		<td>
			<b>N</b>
		</td>
		<td>
			remote_title
		</td>
		<td>
			Title of the internet radio station.
		</td>
	</tr>
	<tr>
		<td>
			<b>c</b>
		</td>
		<td>
			coverid
		</td>
		<td>
			coverid to use when constructing an artwork URL, such as /music/$coverid/cover.jpg
		</td>
	</tr>
	<tr>
		<td>
			<b>K</b>
		</td>
		<td>
			artwork_url
		</td>
		<td>
			A full URL to remote artwork.  Only available for certain plugins such as Pandora and Rhapsody.
		</td>
	</tr>
	<tr>
		<td>
			<b>B</b>
		</td>
		<td>
			buttons
		</td>
		<td>
			A hash with button definitions. Only available for certain plugins such as Pandora.
		</td>
	</tr>
	<tr>
		<td>
			<b>L</b>
		</td>
		<td>
			info_link
		</td>
		<td>
			A custom link to use for trackinfo. Only available for certain plugins such as Pandora.
		</td>
	</tr>
</table>
<p>
	Example:
</p>
<blockquote> 
	<p>
		Request: &quot;songinfo 0 100 track_id:2&lt;LF&gt;&quot;
		<br>
		Response: &quot;songinfo 0 100 track_id:2 count:26 
		id:2 title:If%20I%20Had%20You artist:Diana%20Krall duration:297.117 album_id:2 filesize:5952369 genre:Vocal 
		comment:Pianist%2Fvocalist%20Diana%20Krall%20pays%20tribute%20to%20the%20Nat%20King%20Cole%20Trio.... 
		album:All%20for%20You modificationTime:Thursday%2C%20March%201%2C%202007%2C%209:21:58%20PM 
		type:mp3 genre_id:2 bitrate:160kbps%20VBR artist_id:3 tracknum:12 tagversion:ID3v2.3.0
		year:1995 samplerate:44100
		url:file:%2F%2F%2FUsers%2Ffred%2FPrograms%2FSqueezebox Server%2FMusic%2F12%2520-%2520If%2520I%2520Had%2520You.mp3
		&lt;LF&gt;&quot;
	</p>
</blockquote>


<br>
<p id="titles">
	<strong>
		<code>
			titles|songs|tracks 
			&lt;start&gt;
			&lt;itemsPerResponse&gt;
			&lt;taggedParameters&gt;
		</code>
	</strong>
</p>
<p>
	The &quot;titles&quot; command returns all titles known by the Squeezebox Server.
</p>
<p>
	Accepted tagged parameters:
</p>
<table border="0" spacing="50">
	<tr>
		<td width="100">
			<b>Tag</b>
		</td>
		<td>
			<b>Description</b>
		</td>
	</tr>
	<tr>
		<td>
			genre_id
		</td>
		<td>
			Genre ID, to restrict the results to the titles of that genre.
		</td>
	</tr>
	<tr>
		<td>
			artist_id
		</td>
		<td>
			Artist ID, to restrict the results to the titles of that artist.
		</td>
	</tr>
	<tr>
		<td>
			album_id
		</td>
		<td>
			Album ID, to restrict the results to the titles of that album.
		</td>
	</tr>
	<tr>
		<td>
			year
		</td>
		<td>
			Year, to restrict the results to the titles of that year.
		</td>
	</tr>
	<tr>
		<td>
			search
		</td>
		<td>
			Search substring. The search is case insensitive and obeys the 
			&quot;Search Within Words&quot; server parameter.
		</td>
	</tr>
	<tr>
		<td>
			tags
		</td>
		<td>
			Determines which tags are returned. Each returned tag is identified
			by a letter (see command 
			&quot;<a href="#songinfo">songinfo</a>&quot; for a list of possible
			fields and their identifying letter). The default tags value for 
			this command is &quot;gald&quot;.
		</td>
	</tr>
	<tr>
		<td>
			sort
		</td>
		<td>
			Sorting, one of &quot;title&quot; (the default) or 
			&quot;tracknum&quot; (in which case the track field (&quot;t&quot;)
			is added automatically to the response). Sorting by tracks is 
			possible only if tracks are defined and for a single album.
		</td>
	</tr>
	<tr>
		<td>
			charset
		</td>
		<td>
			Character set to use for the data. See 
			<a href="#Notes">charset notes</a> above.
		</td>
	</tr>
</table>
<p>
	Returned tagged parameters:
</p>
<table border="0" spacing="50">
	<tr>
		<td width="100">
			<b>Tag</b>
		</td>
		<td>
			<b>Description</b>
		</td>
	</tr>
	<tr>
		<td>
			rescan
		</td>
		<td>
			Returned with value 1 if the Squeezebox Server is still scanning the
			database. The results may therefore be incomplete. Not returned if
			no scan is in progress.
		</td>
	</tr>
	<tr>
		<td>
			count
		</td>
		<td>
			Number of results returned by the query. If no search string or
			album/artist/genre filter is present, this is the same value as 
			returned by 
			&quot;<a href="#info total songs ?">info total songs ?</a>&quot;.
		</td>
	</tr>
	<tr>
		<td>
			<em>For each title:</em>
		</td>
		<td>
		</td>
	</tr>
	<tr>
		<td>
			&nbsp;&nbsp;
			<em>
				Tags
			</em>
		</td>
		<td>
			Same tags as defined in command 
			&quot;<a href="#songinfo">songinfo</a>&quot;.
		</td>
	</tr>
</table>
<p>
	Example:
</p>
<blockquote> 
	<p>
		Request: &quot;titles 0 2&lt;LF&gt;&quot;
		<br>
		Response: &quot;titles 0 2 count:100 
		id:55 title:Ancestral%20Aid genre:Soundtrack artist:Various%20Artists 
		album:The%20Hunt%20For%20Red%20October duration:136.93387755102 disc:1 
		track:5 year:1990 
		url:file://Disk/The%20Hunt%20For%20Red%20October/Ancestral%20Aid.mp3
		id:1 title:Any%20How genre:Acid%20Jazz artist:Llorca album:New%20Comer 
		duration:340.297142857143 track:5 year:2001 url:...&lt;LF&gt;&quot;
	</p>
	<p>
		Request: &quot;titles 0 12 album:Anastacia tags:p&lt;LF&gt;&quot;
		<br>
		Response: &quot;titles 0 12 album:Anastacia tags:p count:12 id:4 
		title:Heavy%20On%20My%20Heart url:...
		id:1 title:I%20Do url:... id:2 title:Left%20Outside%20Alone 
		url:...&lt;LF&gt;&quot;
	</p>
</blockquote>


<br>
<p id="search">
	<strong>
		<code>
			search 
			&lt;start&gt;
			&lt;itemsPerResponse&gt;
			&lt;taggedParameters&gt;
		</code>
	</strong>
</p>
<p>
	The &quot;search&quot; command returns artists, albums and tracks matching
	a search string.
</p>
<p>
	Please note that &quot;start&quot; and &quot;itemsPerResponse&quot; are calculated per category.
	If you eg. have genres and tracks with the search term in them, you'll get &quot;itemsPerResponse&quot;
	number of each of them.
	The total number of items returned therefore can be a multiple of &quot;itemsPerResponse&quot;. 
</p>
<p>
	Accepted tagged parameters:
</p>
<table border="0" spacing="50">
	<tr>
		<td width="100">
			<b>
				Tag
			</b>
		</td>
		<td>
			<b>
				Description
			</b>
		</td>
	</tr>
	<tr>
		<td>
			term
		</td>
		<td>
			Search string
		</td>
	</tr>
	<tr>
		<td>
			charset
		</td>
		<td>
			Character set to use for the data. See 
			<a href="#Notes">charset notes</a> above.
		</td>
	</tr>
</table>
<p>
	Returned tagged parameters:
</p>
<table border="0" spacing="50">
	<tr>
		<td width="100">
			<b>
				Tag
			</b>
		</td>
		<td>
			<b>
				Description
			</b>
		</td>
	</tr>
	<tr>
		<td>
			rescan
		</td>
		<td>
			Returned with value 1 if the Squeezebox Server is still scanning the
			database. The results may therefore be incomplete. Not returned if
			no scan is in progress.
		</td>
	</tr>
	<tr>
		<td>
			count
		</td>
		<td>
			Total number of results returned by the query. This is the sum
			of &quot;artists_count&quot;, &quot;albums_count&quot; and 
			&quot;tracks_count&quot;.
		</td>
	</tr>
	<tr>
		<td>
			artists_count
		</td>
		<td>
			Total number of artists found.
		</td>
	</tr>
	<tr>
		<td>
			albums_count
		</td>
		<td>
			Total number of albums found.
		</td>
	</tr>
	<tr>
		<td>
			genres_count
		</td>
		<td>
			Total number of genres found.
		</td>
	</tr>
	<tr>
		<td>
			tracks_count
		</td>
		<td>
			Total number of tracks found.
		</td>
	</tr>
	<tr>
		<td>
			<em>
				For each artist:
			</em>
		</td>
		<td>
		</td>
	</tr>
	<tr>
		<td>
			&nbsp;&nbsp;
			<em>
				artist_id
			</em>
		</td>
		<td>
			Artist ID.
		</td>
	</tr>
	<tr>
		<td>
			&nbsp;&nbsp;
			<em>
				artist
			</em>
		</td>
		<td>
			Artist name.
		</td>
	</tr>
	<tr>
		<td>
			<em>
				For each album:
			</em>
		</td>
		<td>
		</td>
	</tr>
	<tr>
		<td>
			&nbsp;&nbsp;
			<em>
				album_id
			</em>
		</td>
		<td>
			Album ID.
		</td>
	</tr>
	<tr>
		<td>
			&nbsp;&nbsp;
			<em>
				album
			</em>
		</td>
		<td>
			Album title.
		</td>
	</tr>
	<tr>
		<td>
			<em>
				For each genre:
			</em>
		</td>
		<td>
		</td>
	</tr>
	<tr>
		<td>
			&nbsp;&nbsp;
			<em>
				genre_id
			</em>
		</td>
		<td>
			Genre ID.
		</td>
	</tr>
	<tr>
		<td>
			&nbsp;&nbsp;
			<em>
				genre
			</em>
		</td>
		<td>
			Genre title.
		</td>
	</tr>
	<tr>
		<td>
			<em>
				For each track:
			</em>
		</td>
		<td>
		</td>
	</tr>
	<tr>
		<td>
			&nbsp;&nbsp;
			<em>
				track_id
			</em>
		</td>
		<td>
			Track ID.
		</td>
	</tr>
	<tr>
		<td>
			&nbsp;&nbsp;
			<em>
				track
			</em>
		</td>
		<td>
			Track title.
		</td>
	</tr>
</table>
<p>
	Example:
</p>
<blockquote> 
	<p>
		Request: &quot;search 0 20 term:al&lt;LF&gt;&quot;
		<br>
		Response: &quot;search 0 20 term:al count:9 
			artists_count:2 albums_count:1 tracks_count:6 
			artist_id:2 artist:Alanis%20Morissette 
			artist_id:37 artist:Alphaville 
			album_id:10 album:All%20Time%20Greatest%20Hits%20%5BBarry%20White%5D%20MMM 
			track_id:11 track:All%20I%20Really%20Want 
			track_id:68 track:The%20Sun%20Always%20Shines%20On%20TV 
			track_id:185 track:All%20Around%20The%20World 
			track_id:189 track:Give%20Me%20All%20Your%20Love%20%5BSingle%20Cut%5D 
			track_id:245 track:Better%20All%20The%20Time 
			track_id:306 track:Fuck%20Them%20All&lt;LF&gt;&quot;
	</p>
</blockquote>

<br>
<p id="pragma">
	<strong>
		<code>
			pragma 
			&lt;pragma string&gt;
		</code>
	</strong>
</p>
<p>
	The &quot;pragma&quot; command executes the given pragma string against the
	SQLite database engine.  If using MySQL, this command has no effect. For a list of
	available pragmas, see <a href="http://www.sqlite.org/pragma.html">sqlite.org</a>.
	Warning: Do not use this function unless you know what you are doing!
</p>
<p>
	Example:
</p>
<blockquote>
	<p>
		pragma locking_mode = NORMAL
	</p>
</blockquote>

<!--#########################################################################-->
<!-- PLAYLIST COMMANDS                                                       -->
<!--#########################################################################-->

<hr>
<h2 id="PL">
	Playlist commands and queries
</h2>
<ul>
	<li>
		<strong><code><a href="#play">play</a></code></strong>
	</li>
	<li>
		<strong><code><a href="#stop">stop</a></code></strong>
	</li>
	<li>
		<strong><code><a href="#pause">pause</a></code></strong>
	</li>
	<li>
		<strong><code><a href="#mode ?">mode ?</a></code></strong>
	</li>
	<li>
		<strong><code><a href="#time">time</a></code></strong>
	</li>
	<li>
		<strong><code><a href="#cursonginfo">genre ?</a></code></strong>
	</li>
	<li>
		<strong><code><a href="#cursonginfo">artist ?</a></code></strong>
	</li>
	<li>
		<strong><code><a href="#cursonginfo">album ?</a></code></strong>
	</li>
	<li>
		<strong><code><a href="#cursonginfo">title ?</a></code></strong>
	</li>
	<li>
		<strong><code><a href="#cursonginfo">duration ?</a></code></strong>
	</li>
	<li>
		<strong><code><a href="#cursonginfo">remote ?</a></code></strong>
	</li>
	<li>
		<strong><code><a href="#cursonginfo">current_title ?</a></code></strong>
	</li>
	<li>
		<strong><code><a href="#cursonginfo">path ?</a></code></strong>
	</li>
	<li>
		<strong><code><a href="#playlist play">playlist play</a></code></strong>
	</li>
	<li>
		<strong><code><a href="#playlist add">playlist add</a></code></strong>
	</li>
	<li>
		<strong><code><a href="#playlist insert">playlist insert</a></code></strong>
	</li>
	<li>
		<strong><code><a href="#playlist deleteitem">playlist deleteitem</a></code></strong>
	</li>
	<li>
		<strong><code><a href="#playlist move">playlist move</a></code></strong>
	</li>
	<li>
		<strong><code><a href="#playlist delete">playlist delete</a></code></strong>
	</li>
	<li>
		<strong><code><a href="#playlist preview">playlist preview</a></code></strong>
	</li>
	<li>
		<strong><code><a href="#playlist resume">playlist resume</a></code></strong>
	</li>
	<li>
		<strong><code><a href="#playlist save">playlist save</a></code></strong>
	</li>
	<li>
		<strong><code><a href="#playlist loadalbum">playlist loadalbum</a></code></strong>
	</li>
	<li>
		<strong><code><a href="#playlist addalbum">playlist addalbum</a></code></strong>
	</li>
	<li>
		<strong><code><a href="#playlist loadtracks">playlist loadtracks</a></code></strong>
	</li>
	<li>
		<strong><code><a href="#playlist addtracks">playlist addtracks</a></code></strong>
	</li>
	<li>
		<strong><code><a href="#playlist insertalbum">playlist insertalbum</a></code></strong>
	</li>
	<li>
		<strong><code><a href="#playlist deletealbum">playlist deletealbum</a></code></strong>
	</li>
	<li>
		<strong><code><a href="#playlist clear">playlist clear</a></code></strong>
	</li>
	<li>
		<strong><code><a href="#playlist zap">playlist zap</a></code></strong>
	</li>
	<li>
		<strong><code><a href="#playlist name ?">playlist name ?</a></code></strong>
	</li>
	<li>
		<strong><code><a href="#playlist url ?">playlist url ?</a></code></strong>
	</li>
	<li>
		<strong><code><a href="#playlist modified ?">playlist modified ?</a></code></strong>
	</li>
	<li>
		<strong><code><a href="#playlist playlistsinfo">playlist playlistsinfo</a></code></strong>
	</li>
	<li>
		<strong><code><a href="#playlist index">playlist index</a></code></strong>
	</li>
	<li>
		<strong><code><a href="#playlistXinfo">playlist genre ?</a></code></strong>
	</li>
	<li>
		<strong><code><a href="#playlistXinfo">playlist artist ?</a></code></strong>
	</li>
	<li>
		<strong><code><a href="#playlistXinfo">playlist album ?</a></code></strong>
	</li>
	<li>
		<strong><code><a href="#playlistXinfo">playlist title ?</a></code></strong>
	</li>
	<li>
		<strong><code><a href="#playlistXinfo">playlist path ?</a></code></strong>
	</li>
	<li>
		<strong><code><a href="#playlistXinfo">playlist remote ?</a></code></strong>
	</li>
	<li>
		<strong><code><a href="#playlistXinfo">playlist duration ?</a></code></strong>
	</li>
	<li>
		<strong><code><a href="#playlist tracks ?">playlist tracks ?</a></code></strong>
	</li>
	<li>
		<strong><code><a href="#playlist shuffle">playlist shuffle</a></code></strong>
	</li>
	<li>
		<strong><code><a href="#playlist repeat">playlist repeat</a></code></strong>
	</li>
	<li>
		<strong><code><a href="#playlistcontrol">playlistcontrol</a></code></strong>
	</li>
</ul>

<br>
<p id="play">
	<strong>
		<code>
			&lt;playerid&gt;
			play
			&lt;fadeInSecs&gt;
		</code>
	</strong>
</p>
<p>
	The &quot;play&quot; command allows to start playing the current playlist.
	The &quot;fadeInSecs&quot; parameter may be passed to specify fade-in period.
	
</p>
<p>
	Example:
</p>
<blockquote> 
	<p>
		Request:  &quot;04:20:00:12:23:45 play&lt;LF&gt;&quot;
		<br>
		Response: &quot;04:20:00:12:23:45 play&lt;LF&gt;&quot;
	</p>
</blockquote>

<br>
<p id="stop">
	<strong>
		<code>
			&lt;playerid&gt;
			stop
		</code>
	</strong>
</p>
<p>
	The &quot;stop&quot; command allows to stop playing the current playlist.
</p>
<p>
	Example:
</p>
<blockquote> 
	<p>
		Request:  &quot;04:20:00:12:23:45 stop&lt;LF&gt;&quot;
		<br>
		Response: &quot;04:20:00:12:23:45 stop&lt;LF&gt;&quot;
	</p>
</blockquote>

<br>
<p id="pause">
	<strong>
		<code>
			&lt;playerid&gt;
			pause
			&lt;0|1|&gt;
			&lt;fadeInSecs&gt;
			&lt;suppressShowBriefly&gt;
		</code>
	</strong>
</p>
<p>
	Example:
</p>
<p>
	You may use &quot;pause 1&quot; to force the player to pause, 
	&quot;pause 0&quot; to force the player to unpause and &quot;pause&quot; to
	toggle the pause state.
	The &quot;fadeInSecs&quot; parameter may be passed to specify fade-in period when unpausing.
	The &quot;showBriefly&quot; parameter may be passed to specify not to show a pause icon on squeezeplay-based devices (as is the case with hitting 'power off' on the SBController, which pauses play but should not display an icon, see bug 13521)
</p>
<blockquote> 
	<p>
		Request:  &quot;04:20:00:12:23:45 pause&lt;LF&gt;&quot;
		<br>
		Response: &quot;04:20:00:12:23:45 pause&lt;LF&gt;&quot;
	</p>
</blockquote>

<br>
<p id="mode ?">
	<strong>
		<code>
			&lt;playerid&gt;
			mode
			?
		</code>
	</strong>
</p>
<p>
	The &quot;mode&quot; command allows to query the player state and returns
	one of &quot;play&quot;, &quot;stop&quot; or &quot;pause&quot;. If the
	player is off, &quot;mode ?&quot; returned value is undefined.
</p>
<p>
	Example:
</p>
<blockquote> 
 	<p>
 		Request:  &quot;04:20:00:12:23:45 mode ?&lt;LF&gt;&quot;
 		<br>
    	Response: &quot;04:20:00:12:23:45 mode stop&lt;LF&gt;&quot;
    </p>
</blockquote>

<br>
<p id="time">
	<strong>
		<code>
			&lt;playerid&gt; 
			time 
			&lt;number|-number|+number|?&gt;
		</code>
	</strong>
</p>
<p>
	The &quot;time&quot; command allows you to query the current number of 
	seconds that the current song has been playing by passing in a 
	&quot;?&quot;. You may jump to a particular position in a song by 
	specifying a number of seconds to seek to. You may also jump to a relative 
	position within a song by putting an explicit &quot;-&quot; or 
	&quot;+&quot; character before a number of second you would like to seek.
</p>
<p>
	Examples:
</p>
<blockquote> 
	<p>
		Request: &quot;04:20:00:12:23:45 time ?&lt;LF&gt;&quot;
		<br>
		Response: &quot;04:20:00:12:23:45 time 12.55&lt;LF&gt;&quot;
	</p>
    <p>
    	Request: &quot;04:20:00:12:23:45 time 5&lt;LF&gt;&quot;
    	<br>
    	Response: &quot;04:20:00:12:23:45 time 5&lt;LF&gt;&quot;
    </p>
    <p>
    	Request: &quot;04:20:00:12:23:45 time -5&lt;LF&gt;&quot;
    	<br>
    	Response: &quot;04:20:00:12:23:45 time -5&lt;LF&gt;&quot;
    </p>
</blockquote>

<br>
<p id="cursonginfo">
	<strong>
		<code>
			&lt;playerid&gt; genre ?
			<br>
			&lt;playerid&gt; artist ?
			<br>
			&lt;playerid&gt; album ?
			<br>
			&lt;playerid&gt; title ?
			<br>
			&lt;playerid&gt; duration ?
			<br>
			&lt;playerid&gt; remote ?
			<br>
			&lt;playerid&gt; current_title ?
			<br>
			&lt;playerid&gt; path ?
		</code>
	</strong>
</p>
<p>
	The &quot;genre&quot;, &quot;artist&quot;, &quot;album&quot;, 
	&quot;title&quot; &quot;duration&quot;, &quot;remote&quot;, 
	&quot;current_title&quot; and &quot;path&quot; commands allow for querying 
	information about the song currently playing. &quot;remote&quot; returns 1 
	if the current song is a remote stream. &quot;current_title&quot; returns
	the current title for remote streams or the song title as formatted for
	the player.
</p>
<p>
	Examples:
</p>
<blockquote> 
	<p>
		Request: &quot;04:20:00:12:23:45 genre ?&lt;LF&gt;&quot;
		<br>
		Response: &quot;04:20:00:12:23:45 genre Rock&lt;LF&gt;&quot;
	</p>
	<p>
		Request: &quot;04:20:00:12:23:45 artist ?&lt;LF&gt;&quot;
		<br>
		Response: &quot;04:20:00:12:23:45 artist Abba&lt;LF&gt;&quot;
	</p>
	<p>
		Request: &quot;04:20:00:12:23:45 album ?&lt;LF&gt;&quot;
		<br>
		Response: &quot;04:20:00:12:23:45 album Greatest%20Hits&lt;LF&gt;&quot;
	</p>	
	<p>
		Request: &quot;04:20:00:12:23:45 title ?&lt;LF&gt;&quot;
		<br>
		Response: &quot;04:20:00:12:23:45 title Voulez%20vous&lt;LF&gt;&quot;
	</p>
	<p>
		Request: &quot;04:20:00:12:23:45 duration ?&lt;LF&gt;&quot;
		<br>
		Response: &quot;04:20:00:12:23:45 duration 103.2&lt;LF&gt;&quot;
	</p>
	<p>
		Request: &quot;04:20:00:12:23:45 remote ?&lt;LF&gt;&quot;
		<br>
		Response: &quot;04:20:00:12:23:45 remote 0&lt;LF&gt;&quot;
	</p>
	<p>
		Request: &quot;04:20:00:12:23:45 current_title ?&lt;LF&gt;&quot;
		<br>
		Response: &quot;04:20:00:12:23:45 current_title 1-Voulez%20vous%20(ABBA)&lt;LF&gt;&quot;
	</p>
	<p>
		Request: &quot;04:20:00:12:23:45 path ?&lt;LF&gt;&quot;
		<br>
		Response: &quot;04:20:00:12:23:45 path pathtofile&lt;LF&gt;&quot;
	</p>
</blockquote>

<br>
<p id="playlist play">
	<strong>
		<code>
			&lt;playerid&gt;
			playlist
			play 
			&lt;item&gt;
			&lt;title&gt;
			&lt;fadeInSecs&gt;
		</code>
	</strong>
</p>
<p>
	The &quot;playlist play&quot; command puts the specified song URL, playlist
	or directory contents into the current playlist and plays starting at the 
	first item. Any songs previously in the playlist are discarded.  An optional title
	value may be passed to set a title.  This can be useful for remote URLs.
	The &quot;fadeInSecs&quot; parameter may be passed to specify fade-in period.
</p>
<p>
	Examples:
</p>
<blockquote> 
	<p>
		Request: &quot;04:20:00:12:23:45 playlist play 
			/music/abba/01_Voulez_Vous.mp3&lt;LF&gt;&quot;
		<br>
		Response: &quot;04:20:00:12:23:45 playlist play 
			/music/abba/01_Voulez_Vous.mp3&lt;LF&gt;&quot;
	</p>
</blockquote>

<br><p id="playlist add"><strong><code>&lt;playerid&gt; playlist add &lt;item&gt;</code></strong></p>
<p>The &quot;playlist add&quot; command adds the specified song URL, playlist or directory contents to the end of the current playlist. 
Songs currently playing or already on the playlist are not affected.</p>
<p>Examples:</p>
<blockquote>
	<p>Request: &quot;04:20:00:12:23:45 playlist add /music/abba/01_Voulez_Vous.mp3&lt;LF&gt;&quot;<br>Response: &quot;04:20:00:12:23:45 playlist add /music/abba/01_Voulez_Vous.mp3&lt;LF&gt;&quot;</p>
	<p>Request: &quot;04:20:00:12:23:45 playlist add /playlists/abba.m3u&lt;LF&gt;&quot;<br>Response: &quot;04:20:00:12:23:45 playlist add /playlists/abba.m3u&lt;LF&gt;&quot;</p>
</blockquote>

<br><p id="playlist insert"><strong><code>&lt;playerid&gt; playlist insert &lt;item&gt;</code></strong></p>
<p>The &quot;playlist insert&quot; command inserts the specified song URL, playlist or directory contents to be played immediately after the current song in the current playlist. 
Any songs currently playing or already on the playlist are not affected.</p>
<p>Examples:</p>
<blockquote>
	<p>Request: &quot;04:20:00:12:23:45 playlist insert /music/abba/01_Voulez_Vous.mp3&lt;LF&gt;&quot;
	<br>Response: &quot;04:20:00:12:23:45 playlist insert /music/abba/01_Voulez_Vous.mp3&lt;LF&gt;&quot;</p>
	<p>Request: &quot;04:20:00:12:23:45 playlist insert /playlists/abba.m3u&lt;LF&gt;&quot;
	<br>Response: &quot;04:20:00:12:23:45 playlist insert /playlists/abba.m3u&lt;LF&gt;&quot;</p>
</blockquote>

<br><p id="playlist deleteitem"><strong><code>&lt;playerid&gt; playlist deleteitem &lt;item&gt;</code></strong></p>
<p>The &quot;playlist deleteitem&quot; command removes the specified song URL, playlist or directory contents from the current playlist.</p>
<p>Examples:</p>
<blockquote>
	<p>Request: &quot;04:20:00:12:23:45 playlist deleteitem /music/abba/01_Voulez_Vous.mp3&lt;LF&gt;&quot;
	<br>Response: &quot;04:20:00:12:23:45 playlist deleteitem /music/abba/01_Voulez_Vous.mp3&lt;LF&gt;&quot;</p>
</blockquote>

<br>
<p id="playlist move">
	<strong>
		<code>
			&lt;playerid&gt;
			playlist
			move
			&lt;fromindex&gt;
			&lt;toindex&gt;
		</code>
	</strong>
</p>
<p>
	The &quot;playlist move&quot; command moves the song at the specified index
	to a new index in the playlist. An offset of zero is the first song in the 
	playlist.
</p>
<p>
	Examples:
</p>
<blockquote> 
	<p>
		Request:  &quot;04:20:00:12:23:45 playlist move 0 5&lt;LF&gt;&quot;
		<br>
		Response: &quot;04:20:00:12:23:45 playlist move 0 5&lt;LF&gt;&quot;
	</p>
</blockquote>

<br>
<p id="playlist delete">
	<strong>
		<code>
			&lt;playerid&gt;
			playlist
			delete 
			&lt;songindex&gt;
		</code>
	</strong>
</p>
<p>
	The &quot;playlist delete&quot; command deletes the song at the specified 
	index from the current playlist.
</p>
<p>
	Examples:
</p>
<blockquote> 
	<p>
		Request:  &quot;04:20:00:12:23:45 playlist delete 5&lt;LF&gt;&quot;
		<br>
		Response: &quot;04:20:00:12:23:45 playlist delete 5&lt;LF&gt;&quot;
	</p>
</blockquote>

<br>
<p id="playlist preview">
	<strong>
		<code>
			&lt;playerid&gt;
			playlist
			preview
			&lt;taggedParameters&gt;
		</code>
	</strong>
</p>

<p>When called without a cmd param of stop, replace the current playlist with the playlist specified by url, but save the current playlist to tempplaylist_&lt;playerid&gt;.m3u for later retrieval. When called with the cmd param of stop, stops the currently playing playlist and loads (if possible) the previous playlist. Restored playlist jumps to beginning of CURTRACK when present in m3u file, and does not autoplay restored playlist.
</p>
<p>Examples:</p>
<blockquote>
<p>Request: &quot;04:20:00:12:23:45 playlist preview url:db:album.titlesearch=A%20FEAST%20OF%20WIRE title:A%20Feast%20Of%20Wire&lt;LF&gt;&quot;
<br>
Response: &quot;04:20:00:12:23:45 playlist preview url:db:album.titlesearch=A%20FEAST%20OF%20WIRE title:A%20Feast%20Of%20Wire&lt;LF&gt;&quot;
</p>

</blockquote>
<blockquote>
<p>Request: &quot;04:20:00:12:23:45 playlist preview cmd:stop&lt;LF&gt;&quot;<br>Response: &quot;04:20:00:12:23:45 playlist preview cmd:stop&lt;LF&gt;&quot;</p>
</blockquote>


<br><p id="playlist resume">
	<strong>
		<code>
			&lt;playerid&gt;
			playlist
			resume 
			&lt;playlist&gt;
			&lt;taggedParameters&gt;
		</code>
	</strong>
</p>

<p>Replace the current playlist with the playlist specified by p2, starting at the song that was playing when
the file was saved. (Resuming works only with M3U files saved with the &quot;playlist save&quot; command below.) 
Shortcut: use a bare playlist name (without leading directories or trailing .m3u suffix) to load a playlist 
in the saved playlists folder.</p>
<p>Optional tagged parameters are noplay, which when non-zero will not auto-start the track, and wipePlaylist, which will destroy the saved playlist from both the filesystem and from the DB (these tagged params are typically used for resuming a temporarily cached playlist, e.g. after exiting alarm sound preview on squeezeplay devices).</p>
<p>Examples:</p>
<blockquote>
<p>Request: &quot;04:20:00:12:23:45 playlist resume abba&lt;LF&gt;&quot;<br>Response: &quot;04:20:00:12:23:45 playlist resume abba&lt;LF&gt;&quot;</p>
</blockquote>

<br>
<p id="playlist save">
	<strong>
		<code>
			&lt;playerid&gt;
			playlist
			save
			&lt;filename&gt;
			&lt;taggedParameters&gt;
		</code>
	</strong>
</p>
<p>
	Saves a playlist file in the saved playlists directory. Accepts a playlist 
	filename (without .m3u suffix) and saves in the top level of the playlists 
	directory.
</p>
<p>
	Optional tagged param silent. When non-zero, suppresses any showBriefly displayed.
</p>
<p>
	Examples:
</p>
<blockquote>
	<p>
		Request: &quot;04:20:00:12:23:45 playlist save abba&lt;LF&gt;&quot;
		<br>
		Response: &quot;04:20:00:12:23:45 playlist save abba&lt;LF&gt;&quot;
	</p>
</blockquote>

<br><p id="playlist loadalbum"><strong><code>&lt;playerid&gt; playlist loadalbum &lt;genre&gt; &lt;artist&gt; &lt;album&gt;</code></strong></p>
<p>The &quot;playlist loadalbum&quot; command puts songs matching the specified 
  genre artist and album criteria on the playlist. Songs previously in the 
  playlist are discarded.</p>
<p>Examples: </p>
<blockquote> 
  <p>Request: &quot;04:20:00:12:23:45 playlist loadalbum Rock Abba *&lt;LF&gt;&quot;<br>Response: &quot;04:20:00:12:23:45 playlist loadalbum Rock Abba *&lt;LF&gt;&quot;</p>
</blockquote>

<br><p id="playlist addalbum"><strong><code>&lt;playerid&gt; playlist addalbum &lt;genre&gt; &lt;artist&gt; &lt;album&gt;</code></strong></p>
<p> The &quot;playlist addalbum&quot; command appends all songs matching the 
  specified criteria onto the end of the playlist. Songs currently playing 
  or already on the playlist are not affected.</p>
<p>Examples: </p>
<blockquote> 
  <p>Request: &quot;04:20:00:12:23:45 playlist addalbum Rock Abba *&lt;LF&gt;&quot;<br>Response: &quot;04:20:00:12:23:45 playlist addalbum Rock Abba *&lt;LF&gt;&quot;</p>
</blockquote>

<br><p id="playlist loadtracks"><strong><code>&lt;playerid&gt; playlist loadtracks &lt;searchparam&gt;</code></strong></p>
<p>The &quot;playlist loadtracks&quot; command puts tracks matching the specified 
  query on the playlist. Songs previously in the 
  playlist are discarded. Note: you must provide a particular form to the searchparam (see examples)</p>
<p>Examples: </p>
<blockquote> 
  <p>Request: &quot;04:20:00:12:23:45 playlist loadtracks track.titlesearch=purple &lt;LF&gt;&quot;<br>Response: &quot;04:20:00:12:23:45 playlist loadtracks track.titleseach=purple &lt;LF&gt;&quot;</p>
</blockquote>
<blockquote> 
  <p>Request: &quot;04:20:00:12:23:45 playlist loadtracks album.titlesearch=3121 &lt;LF&gt;&quot;<br>Response: &quot;04:20:00:12:23:45 playlist loadtracks album.titlesearch=3121 &lt;LF&gt;&quot;</p>
</blockquote>
<blockquote> 
  <p>Request: &quot;04:20:00:12:23:45 playlist loadtracks contributor.namesearch=prince &lt;LF&gt;&quot;<br>Response: &quot;04:20:00:12:23:45 playlist loadtracks contributor.namesearch=prince &lt;LF&gt;&quot;</p>
</blockquote>

<br><p id="playlist addtracks"><strong><code>&lt;playerid&gt; playlist addtracks &lt;searchparam&gt;</code></strong></p>
<p> The &quot;playlist addtracks&quot; command appends all songs matching the 
  specified criteria onto the end of the playlist. Songs currently playing 
  or already on the playlist are not affected.  Note: you must provide a particular form to the searchparam (see examples)
</p>
<p>Examples: </p>
<blockquote> 
  <p>Request: &quot;04:20:00:12:23:45 playlist addtracks track.titlesearch=purple &lt;LF&gt;&quot;<br>Response: &quot;04:20:00:12:23:45 playlist addtracks track.titleseach=purple &lt;LF&gt;&quot;</p>
</blockquote>
<blockquote> 
  <p>Request: &quot;04:20:00:12:23:45 playlist addtracks album.titlesearch=3121 &lt;LF&gt;&quot;<br>Response: &quot;04:20:00:12:23:45 playlist addtracks album.titlesearch=3121 &lt;LF&gt;&quot;</p>
</blockquote>
<blockquote> 
  <p>Request: &quot;04:20:00:12:23:45 playlist addtracks contributor.namesearch=prince &lt;LF&gt;&quot;<br>Response: &quot;04:20:00:12:23:45 playlist addtracks contributor.namesearch=prince &lt;LF&gt;&quot;</p>
</blockquote>


<br><p id="playlist insertalbum"><strong><code>&lt;playerid&gt; playlist insertalbum &lt;genre&gt; &lt;artist&gt; &lt;album&gt;</code></strong></p>
<p> The &quot;playlist insertalbum&quot; command inserts all songs matching the 
  specified criteria at the top of the playlist. Songs already on the playlist are not affected.</p>
<p>Examples: </p>
<blockquote> 
  <p>Request: &quot;04:20:00:12:23:45 playlist addalbum Rock Abba *&lt;LF&gt;&quot;<br>Response: &quot;04:20:00:12:23:45 playlist addalbum Rock Abba *&lt;LF&gt;&quot;</p>
</blockquote>

<br><p id="playlist deletealbum"><strong><code>&lt;playerid&gt; playlist deletealbum &lt;genre&gt; &lt;artist&gt; &lt;album&gt;</code></strong></p>
<p>The &quot;playlist deletealbum&quot; command removes songs matching the specified 
  genre artist and album criteria from the playlist.</p>
<p>Examples: </p>
<blockquote> 
  <p>Request: &quot;04:20:00:12:23:45 playlist deletealbum Rock Abba *&lt;LF&gt;&quot;<br>Response: &quot;04:20:00:12:23:45 playlist deletealbum Rock Abba *&lt;LF&gt;&quot;</p>
</blockquote>

<br><p id="playlist clear"><strong><code>&lt;playerid&gt; playlist clear</code></strong></p>
<p>The &quot;playlist clear&quot; command removes any song that is on the playlist. 
  The player is stopped.</p>
<p>Examples: </p>
<blockquote> 
  <p>Request: &quot;04:20:00:12:23:45 playlist clear&lt;LF&gt;&quot;<br>Response: &quot;04:20:00:12:23:45 playlist clear&lt;LF&gt;&quot;</p>
</blockquote>

<br><p id="playlist zap"><strong><code>&lt;playerid&gt; playlist zap &lt;songindex&gt;</code></strong></p>
<p>The &quot;playlist zap&quot; command adds the song at index songindex into the zapped song playlist.</p>
<p>Examples: </p>
<blockquote> 
  <p>Request: &quot;04:20:00:12:23:45 playlist zap 3&lt;LF&gt;&quot;<br>Response: &quot;04:20:00:12:23:45 playlist zap 3&lt;LF&gt;&quot;</p>
</blockquote>

<br>
<p id="playlist name ?">
	<strong>
		<code>
			&lt;playerid&gt; 
			playlist 
			name 
			?
		</code>
	</strong>
</p>
<p>
	The &quot;playlist name&quot; command returns the name of the saved 
	playlist last loaded into the Now Playing playlist, if any.
<p>
	Examples:
</p>
<blockquote> 
	<p>
		Request: &quot;04:20:00:12:23:45 playlist name ?&lt;LF&gt;&quot;
		<br>
		Response: &quot;04:20:00:12:23:45 playlist name Jazz%20Favorites
			&lt;LF&gt;&quot;
	</p>
</blockquote>

<br>
<p id="playlist url ?">
	<strong>
		<code>
			&lt;playerid&gt;
			playlist
			url
			?
		</code>
	</strong>
</p>
<p>
	The &quot;playlist url&quot; command returns the URL of the saved playlist 
	last loaded into the Now Playing playlist, if any. 
<p>
	Examples:
</p>
<blockquote> 
	<p>
		Request: &quot;04:20:00:12:23:45 playlist url ?&lt;LF&gt;&quot;
		<br>
		Response: &quot;04:20:00:12:23:45 playlist url 
			file:///Users/dean/Music/testmusic/Zapped%20Songs.m3u&lt;LF&gt;&quot;
	</p>
</blockquote>

<br>
<p id="playlist modified ?">
	<strong>
		<code>
			&lt;playerid&gt;
			playlist
			modified
			?
		</code>
	</strong>
</p>
<p>
	The &quot;playlist modified&quot; returns the modification state of the 
	saved playlist last loaded into the Now Playing playlist, if any.
	If &quot;1&quot;, the playlist has been modified since it was loaded.
<p>
	Examples:
</p>
<blockquote> 
	<p>
		Request: &quot;04:20:00:12:23:45 playlist modified ?&lt;LF&gt;&quot;
		<br>
		Response: &quot;04:20:00:12:23:45 playlist modified 0&lt;LF&gt;&quot;
	</p>
</blockquote>

<br>
<p id="playlist playlistsinfo">
	<strong>
		<code>
			&lt;playerid&gt;
			playlist
			playlistsinfo
			&lt;taggedParameters&gt;
		</code>
	</strong>
</p>
<p>
	The &quot;playlist playlistsinfo&quot; query returns information on the 
	saved playlist last loaded into the Now Playing playlist, if any. 
</p>
<p>
	Accepted tagged parameters:
</p>
<table border="0" spacing="50">
	<tr>
		<td width="100"><b>Tag</b></td>
		<td><b>Description</b></td>
	</tr>
	<tr>
		<td>
			charset
		</td>
		<td>
			Character set to use to return data. See 
			<a href="#Notes">charset notes</a> above.
		</td>
	</tr>
</table>
<p>
	Returned tagged parameters:
</p>
<table border="0" spacing="50">
	<tr>
		<td width="100"><b>Tag</b></td>
		<td><b>Description</b></td>
	</tr>
	<tr>
		<td>id</td>
		<td>Playlist id.</td>
	</tr>
	<tr>
		<td>name</td>
		<td>Playlist name. Equivalent to 
			&quot;<a href="#playlist name">playlist name ?</a>&quot;.
		</td>
	</tr>
	<tr>
		<td>modified</td>
		<td>Modification state of the saved playlist. Equivalent to 
			&quot;<a href="#playlist modified">playlist modified ?</a>&quot;.
	</td>
	<tr>
		<td>url</td>
		<td>Playlist url. Equivalent to 
			&quot;<a href="#playlist url">playlist url ?</a>&quot;.
		</td>
	</tr>
</table>
<p>
	Example:
</p>
<blockquote> 
	<p>
		Request: &quot;a5:41:d2:cd:cd:05 playlist playlistsinfo &lt;LF&gt;&quot;
		<br>
		Response: &quot;a5:41:d2:cd:cd:05 playlist playlistsinfo
		id:267 name:A98 modified:0 url:file://Volumes/... &lt;LF&gt;&quot;
	</p>
</blockquote>


<br><p id="playlist index"><strong><code>&lt;playerid&gt; playlist index &lt;index|+index|-index|?&gt; &lt;fadeInSecs&gt;</code></strong></p>
<p>The &quot;playlist index&quot; command sets or queries the song that is currently 
  playing by index. When setting, a zero-based value may be used to indicate which 
  song to play. An explicitly positive or negative number may be used to jump 
  to a song relative to the currently playing song.
  The index can only be set if the playlist is not empty.
  If an index parameter is set then &quot;fadeInSecs&quot; may be passed to specify fade-in period.
  The value of the current song 
  index may be obtained by passing in &quot;?&quot; as a parameter.</p>
<p>Examples:</p>
<blockquote> 
  <p>Request: &quot;04:20:00:12:23:45 playlist index +1&lt;LF&gt;&quot;<br>Response: &quot;04:20:00:12:23:45 playlist index +1&lt;LF&gt;&quot;</p>
  <p>Request: &quot;04:20:00:12:23:45 playlist index 5&lt;LF&gt;&quot;<br>Response: &quot;04:20:00:12:23:45 playlist index 5&lt;LF&gt;&quot;</p>
  <p>Request: &quot;04:20:00:12:23:45 playlist index ?&lt;LF&gt;&quot;<br>Response: &quot;04:20:00:12:23:45 playlist index 5&lt;LF&gt;&quot;</p>
</blockquote>

<br>
<p id="playlistXinfo">
	<strong>
		<code>
			&lt;playerid&gt; playlist genre &lt;index&gt; ?
			<br>
			&lt;playerid&gt; playlist artist &lt;index&gt; ?
			<br>
			&lt;playerid&gt; playlist album &lt;index&gt; ?
			<br>
			&lt;playerid&gt; playlist title &lt;index&gt; ?
			<br>
			&lt;playerid&gt; playlist path &lt;index&gt; ?
			<br>
			&lt;playerid&gt; playlist remote &lt;index&gt; ?
			<br>
			&lt;playerid&gt; playlist duration &lt;index&gt; ?
		</code>
	</strong>
</p>
<p>
	The &quot;playlist genre&quot;, &quot;playlist artist&quot;, &quot;playlist 
	album&quot;, &quot;playlist title&quot;, &quot;playlist path&quot;,  
	&quot;playlist remote&quot; and &quot;playlist duration&quot; queries 
	return the requested information for a given song at an index position in 
	the current playlist. &quot;playlist remote&quot; returns 1 if the 
	&quot;song&quot; is a remote stream.
</p>
<p>
	Examples:
</p>
<blockquote> 
	<p>
		Request: &quot;04:20:00:12:23:45 playlist genre 3 ?&lt;LF&gt;&quot;
		<br>
		Response: &quot;04:20:00:12:23:45 playlist genre 3 Rock&lt;LF&gt;&quot;
	</p>
	<p>
		Request: &quot;04:20:00:12:23:45 playlist artist 3 ?&lt;LF&gt;&quot;
		<br>
		Response: &quot;04:20:00:12:23:45 playlist artist 3 Abba&lt;LF&gt;&quot;
	</p>
	<p>
		Request: &quot;04:20:00:12:23:45 playlist album 3 ?&lt;LF&gt;&quot;
		<br>
		Response: &quot;04:20:00:12:23:45 playlist album 3 Greatest Hits&lt;LF&gt;&quot;
	</p>
	<p>
		Request: &quot;04:20:00:12:23:45 playlist title 3 ?&lt;LF&gt;&quot;
		<br>
		Response: &quot;04:20:00:12:23:45 playlist title 3 Voulez Vous&lt;LF&gt;&quot;
	</p>
	<p>
		Request: &quot;04:20:00:12:23:45 playlist path 3 ?&lt;LF&gt;&quot;
		<br>
		Response: &quot;04:20:00:12:23:45 playlist path 3 file:///Volumes/Music/ABBA/...&lt;LF&gt;&quot;
	</p>
	<p>
		Request: &quot;04:20:00:12:23:45 playlist remote 3 ?&lt;LF&gt;&quot;
		<br>
		Response: &quot;04:20:00:12:23:45 playlist remote 3 0&lt;LF&gt;&quot;
	</p>
	<p>
		Request: &quot;04:20:00:12:23:45 playlist duration 3 ?&lt;LF&gt;&quot;
		<br>
		Response: &quot;04:20:00:12:23:45 playlist duration 3 103.2&lt;LF&gt;&quot;
	</p>
</blockquote>

<p><br></p>
<p id="playlist tracks ?">
	<strong>
		<code>
			&lt;playerid&gt;
			playlist
			tracks
			?
		</code>
	</strong>
</p>
<p>The "playlist tracks" command returns the the total number of tracks in the current playlist</p>
<p>Example:</p>
<blockquote>
	<p>Request: "04:20:00:12:23:45 playlist tracks ?&lt;LF&gt;"<br>
	Response: "04:20:00:12:23:45 playlist tracks 7&lt;LF&gt;"</p>
</blockquote>

<p><br></p>

<p id="playlist shuffle"><strong><code>&lt;playerid&gt; playlist shuffle &lt;0|1|2|?|&gt;</code></strong></p>

<p>The "playlist shuffle" command is used to shuffle, unshuffle or query the shuffle state for the current playlist. A value of "0" indicates that the playlist is not shuffled, "1" indicates that the playlist is shuffled by song, and "2" indicates that the playlist is shuffled by album. Used with no parameter, the command toggles the shuffling state.</p>

<p>Example:</p>

<blockquote>
	<p>Request: "04:20:00:12:23:45 playlist shuffle ?&lt;LF&gt;"<br>
	Response: "04:20:00:12:23:45 playlist shuffle 1&lt;LF&gt;"</p>

	<p>Request: "04:20:00:12:23:45 playlist shuffle 0&lt;LF&gt;"<br>
	Response: "04:20:00:12:23:45 playlist shuffle 0&lt;LF&gt;"</p>
</blockquote>

<p><br></p>

<p id="playlist repeat"><strong><code>&lt;playerid&gt; playlist repeat &lt;0|1|2|?|&gt;</code></strong></p>

<p>The "playlist repeat" command is used to indicate or query if the player will stop playing at the end of the playlist, repeat the current song indefinitely, or repeat the current playlist indefinitely. A value of "0" indicates that the player will stop at the end of the playlist, "1" indicates that the player will repeat the current song indefinitely and a value of "2" indicates that the player will repeat the entire playlist indefinitely. Used with no parameter, the command toggles the repeat state.</p>

<p>Example:</p>

<blockquote>
	<p>Request: "04:20:00:12:23:45 playlist repeat ?&lt;LF&gt;"<br>
	Response: "04:20:00:12:23:45 playlist repeat 2&lt;LF&gt;"</p>

	<p>Request: "04:20:00:12:23:45 playlist repeat 0&lt;LF&gt;"<br>
	Response: "04:20:00:12:23:45 playlist repeat 0&lt;LF&gt;"</p>
</blockquote>

<br>
<p id="playlistcontrol">
	<strong>
		<code>
			&lt;playerid&gt;
			playlistcontrol
			&lt;taggedParameters&gt;
		</code>
	</strong>
</p>
<p>
	The &quot;playlistcontrol&quot; command enables playlist operations using IDs as returned by 
	extended CLI queries (titles, artists, playlists, etc).
</p>
<p>
	Accepted tagged parameters:
</p>
<table border="0" spacing="50">
	<tr>
		<td width="100"><b>Tag</b></td>
		<td><b>Description</b></td>
	</tr>
	<tr>
		<td>cmd</td>
		<td>
			Command to perform on the playlist, one of &quot;load&quot;, 
			&quot;add&quot;, &quot;insert&quot; or &quot;delete&quot;.
		 	This parameter is mandatory. If no additional parameter is provided,
		 	the entire DB is loaded/added/inserted/deleted.
		 </td>
	</tr>
	<tr>
		<td>genre_id</td>
		<td>Genre ID, to restrict the results to the titles of that genre.</td>
	</tr>
	<tr>
		<td>artist_id</td>
		<td>Artist ID, to restrict the results to the titles of that artist.</td>
	</tr>
	<tr>
		<td>album_id</td>
		<td>Album ID, to restrict the results to the titles of that album.</td>
	</tr>
	<tr>
		<td>track_id</td>
		<td>Comma-separated list of track IDs, to restrict the results to these
			track_ids. If this parameter is provided, then any genre_id, 
			artist_id and/or album_id parameter is ignored. The tracks are added to the playlist
			in the given order.</td>
	</tr>
	<tr>
		<td>year|year_id</td>
		<td>
			Year, to restrict the results to the given year. The form year_id is accepted
			for backwared compatibility but is deprecated.
		</td>
	</tr>
	<tr>
		<td>playlist_id</td>
		<td>Playlist ID, to restrict the results to this playlist_id. If this
		    parameter is provided, then any genre_id, artist_id, album_id and/or
		    track_id parameter is ignored.</td>
	</tr>
	<tr>
		<td>folder_id</td>
		<td>Folder ID, to restrict the results to files in this folder_id. If this
		    parameter is provided, then any all the others are ignored.
			<br>
			Note that &quot;cmd:delete&quot; is not supported for folders.
		</td>
	</tr>
	<tr>
		<td>playlist_name</td>
		<td>Playlist name, to restrict the results to this playlist_name. If this
		    parameter is provided, then any genre_id, artist_id, album_id,
		    track_id and/or playlist_id parameter is ignored.</td>
	</tr>
</table>
<p>Returned tagged parameters:</p>
<table border="0" spacing="50">
	<tr>
		<td width="100"><b>Tag</b></td>
		<td><b>Description</b></td>
	</tr>
	<tr>
		<td>rescan</td>
		<td>Returned with value 1 if the Squeezebox Server is still scanning the 
			database. The command may therefore have missed items.
			Not returned if no scan is in progress.</td>
	</tr>
	<tr>
		<td>count</td>
		<td>Number of elements loaded/added/inserted or max number of elements 
			deleted. For folders, only 1 is returned.</td>
	</tr>
</table>
<p>Example:</p>
<blockquote> 
  <p> Request: &quot;a5:41:d2:cd:cd:05 playlistcontrol 
  		cmd:add genre_id:9&lt;LF&gt;&quot;<br>
  	 Response: &quot;a5:41:d2:cd:cd:05 playlistcontrol 
  	 	cmd:add genre_id:9 count:33&lt;LF&gt;&quot;</p>

  <p> Request: &quot;a5:41:d2:cd:cd:05 playlistcontrol 
  		cmd:load album_id:22&lt;LF&gt;&quot;<br>
  	 Response: &quot;a5:41:d2:cd:cd:05 playlistcontrol 
  	 	cmd:load album_id:22 count:12&lt;LF&gt;&quot;</p>
</blockquote>


<!--#########################################################################-->
<!-- COMPOUND QUERIES                                                        -->
<!--#########################################################################-->

<hr>
<h2 id="CQ">
	Compound queries
</h2>
<ul>
	<li>
		<strong><code><a href="#serverstatus">serverstatus</a></code></strong>
	</li>
	<li>
		<strong><code><a href="#status">status</a></code></strong>
	</li>
	<li>
		<strong><code><a href="#displaystatus">displaystatus</a></code></strong>
	</li>
	<li>
		<strong><code><a href="#readdirectory">readdirectory</a></code></strong>
	</li>
</ul>


<br>
<p id="serverstatus">
	<strong>
		<code>
			serverstatus 
			&lt;start&gt; 
			&lt;itemsPerResponse&gt; 
			&lt;taggedParameters&gt;
		</code>
	</strong>
</p>
<p>
	The &quot;serverstatus&quot; query returns a complete status about the server, including its 
	players. 
	<br>
	Clients can subscribe to &quot;serverstatus&quot; queries, so that the query
	results are automatically returned asynchronously whenever a change occurs
	to the server. Please note this mechanism is completely distinct from the 
	&quot;listen&quot; and &quot;subscribe&quot; commands described elsewhere in this
	document.
</p>
<p>
	Accepted tagged parameters:
</p>
<table border="0" spacing="50">
	<tr>
		<td width="150">
			<b>Tag</b>
		</td>
		<td>
			<b>Description</b>
		</td>
	</tr>
	<tr>
		<td>
			prefs
		</td>
		<td>
			Comma separated list of server preference values to return.
		</td>
	</tr>
	<tr>
		<td>
			playerprefs
		</td>
		<td>
			Comma separated list of player preference values to return (for each player).
		</td>
	</tr>
	<tr>
		<td>
			charset
		</td>
		<td>
			Character set to use to return data. See 
			<a href="#Notes">charset notes</a> above.
		</td>
	</tr>
	<tr>
		<td>
			subscribe
		</td>
		<td>
			This optional parameter controls the subscription to the server 
			status. Only one status subscription is possible per connection.
			<br>
			Subscription is enabled by using this parameter with a positive
			integer. It is disabled by using &quot;-&quot;. When the
			subscription is enabled, normal &quot;serverstatus&quot; queries (i.e.
			not using the &quot;subscribe&quot; parameter) can be performed and
			will have no effect on the subscription in place.
			<br>
			When enabled, the &quot;serverstatus&quot; query is automatically
			re-generated on server change (and sent asynchronously to the CLI
			client). The number indicates the time interval in seconds between 
			automatic generations in case nothing happened to the server info in the
			interval. Use &quot;0&quot; to disable this last feature and only be
			notified on changes. Please see the example.
			<br>
			Some situations will lead to multiple status queries
			generated very close to another. This is a limitation of the 
			change detection &quot;algorithm&quot;.
			<br>
			Please note this mechanism is completely distinct from the 
			&quot;listen&quot; and &quot;subscribe&quot; commands described 
			above.
		</td>
	</tr>
</table>
<p>
	Returned tagged parameters:
</p>
<table border="0" spacing="50">
	<tr>
		<td width="150">
			<b>Tag</b>
		</td>
		<td>
			<b>Description</b>
		</td>
	</tr>
	<tr>
		<td>
			rescan
		</td>
		<td>
			Returned with value 1 if Squeezebox Server is still scanning the
			database. The results may therefore be incomplete. Not returned if
			no scan is in progress.
		</td>
	</tr>
	<tr>
		<td>
			lastscan
		</td>
		<td>
			Returned with the timestamp when the last scan finished. Not returned if
			no scan has been run yet.
		</td>
	</tr>
	<tr>
		<td>
			progressname
		</td>
		<td>
			Returned with the name for for current scan phase.
			Not returned ifno scan is in progress.
		</td>
	</tr>
	<tr>
		<td>
			progressdone
		</td>
		<td>
			Returned with the current value of items completed for current scan phase. Not returned if 
			no scan is in progress.
		</td>
	</tr>
	<tr>
		<td>
			progresstotal
		</td>
		<td>
			Returned with the total value of items found for current scan phase. Not returned if
			no scan is in progress.
		</td>
	</tr>
	<tr>
		<td>
			lastscanfailed
		</td>
		<td>
			Information about a possible failure in case a scan has not finished in an attended manner.
		</td>
	</tr>
	<tr>
		<td>
			version
		</td>
		<td>
			Squeezebox Server version. Equivalent to
			&quot;<a href="#version ?">version ?</a>&quot;
		</td>
	</tr>
	<tr>
		<td>
			info total albums
		</td>
		<td>
			Number of albums known to Squeezebox Server. Equivalent to
			&quot;<a href="#info total albums ?">info total albums ?</a>&quot;
		</td>
	</tr>
	<tr>
		<td>
			info total artists
		</td>
		<td>
			Number of artists known to Squeezebox Server. Equivalent to
			&quot;<a href="#info total artists ?">info total artists ?</a>&quot;
		</td>
	</tr>
	<tr>
		<td>
			info total genres
		</td>
		<td>
			Number of genres known to Squeezebox Server. Equivalent to
			&quot;<a href="#info total genres ?">info total genres ?</a>&quot;
		</td>
	</tr>
	<tr>
		<td>
			info total songs
		</td>
		<td>
			Number of songs known to Squeezebox Server. Equivalent to
			&quot;<a href="#info total songs ?">info total songs ?</a>&quot;
		</td>
	</tr>
	<tr>
		<td>
			<em>
				For each defined pref requested:
			</em>
		</td>
		<td>
		</td>
	</tr>
	<tr>
		<td>
			&nbsp;&nbsp;<em>prefName<em>
		</td>
		<td>
			Preference value. Only if the value is defined. Equivalent to 
			&quot;<a href="#pref">pref prefName ?</a>&quot;.
		</td>
	</tr>

	<tr>
		<td>
			player count
		</td>
		<td>
			Number of players known by Squeezebox Server. Equivalent to 
			&quot;<a href="#player count ?">player count ?</a>&quot;.
		</td>
	</tr>
	<tr>
		<td>
			<em>
				For each player:
			</em>
		</td>
		<td>
			<em>
				Essentially, this list is equivalent to the one returned by
				&quot;<a href="#players">players</a>&quot;.
			</em>
		</td>
	</tr>
	<tr>
		<td>
			&nbsp;&nbsp;<b>playerid</b>
		</td>
		<td>
			Player unique identifier. Item delimiter. Equivalent to 
			&quot;<a href="#player id ?">player id ?</a>&quot;.
		</td>
	</tr>
	<tr>
		<td>
			&nbsp;&nbsp;<b>uuid</b>
		</td>
		<td>
			Player unique identifier. Equivalent to
			&quot;<a href="#player uuid ?">player uuid ?</a>&quot;.
		</td>
	</tr>
	<tr>
		<td>	
			&nbsp;&nbsp;ip
		</td>
		<td>
			Player IP and port. Equivalent to 
			&quot;<a href="#player ip ?">player ip ?</a>&quot;.
		</td>
	</tr>
	<tr>
		<td>
			&nbsp;&nbsp;name
		</td>
		<td>
			Player name. Equivalent to 
			&quot;<a href="#player name ?">player name ?</a>&quot;.
		</td>
	</tr>
	<tr>
		<td>
			&nbsp;&nbsp;model
		</td>
		<td>
			Whether the player is powered on or off.
		</td>
	</tr>
	<tr>
		<td>
			&nbsp;&nbsp;power
		</td>
		<td>
			Player model. Equivalent to 
			&quot;<a href="#player model ?">player model ?</a>&quot;.
		</td>
	</tr>
	<tr>
		<td>
			&nbsp;&nbsp;isplayer
		</td>
		<td>
			Whether a player is a known player model. Will return 0 for streaming connections. 
			Equivalent to 
			&quot;<a href="#player isplayer ?">player isplayer ?</a>&quot;.
		</td>
	</tr>
	<tr>
		<td>
			&nbsp;&nbsp;displaytype
		</td>
		<td>
			Player display type. Not returned for streaming connections. 
			Equivalent to 
			&quot;<a href="#player displaytype ?">player displaytype &lt;playerindex&gt; ?</a>&quot;.
		</td>
	</tr>
	<tr>
		<td>
			&nbsp;&nbsp;canpoweroff
		</td>
		<td>
			Whether the player can be powered off. This value is false for streaming connections. 
		</td>
	</tr>
	<tr>
		<td>
			&nbsp;&nbsp;connected
		</td>
		<td>
			Connected state. Equivalent to 
			&quot;<a href="#connected ?">&lt;playerid&gt; connected ?</a>&quot;.
		</td>
	</tr>
	<tr>
		<td>
			&nbsp;&nbsp;player_needs_upgrade
		</td>
		<td>
			Connected player needs a firmware upgrade.
		</td>
	</tr>
	<tr>
		<td>
			&nbsp;&nbsp;player_is_upgrading
		</td>
		<td>
			Connected player is in the process of performing a firmware update.
		</td>
	</tr>

	<tr>
		<td>
			sn player count
		</td>
		<td>
			Number of players connected to the current mysqueezebox.com account.
		</td>
	</tr>
	<tr>
		<td colspan="2">
			<em>
				For each player connected to mysqueezebox.com:
			</em>
		</td>
	</tr>
	<tr>
		<td>
			&nbsp;&nbsp;<b>id</b>
		</td>
		<td>
			Player unique identifier on mysqueezebox.com.
		</td>
	</tr>
	<tr>
		<td>
			&nbsp;&nbsp;playerid
		</td>
		<td>
			Player unique identifier (MAC address)..
		</td>
	</tr>
	<tr>
		<td>
			&nbsp;&nbsp;name
		</td>
		<td>
			Player name.
		</td>
	</tr>


	<tr>
		<td>
			other player count
		</td>
		<td>
			Number of players connected to other discovered Squeezebox Servers in the local network.
		</td>
	</tr>
	<tr>
		<td colspan="2">
			<em>
				For each player connected to some other Squeezebox Server in the local network:
			</em>
		</td>
	</tr>
	<tr>
		<td>
			&nbsp;&nbsp;<b>playerid</b>
		</td>
		<td>
			Player unique identifier (MAC address)..
		</td>
	</tr>
	<tr>
		<td>
			&nbsp;&nbsp;name
		</td>
		<td>
			Player name.
		</td>
	</tr>
	<tr>
		<td>
			&nbsp;&nbsp;server
		</td>
		<td>
			Squeezebox Server to which the player is connected
		</td>
	</tr>
	<tr>
		<td>
			&nbsp;&nbsp;model
		</td>
		<td>
			Player model. Please note that only Squeezebox2 and later can remotely be disconnected.
		</td>
	</tr>

	<tr>
		<td>
			<em>
				For each defined player pref requested:
			</em>
		</td>
		<td>
		</td>
	</tr>
	<tr>
		<td>
			&nbsp;&nbsp;<em>prefName<em>
		</td>
		<td>
			Preference value. Only if the value is defined. Equivalent to 
			&quot;<a href="#playerpref">playerpref prefName ?</a>&quot;.
		</td>
	</tr>
</table>
<p>
	Example:
</p>
<blockquote> 
</blockquote>


<br>
<p id="status">
	<strong>
		<code>
			&lt;playerid&gt;
			status 
			&lt;start&gt; 
			&lt;itemsPerResponse&gt; 
			&lt;taggedParameters&gt;
		</code>
	</strong>
</p>
<p>
	The &quot;status&quot; query returns the complete status about a given
	player, including the current playlist. Set the &lt;start&gt; parameter to
	&quot;-&quot; to get the playlist data starting from the current song.
	<br>
	In this &quot;curent&quot; mode and if repeat is on, Squeezebox Server will attempt
	to return &lt;itemsPerResponse&gt; elements, by repeating the playlist at
	most once, unless shuffling is on and Squeezebox Server is configured to re-shuffle
	the playlist at each loop (in which case it is impossible to predict the
	song following the last one in the playlist until this last song has
	finished playing).
	<br>
	Similarly, in the &quot;curent&quot; mode, if repeat
	is one, only the current song is returned, regardless of the value of
	&lt;itemsPerResponse&gt;.
	<br>
	Clients can subscribe to &quot;status&quot; queries, so that the query
	results are automatically returned asynchronously whenever a change occurs
	to a player. Please note this mechanism is completely distinct from the 
	&quot;listen&quot; and &quot;subscribe&quot; commands described elsewhere in this document.
</p>
<p>
	Accepted tagged parameters:
</p>
<table border="0" spacing="50">
	<tr>
		<td width="150">
			<b>Tag</b>
		</td>
		<td>
			<b>Description</b>
		</td>
	</tr>
	<tr>
		<td>
			tags
		</td>
		<td>
			Determines which tags are returned. Each returned tag is identified
			by a letter (see command 
			&quot;<a href="#songinfo">songinfo</a>&quot; for a list of possible
			fields and their identifying letter). The default tags value for 
			this query is &quot;gald&quot;.
		</td>
	</tr>
	<tr>
		<td>
			charset
		</td>
		<td>
			Character set to use to return data. See 
			<a href="#Notes">charset notes</a> above.
		</td>
	</tr>
	<tr>
		<td>
			subscribe
		</td>
		<td>
			This optional parameter controls the subscription to the player 
			status. Only one status subscription is possible per player and 
			connection.
			<br>
			Subscription is enabled by using this parameter with a positive
			integer. It is disabled by using &quot;-&quot;. When the
			subscription is enabled, normal &quot;status&quot; queries (i.e.
			not using the &quot;subscribe&quot; parameter) can be performed and
			will have no effect on the subscription in place.
			<br>
			When enabled, the &quot;status&quot; request is automatically
			re-generated on player change (and sent asynchronously to the CLI
			client). The number indicates the time interval in seconds between 
			automatic generations in case nothing happened to the player in the
			interval. Use &quot;0&quot; to disable this last feature and only be
			notified on player or playlist changes. Please see the example.
			<br>
			Some situations will lead to multiple status queries
			generated very close to another. This is a limitation of the 
			change detection &quot;algorithm&quot;.
			<br>
			If the player is manually (through the web page) or automatically
			deleted from Squeezebox Server, the status query returns the &quot;error&quot;
			tag with value &quot;invalid player&quot; and the subscription is terminated.
			<br>
			Please note this mechanism is completely distinct from the 
			&quot;listen&quot; and &quot;subscribe&quot; commands described 
			above.
		</td>
	</tr>
</table>
<p>
	Returned tagged parameters:
</p>
<table border="0" spacing="50">
	<tr>
		<td width="150">
			<b>Tag</b>
		</td>
		<td>
			<b>Description</b>
		</td>
	</tr>
	<tr>
		<td>
			rescan
		</td>
		<td>
			Returned with value 1 if the Squeezebox Server is still scanning the
			database. The results may therefore be incomplete. Not returned if
			no scan is in progress.
		</td>
	</tr>
	<tr>
		<td>
			error
		</td>
		<td>
			Returned with value &quot;invalid player&quot; if the player this
			subscription query referred to does no longer exist.<br>
			In non subscription mode, the query simply echoes itself (i.e.
			produces no result) if &lt;playerid&gt; is wrong.
		</td>
	</tr>
	<tr>
		<td>
			player_name
		</td>
		<td>
			Name of the player.
		</td>
	</tr>
	<tr>
		<td>
			player_connected
		</td>
		<td>
			Connected state of the player.
		</td>
	</tr>
	<tr>
		<td>
			player_needs_upgrade
		</td>
		<td>
			Connected player needs a firmware upgrade.
		</td>
	</tr>
	<tr>
		<td>
			player_is_upgrading
		</td>
		<td>
			Connected player is in the process of performing a firmware update.
		</td>
	</tr>
	<tr>
		<td>
			power
		</td>
		<td>
			Power state of the player. Not returned for remote streaming
			connections.
		</td>
	</tr>
	<tr>
		<td>
			signalstrength
		</td>
		<td>
			Signal strength (only for Squeezeboxen and Transporters).
		</td>
	</tr>
	<tr>
		<td>
			<em>If player is on:</em>
		</td>
		<td>
		</td>
	</tr>
	<tr>
		<td>
			&nbsp;&nbsp;mode
		</td>
		<td>
			Player mode.
		</td>
	</tr>
	<tr>
		<td>
			&nbsp;&nbsp;remote
		</td>
		<td>
			Returns 1 if a remote stream is currently playing.
		</td>
	</tr>
	<tr>
		<td>
			&nbsp;&nbsp;current_title
		</td>
		<td>
			Returns the current title for remote streams. Only if remote stream
			is playing.
		</td>
	</tr>
	<tr>
		<td>
			&nbsp;&nbsp;time
		</td>
		<td>
			Elapsed time into the current song. Decimal seconds. Only if current
			song.
		</td>
	</tr>
	<tr>
		<td>
			&nbsp;&nbsp;rate
		</td>
		<td>
			Player rate. Only if there is a current song.
		</td>
	</tr>
	<tr>
		<td>
			&nbsp;&nbsp;duration
		</td>
		<td>
			Duration of the current song. Decimal seconds. Only if current song
			and if the duration is known (it is not for remote streams).
		</td>
	</tr>
	<tr>
		<td>
			&nbsp;&nbsp;sleep
		</td>
		<td>
			If set to sleep, the amount (in seconds) it was set to.
		</td>
	</tr>
	<tr>
		<td>
			&nbsp;&nbsp;will_sleep_in
		</td>
		<td>
			Seconds left until sleeping. Only if set to sleep.
		</td>
	</tr>
		<td>
			&nbsp;&nbsp;sync_master
		</td>
		<td>
			ID of the master player in the sync group this player belongs to.
			Only if synced.
		</td>
	</tr>
	<tr>
		<td>
			&nbsp;&nbsp;sync_slaves
		</td>
		<td>
			Comma-separated list of player IDs, slaves to sync_master in the 
			sync group this player belongs to. Only if synced.
		</td>
	</tr>
	<tr>
		<td>
			&nbsp;&nbsp;mixer volume
		</td>
		<td>
			Not returned for remote streaming connections.
		</td>
	</tr>
	<tr>
		<td>
			&nbsp;&nbsp;mixer treble
		</td>
		<td>
			Only for SliMP3 and Squeezebox1 players.
		</td>
	</tr>
	<tr>
		<td>
			&nbsp;&nbsp;mixer bass
		</td>
		<td>
			Only for SliMP3 and Squeezebox1 players.
		</td>
	</tr>
	<tr>
		<td>
			&nbsp;&nbsp;mixer pitch
		</td>
		<td>
			Only for Squeezebox1 players.
		</td>
	</tr>
	<tr>
		<td>
			&nbsp;&nbsp;playlist repeat
		</td>
		<td>
			0 no repeat, 1 repeat song, 2 repeat playlist.
		</td>
	</tr>
	<tr>
		<td>
			&nbsp;&nbsp;playlist shuffle
		</td>
		<td>
			0 no shuffle, 1 shuffle songs, 2 shuffle albums.
		</td>
	</tr>
	<tr>
		<td>
			&nbsp;&nbsp;playlist_id
		</td>
		<td>
			Playlist id, if the current playlist is a stored playlist.
		</td>
	</tr>
	<tr>
		<td>
			&nbsp;&nbsp;playlist_name
		</td>
		<td>
			Playlist name, if the current playlist is a stored playlist. 
			Equivalent to 
			&quot;<a href="#playlist name">playlist name ?</a>&quot;.
		</td>
	</tr>
	<tr>
		<td>
			&nbsp;&nbsp;playlist_modified
		</td>
		<td>
			Modification state of the saved playlist (if the current playlist is
			one). Equivalent to 
			&quot;<a href="#playlist modified">playlist modified ?</a>&quot;.
		</td>
	</tr>
	<tr>
		<td>
			&nbsp;&nbsp;playlist_timestamp
		</td>
		<td>
			Timestamp of the current playlist, in seconds. Changes to the playlist 
			(insertion/removal/shuffling) result in an increase of this value. This can be
			used to detect the entire playlist has to be reacquired.
		</td>
	</tr>
	<tr>
		<td>
			&nbsp;&nbsp;playlist_tracks
		</td>
		<td>
			Number of tracks in the current playlist. Only if there is a 
			playlist.
		</td>
	</tr>
	<tr>
		<td>
			<em>If playlist information exist/requested, for each song in the
			playlist:</em>
		</td>
		<td>
		</td>
	</tr>
	<tr>
		<td>
			&nbsp;&nbsp;<b>playlist index</b>
		</td>
		<td>
			Index (first item is 0) of the playlist entry in the player
			playlist. Unless &lt;start&gt; is &quot;-&quot;, the first returned
			instance of this field is equal to start. If &lt;start&gt; is
			&quot;-&quot;, the first returned instance of this field contains
			the index of the currently playing song in the player playlist. Item
			seperator.
		</td>
	</tr>
	<tr>
		<td>
			&nbsp;&nbsp;<em>Tags</em>
		</td>
		<td>
			Same tags as defined in command 
			&quot;<a href="#songinfo">songinfo</a>&quot;.
		</td>
	</tr>
</table>
<p>
	Example:
</p>
<blockquote> 
	<p>
		<em>Simple example</em>
		<br>
		Request: &quot;a5:41:d2:cd:cd:05 status 0 2 tags:&lt;LF&gt;&quot;
		<br>
		Response: &quot;a5:41:d2:cd:cd:05 status 0 2 tags: player_name:127.0.0.1 
		player_connected:1 power:1 mode:play rate:1 time:13.7129358076728 
		duration:252.630204081633 mixer%20volume:50 mixer%20treble:50 
		mixer%20bass:50 mixer%20pitch:100 playlist%20repeat:2 
		playlist%20shuffle:0 playlist_cur_index:1 playlist_tracks:3
		playlist%20index:0 title:Left%20Outside%20Alone playlist%20index:1 
		title:Bounce%20[Original%20Version]&lt;LF&gt;&quot;
	</p>
	<p>
		<em>Current mode example</em>
		<br>
		Request: &quot;a5:41:d2:cd:cd:05 status - 2 tags:&lt;LF&gt;&quot;
		<br>
		Response: &quot;a5:41:d2:cd:cd:05 status - 2 tags: player_name:127.0.0.1 
		player_connected:1 power:1 mode:play rate:1 time:18.721127818274 
		duration:252.630204081633 mixer%20volume:50 mixer%20treble:50 
		mixer%20bass:50 mixer%20pitch:100 playlist%20repeat:2 
		playlist%20shuffle:0 playlist_cur_index:1 playlist_tracks:3
		playlist%20index:1 title:Bounce%20[Original%20Version] 
		playlist%20index:2 title:Open%20Up%20[Radio%20Edit]&lt;LF&gt;&quot;
	</p>
	<p>
		<em>Subscribe mode example</em>
		<br>
		Request: &quot;a5:41:d2:cd:cd:05 status - 2 subscribe:30&lt;LF&gt;&quot;
		<br>
		Response: &quot;a5:41:d2:cd:cd:05 status - 2 subscribe:30 
		player_name:127.0.0.1 ... <em>(same as above)</em>
		<br>
		<br>
		<em>10 seconds later, player is turned off, CLI generates and sends:</em>
		<br>
		&quot;a5:41:d2:cd:cd:05 status - 2 subscribe:30 
		player_name:127.0.0.1 player_connected:1 power:0&lt;LF&gt;&quot;
		<br>
		<br>
		<em>30 seconds (the subscribe value) elapse, no changes to the player, the
		CLI generates and sends:</em>
		<br>
		&quot;a5:41:d2:cd:cd:05 status - 2 subscribe:30 
		player_name:127.0.0.1 player_connected:1 power:0&lt;LF&gt;&quot;
	</p>
</blockquote>


<p id="displaystatus">
	<strong>
		<code>
			displaystatus 
			&lt;taggedParameters&gt;
		</code>
	</strong>
</p>
<p>
	The &quot;displaystatus&quot; query allows subscription to display
	update events for a player.  Details of the latest display change are automatically returned
	whenever the relavent display update event occurs on that player.
	<br>
	Clients may subscribe to only receive status and warning ('showbriefly') messages,
	receive normal display updates ('update'), or receive all display updates
	including menu transitions ('all').
	<br>
	Clients may also subscribe to receive the bitmap which comprises
	each display update ('bits').  For SB2 and later players, this
	forwards the display bitmap to the client encoded in base64.
	Clients may request a reduced width display by setting the
	width parameter in the status subscription.  Note this reduces the
	width of the display shown on the live player screen as well as
	for the display forwared to the cli client.
</p>
<p>
	Accepted tagged parameters:
</p>
<table border="0" spacing="50">
	<tr>
		<td width="150">
			<b>Tag</b>
		</td>
		<td>
			<b>Description</b>
		</td>
	</tr>
	<tr>
		<td>
			subscribe
		</td>
		<td>
			'showbriefly', 'update', 'all' or 'bits' to subscribe and nothing to unsubscribe
		</td>
	</tr>
	<tr>
		<td>
			width
		</td>
		<td>
			Reduced width for the display, only used with a	subscription for 'bits'
		</td>
	</tr>
</table>
<br>


<p id="readdirectory">
	<strong>
		<code>
			readdirectory
			&lt;start&gt;
			&lt;itemsPerResponse&gt;
			&lt;taggedParameters&gt;
		</code>
	</strong>
</p>
<p>
	The &quot;readdirectory&quot; query allows to browse filesystems from the server's point of view.
	This can be used to eg. select music folders. Local filesystems are supported, as are UNC paths 
	on Windows systems (eg. \\server\musicshare).
	<br>
	Please note that on Windows systems the back slashes must either be escaped or replaced by
	normal slashes. The above path would better be written //server/musicshare. 
</p>
<p>
	Accepted tagged parameters:
</p>
<table border="0" spacing="50">
	<tr>
		<td width="150">
			<b>Tag</b>
		</td>
		<td>
			<b>Description</b>
		</td>
	</tr>
	<tr>
		<td>
			folder
		</td>
		<td>
			the path to the folder to be displayed, eg. c:/music, /Users/mh/Music, 
			//server/share etc.
		</td>
	</tr>
	<tr>
		<td>
			filter
		</td>
		<td>Filter the output according to one of the following keywords (regulare expressions can be used):
			<ul>
				<li>filter:foldersonly - list folders only
				<li>filter:filesonly - list files only
				<li>filter:musicfiles - list all files considered music files by Squeezebox Server; 
				this is the same filter as is used when scanning the disk for music
				<li>filter:filetype:xyz - list file type .xyz only
				<li>filter:xyz - any expression filter path/filenames
		</td>
	</tr>
</table>
<p>
	Returned tagged parameters:
</p>
<table border="0" spacing="50">
	<tr>
		<td width="150">
			<b>Tag</b>
		</td>
		<td>
			<b>Description</b>
		</td>
	</tr>
	<tr>
		<td>
			item
		</td>
		<td>
			The folder's item: folder, files etc.
		</td>
	</tr>
	<tr>
		<td>
			isfolder
		</td>
		<td>
			A flag whether an item is a folder or not.
		</td>
	</tr>
</table>
<p>
	Example:
</p>
<blockquote>
		Request: &quot;readdirectory 0 10 root://edelzwerg/mp3&quot;
		<br>
		Response: &quot;readdirectory 0 10 root%3A%2F%2Fedelzwerg%2Fmp3 count%3A251 item%3A%5C%5Cedelzwerg%5Cmp3%5CAerosmith isdir%3A1 item%3A%5C%5Cedelzwerg%5Cmp3%5CAir isdir%3A1 item%3A%5C%5Cedelzwerg%5Cmp3%5CAlanis%20Morissette isdir%3A1 item%3A%5C%5Cedelzwerg%5Cmp3%5CAldo%20Romano%2C%20Michel%20Benita%2C%20Glenn%20Ferris%2C%20Paolo%20Fresu isdir%3A1 item%3A%5C%5Cedelzwerg%5Cmp3%5CAli%20Farka%20Toure isdir%3A1 item%3A%5C%5Cedelzwerg%5Cmp3%5CAll%20Saints isdir%3A1 item%3A%5C%5Cedelzwerg%5Cmp3%5CManu%20Katche isdir%3A1 item%3A%5C%5Cedelzwerg%5Cmp3%5CSinead%20O'Connor isdir%3A1 item%3A%5C%5Cedelzwerg%5Cmp3%5CShakira isdir%3A1 item%3A%5C%5Cedelzwerg%5Cmp3%5CAnastacia isdir%3A1&quot;
</blockquote> 


<!--#########################################################################-->
<!-- NOTIFICATIONS                                                           -->
<!--#########################################################################-->

<hr>
<h2 id="NC">
	Notifications
</h2>
<p>
	All commands listed in this document are notifications as well as being
	commands and can be received when using &quot;listen 1&quot; (if they do not
	originate from the command-line connection that issued them; no command is echoed twice). Note that
	queries (for example, &quot;display ? ?&quot;) are not notified. Other
	available notifications are listed below with their meaning. Please note
	that other notifications or commands may exist, but internal to the server
	and therefore not documented in this CLI document. Likewise, commands
	originating from the server may have more parameters than those described
	in this document, or parameters consisting of internal Perl data structures
	with strange text representations.
</p>

<br>
<p>
	<strong>
		<code>
			&lt;playerid&gt;
			client
			&lt;new|disconnect|reconnect&gt;
		</code>
	</strong>
</p>
<p>
	A new client is notified using &quot;client new&quot;. 
	&quot;client disconnect&quot; is sent when a client disconnects. Unless it 
	reconnects (as signaled by &quot;client reconnect&quot;) before a number of
	minutes, the client will be automatically forgotten by Squeezebox Server (as 
	indicated by command/notification 
	&quot;<a href="#client forget">client forget</a>&quot;.)
</p>

<br>
<p id="rescan done">
	<strong>
		<code>
			rescan
			done
		</code>
	</strong>
</p>
<p>
	This signals the end of a &quot;<a href="#rescan">rescan</a>&quot;
	or &quot;<a href="#wipecache">wipecache</a>&quot;.
</p>

<br>
<p id="library changed">
	<strong>
		<code>
			library
			changed
			&lt;0|1&gt;
		</code>
	</strong>
</p>
<p>
	This signals the presence or absence of a library has changed.
</p>


<br>
<p id="unknownir">
	<strong>
		<code>
			&lt;playerid&gt;
			unknownir
			&lt;ircode&gt;
			&lt;time&gt;
		</code>
	</strong>
</p>
<p>
	This signals an IR code unkown by the server. The syntax is the same than
	the one used by &quot;<a href="#ir">ir</a>&quot;.
</p>

<br>
<p id="playlist newsong">
	<strong>
		<code>
			&lt;playerid&gt;
			playlist
			newsong
			[&lt;current_title&gt;]
			[&lt;playlist index&gt;]
		</code>
	</strong>
</p>
<p>
	This signals the start of a new song, along with its &quot;current_title
	&quot; and &quot;playlist index&quot;.
	For radio stations, only the &quot;current_title&quot; information is provided.
</p>

<br>
<p id="playlist stop">
	<strong>
		<code>
			&lt;playerid&gt;
			playlist
			stop
		</code>
	</strong>
</p>
<p id="playlist pause">
	<strong>
		<code>
			&lt;playerid&gt;
			playlist
			pause
			&lt;0|1&gt;
		</code>
	</strong>
</p>
<p>
	These signal a change in playing status.
</p>

<br>
<p id="prefset">
	<strong>
		<code>
			&lt;playerid&gt;
			prefset
			[&lt;namespace&gt;]
			[&lt;prefname&gt;]
			[&lt;value&gt;]
		</code>
	</strong>
</p>
<p>
	This signals a preference change.
</p>

<br>
<p id="favorites changed">
	<strong>
		<code>
			favorites
			changed
		</code>
	</strong>
</p>
<p>
	Sent everytime the favorite database is changed, for any reason, by
	any process (so the favorites command below will result in this notification being sent).
</p>

<br>
<p id="alarmNotify">
	<strong>
		<code>
			&lt;playerid&gt;
			alarm
			&lt;sound|end|snooze|snooze_end&gt;
			&lt;id&gt;
		</code>
	</strong>
</p>
<p>
	"alarm sound" is sent when an alarm sounds; "alarm end", when an alarm ends; "alarm snooze" when an alarm is snoozed;
        "alarm snooze_end" when a snooze ends (and the alarm resumes).  "id" gives the id of the alarm.
</p>

<!--#########################################################################-->
<!-- ALARM COMMANDS                                                          -->
<!--#########################################################################-->

<hr>
<h2 id="AL">
	Alarm commands and queries
</h2>

<ul>
	<li>
		<strong><code><a href="#alarm">alarm</a></code></strong>
	</li>
	<li>
		<strong><code><a href="#alarms">alarms</a></code></strong>
	</li>
</ul>


<br><p id="alarm">
	<strong>
		<code>
			&lt;playerid&gt;
			alarm
			&lt;add|update|delete|enableall|disableall|defaultvolume&gt;
			&lt;taggedParameters&gt;
		</code>
	</strong>
</p>
<p>
	The &quot;alarm&quot; command allows to manipulate player alarms.
</p>
<p>
	Accepted tagged parameters:
</p>
<table border="0" spacing="50">
	<tr>
		<td width="100"><b>Tag</b></td>
		<td><b>Description</b></td>
	</tr>
	<!--
	<tr>
		<td>cmd</td>
		<td>One of &quot;add&quot; or &quot;delete&quot;. If you don't define
		a command, you'll have to at least define an ID. In this case the given
		alarm will be updated. </td>
	</tr>
	-->
	<tr>
		<td>id</td>
		<td>The id of an existing alarm. This value is mandatory unless you &quot;add&quot;
		a new alarm.</td>
	</tr>
	<tr>
		<td>dow</td>
		<td>Day Of Week. 0 is Sunday, 1 is Monday, etc. up to 6 being Saturday.
		You can define a group of days by concatenating them with "," as separator.
		Default: 0-6.</td>
	</tr>
	<tr>
		<td>dowAdd</td>
		<td>Add a single day of the week to the alarm list
		This takes precendence over anything sent in the dow tag
		</td>
	</tr>
	<tr>
		<td>dowDel</td>
		<td>Removes a single day (0-6) of the week from the alarm list
		This takes precendence over anything sent in the dow tag
		</td>
	</tr>
	<tr>
		<td>enabled</td>
		<td>1 if the alarm is enabled. Default: 0.</td>
	</tr>
	<tr>
		<td>repeat</td>
		<td>1 if the alarm repeats. Default: 1.</td>
	</tr>
	<tr>
		<td>time</td>
		<td>Time of the alarm, in seconds from midnight. Mandatory when add command is issued</td>
	</tr>
	<tr>
		<td>volume</td>
		<td>Mixer volume of the alarm. Default: use the default volume for alarms. Mandatory when defaultvolume command is issued</td>
	</tr>
	<tr>
		<td>url (or playlisturl)</td>
		<td>
			URL of the alarm playlist. Default: the current playlist.
			url should be a valid Squeezebox Server audio url.
			The special value 0 means the current playlist.<br>
			Example values:
			<ul>
				<li>randomplay:track</li>
				<li>randomplay:contributor</li>
				<li>randomplay:album</li>
				<li>randomplay:year</li>
			</ul>
			See also
			<a href="#favorites items">&quot;favorites items&quot;</a>.
		</td>
	</tr>
</table>
<p>Returned tagged parameters:</p>
<table border="0" spacing="50">
	<tr>
		<td width="100"><b>Tag</b></td>
		<td><b>Description</b></td>
	</tr>
	<tr>
		<td>id</td>
		<td>The id of the newly created or edited alarm.</td>
	</tr>
</table>
<p>Examples:</p>
<blockquote> 
  <p><b>Defining a new alarm</b>
<br>Request: &quot;bd:a5:a9:9b:9d:df alarm add dow:1 enabled:1 
	playlist:file://some/playlist.m3u time:9000&lt;LF&gt;&quot;
<br>Response: &quot;bd:a5:a9:9b:9d:df alarm add dow:1 enabled:1 
	playlist:file://some/playlist.m3u time:9000 id:eaf39&lt;LF&gt;&quot;</p>
  <p><b>Deleting an alarm</b>
<br>Request: &quot;bd:a5:a9:9b:9d:df alarm delete id:eaf39&lt;LF&gt;&quot;
<br>Response: &quot;bd:a5:a9:9b:9d:df alarm delete id:eaf39&lt;LF&gt;&quot;</p>
  <p><b>Enabling a previously defined alarm for Mo-Fr</b>
<br>Request: &quot;bd:a5:a9:9b:9d:df alarm update id:eaf39 dow:1,2,3,4,5 enabled:1&lt;LF&gt;&quot;
<br>Response: &quot;bd:a5:a9:9b:9d:df alarm update id:eaf39 dow:1,2,3,4,5 enabled:1 count:1
	&lt;LF&gt;&quot;</p>
</blockquote>

<br><p id="alarm playlists">
	<strong>
		<code>
			alarm playlists
		</code>
	</strong>
</p>
<p>
	The &quot;alarm playlists&quot; returns all the playlists, sounds, favorites etc. available to alarms.
</p>

<p>Returned tagged parameters:</p>
<table border="0" spacing="50">
	<tr>
		<td width="100"><b>Tag</b></td>
		<td><b>Description</b></td>
	</tr>
	<tr>
		<td>Count</td>
		<td>The number of items available</td>
	</tr>
	<tr>
		<td><em>For each playlist:</em></td>
		<td></td>
	</tr>
	<tr>
		<td>&nbsp;&nbsp;<b>title</b></td>
		<td>The item's name or title</td>
	</tr>
	<tr>
		<td>&nbsp;&nbsp;<b>category</b></td>
		<td>The category under which the item is grouped (eg. Favorites, Natural Sounds etc.)</td>
	</tr>
	<tr>
		<td>&nbsp;&nbsp;<b>url</b></td>
		<td>The item's URL, or the empty value as a placeholder for the current playlist.</td>
	</tr>
	<tr>
		<td>&nbsp;&nbsp;<b>singleton</b></td>
		<td>1 if the item is the only one in it's category, or 0 if there's more than one item.</td>
	</tr>
	
</table>
<p>
	Example:
</p>
<blockquote> 
	<p>
  		Request: &quot;alarm playlists 0 3&lt;LF&gt;&quot;
		<br>
		Response: &quot;alarm playlists 0 100 category:The current playlist 
		                                      title:Use Current Playlist 
		                                      url:
		                                      singleton:1 
		                                      category:Favorites 
		                                      title:Random%20Artists 
		                                      url:randomplay://contributor 
		                                      singleton:0 
		                                      category:Favorites 
		                                      title:Random%20Tracks 
		                                      url:randomplay://track 
		                                      singleton:0
		                                      count:29
		&lt;LF&gt;&quot;
	</p>
</blockquote>



<br><p id="alarms"><strong>
	<code>&lt;playerid&gt; alarms &lt;start&gt; &lt;itemsPerResponse&gt; &lt;taggedParameters&gt;</code>
</strong></p>
<p>The &quot;alarms&quot; query returns information about player alarms.</p>
<p>Accepted tagged parameters:</p>
<table border="0" spacing="50">
	<tr>
		<td width="100"><b>Tag</b></td>
		<td><b>Description</b></td>
	</tr>
	<tr>
		<td>dow</td>
		<td>If present, the query returns information about this Day Of Week 
		only. Note this takes precedence over any &quot;filter&quot; parameter.
		0 is Sunday, 1 is Monday, etc. up to 6 being Saturday.
		</td>
	</tr>
	<tr>
		<td>filter</td>
		<td>One of &quot;all&quot; or &quot;enabled&quot; (the default).
		To get all possible alarms, use &quot;all&quot;. To get only enabled alarms, use 
		&quot;enabled&quot;</td>
	</tr>
	<tr>
		<td>charset</td>
		<td>Character set to use to return data. See 
			<a href="#Notes">charset notes</a> above.</td>
	</tr>
</table>
<p>Returned tagged parameters:</p>
<table border="0" spacing="50">
	<tr>
		<td width="100"><b>Tag</b></td>
		<td><b>Description</b></td>
	</tr>
	<tr>
		<td>fade</td>
		<td>1 if the alarms fade in.</td>
	</tr>
	<tr>
		<td>count</td>
		<td>Number of alarms returned, based on the filters above.</td>
	</tr>
	<tr>
		<td><em>For each alarm:</em></td>
		<td></td>
	</tr>
	<tr>
		<td>&nbsp;&nbsp;<b>dow</b></td>
		<td>Days Of Week of this alarm.</td>
	</tr>
	<tr>
		<td>&nbsp;&nbsp;enabled</td>
		<td>1 if the alarm is enabled.</td>
	</tr>
	<tr>
		<td>&nbsp;&nbsp;repeat</td>
		<td>1 if the alarm repeats.</td>
	</tr>
	<tr>
		<td>&nbsp;&nbsp;time</td>
		<td>Time of the alarm, in seconds from midnight.</td>
	</tr>
	<tr>
		<td>&nbsp;&nbsp;volume</td>
		<td>Mixer volume of the alarm.</td>
	</tr>
	<tr>
		<td>&nbsp;&nbsp;url</td>
		<td>URL of the alarm playlist, or &quot;CURRENT_PLAYLIST&quot;</td>
	</tr>
</table>
<p>
	Example:
</p>
<blockquote> 
	<p>
  		Request: &quot;bd:a5:a9:9b:9d:df alarms 0 3&lt;LF&gt;&quot;
		<br>
		Response: &quot;bd:a5:a9:9b:9d:df alarms 0 3 count:2 fade:0 dow:1 enabled:1 
		time:3600 volume:50 url:randomplay://track dow:5 enabled:1 time:81000 
		volume:77 playlist url:file:///Volumes/Smurf/playlists/Playlists/AAA.m3u
		&lt;LF&gt;&quot;
	</p>
</blockquote>


<br><p>Additionaly, the following player preferences control the operation of the alarm and
can be set/queried using the <a href="#playerpref">playerpref command</a>.</p>

<dl>
	<dt>alarmfadeseconds (<em>note the case!</em>)</dt>
	<dd>Whether alarms should fade in on this player.  Despite the name,
	this preference is only a boolean and does not control the number of
	seconds over which alarms fade in. Set to 0 to disable fading; 1 to
	enable it.</dd>

	<dt>alarmTimeoutSeconds</dt>
	<dd>The number of seconds that an alarm will play for before being
	automatically stopped.  Set to 0 to disable the automatic timeout.</dd>

	<dt>alarmSnoozeSeconds</dt>
	<dd>The number of seconds that a snooze will last for.</p>

	<dt>alarmsEnabled</dt>
	<dd>Whether any alarm can sound on this player. Set to 0 to prevent
	any alarm from sounding; 1 to allow them to sound.</dd>

	<dt>alarmDefaultVolume</dt>
	<dd>The volume level (0-100) at which alarms will sound unless they
	have their own volume specefically set (see &quot;alarm volume&quot;).</dd>
</dl>

<br><p>See also <a href="#alarmNotify">&quot;alarm&quot;</a> under
<a href="#NC">Notifications</a>.</p>

<!--#########################################################################-->
<!-- PLUGIN COMMANDS                                                         -->
<!--#########################################################################-->

<hr>
<h2 id="PG">
	Plugins commands and queries
</h2>
<p>
	The following command and queries are proposed by Squeezebox Server plugins. The
	plugin must be enabled in the Squeezebox Server configuration for the commands
	and queries to be available to the CLI client. Please use query 
	&quot;<a href="#can">can</a>&quot; to determine if the given command or
	query is available. Query &quot;<a href="#radios">radios</a>&quot; can
	alternatively be used to get a list of available radio station plugin CLI 
	queries.
<p>
<ul>
	<li>
		<strong><code><a href="#radios">radios</a></code></strong>
	</li>
	<li>
		<strong><code><a href="#radios">apps</a></code></strong>
	</li>
	<li>
		<strong><a href="#XMLBrowser">Live Music Archive, Live365, MP3tunes, Pandora, Podcasts, RadioIO, RadioTime, Rhapsody, Shoutcast, SIRIUS, Staff Picks, RSS</a></strong>
	</li>
	<li>
		<strong><a href="#Favorites">Favorites</a></strong>
	</li>
	<li>
		<strong><a href="#RandomPlay">RandomPlay</a></strong>
	</li>
	<li>
		<strong><a href="#MusicIP">MusicIP</a></strong>
	</li>
</ul>

<br>
<p id="radios">
	<strong>
		<code>
			&lt;radios|apps&gt;
			&lt;start&gt;
			&lt;itemsPerResponse&gt;
			&lt;taggedParameters&gt;
		</code>
	</strong>
</p>
<p>
	The &quot;radios&quot; and &quot;apps&quot; queries return
	all radio type plugins enabled in
	the server. These commands enable the client to present a top level
	&quot;Radio&quot; or &quot;My Apps&quot; respectively
	menu easily, without hardcoding the plugins nor 
	worrying about them being enabled.
</p>
<p>
	Accepted tagged parameters:
</p>
<table border="0" spacing="50">
	<tr>
		<td width="100">
			<b>Tag</b>
		</td>
		<td>
			<b>Description</b>
		</td>
	</tr>
	<tr>
		<td>
			sort
		</td>
		<td>
			Field used to sort results, typically &quot;name&quot;.
		</td>
	</tr>
	<tr>
		<td>
			charset
		</td>
		<td>
			Character set to use to return data. See 
			<a href="#Notes">charset notes</a> above.
		</td>
	</tr>
</table>
<p>
	Returned tagged parameters:
</p>
<table border="0" spacing="50">
	<tr>
		<td width="100">
			<b>Tag</b>
		</td>
		<td>
			<b>Description</b>
		</td>
	</tr>
	<tr>
		<td>
			count
		</td>
		<td>
			Number of results returned by the query.
		</td>
	</tr>
	<tr>
		<td>
			<em>For each radio plugin:</em>
		</td>
		<td>
		</td>
	</tr>
	<tr>
		<td>
			&nbsp;&nbsp;<b>cmd</b>
		</td>
		<td>
			Command, one of &quot;lma&quot;, &quot;live365&quot;, &quot;mp3tunes&quot;,
			&quot;pandora&quot;, &quot;podcast&quot;, &quot;radioio&quot;, 
			&quot;radiotime&quot;,  &quot;rhapsodydirect&quot;, &quot;shoutcast&quot;, &quot;sirius&quot;
			or &quot;picks&quot;, or any other, additionally installed radio or music service
			type plugin. Item delimiter. <br>
			This corresponds to the respective queries below.
		</td>
	</tr>
	<tr>
		<td>
			&nbsp;&nbsp;name
		</td>
		<td>
			Radio plugin full display name, for example 
			&quot;Live Music Archive&quot;.
		</td>
	</tr>
	<tr>
		<td>
			&nbsp;&nbsp;type
		</td>
		<td>
			Type of the API of the radio plugin, one of &quot;xmlbrowser&quot;
			or &quot;xmlbrowser_search&quot;.  An xmlbrowser_search type must include
			a search query with the request, for example:
			&quot;&lt;playerid&gt; search_radio items 0 100 search:KQED&quot;
		</td>
	</tr>
	<tr>
		<td>
			&nbsp;&nbsp;icon
		</td>
		<td>
			Relative URL path to an icon for this radio or music service, for example
			&quot;plugins/Picks/html/images/icon.png&quot;
		</td>
	</tr>
	<tr>
		<td>
			&nbsp;&nbsp;weight
		</td>
		<td>
			Numeric weight value to assist in sorting the results.  Items should be ordered lowest to highest.
		</td>
	</tr>
</table>
<p>
	Example:
</p>
<blockquote> 
	<p>
  		Request: &quot;radios 0 2&lt;LF&gt;&quot;
  		<br>
		Response: &quot;radios 0 2 count:2 
		cmd:radiotime name:RadioGuide type:xmlbrowser 
		cmd:shoutcast name:SHOUTcast%20Internet%20Radio type:xmlbrowser
		&lt;LF&gt;&quot;
	</p>
</blockquote>


<br>
<h3 id="XMLBrowser">
	Live Music Archive, Live365, MP3tunes, Pandora, Podcasts, RadioIO, RadioTime, Rhapsody, Shoutcast, SIRIUS, Staff Picks, RSS
</h3>
<p>
	<strong>
		<code>
			&lt;playerid&gt;
			&lt;lma|live365|mp3tunes|pandora|podcast|radioio|radiotime|rhapsodydirect|shoutcast|sirius|picks|rss&gt;
			items
			&lt;start&gt;
			&lt;itemsPerResponse&gt;
			&lt;taggedParameters&gt;
		</code>
	</strong>
</p>
<p>
	These instructions are valid for all XMLBrowser based plugins.
	While the CLI queries are identical, returned values may vary between
	plugins. All queries to fetch data from the Internet, and consequently,
	as experienced in the web interface, there may be a significant delay 
	before these queries return data. Data is cached however so subsequent
	queries performed immediately return much faster.
	<br>
	Please check at the end of this section for specific commands for some radios.
</p>
<p>
	Accepted tagged parameters:
</p>
<table border="0" spacing="50">
	<tr>
		<td width="150">
			<b>Tag</b>
		</td>
		<td>
			<b>Description</b>
		</td>
	</tr>
	<tr>
		<td>
			item_id
		</td>
		<td>
			The id of an item to be returned. The id represents the hierarchical 
			structure of the file using a dotted syntax similar to the one used
			in SNMP, like eg. 2.0.9.3
		</td>
	</tr>
	<tr>
		<td>
			search
		</td>
		<td>
			When a list of items is to be returned, it can be filtered by it's
			name or title.
		</td>
	</tr>
	<tr>
		<td>
			want_url
		</td>
		<td>
			If set to 1, urls are returned by the query, otherwise they aren't.
		</td>
	</tr>
	<tr>
		<td>
			charset
		</td>
		<td>
			Character set to use to return data. See 
			<a href="#Notes">charset notes</a> above.
		</td>
	</tr>
</table>
<p>
	Returned tagged parameters:
</p>
<table border="0" spacing="50">
	<tr>
		<td width="100">
			<b>
				Tag
			</b>
		</td>
		<td>
			<b>
				Description
			</b>
		</td>
	</tr>
	<tr>
		<td>
			networkerror
		</td>
		<td>
			Returned with value 1 if there was a network error accessing 
			the content source.
		</td>
	</tr>
	<tr>
		<td>
			count
		</td>
		<td>
			The number of items available at the selected level.
		</td>
	</tr>
	<tr>
		<td>
			<em>For each element:</em>
		</td>
		<td>
		</td>
	</tr>
	<tr>
		<td>
			&nbsp;&nbsp;<b>id</b>
		</td>
		<td>
			An item's hierarchical id. Item delimiter.
		</td>
	</tr>
	<tr>
		<td>
			&nbsp;&nbsp;name
		</td>
		<td>
			An item's  (station, track, podcast etc.) name or title.
		</td>
	</tr>
	<tr>
		<td>
			&nbsp;&nbsp;hasitems
		</td>
		<td>
			Whether or not an item has sub-items. May indicate the number of
			sub-items.
		</td>
	</tr>
	<tr>
		<td>
			&nbsp;&nbsp;isaudio
		</td>
		<td>
			Whether or not an item is audio, determined from the other fields (type, etc.)
		</td>
	</tr>
	<tr>
		<td>
			&nbsp;&nbsp;type
		</td>
		<td>
			Stream content type. Value &quot;link&quot; means sub-items must
			be fetched.  Example types: link, text, audio, playlist.
		</td>
	</tr>
	<tr>
		<td>
			&nbsp;&nbsp;url
		</td>
		<td>
			URL of the station or track (only returned if parameter 
			&quot;want_url&quot; is set to 1). Although, the station can be 
			played using the 
			&quot;<a href="#playlist play">playlist play</a>&quot; command, an 
			equivalent command that operates on the id is provided below.
		</td>
	</tr>
	<tr>
		<td>
			&nbsp;&nbsp;description
		</td>
		<td>
			Some streams (podcasts) provide further information than the title.
		</td>
	</tr>
	<tr>
		<td>
			&nbsp;&nbsp;length
		</td>
		<td>
			Some streams (podcasts) contain information about their size/length.
		</td>
	</tr>
</table>
<p>
	Example:
</p>
<blockquote> 
	<p>
		Request: &quot;picks items 0 2 item_id:0&lt;LF&gt;&quot;
		<br>
		Response: "picks items 0 2 
		item_id:0 
		count:19 
		id:0.0
		name:Alternative | RADIO%20DAVIDBYRNE.COM 
		hasitems:0
		id:0.1
		name:Alternative | KCRW Music
		hasitems:0 
		&lt;LF&gt;&quot;
	</p>
</blockquote>

<p>
	<strong>
		<code>
			&lt;playerid&gt;
			&lt;lma|live365|mp3tunes|pandora|podcast|radioio|radiotime|rhapsodydirect|shoutcast|picks|rss&gt;
			playlist
			&lt;play|load|insert|add&gt;
			&lt;taggedParameters&gt;
		</code>
	</strong>
</p>
<p>
	This command adds or plays an item. Though playback of these stations could 
	be achieved by the standard playlist methods, calling this command will 
	ensure that the station's name is displayed, not only it's url (if 
	possible). 
	<br>
	If item_id defines an item that can't be played, but contains playable 
	subitems, then these will be played instead. This allows to eg. play all 
	tracks of a genre.
</p>
<p>
	Accepted tagged parameters:
</p>
<table border="0" spacing="50">
	<tr>
		<td width="150">
			<b>Tag</b>
		</td>
		<td>
			<b>Description</b>
		</td>
	</tr>
	<tr>
		<td>
			item_id
		</td>
		<td>
			The id of an item to be played. The id represents the hierarchical 
			structure of the file using a dotted syntax similar to the one used
			in SNMP, like eg. 2.0.9.3
		</td>
	</tr>
</table>
<p>
	Example:
</p>
<blockquote> 
	<p>
		Request: &quot;6e:ef:54:e9:02:b0 shoutcast playlist play item_id:1.1&lt;LF&gt;&quot;
		<br>
		Response: &quot;6e:ef:54:e9:02:b0 shoutcast playlist play item_id:1.1&lt;LF&gt;&quot;
	</p>
</blockquote>

<p>
	<strong>
		<code>
			&lt;playerid&gt;
			&lt;pandora&gt;
			rate
			&lt;0|1&gt;
		</code>
	</strong>
</p>
<p>
	Enables rating the Pandora current song. If rated 0, the song is skipped if possible. 
</p>
<p>
	Example:
</p>
<blockquote> 
	<p>
		Request: &quot;6e:ef:54:e9:02:b0 pandora rate 0&lt;LF&gt;&quot;
		<br>
		Response: &quot;6e:ef:54:e9:02:b0 pandora rate 0&lt;LF&gt;&quot;
	</p>
</blockquote>

<p>
	<strong>
		<code>
			&lt;playerid&gt;
			&lt;pandora&gt;
			skipTrack
		</code>
	</strong>
</p>
<p>
	Skips the currently playing Pandora song. 
</p>
<p>
	Example:
</p>
<blockquote> 
	<p>
		Request: &quot;6e:ef:54:e9:02:b0 pandora skipTrack&lt;LF&gt;&quot;
		<br>
		Response: &quot;6e:ef:54:e9:02:b0 pandora skipTrack&lt;LF&gt;&quot;
	</p>
</blockquote>


<h3 id="Favorites">
	Favorites
</h3>
<ul>
	<li>
		<strong><code><a href="#favorites items">favorites items</a></code></strong>
	</li>
	<li>
		<strong><code><a href="#favorites exists">favorites exists</a></code></strong>
	</li>
	<li>
		<strong><code><a href="#favorites add">favorites add</a></code></strong>
	</li>
	<li>
		<strong><code><a href="#favorites addlevel">favorites addlevel</a></code></strong>
	</li>
	<li>
		<strong><code><a href="#favorites delete">favorites delete</a></code></strong>
	</li>
	<li>
		<strong><code><a href="#favorites rename">favorites rename</a></code></strong>
	</li>
	<li>
		<strong><code><a href="#favorites move">favorites move</a></code></strong>
	</li>
	<li>
		<strong><code><a href="#favorites playlist">favorites playlist</a></code></strong>
	</li>
</ul>

<p id="favorites items">
	<strong>
		<code>
			favorites
			items
			&lt;start&gt;
			&lt;itemsPerResponse&gt;
			&lt;taggedParameters&gt;
		</code>
	</strong>
</p>
<p>
	The &quot;favorites items&quot; query returns all server favorites. This query is based on XMLBrowser.
</p>
<p>
	Accepted tagged parameters:
</p>
<table border="0" spacing="50">
	<tr>
		<td width="150">
			<b>Tag</b>
		</td>
		<td>
			<b>Description</b>
		</td>
	</tr>
	<tr>
		<td>
			item_id
		</td>
		<td>
			The id of a favorite to be returned. The id represents the hierarchical 
			structure of the file using a dotted syntax similar to the one used
			in SNMP, like eg. 2.0.9.3
		</td>
	</tr>
	<tr>
		<td>
			search
		</td>
		<td>
			When a list of items is to be returned, it can be filtered by it's
			name or title.
		</td>
	</tr>
	<tr>
		<td>
			want_url
		</td>
		<td>
			If set to 1, urls are returned by the query, otherwise they aren't.
		</td>
	</tr>
	<tr>
		<td>
			charset
		</td>
		<td>
			Character set to use to return data. See 
			<a href="#Notes">charset notes</a> above.
		</td>
	</tr>
</table>
<p>
	Returned tagged parameters:
</p>
<table border="0" spacing="50">
	<tr>
		<td width="100">
			<b>
				Tag
			</b>
		</td>
		<td>
			<b>
				Description
			</b>
		</td>
	</tr>
	<tr>
		<td>
			count
		</td>
		<td>
			The number of items available at the selected level.
		</td>
	</tr>
	<tr>
		<td>
			<em>For each element:</em>
		</td>
		<td>
		</td>
	</tr>
	<tr>
		<td>
			&nbsp;&nbsp;<b>id</b>
		</td>
		<td>
			An item's hierarchical id. Item delimiter.
		</td>
	</tr>
	<tr>
		<td>
			&nbsp;&nbsp;name
		</td>
		<td>
			An item's  (favorite or folder) name.
		</td>
	</tr>
	<tr>
		<td>
			&nbsp;&nbsp;hasitems
		</td>
		<td>
			Whether or not an item has sub-items. May indicate the number of
			sub-items.
		</td>
	</tr>
	<tr>
		<td>
			&nbsp;&nbsp;url
		</td>
		<td>
			URL of the station or track (only returned if parameter 
			&quot;want_url&quot; is set to 1). Although, the station can be 
			played using the 
			&quot;<a href="#playlist play">playlist play</a>&quot; command, an 
			equivalent command that operates on the id is provided below.
		</td>
	</tr>
</table>
<p>
	Example: See other XMLBrowser based queries above.
</p>

<br>
<p id="favorites exists">
	<strong>
		<code>
			favorites
			exists
			&lt;id | url&gt;
		</code>
	</strong>
</p>
<p>
	The &quot;favorites exists&quot; command is used to check whether a given track ID or URL exists in favorites.
</p>
<p>
	Returned tagged parameters:
</p>
<table border="0" spacing="50">
	<tr>
		<td width="100">
			<b>
				Tag
			</b>
		</td>
		<td>
			<b>
				Description
			</b>
		</td>
	</tr>
	<tr>
		<td>
			exists
		</td>
		<td>
			Returned with value 1 if the ID or URL exists in favorites.
		</td>
	</tr>
	<tr>
		<td>
			index
		</td>
		<td>
			If exists is 1, the index of the ID or URL in favorites.
		</td>
	</tr>
</table>
<p>
	Example:
</p>
<blockquote> 
	<p>
		Request:  &quot;favorites exists file:///... &lt;LF&gt;&quot;
		<br>
		Response: &quot;favorites exists file:///... exists:1 index:5&lt;LF&gt;&quot;
	</p>
</blockquote>

<br>
<p id="favorites add">
	<strong>
		<code>
			favorites
			add
			&lt;taggedParameters&gt;
		</code>
	</strong>
</p>
<p>
	The &quot;favorites add&quot; command adds a favorite.
</p>
<p>
	Accepted tagged parameters:
</p>
<table border="0" spacing="50">
	<tr>
		<td width="150">
			<b>Tag</b>
		</td>
		<td>
			<b>Description</b>
		</td>
	</tr>
	<tr>
		<td>
			item_id
		</td>
		<td>
			The id of a favorite to be inserted. The id represents the hierarchical 
			structure of the file using a dotted syntax similar to the one used
			in SNMP, like eg. 2.0.9.3. 
			<br>
			Room is made to accommodate the new favorite. If no item_id is provided,
			the favorite is added at position 0.
		</td>
	</tr>
	<tr>
		<td>
			title
		</td>
		<td>
			Favorite title (mandatory)
		</td>
	</tr>
	<tr>
		<td>
			url
		</td>
		<td>
			Favorite url (mandatory)
		</td>
	</tr>
	<tr>
		<td>
			hotkey
		</td>
		<td>
			Optional hotkey to associate with the Favorite
		</td>
	</tr>
</table>
<p>
	Returned tagged parameters:
</p>
<table border="0" spacing="50">
	<tr>
		<td width="100">
			<b>
				Tag
			</b>
		</td>
		<td>
			<b>
				Description
			</b>
		</td>
	</tr>
	<tr>
		<td>
			count
		</td>
		<td>
			Returned with value 1 if adding the favorite was successful.
		</td>
	</tr>
</table>
<p>
	Example:
</p>
<blockquote> 
	<p>
		Request:  &quot;favorites add url:file:///... title:BestSong&lt;LF&gt;&quot;
		<br>
		Response: &quot;favorites add url:file:///... title:BestSong count:1&lt;LF&gt;&quot;
	</p>
</blockquote>

<br>
<p id="favorites addlevel">
	<strong>
		<code>
			favorites
			addlevel
			&lt;taggedParameters&gt;
		</code>
	</strong>
</p>
<p>
	The &quot;favorites addlevel&quot; command adds a favorite level (a folder).
</p>
<p>
	Accepted tagged parameters:
</p>
<table border="0" spacing="50">
	<tr>
		<td width="150">
			<b>Tag</b>
		</td>
		<td>
			<b>Description</b>
		</td>
	</tr>
	<tr>
		<td>
			item_id
		</td>
		<td>
			The id of a level to be inserted. The id represents the hierarchical 
			structure of the level using a dotted syntax similar to the one used
			in SNMP, like eg. 2.0.9.3. 
			<br>
			Room is made to accommodate the new level. If no item_id is provided,
			the level is added at position 0.
		</td>
	</tr>
	<tr>
		<td>
			title
		</td>
		<td>
			Level title (mandatory)
		</td>
	</tr>
</table>
<p>
	Returned tagged parameters:
</p>
<table border="0" spacing="50">
	<tr>
		<td width="100">
			<b>
				Tag
			</b>
		</td>
		<td>
			<b>
				Description
			</b>
		</td>
	</tr>
	<tr>
		<td>
			count
		</td>
		<td>
			Returned with value 1 if adding the level was successful.
		</td>
	</tr>
</table>
<p>
	Example:
</p>
<blockquote> 
	<p>
		Request:  &quot;favorites addlevel title:Favourites&lt;LF&gt;&quot;
		<br>
		Response: &quot;favorites addlevel title:Favourites count:1&lt;LF&gt;&quot;
	</p>
</blockquote>


<br>
<p id="favorites delete">
	<strong>
		<code>
			favorites
			delete
			&lt;taggedParameters&gt;
		</code>
	</strong>
</p>
<p>
	The &quot;favorites delete&quot; command deletes a favorite or a level.
</p>
<p>
	Accepted tagged parameters:
</p>
<table border="0" spacing="50">
	<tr>
		<td width="150">
			<b>Tag</b>
		</td>
		<td>
			<b>Description</b>
		</td>
	</tr>
	<tr>
		<td>
			item_id
		</td>
		<td>
			The id of a favorite or level to be deleted. The id represents the hierarchical 
			structure of the file using a dotted syntax similar to the one used
			in SNMP, like eg. 2.0.9.3. 
			<br>
			This parameter is mandatory.
		</td>
	</tr>
</table>
<p>
	Example:
</p>
<blockquote> 
	<p>
		Request:  &quot;favorites delete item_id:1.2.3.4.5&lt;LF&gt;&quot;
		<br>
		Response: &quot;favorites delete item_id:1.2.3.4.5&lt;LF&gt;&quot;
	</p>
</blockquote>

<p id="favorites rename">
	<strong>
		<code>
			favorites
			rename
			&lt;taggedParameters&gt;
		</code>
	</strong>
</p>
<p>
	The &quot;favorites rename&quot; command renames a favorite or a level.
</p>
<p>
	Accepted tagged parameters:
</p>
<table border="0" spacing="50">
	<tr>
		<td width="150">
			<b>Tag</b>
		</td>
		<td>
			<b>Description</b>
		</td>
	</tr>
	<tr>
		<td>
			item_id
		</td>
		<td>
			The id of a favorite or level to be renamed. The id represents the hierarchical 
			structure of the file using a dotted syntax similar to the one used
			in SNMP, like eg. 2.0.9.3. 
			<br>
			This parameter is mandatory.
		</td>
	</tr>
	<tr>
		<td>
			title
		</td>
		<td>
			The new title to rename this item to.
			This parameter is mandatory.
		</td>
	</tr>
</table>
<p>
	Example:
</p>
<blockquote> 
	<p>
		Request:  &quot;favorites rename item_id:1.2.3.4.5 title:NewTitle&lt;LF&gt;&quot;
		<br>
		Response: &quot;favorites rename item_id:1.2.3.4.5 title:NewTitle&lt;LF&gt;&quot;
	</p>
</blockquote>

<p id="favorites move">
	<strong>
		<code>
			favorites
			move
			&lt;taggedParameters&gt;
		</code>
	</strong>
</p>
<p>
	The &quot;favorites move&quot; command moves a favorite or a level.
</p>
<p>
	Accepted tagged parameters:
</p>
<table border="0" spacing="50">
	<tr>
		<td width="150">
			<b>Tag</b>
		</td>
		<td>
			<b>Description</b>
		</td>
	</tr>
	<tr>
		<td>
			from_id
		</td>
		<td>
			The id of a favorite or level to be moved. The id represents the hierarchical 
			structure of the file using a dotted syntax similar to the one used
			in SNMP, like eg. 2.0.9.3. 
			<br>
			This parameter is mandatory.
		</td>
	</tr>
	<tr>
		<td>
			to_id
		</td>
		<td>
			The id to move the favorite or level to. The id represents the hierarchical 
			structure of the file using a dotted syntax similar to the one used
			in SNMP, like eg. 2.0.9.3. 
			<br>
			This parameter is mandatory.
		</td>

	</tr>
</table>
<p>
	Example:
</p>
<blockquote> 
	<p>
		Request:  &quot;favorites move from_id:1.2.3.4.5 to_id:5.4.3.2.1&lt;LF&gt;&quot;
		<br>
		Response: &quot;favorites move from_id:1.2.3.4.5 to_id:5.4.3.2.1&lt;LF&gt;&quot;
	</p>
</blockquote>

<p id="favorites playlist">
	<strong>
		<code>
			&lt;playerid&gt;
			&lt;favorites&gt;
			playlist
			&lt;play|load|insert|add&gt;
			&lt;taggedParameters&gt;
		</code>
	</strong>
</p>
<p>
	This command adds or plays a favorite.
	<br>
	If item_id defines an item that can't be played, but contains playable 
	subitems, then these will be played instead. This allows to eg. play all 
	tracks of a genre.
</p>
<p>
	Accepted tagged parameters:
</p>
<table border="0" spacing="50">
	<tr>
		<td width="150">
			<b>Tag</b>
		</td>
		<td>
			<b>Description</b>
		</td>
	</tr>
	<tr>
		<td>
			item_id
		</td>
		<td>
			The id of an item to be played. The id represents the hierarchical 
			structure of the file using a dotted syntax similar to the one used
			in SNMP, like eg. 2.0.9.3
		</td>
	</tr>
</table>
<p>
	Example:
</p>
<blockquote> 
	<p>
		Request: &quot;6e:ef:54:e9:02:b0 favorites playlist play item_id:1.1&lt;LF&gt;&quot;
		<br>
		Response: &quot;6e:ef:54:e9:02:b0 favorites playlist play item_id:1.1&lt;LF&gt;&quot;
	</p>
</blockquote>


<h3 id="RandomPlay">
	RandomPlay
</h3>

<p id="randomplay">
	<strong>
		<code>
			&lt;playerid&gt;
			randomplay
			&lt;tracks|albums|contributors|year&gt;
		</code>
	</strong>
</p>
<p>
	The &quot;randomplay&quot; command starts a random mix of the given 
	type.
</p>
<p>
	Example:
</p>
<blockquote> 
	<p>
		Request:  &quot;04:20:00:12:23:45 randomplay albums&lt;LF&gt;&quot;
		<br>
		Response: &quot;04:20:00:12:23:45 randomplay albums&lt;LF&gt;&quot;
	</p>
</blockquote>

<p id="randomplaygenrelist">
	<strong>
		<code>
			&lt;playerid&gt;
			randomplaygenrelist
		</code>
	</strong>
</p>
<p>
	This returns a formatted list of genres which is for use on the Jive platform
</p>
<p>
	Example:
</p>
<blockquote> 
	<p>
		Request:  &quot;04:20:00:12:23:45 randomplaygenrelist&lt;LF&gt;&quot;
		<br>
		Response: &quot;04:20:00:12:23:45 randomplaygenrelist count%3A103 offset%3A0 actions%3AHASH(0xb804350) checkbox%3A1 text%3A80s actions%3AHASH(0xb8042a8) checkbox%3A1 text%3AAcid%20Jazz actions%3AHASH(0xb80438c) checkbox%3A1 text%3AAcoustic actions%3AHASH(0xb804494) checkbox%3A0 text%3AAdvertisement actions%3AHASH(0xb8cdcc0) checkbox%3A1 text%3AAfropop actions%3AHASH(0xb8cdf9c) checkbox%3A1 &lt;LF&gt;&quot;
	</p>
</blockquote>

<p id="randomplaychoosegenre">
	<strong>
		<code>
			&lt;playerid&gt;
			randomplaychoosegenre
			&lt;0|1&gt;
		</code>
	</strong>
</p>
<p>
	Turn a particular genre on/off in random mix
</p>
<p>
	Example:
</p>
<blockquote> 
	<p>
		Request:  &quot;04:20:00:12:23:45 randomplaychoosegenre Afropop 1&lt;LF&gt;&quot;
		<br>
		Response:  &quot;04:20:00:12:23:45 randomplaychoosegenre Afropop 1&lt;LF&gt;&quot;
	</p>
</blockquote>

<p id="randomplaygenreselectall">
	<strong>
		<code>
			&lt;playerid&gt;
			randomplaygenreselectall
			&lt;0|1&gt;
		</code>
	</strong>
</p>
<p>
	Turn all genres on/off in random mix
</p>
<p>
	Example:
</p>
<blockquote> 
	<p>
		Request:  &quot;04:20:00:12:23:45 randomplaygenreselectall 1&lt;LF&gt;&quot;
		<br>
		Response:  &quot;04:20:00:12:23:45 randomplaychoosegenre 1&lt;LF&gt;&quot;
	</p>
</blockquote>


<h3 id="MusicIP">
	MusicIP
</h3>

<p id="musicip">
	<strong>
		<code>
			&lt;playerid&gt;
			musicip mix
			&lt;taggedParameters&gt;
		</code>
	</strong>
</p>
<p>
	The &quot;musicip mix&quot; query creates a MusicIP mix on the given additional
	Parameters.
</p>
<p>
	Accepted tagged parameters:
</p>
<table border="0" spacing="50">
	<tr>
		<td width="100">
			<b>Tag</b>
		</td>
		<td>
			<b>Description</b>
		</td>
	</tr>
	<tr>
		<td>
			mood
		</td>
		<td>
			A MusicIP mood's name.
		</td>
	</tr>
	<tr>
		<td>
			artist_id
		</td>
		<td>
			Artist ID, to create a mix based on that artist.
		</td>
	</tr>
	<tr>
		<td>
			album_id
		</td>
		<td>
			Album ID, to create a mix based that album.
		</td>
	</tr>
	<tr>
		<td>
			song_id
		</td>
		<td>
			Song ID, to reate a mix based track.
		</td>
	</tr>
	<tr>
		<td>
			genre_id
		</td>
		<td>
			Genre ID, to create a mix based that genre.
		</td>
	</tr>
	<tr>
		<td>
			year
		</td>
		<td>
			Year, to create a mix based on that year.
		</td>
	</tr>
	<tr>
		<td>
			tags
		</td>
		<td>
			Determines which tags are returned. Each returned tag is identified
			by a letter (see command 
			&quot;<a href="#songinfo">songinfo</a>&quot; for a list of possible
			fields and their identifying letter). The default tags value for 
			this command is &quot;gald&quot;.
		</td>
	</tr>
</table>
<p>
	Example:
</p>
<blockquote> 
	<p>
		Request:  &quot;04:20:00:12:23:45 musicip album_id:23&lt;LF&gt;&quot;
		<br>
		Response: &quot;04:20:00:12:23:45 musicip album_id:23
						id:2441 title:I'll%20Be%20Back artist:The%20Beatles album:A%20Hard%20Day's%20Night
						id:1807 title:Ni%20Remords%2C%20Ni%20Regrets artist:Stephan%20Eicher album:Non%20Ci%20Badar%2C%20Guarda%20E%20Passa...
						id:2506 title:Fire artist:Jimi%20Hendrix album:Are%20You%20Experienced
						...	&lt;LF&gt;&quot;
	</p>
</blockquote>

<p id="musicipplayadd">
	<strong>
		<code>
			&lt;playerid&gt;
			musicip
			&lt;play|add&gt;
		</code>
	</strong>
</p>
<p>
	Play or add the last MusicIP mix.
</p>
<p>
	Example:
</p>
<blockquote> 
	<p>
		Request:  &quot;04:20:00:12:23:45 musicip play&lt;LF&gt;&quot;
		<br>
		Response:  &quot;04:20:00:12:23:45 musicip play&lt;LF&gt;&quot;
	</p>
</blockquote>

<p id="musicipmoods">
	<strong>
		<code>
			&lt;playerid&gt;
			musicip moods
		</code>
	</strong>
</p>
<p>
	Return list of available moods
</p>
<p>
	Example:
</p>
<blockquote> 
	<p>
		Request:  &quot;04:20:00:12:23:45 musicip moods&lt;LF&gt;&quot;
		<br>
		Response:  &quot;04:20:00:12:23:45 musicip moods name:Soft name:Guitars count:2&lt;LF&gt;&quot;
	</p>
</blockquote>



<!--#########################################################################-->
<!-- DEPRECATED COMMANDS                                                     -->
<!--#########################################################################-->

<hr>
<h2 id="DC">
	Deprecated commands and queries
</h2>
<p>
	The following commands are still supported but their usage is not
	recommended:
</p>
<ul>
	<li>
		<strong><code><a href="#mode">mode</a></code></strong>
	</li>
	<li>
		<strong><code><a href="#playlisttracks">playlisttracks</a></code></strong>
	</li>
</ul>

<br>
<p id="mode">
	<strong>
		<code>
			&lt;playerid&gt;
			mode
			&lt;play|pause|stop&gt;
		</code>
	</strong>
</p>
<p>
	The &quot;mode&quot; command allows to set the player playlist
	mode directly. <b>It is deprecated</b>. &quot;mode play&quot; has been 
	replaced by &quot;<a href="#play">play</a>&quot; &quot;mode stop&quot; 
	by &quot;<a href="#stop">stop</a>&quot; and &quot;mode pause&quot;
	by &quot;<a href="#pause">pause 1</a>&quot;.
</p>

<br>
<p id="playlisttracks">
	<strong>
		<code>
			playlisttracks
			&lt;start&gt;
			&lt;itemsPerResponse&gt;
			&lt;taggedParameters&gt;
		</code>
	</strong>
</p>
<p>
	The &quot;playlisttracks&quot; command returns the tracks of a given 
	playlist, <b>is deprecated</b>, and has been replaced by the 
	&quot;<a href="#playlists tracks">playlists tracks</a>&quot; query.
</p>


[% PROCESS helpfooter.html %]<|MERGE_RESOLUTION|>--- conflicted
+++ resolved
@@ -43,15 +43,14 @@
 </p>
 
 <hr>
-<<<<<<< HEAD
-<h4 id="7">Changes starting from Squeezebox Server 7.5</h4>
+<h4 id="7">Changes starting from Squeezebox Server 7.6</h4>
 <ul>
 	<li>Added tag 'M' for <a href="#songinfo">songinfo</a> to return track musicmagic_mixable value.</li>
 	<li>Added tag 'c' for <a href="#songinfo">songinfo</a> to return the track's coverid value, used for artwork URLs. If you were using the track's ID directly in artwork URLs, you should switch to using the coverid value.</li>
 	<li>Added <a href="#pragma">&quot;pragma&quot;</a> command for changing SQLite behavior.</li>
 </ul>
 
-=======
+<hr>
 <h4 id="7">Changes starting from Squeezebox Server 7.5.1</h4>
 <ul>
 	<li>Added <a href="#playlist preview">&quot;playlist preview&quot;</a> command.</li>
@@ -60,7 +59,6 @@
 </ul>
 
 
->>>>>>> 86037eb3
 <hr>
 <h4 id="7">Changes starting from Squeezebox Server 7.4</h4>
 <ul>
