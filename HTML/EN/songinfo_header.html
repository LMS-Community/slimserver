<div id="songInfo">

	<div id="COVERART">
		<span class="songInfoText">
			[% IF image || plugin_meta.cover || plugin_meta.icon %]
				[%# Display plugin cover or icon %]
				[% IF image || plugin_meta.cover %]
				[% UNLESS image.match('^http'); image = image.replace('^/?', webroot); END %]
				<a href="[% image || plugin_meta.cover %]" target="cover">
					<img src="[% image || plugin_meta.cover | resizeimage(150, 150) %]" alt="coverArt">
				</a>
				[% ELSIF plugin_meta.icon %]
				<img src="[% plugin_meta.icon %].png" alt="coverArt" onLoad="resize(this)">
				[% END %]
			[% ELSE %]
				[%# fall back to 0 for cover link if itemobj.id isn't going to give us a valid id %]
				<a href="/music/[% itemobj.id || 0 %]/cover.jpg" [% UNLESS notarget %]target="cover"[% END %]>
					<img src="/music/[% itemobj.id || 0 %]/cover_150x150_o" alt="coverArt">
				</a>
			[% END %]
		</span>
	</div>

	<div id="linkedSongInfoItems">
		[% IF songInfoPlayLinks; songInfoPlayLinks; END %]

		[%- albumInfo = BLOCK %]
			[% IF itemobj.album %] 
				[% IF itemobj.album.id %] 
					[% item = BLOCK %]<a href="[% webroot %]clixmlbrowser/clicmd=browselibrary+items&amp;mode=albums&amp;linktitle=[% stringALBUM %]%20([% itemobj.album.title || itemobj.album.name | uri %])&amp;album_id=[% itemobj.album.id %]&amp;player=[% playerURI %]/index.html?album_id=[% itemobj.album.id %]&amp;mode=albums&amp;index=0" [% UNLESS notarget %]target="browser"[% END %]>[% itemobj.album.title || itemobj.album.name | html %]</a>[% END %]
				[% ELSIF itemobj.album.link %] 
					[% item = BLOCK %]<a href="[% webroot %][% itemobj.album.link %]&amp;player=[% playerURI %]" class="browseItemLink">
						[% itemobj.album.title || itemobj.album.name | html %]</a>[% END %]
				[% ELSE %] 
					[% item = BLOCK %][% itemobj.album.title || itemobj.album.name | html %][% END %]
				[% END %] 
				[% PROCESS songInfoItem title = "ALBUM" %]
			[% END %]
		[% END %]

		[% IF albumFirst; albumInfo; END %]

		[% IF plugin_meta.title %] 
			[% item = BLOCK %][% plugin_meta.title | html %][% END %]
			[% PROCESS songInfoItem title = "TITLE" %]
		[% END %]

		[% 
			roles = itemobj.contributorRoles || itemobj.contributors.keys;
			FOREACH role = roles.sort;
	
			IF (itemobj.album.compilation || itemobj.compilation) && role != "ALBUMARTIST"; NEXT; END;
		 %]

			[% contributors = itemobj.contributors.${role} || itemobj.contributorsOfType(role) || itemobj.album.artistsForRoles(role) %]
			
			[% IF contributors %]
				[% contributorsHTML = [] %]
	
				[% FOREACH contributor = contributors %]
					
					[% UNLESS notarget; target = "target=\"browser\""; END %]
	
					[% 
					htmlArtist = contributor.name | html;
					IF contributor.link;
						contributorHTMLFrag = "<a href=\"$webroot$contributor.link&amp;player=$playerURI\" $target>$htmlArtist</a>";
					ELSIF contributor.id;
<<<<<<< HEAD
						contributorHTMLFrag = BLOCK %]<a href="[% webroot %]clixmlbrowser/clicmd=browselibrary+items&amp;mode=albums&amp;linktitle=[% stringARTIST %]%20([% contributor.name | url %])&amp;artist_id=[% contributor.id %]&amp;player=[% playerURI %]/" [% target %]>[% contributor.name %]</a>[% END;
=======
						contributorHTMLFrag = BLOCK %]<a href="[% webroot %]clixmlbrowser/clicmd=browselibrary+items&amp;mode=albums&amp;linktitle=[% 'ARTIST' | string %]%20([% contributor.name | url %])&amp;artist_id=[% contributor.id %]&amp;player=[% playerURI %]/" [% target %]>[% htmlArtist %]</a>[% END;
>>>>>>> 0d28bcc6
					ELSE;
						contributorHTMLFrag = htmlArtist;
					END
					%]
	
					[% contributorsHTML.push(contributorHTMLFrag) %]
	
				[% END %]
	
				[% item = contributorsHTML.join(', ') | html %]
	
				[% title = role | upper; PROCESS songInfoItem %]
			[% END %]
	
		[% END %]
	
		[% IF plugin_meta.artist %] 
			[% item = BLOCK %][% plugin_meta.artist | html %][% END %]
			[% PROCESS songInfoItem title = "ARTIST" %]
		[% END %]

		[% IF !albumFirst; albumInfo; END %]

		[% IF itemobj.genres %] [% genresHTML = [] %]
			[% FOREACH genre = itemobj.genres %][% UNLESS notarget; target = "target=\"browser\""; END %]
				[% htmlGenre = genre.name | html %]
				[% IF genre.id %]
					[% genreHTMLFrag = BLOCK %]<a href="[% webroot %]clixmlbrowser/clicmd=browselibrary+items&amp;mode=artists&amp;linktitle=[% 'GENRE' | string %]%20([% genre.name | uri %])&amp;genre_id=[% genre.id %]&amp;player=[% playerURI %]/" [% target %]>[% htmlGenre %]</a>[% END %]
				[% ELSIF genre.link %]
					[% genreHTMLFrag = "<a href=\"${webroot}$genre.link&amp;player=$playerURI\" $target>$htmlGenre</a>" %]
				[% ELSE %]
					[% genreHTMLFrag = htmlGenre %]
				[% END %]
				[% genresHTML.push(genreHTMLFrag) %]
			[% END %]
			[% item = genresHTML.join(', ') | html %]
			[% PROCESS songInfoItem title = "GENRE" %]
		[% END %]
	
		[% IF itemobj.year %] 
			[% IF itemobj.year.id %]
				[% item = BLOCK %]<a href="[% webroot %]clixmlbrowser/clicmd=browselibrary+items&amp;mode=albums&amp;linktitle=[% stringYEAR %]%20([% itemobj.year.name %])&amp;year=[% itemobj.year.name %]&amp;player=[% playerURI %]/" [% UNLESS notarget %]target="browser"[% END %]>[% itemobj.year.name| html %]</a>[% END %]
			[% ELSIF itemobj.year.link %]
				[% item = BLOCK %]<a href="[% webroot %][% itemobj.year.link %]&amp;player=[% playerURI %]" [% UNLESS notarget %]target="browser"[% END %]>[% itemobj.year.name| html %]</a>[% END %]
			[% ELSE %]
				[% item = BLOCK %][% itemobj.year.name| html %][% END %]
			[% END %]
			[% PROCESS songInfoItem title = "YEAR" %]
		[% END %]

		[% IF albumDuration %] 
			[% item = albumDuration; title = "LENGTH"; PROCESS songInfoItem %]
		[% ELSIF itemobj.albumlength %]
			[% item = itemobj.albumlength.name; title = "LENGTH"; PROCESS songInfoItem %]
		[% END %]
	
		[% IF itemobj.album.compilation || itemobj.compilation %] 
			[% item = "YES" | string; title = "COMPILATION"; PROCESS songInfoItem %]
		[% END %]
	
		[% IF itemobj.album.replay_gain.defined %] 
			[% item = itemobj.album.replay_gain | format('%2.2f') |html; title = "ALBUMREPLAYGAIN"; PROCESS songInfoItem %]
		[% ELSIF itemobj.albumreplaygain %]
			[% item = itemobj.albumreplaygain.name |html; title = "ALBUMREPLAYGAIN"; PROCESS songInfoItem %]
		[% END %]
	</div>

</div><|MERGE_RESOLUTION|>--- conflicted
+++ resolved
@@ -66,11 +66,7 @@
 					IF contributor.link;
 						contributorHTMLFrag = "<a href=\"$webroot$contributor.link&amp;player=$playerURI\" $target>$htmlArtist</a>";
 					ELSIF contributor.id;
-<<<<<<< HEAD
-						contributorHTMLFrag = BLOCK %]<a href="[% webroot %]clixmlbrowser/clicmd=browselibrary+items&amp;mode=albums&amp;linktitle=[% stringARTIST %]%20([% contributor.name | url %])&amp;artist_id=[% contributor.id %]&amp;player=[% playerURI %]/" [% target %]>[% contributor.name %]</a>[% END;
-=======
-						contributorHTMLFrag = BLOCK %]<a href="[% webroot %]clixmlbrowser/clicmd=browselibrary+items&amp;mode=albums&amp;linktitle=[% 'ARTIST' | string %]%20([% contributor.name | url %])&amp;artist_id=[% contributor.id %]&amp;player=[% playerURI %]/" [% target %]>[% htmlArtist %]</a>[% END;
->>>>>>> 0d28bcc6
+						contributorHTMLFrag = BLOCK %]<a href="[% webroot %]clixmlbrowser/clicmd=browselibrary+items&amp;mode=albums&amp;linktitle=[% stringARTIST %]%20([% contributor.name | url %])&amp;artist_id=[% contributor.id %]&amp;player=[% playerURI %]/" [% target %]>[% htmlArtist %]</a>[% END;
 					ELSE;
 						contributorHTMLFrag = htmlArtist;
 					END
@@ -80,7 +76,7 @@
 	
 				[% END %]
 	
-				[% item = contributorsHTML.join(', ') | html %]
+				[% item = contributorsHTML.join(', ') %]
 	
 				[% title = role | upper; PROCESS songInfoItem %]
 			[% END %]
@@ -106,7 +102,7 @@
 				[% END %]
 				[% genresHTML.push(genreHTMLFrag) %]
 			[% END %]
-			[% item = genresHTML.join(', ') | html %]
+			[% item = genresHTML.join(', ') %]
 			[% PROCESS songInfoItem title = "GENRE" %]
 		[% END %]
 	
