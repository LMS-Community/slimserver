--- conflicted
+++ resolved
@@ -6,11 +6,10 @@
 		[% WRAPPER setting title="SETUP_SN_EMAIL" desc="" %]
 			<div>[% prefs.pref_sn_email %]</div>
 			<br/>
-			<input type="hidden" name="pref_sn_email" value="[% prefs.pref_sn_email %]">
+			<input type="hidden" name="pref_sn_email" value="[% prefs.pref_sn_email | html %]">
 			<input name="pref_logout" type="submit" class="stdclick" value="[% "SETUP_SN_SIGNOUT" | string %]"><br/><br/>
 		[% END %]
 
-<<<<<<< HEAD
 		[% WRAPPER setting title="SETUP_SN_SYNC" desc="SETUP_SN_SYNC_DESC" %]
 			<select class="stdedit" name="pref_sn_sync" id="sn_sync">
 				<option [% IF prefs.pref_sn_sync == 1 %]selected="selected" [% END %]value="1">
@@ -23,48 +22,14 @@
 		[% END %]
 	[% ELSE %]
 		[% WRAPPER setting title="SETUP_SN_EMAIL" desc="SETUP_SN_EMAIL_DESC" %]
-			<input type="text" class="stdedit" name="pref_sn_email" id="sn_email" value="[% prefs.pref_sn_email %]" size="40">
+			<input type="text" class="stdedit" name="pref_sn_email" id="sn_email" value="[% prefs.pref_sn_email | html %]" size="40">
 		[% END %]
 
 		[% WRAPPER setting title="SETUP_SN_PASSWORD" desc="SETUP_SN_PASSWORD_DESC" %]
-			<input type="password" class="stdedit" name="sn_password" id="sn_password" value="[% sn_password %]" size="40">
+			<input type="password" class="stdedit" name="sn_password" id="sn_password" value="[% sn_password | html %]" size="40">
 			<div><a href="http://[% sn_server %]/user/forgotPassword" target="SQN">[% "SETUP_SN_FORGOT_PASSWORD" | string%]</a></div>
 			<div><a href="http://[% sn_server %]/" target="SQN">[% "SETUP_SN_NEED_ACCOUNT" | string%]</a></div>
 		[% END %]
-=======
-	[% WRAPPER setting title="SETUP_SN_EMAIL" desc="SETUP_SN_EMAIL_DESC" %]
-		<input type="text" class="stdedit" name="pref_sn_email" id="sn_email" value="[% prefs.pref_sn_email | html %]" size="40">
-	[% END %]
-
-	[% WRAPPER setting title="SETUP_SN_PASSWORD" desc="SETUP_SN_PASSWORD_DESC" %]
-		<input type="password" class="stdedit" name="pref_sn_password_sha" id="sn_password_sha" value="[% prefs.pref_sn_password_sha %]" size="40">
-		<div><a href="http://[% sn_server %]/user/forgotPassword" target="SQN">[% "SETUP_SN_FORGOT_PASSWORD" | string%]</a></div>
-		<div><a href="http://[% sn_server %]/" target="SQN">[% "SETUP_SN_NEED_ACCOUNT" | string%]</a></div>
-	[% END %]
-
-	[% WRAPPER setting title="SETUP_SN_SYNC" desc="SETUP_SN_SYNC_DESC" %]
-		<select class="stdedit" name="pref_sn_sync" id="sn_sync">
-			<option [% IF prefs.pref_sn_sync == 1 %]selected="selected" [% END %]value="1">
-				[% 'SETUP_SN_SYNC_ENABLE' | string %]
-			</option>
-			<option [% IF !prefs.pref_sn_sync %]selected="selected" [% END %]value="0">
-				[% 'SETUP_SN_SYNC_DISABLE' | string %]
-			</option>
-		</select>
-	[% END %]
-
-<!--
-	[% WRAPPER setting title="SETUP_SN_REPORT_STATS" %]
-		<div>[% "SETUP_SN_REPORT_STATS_DESC" | string %]<br /><br /></div>
-		<select class="stdedit" name="pref_sn_disable_stats" id="sn_disable_stats">
-			<option [% IF !prefs.pref_sn_disable_stats %]selected="selected" [% END %]value="0">
-				[% 'SETUP_SN_REPORT_STATS_ENABLE' | string %]
-			</option>
-			<option [% IF prefs.pref_sn_disable_stats == 1 %]selected="selected" [% END %]value="1">
-				[% 'SETUP_SN_REPORT_STATS_DISABLE' | string %]
-			</option>
-		</select>
->>>>>>> 32b59879
 	[% END %]
 
 [% PROCESS settings/footer.html %]
