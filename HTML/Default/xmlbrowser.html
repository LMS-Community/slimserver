[%- 
hasArtwork = 0;
contentwrapper = 'contentitem';
container = 'contentcontainer';
artwork = artwork ? artwork : 0;
useAllControl = 1;

IF ajaxUpdate && ajaxUpdate >= 1;
	container = 'dummycontainer';
END;
FOREACH item = items;
	IF item.image && (item.type != 'audio' || playlist_id || item.url.match("^http"));
		hasArtwork = 1;
		LAST;
	END;	
END;	

IF hasArtwork && !(ajaxUpdate && ajaxUpdate >= 1);
	IF artwork == 1;
		IF playlist_id;
			artwork = 0;
		ELSE;
			container = 'gallerycontainer';
			contentwrapper = 'galleryitem';
		END;
	END;
	
	titleRight = BLOCK %]
		<div id="viewSelect"></div>
	[% END; 
ELSIF hasArtwork && ajaxSearch;
	artwork = 2;
END;

USE Prefs;
titleFormat = Prefs.preferences('server').get('titleFormat').${Prefs.preferences('server').get('titleFormatWeb')};
includeArtist = !titleFormat.match('ARTIST');
includeAlbum  = !titleFormat.match('ALBUM');

IF slideshow;
	slideshowHelpers = 'class="slideImage" onClick="return false;"';
END;

useSpecialExt="-browse" %]

[%- extJsScripts = BLOCK -%]
	<script type="text/javascript">
		[% PROCESS jsString id='SWITCH_TO_LIST' jsId='switch_to_list' %]
		[% PROCESS jsString id='SWITCH_TO_EXTENDED_LIST' jsId='switch_to_extended_list' %]
		[% IF !playlist_id %]
			[% PROCESS jsString id='SWITCH_TO_GALLERY' jsId='switch_to_gallery' %]
		[% END %]
		[% PROCESS jsString id='ALBUM_DISPLAY_OPTIONS' jsId='display_options' %]
	</script>

	[% IF playlist_id && !noEdit %]
		[% useSpecialExt="" %]
		<script type="text/javascript" src="[% webroot %]html/Browse.js?r=[% revision %]"></script>
		<script type="text/javascript">
			var orderByList;
			Ext.onReady(function(){
				Browse.init(); 
				Browse.initPlaylistEditing([% playlist_id %], [% start %]);
			});
		</script>

	[% ELSE %]
	
		[% IF slideshowTest %]
		<link rel="stylesheet" type="text/css" href="[% webroot %]html/lightbox/lightbox.css?r=[% revision %]" />
		<script type="text/javascript" src="[% webroot %]html/lightbox/lightbox.js?r=[% revision %]"></script>
		[% END %]

		<script type="text/javascript">
			var orderByList;
			[% IF orderByList %]
				orderByList = {};
				[% PROCESS jsString id='SORT_BY' jsId='sort_by' %]
				[% FOREACH key = orderByList.keys.sort %]
					orderByList["[% key | string %]"] = '[% orderByList.$key | replace("'", "%27") %]';
				[% END %]
			[% END %]
				
			Ext.onReady(function(){
				Browse.init();
			});
		</script>
	[% END %]
[% END %]

[% IF query %]
	[%# Add the search query to each link if available %]
	[% searchquery = 'query=' _ query _ '&amp;' %]
[% END %]
[% IF mquery %]
	[%# Add the search query to each link if available %]
	[% multiquery = mquery _ '&amp;' %]
[% END %]


[% FILTER null %]
[% pwd_list = [];
	FOREACH crumb IN crumb;
		crumbItem = BLOCK %]
			<a href="[% path %]?[% multiquery %][% searchquery | replace("'", "%27") | uri %]player=[% playerURI %]&amp;index=[% crumb.index %]&amp;sess=[% sess %]">[% crumb.name | html %]</a>
		[% END %]
		[% pwd_list.push(crumbItem) %]
	[% END %]
[% END # filter -%]

[% IF NOT ajaxUpdate %][% PROCESS pageheader.html dontscroll = (streaminfo ? 0 : 1) %][% IF !streaminfo %]<div id="mainbody">[% END %][% END %]

[% IF msg %][% WRAPPER contentcontainer %]
	<div class="message">[% msg %]</div>
[% END %][% END %]

[% IF streaminfo %]
	[% IF streaminfo.item.enclosure || streaminfo.item.url; songInfoPlayLinks = BLOCK %]
	<div id="songInfoPlayLinks">
		[% WRAPPER playlink %]onclick="Browse.XMLBrowser.playLink('[% multiquery %][% searchquery | replace("'", "%27") | uri %]', '[% streaminfo.index %]', '[% sess %]');"[% END %]
		[% IF allLinks; WRAPPER insertlink %]onclick="Browse.XMLBrowser.insertLink('[% multiquery %][% searchquery | replace("'", "%27") | uri %]', '[% streaminfo.index %]', '[% sess %]');"[% END; END %]
		[% WRAPPER addlink %]onclick="Browse.XMLBrowser.addLink('[% multiquery %][% searchquery | replace("'", "%27") | uri %]', '[% streaminfo.index %]', '[% sess %]');"[% END %]
		[% IF allLinks; WRAPPER removelink %]onclick="Browse.XMLBrowser.removeLink('[% multiquery %][% searchquery | replace("'", "%27") | uri %]', '[% streaminfo.index %]', '[% sess %]');"[% END; END %]
	</div>
	[% END; END %]

	[% PROCESS xmlbrowser_details.html %]
[% END %]

[%- IF items.size -%]
	[% IF !ajaxSearch %] 
		<div id="browsedbHeader">
			[% IF hasPagebar %]
				<div class="pagerbox">
					<div class="pagerbox_top"><div></div></div>
					<div class="pagerbox_content">
						[% PROCESS pagebar %]
					</div>
					<div class="pagerbox_bottom"><div></div></div>
				</div>
			[% END %]
		</div>
		[% IF items.size < 2; useAllControl = 0; END %]
	[% ELSE %]
		[% IF total %]
			<div id="total" value="[%- total %]"></div>
			[% IF total > items.size; useAllControl = 0; END %]
		[% END %]
	[% END %]

	[%- BLOCK gencontrol -%]
		[% IF playlist_id %]
			[% UNLESS useExtJS %]
				[%- WRAPPER moveuplink noTarget=1 %]
					[%- PROCESS editcmd cmd='up' %]
				[% END %]
	
				[%- WRAPPER movedownlink noTarget=1 %]
					[%- PROCESS editcmd cmd='down' %]
				[% END %]
			[% END %]
			
			[%- WRAPPER editlink noTarget=1 %]
				[%- PROCESS editcmd cmd='edit' %]
			[% END %]
		
			[%- WRAPPER removelink noTarget=1 %]
				[%- PROCESS editcmd cmd='delete' %]
			[% END %]
		[% END %]

		[% IF item.favorites == 1 %]
			[% WRAPPER favaddlink noTarget=1 %]
				[% IF songinfo.favorites %]
				onclick="SqueezeJS.Utils.toggleFavorite(this, '[% songinfo.favorites_url | replace("'", "%27") | uri %]', '[% crumb.values.-1 | html %]');"
				[% ELSE %]
				onclick="Browse.XMLBrowser.toggleFavorite(this, '[% (item.index || index _ (start + loop.index)) | replace("'", "%27") | uri %]', '[% pageinfo.startitem %]', '[% sess %]');"
				[% END %]
			[% END %]
		[% ELSIF item.favorites == 2 %]
			[% WRAPPER favdellink noTarget=1 %]
				[% IF songinfo.favorites %]
				onclick="SqueezeJS.Utils.toggleFavorite(this, '[% songinfo.favorites_url | replace("'", "%27") | uri %]', '[% crumb.values.-1 | html %]');"
				[% ELSE %]
				onclick="Browse.XMLBrowser.toggleFavorite(this, '[% (item.index || index _ (start + loop.index)) | replace("'", "%27") | uri %]', '[% pageinfo.startitem %]', '[% sess %]');"
				[% END %]
			[% END %]
		[% END %]

		[% IF item.playLink  || item.insertLink || item.addLink || item.removeLink %]
			[% IF item.playLink; WRAPPER playlink %]onclick="SqueezeJS.Controller.urlRequest('[% webroot %][% item.playLink | replace("'", "%27") %]&player=[% playerURI %]', 1, SqueezeJS.string('connecting_for'));"[% END; END %]
			[% IF allLinks && item.insertLink; WRAPPER insertlink %]onclick="SqueezeJS.Controller.urlRequest('[% webroot %][% item.insertLink | replace("'", "%27") %]&player=[% playerURI %]', 1);"[% END; END %]
			[% IF item.addLink; WRAPPER addlink %]onclick="SqueezeJS.Controller.urlRequest('[% webroot %][% item.addLink | replace("'", "%27") %]&player=[% playerURI %]', 1);"[% END; END %]
			[% IF allLinks && item.removeLink; WRAPPER removelink %]onclick="SqueezeJS.Controller.urlRequest('[% webroot %][% item.removeLink | replace("'", "%27") %]&player=[% playerURI %]', 1);"[% END; END %]
			[% IF item.mixersLink; WRAPPER morelink %]href="[% webroot %][% item.mixersLink %]?player=[% playerURI %]"[% END; END %]
		[% ELSIF item.type == 'audio' || item.type == 'playlist' || item.enclosure || item.play %]
			[% WRAPPER playlink %]onclick="Browse.XMLBrowser.play[% IF item.type == 'playlist' %]All[% END %]Link('[% multiquery %][% searchquery | replace("'", "%27") | uri %]', '[% (item.index || index _ (start + loop.index)) | replace("'", "%27") | uri %]', '[% sess %]');"[% END %]
			[% IF allLinks; WRAPPER insertlink %]onclick="Browse.XMLBrowser.insertLink('[% multiquery %][% searchquery | replace("'", "%27") | uri %]', '[% (item.index || index _ (start + loop.index)) | replace("'", "%27") | uri %]', '[% sess %]');"[% END; END %]
			[% WRAPPER addlink %]onclick="Browse.XMLBrowser.add[% IF item.type == 'playlist' %]All[% END %]Link('[% multiquery %][% searchquery | replace("'", "%27") | uri %]', '[% (item.index || index _ (start + loop.index)) | replace("'", "%27") | uri %]', '[% sess %]');"[% END %]
		[% ELSE %]
			[% PROCESS dummylink %]
			[% PROCESS dummylink %]
		[% END %]

	[% END %]

	[%- BLOCK allcontrol -%]
		[% IF songinfo.favorites == 1 %]
			[% WRAPPER favaddlink noTarget=1 %]
				onclick="SqueezeJS.Utils.toggleFavorite(this, '[% songinfo.favorites_url | replace("'", "%27") | uri %]', '[% crumb.values.-1 | html %]');"
			[% END %]
		[% ELSIF songinfo.favorites == 2 %]
			[% WRAPPER favdellink noTarget=1 %]
				onclick="SqueezeJS.Utils.toggleFavorite(this, '[% songinfo.favorites_url | replace("'", "%27") | uri %]', '[% crumb.values.-1 | html %]');"
			[% END %]
		[% END %]
		
		[% WRAPPER playlink %]onclick="Browse.XMLBrowser.playAllLink('[% multiquery %][% searchquery | replace("'", "%27") | uri %]', '[% currentIndex %]', '[% sess %]');"[% END %]
		[% IF allLinks; WRAPPER insertlink %]onclick="Browse.XMLBrowser.insertLink('[% multiquery %][% searchquery | replace("'", "%27") | uri %]', '[% currentIndex %]', '[% sess %]');"[% END; END %]
		[% WRAPPER addlink %]onclick="Browse.XMLBrowser.addAllLink('[% multiquery %][% searchquery | replace("'", "%27") | uri %]', '[% currentIndex %]', '[% sess %]');"[% END %]
		[% IF allLinks; WRAPPER removelink %]onclick="Browse.XMLBrowser.removeLink('[% multiquery %][% searchquery | replace("'", "%27") | uri %]', '[% currentIndex %]', '[% sess %]');"[% END; END %]
			
		[% IF songinfo.mixersLink; WRAPPER morelink %]
			href="[% webroot %][% songinfo.mixersLink %]?player=[% playerURI %]" [% IF browserTarget %]target="[% browserTarget %]"[% END %]
		[% END; END %]
	[%- END %]

	[% BLOCK editcmd %]
			href="[% webroot %]edit_playlist.html?player=[% playerURI %]&amp;[% cmd %]=1&amp;playlist_id=[% playlist_id %]&amp;itempos=[% item.play_index %]"
	[% END %]
	
	[% BLOCK editform %]
		<form name="edit" action="[% webroot %]edit_playlist.html" style="display: inline; width: 100%;">
			<input type="hidden" name="player" value=[% playerURI %]>
			<input type="hidden" name="itempos" value=[% item.play_index %]>				
			<input type="hidden" name="playlist_id" value=[% playlist_id %]>
			[%- IF item.remote %]<input style="display: inline; width: 35%;" type="text" class="stdedit" name="form_title" value="[% item.title | html %]">[% END %]
			<input style="display: inline; width: 35%;" type="text" class="stdedit" name="form_url" value="[% item.url %]">
			<input type="submit" style="display: inline; width: 10%;" class="stdclick" name="save" value=[% stringSAVE %]>
			<input type="submit" style="display: inline; width: 10%;" class="stdclick" name="cancel" value=[% "CANCEL" | string %]>
		</form>
	[% END %]
	
	[% BLOCK iconTmpl; PROCESS itemIcon size=50 class="browseItemDetail"; END %]
	[% IF hasArtwork && !artwork %]
		[% iconTmpl = 'iconTmpl' %]
	[% END %]

	
	[% IF playlist_id %]
		<div class="playlistform">
			<form method="get" action="[% webroot %]edit_playlist.html">
				<table>
					<tr>
						<td>[% "NAME" | string %] <input class="stdedit" name="newname" value="[% IF newname; newname; ELSE; playlistTitle; END %]" size="[% maxInputSize ? maxInputSize : 40 %]"></td>
						<td><input class="stdclick" name="submit" type=submit value="[% stringSAVE %]" onclick='this.form.renamePlaylist.value=1'></td>
						<td><input class="stdclick" name="submit" type=submit value="[% stringADD %]" onclick='this.form.addItem.value=1'></td>
						<td>
							[% IF playlistTitle %]
								<input class="stdclick" type="submit" value="[% stringDELETE %]" onclick='this.form.deletePlaylist.value=1'>
							[% END %]
						</td>
					</tr>
					<tr>
						<td colspan="4">
							[%- IF warning == 'RENAME_WARNING' %]
								<input type="checkbox" name="overwrite" id="overwrite"><label for="overwrite"> [% "CONFIRM_OVERWRITE" | string %]</label>
							[%- END %]
							[%- IF warning == 'DELETE_WARNING' %]
								<input type="checkbox" name="confirm" id="confirm"><label for="confirm"> [% "CONFIRM_DELETE" | string %]</label>
							[%- END %]
							<input type="hidden" name="playlist_id" value="[% playlist_id %]">
							<input type="hidden" name="renamePlaylist" value="0">
							<input type="hidden" name="editPlaylist" value="0">
							<input type="hidden" name="deletePlaylist" value="0">
							<input type="hidden" name="addItem" value="0">
							<input type="hidden" name="player" value="[% player %]">
						</td>
					</tr>
				</table>
			</form>
		</div>
	[% END %]
	
	[%- IF songinfo;
		songInfoPlayLinks = BLOCK %]
		<div id="songInfoPlayLinks">
			[% IF songinfo.playLink || songinfo.insertLink || songinfo.addLink || songinfo.removeLink; PROCESS gencontrol item = songinfo; ELSIF itemsHaveAudio; PROCESS allcontrol; END %]
		</div>
		[% END;	
		PROCESS songinfo_header.html itemobj = songinfo;
		image = undef;
	END %]


	[%- WRAPPER $container %]
		[% IF image %]
		<div>
			<a href="[% UNLESS image.match("^(\/|http)") %][% webroot %][% END %][% image %]" target="cover">
				<img src="[% image | resizeimage(150, 150, '', webroot) %]" alt="coverArt">
			</a>
		</div>
		[% END %]

		[% IF playlist_id && addItem %]
			[% PROCESS editform %]
		[% END %]
		
		[% IF itemsHaveAudio && !songinfo && useAllControl %]
			[% useAllIcon = hasArtwork && artwork == 0 %]
			[%- WRAPPER contentitem controls = 'allcontrol' lineclass = (useAllIcon ? 'browsedbListItem itemWithCover' : 'browsedbListItem' )%]
				[% IF useAllIcon %]
					<span class="browseCover">
						<img src="[% webroot %]html/images/playall_50x50_f.png" width="50">
					</span>
					<div class="browseItemDetail">
				[% END %]
				[% "ALL_SONGS" | string %]
				[% IF useAllIcon %]</div>[% END %]
			[%- END %]
		[% END %]
		
		[% needBR = (artwork != 2 && !ajaxSearch) ? '<br>' : '' %]

		[%- FOREACH item = items %]
		
			[% IF item.ignore; NEXT; END %]

			[% lctype = item.web.group | lower; IF details.${ lctype } || details.contributors.${item.web.group}; NEXT; END %]

			[% IF playlist_id && edit && loop.index == itempos %]
				[% PROCESS editform %]
			[% ELSIF item.type == 'redirect' && !(item.web.url || item.weblink || item.link); NEXT %]
			[% ELSIF item.type == 'search' && !item.weblink;
				WRAPPER contentitem controls = xmlSearchControls;
					IF artwork == 1;
						itemobj.id = loop.count;
					END;
					item.name || item.title %]
					<span class="browsedbControls">
						<form id="searchForm[% item.index || index _ (start + loop.index) %]" method="GET">
							<input type="hidden" value="[% player %]" name="player" />
							<input type="hidden" value="[% sess %]" name="sess" />
							<input type="hidden" value="[% item.index || index _ (start + loop.index) %]" name="index" />
		 					<input type="hidden" name="submit" class="stdclick" value="[% "SEARCH" | string %]"/>
							<input type="text" class="x-form-focus searchInput" name="q" value=""/>
							<input type="image" src="[% webroot %]html/images/b_search.gif" width="17px" height="17px" alt="[% "SEARCH" | string %]">
						</form>
					</span>					
				[% END %]
			[% ELSE %]
				[%- WRAPPER $contentwrapper controls = 'gencontrol' addClasses = (item.type=='text' ? 'defaultCursor' : playlist_id ? 'draggableSong' : '') _ (!(hasArtwork && !artwork) && item.icon ? ' smallIcon' : '') anchor = item.anchor %]
					[% IF artwork == 1;
						item.size = thumbSize || 100;
						itemobj.id = loop.count _ (ajaxUpdate ? index : '');
					END %]

					[% IF iconTmpl %]
						[% PROCESS iconTmpl url=(item.image || item.icon || 'music/0/cover.jpg') %]
						[% closeDIV = 1 %]
					[% END %]

					[% IF item.web.type == 'htmltemplate' %]
						[% PROCESS $item.web.value %]
					[% ELSE %]
						[% IF item.label %]
							[% item.label | string %]
							[%- stringCOLON %]
						[% END %]	
						[% WRAPPER weblink %]
							[% title = (item.web.value || item.name || item.title) %]
							[% title | html | html_line_break %]

							[% IF includeArtist && item.hasMetadata == 'track' && !item.name2 %]
							[%  # add the track artist if it's different from the album artist
								artist = item.trackartist || item.artist;
								artist = artist | html;

								IF ( 
									(item.albumartist && artist != item.albumartist)
									|| artist != item.artist
									|| itemobj.compilation
								);
									"$stringBY $artist";
								END; 
							%]
							[% END %]
						[% END %]
						[% IF item.showYear %]
							[% IF item.remote %]
								([% item.year %])
							[% ELSE %]
								[% needBR %]<a [% PROCESS yearItemHRef %] class="browseItemLink">([% item.year %])</a>
							[% END %]
						[% END %]
						[% IF playlist_id && includeAlbum %]
							[% needBR || stringFROM %] [% item.album %]
						[% END %]
						[% IF item.showArtist || (item.hasMetadata == "album" && item.name2) || (playlist_id && item.name2 && includeArtist) %]
							[% IF item.artist_id %]
<<<<<<< HEAD
								[% needBR || stringBY %]
								[% FOREACH artist IN item.artists %]
									[% item.artist_id = item.artist_ids.${loop.index} %] 
									<a [% PROCESS artistItemHRef item.artist = artist %] class="browseItemLink">[% artist %]</a>[% UNLESS loop.last; ", "; END %]
								[% END %]
							[% ELSE %]
								[% needBR || stringBY %] [% item.artist || item.name2 %]
=======
								[% IF artwork != 2 && !ajaxSearch; '<br>'; ELSE %][% 'BY' | string %][% END %] <a [% PROCESS artistItemHRef %] class="browseItemLink">[% (item.artist || item.name2) | html %]</a>
							[% ELSE %]
								[% IF artwork != 2 && !ajaxSearch; '<br>'; ELSE %][% 'BY' | string %][% END %] [% (item.artist || item.name2) | html %]
>>>>>>> 0d28bcc6
							[% END %]
						[% END %]
					[% END %]

					[% IF closeDIV %]
						</div>
					[% END %]
				[%- END %]
			[%- END %]
		[%- END %]

	[%- END %]
[%- END %]

[%- IF hasPagebar || pageinfo.totalitems; infoTab = BLOCK -%]
	<div>[% "ITEMS" | string %] [% pageinfo.startitem + 1 %] [% "TO" | string %] [% pageinfo.enditem + 1 %] [% "OF" | string %] [% pageinfo.totalitems %]</div>
[%- END; END -%]

[% IF NOT ajaxUpdate %][% IF !streaminfo %]</div>[% END %][% PROCESS pagefooter.html %][% END %]

[% BLOCK itemIcon %]
	[% WRAPPER weblink %]
	<span class="browseCover">
		<img src="[% url | resizeimage(size, size, 'o', webroot) %]" onLoad="resize(this, [%- size %])">
	</span>
	[% END %]
	<div class="[% class %]">
[% END %]

[% BLOCK weblink %]
	[% IF item.simpleAlbumLink %]
		<a href="[% webroot %]clixmlbrowser/clicmd=browselibrary+items&amp;mode=tracks&amp;linktitle=[% stringALBUM %]%20([% item.album | uri %])&amp;album_id=[% item.id %]&amp;player=[% playerURI %]/" class="browseItemLink">
	[% ELSIF item.weblink %]
		<a href="[% item.weblink %]" target="_blank" [% slideshowHelpers %]>
	[% ELSIF item.link %]
		<a href="[% webroot %][% item.link %]&amp;player=[% playerURI %]" target="_blank">
	[% ELSIF item.type == 'redirect' %]
		[% IF item.web.url %]
		<a href="[% webroot %][% item.web.url %]&amp;player=[% playerURI %]" class="browseItemLink">
		[% ELSE; NEXT %]
		[% END %]
	[% ELSIF !item.type.match('^text') %]
		<a href="[% path %]?[% multiquery %][% searchquery | replace("'", "%27") | uri %]index=[% (item.index || index _ (start + loop.index)) | replace("'", "%27") | uri %]&amp;player=[% playerURI %]&amp;sess=[% sess %]" class="browseItemLink">
	[% ELSIF item.type == "text" && item.image %]
		<a href="[% UNLESS item.image.match("^(\/|http)") %][% webroot %][% END %][% item.image %]" target="_blank" [% slideshowHelpers %]>
	[% END %]
	
	[% content %]
	
	[% IF item.type == 'playlist' || item.weblink || item.link || !item.type.match('^text') %]
		</a>
	[% ELSIF item.type == "text" && item.image;
		details = [];
		IF item.owner; details.push(item.owner); END;
		IF item.date; details.push(item.date); END;
		IF details.size && !content.match("img src"); "(" _ details.join(' - ') _ ")"; END;
	 %]
		</a>
	[% END %]
[% END %]<|MERGE_RESOLUTION|>--- conflicted
+++ resolved
@@ -398,19 +398,13 @@
 						[% END %]
 						[% IF item.showArtist || (item.hasMetadata == "album" && item.name2) || (playlist_id && item.name2 && includeArtist) %]
 							[% IF item.artist_id %]
-<<<<<<< HEAD
 								[% needBR || stringBY %]
 								[% FOREACH artist IN item.artists %]
 									[% item.artist_id = item.artist_ids.${loop.index} %] 
-									<a [% PROCESS artistItemHRef item.artist = artist %] class="browseItemLink">[% artist %]</a>[% UNLESS loop.last; ", "; END %]
+									<a [% PROCESS artistItemHRef item.artist = artist %] class="browseItemLink">[% artist | html %]</a>[% UNLESS loop.last; ", "; END %]
 								[% END %]
 							[% ELSE %]
-								[% needBR || stringBY %] [% item.artist || item.name2 %]
-=======
-								[% IF artwork != 2 && !ajaxSearch; '<br>'; ELSE %][% 'BY' | string %][% END %] <a [% PROCESS artistItemHRef %] class="browseItemLink">[% (item.artist || item.name2) | html %]</a>
-							[% ELSE %]
-								[% IF artwork != 2 && !ajaxSearch; '<br>'; ELSE %][% 'BY' | string %][% END %] [% (item.artist || item.name2) | html %]
->>>>>>> 0d28bcc6
+								[% needBR || stringBY %] [% (item.artist || item.name2) || html %]
 							[% END %]
 						[% END %]
 					[% END %]
