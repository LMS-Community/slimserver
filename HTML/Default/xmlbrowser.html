[%- 
hasArtwork = 0;
contentwrapper = 'contentitem';
container = 'contentcontainer';
artwork = artwork ? artwork : 0;
useAllControl = 1;

UNLESS allLinks;
	allLinks = 'Squeezebox-allLinks';
	allLinks = cookies.$allLinks.value;
END;

IF ajaxUpdate && ajaxUpdate >= 1;
	container = 'dummycontainer';
END;
FOREACH item = items;
	IF item.image && (item.type != 'audio' || playlist_id || item.url.match("^http"));
		hasArtwork = 1;
		LAST;
	END;	
END;	

IF hasArtwork && !(ajaxUpdate && ajaxUpdate >= 1);
	IF artwork == 1;
		IF playlist_id;
			artwork = 0;
		ELSE;
			container = 'gallerycontainer';
			contentwrapper = 'galleryitem';
		END;
	END;
	
	titleRight = BLOCK %]
		<div id="viewSelect"></div>
	[% END; 
ELSIF hasArtwork && ajaxSearch;
	artwork = 2;
END;

USE Prefs;
titleFormat = Prefs.preferences('server').get('titleFormat').${Prefs.preferences('server').get('titleFormatWeb')};
includeArtist = !titleFormat.match('ARTIST');
includeAlbum  = !titleFormat.match('ALBUM');

IF slideshow;
	slideshowHelpers = 'class="slideImage" onClick="return false;"';
END;

useSpecialExt="-browse" %]

[%- extJsScripts = BLOCK -%]
	<script type="text/javascript">
		[% PROCESS jsString id='SWITCH_TO_LIST' jsId='switch_to_list' %]
		[% PROCESS jsString id='SWITCH_TO_EXTENDED_LIST' jsId='switch_to_extended_list' %]
		[% IF !playlist_id %]
			[% PROCESS jsString id='SWITCH_TO_GALLERY' jsId='switch_to_gallery' %]
		[% END %]
		[% PROCESS jsString id='ALBUM_DISPLAY_OPTIONS' jsId='display_options' %]
	</script>

	[% IF playlist_id && !noEdit %]
		[% useSpecialExt="" %]
		<script type="text/javascript" src="[% webroot %]html/Browse.js?r=[% revision %]"></script>
		<script type="text/javascript">
			var orderByList;
			Ext.onReady(function(){
				Browse.init(); 
				Browse.initPlaylistEditing([% playlist_id %], [% start %]);
			});
		</script>

	[% ELSE %]
	
		[% IF slideshowTest %]
		<link rel="stylesheet" type="text/css" href="[% webroot %]html/lightbox/lightbox.css?r=[% revision %]" />
		<script type="text/javascript" src="[% webroot %]html/lightbox/lightbox.js?r=[% revision %]"></script>
		[% END %]

		<script type="text/javascript">
			var orderByList;
			[% IF orderByList %]
				orderByList = {};
				[% PROCESS jsString id='SORT_BY' jsId='sort_by' %]
				[% FOREACH key = orderByList.keys.sort %]
					orderByList["[% key | string %]"] = '[% orderByList.$key | replace("'", "%27") %]';
				[% END %]
			[% END %]
				
			Ext.onReady(function(){
				Browse.init();
			});
		</script>
	[% END %]
[% END %]

[% IF query %]
	[%# Add the search query to each link if available %]
	[% searchquery = 'query=' _ query _ '&amp;' %]
[% END %]
[% IF mquery %]
	[%# Add the search query to each link if available %]
	[% multiquery = mquery _ '&amp;' %]
[% END %]


[% FILTER null %]
[% pwd_list = [];
	FOREACH crumb IN crumb;
		crumbItem = BLOCK %]
			<a href="[% path %]?[% multiquery %][% searchquery | replace("'", "%27") | uri %]player=[% playerURI %]&amp;index=[% crumb.index %]&amp;sess=[% sess %]">[% crumb.name | html %]</a>
		[% END %]
		[% pwd_list.push(crumbItem) %]
	[% END %]
[% END # filter -%]

[% IF NOT ajaxUpdate %][% PROCESS pageheader.html dontscroll = (streaminfo ? 0 : 1) %][% IF !streaminfo %]<div id="mainbody">[% END %][% END %]

[% IF msg %][% WRAPPER contentcontainer %]
	<div class="message">[% msg %]</div>
[% END %][% END %]

[% IF streaminfo %]
	[% IF streaminfo.item.enclosure || streaminfo.item.url; songInfoPlayLinks = BLOCK %]
	<div id="songInfoPlayLinks">
		[% WRAPPER playlink %]onclick="Browse.XMLBrowser.playLink('[% multiquery %][% searchquery | replace("'", "%27") | uri %]', '[% streaminfo.index %]', '[% sess %]');"[% END %]
		[% IF allLinks; WRAPPER insertlink %]onclick="Browse.XMLBrowser.insertLink('[% multiquery %][% searchquery | replace("'", "%27") | uri %]', '[% streaminfo.index %]', '[% sess %]');"[% END; END %]
		[% WRAPPER addlink %]onclick="Browse.XMLBrowser.addLink('[% multiquery %][% searchquery | replace("'", "%27") | uri %]', '[% streaminfo.index %]', '[% sess %]');"[% END %]
		[% IF allLinks; WRAPPER removelink %]onclick="Browse.XMLBrowser.removeLink('[% multiquery %][% searchquery | replace("'", "%27") | uri %]', '[% streaminfo.index %]', '[% sess %]');"[% END; END %]
	</div>
	[% END; END %]

	[% PROCESS xmlbrowser_details.html %]
[% END %]

[%- IF items.size -%]
	[% IF !ajaxSearch %] 
		<div id="browsedbHeader">
			[% IF hasPagebar %]
				<div class="pagerbox">
					<div class="pagerbox_top"><div></div></div>
					<div class="pagerbox_content">
						[% PROCESS pagebar %]
					</div>
					<div class="pagerbox_bottom"><div></div></div>
				</div>
			[% END %]
		</div>
		[% IF items.size < 2; useAllControl = 0; END %]
	[% ELSE %]
		[% IF total %]
			<div id="total" value="[%- total %]"></div>
			[% IF total > items.size; useAllControl = 0; END %]
		[% END %]
	[% END %]

	[%- BLOCK gencontrol -%]
		[% IF playlist_id %]
			[% UNLESS useExtJS %]
				[%- WRAPPER moveuplink noTarget=1 %]
					[%- PROCESS editcmd cmd='up' %]
				[% END %]
	
				[%- WRAPPER movedownlink noTarget=1 %]
					[%- PROCESS editcmd cmd='down' %]
				[% END %]
			[% END %]
			
			[%- WRAPPER editlink noTarget=1 %]
				[%- PROCESS editcmd cmd='edit' %]
			[% END %]
		
			[%- WRAPPER removelink noTarget=1 %]
				[%- PROCESS editcmd cmd='delete' %]
			[% END %]
		[% END %]

		[% IF item.favorites == 1 %]
			[% WRAPPER favaddlink noTarget=1 %]
				[% IF songinfo.favorites %]
				onclick="SqueezeJS.Utils.toggleFavorite(this, '[% songinfo.favorites_url | replace("'", "%27") | uri %]', '[% crumb.values.-1 | html %]');"
				[% ELSE %]
				onclick="Browse.XMLBrowser.toggleFavorite(this, '[% (item.index || index _ (start + loop.index)) | replace("'", "%27") | uri %]', '[% pageinfo.startitem %]', '[% sess %]');"
				[% END %]
			[% END %]
		[% ELSIF item.favorites == 2 %]
			[% WRAPPER favdellink noTarget=1 %]
				[% IF songinfo.favorites %]
				onclick="SqueezeJS.Utils.toggleFavorite(this, '[% songinfo.favorites_url | replace("'", "%27") | uri %]', '[% crumb.values.-1 | html %]');"
				[% ELSE %]
				onclick="Browse.XMLBrowser.toggleFavorite(this, '[% (item.index || index _ (start + loop.index)) | replace("'", "%27") | uri %]', '[% pageinfo.startitem %]', '[% sess %]');"
				[% END %]
			[% END %]
		[% END %]

		[% IF item.playLink  || item.insertLink || item.addLink || item.removeLink %]
			[% IF item.playLink; WRAPPER playlink %]onclick="SqueezeJS.Controller.urlRequest('[% webroot %][% item.playLink | replace("'", "%27") %]&player=[% player | uri %]', 1, SqueezeJS.string('connecting_for'));"[% END; END %]
			[% IF allLinks && item.insertLink; WRAPPER insertlink %]onclick="SqueezeJS.Controller.urlRequest('[% webroot %][% item.insertLink | replace("'", "%27") %]&player=[% player | uri %]', 1);"[% END; END %]
			[% IF item.addLink; WRAPPER addlink %]onclick="SqueezeJS.Controller.urlRequest('[% webroot %][% item.addLink | replace("'", "%27") %]&player=[% player | uri %]', 1);"[% END; END %]
			[% IF allLinks && item.removeLink; WRAPPER removelink %]onclick="SqueezeJS.Controller.urlRequest('[% webroot %][% item.removeLink | replace("'", "%27") %]&player=[% player | uri %]', 1);"[% END; END %]
		[% ELSIF item.type == 'audio' || item.type == 'playlist' || item.enclosure || item.play %]
			[% WRAPPER playlink %]onclick="Browse.XMLBrowser.play[% IF item.type == 'playlist' %]All[% END %]Link('[% multiquery %][% searchquery | replace("'", "%27") | uri %]', '[% (item.index || index _ (start + loop.index)) | replace("'", "%27") | uri %]', '[% sess %]');"[% END %]
			[% IF allLinks; WRAPPER insertlink %]onclick="Browse.XMLBrowser.insertLink('[% multiquery %][% searchquery | replace("'", "%27") | uri %]', '[% (item.index || index _ (start + loop.index)) | replace("'", "%27") | uri %]', '[% sess %]');"[% END; END %]
			[% WRAPPER addlink %]onclick="Browse.XMLBrowser.add[% IF item.type == 'playlist' %]All[% END %]Link('[% multiquery %][% searchquery | replace("'", "%27") | uri %]', '[% (item.index || index _ (start + loop.index)) | replace("'", "%27") | uri %]', '[% sess %]');"[% END %]
		[% ELSE %]
			[% PROCESS dummylink %]
			[% PROCESS dummylink %]
		[% END %]
			
		[% IF item.mixersLink; WRAPPER cmdlink cmdimage='b_mmmix.gif' cmdtitle='MORE' %]
			href="[% webroot %][% item.mixersLink %]?player=[% playerURI %]" [% IF browserTarget %]target="[% browserTarget %]"[% END %]
		[% END; END %]

	[% END %]

	[%- BLOCK allcontrol -%]
		[% IF songinfo.favorites == 1 %]
			[% WRAPPER favaddlink noTarget=1 %]
				onclick="SqueezeJS.Utils.toggleFavorite(this, '[% songinfo.favorites_url | replace("'", "%27") | uri %]', '[% crumb.values.-1 | html %]');"
			[% END %]
		[% ELSIF songinfo.favorites == 2 %]
			[% WRAPPER favdellink noTarget=1 %]
				onclick="SqueezeJS.Utils.toggleFavorite(this, '[% songinfo.favorites_url | replace("'", "%27") | uri %]', '[% crumb.values.-1 | html %]');"
			[% END %]
		[% END %]
		
		[% WRAPPER playlink %]onclick="Browse.XMLBrowser.playAllLink('[% multiquery %][% searchquery | replace("'", "%27") | uri %]', '[% currentIndex %]', '[% sess %]');"[% END %]
		[% IF allLinks; WRAPPER insertlink %]onclick="Browse.XMLBrowser.insertLink('[% multiquery %][% searchquery | replace("'", "%27") | uri %]', '[% currentIndex %]', '[% sess %]');"[% END; END %]
		[% WRAPPER addlink %]onclick="Browse.XMLBrowser.addAllLink('[% multiquery %][% searchquery | replace("'", "%27") | uri %]', '[% currentIndex %]', '[% sess %]');"[% END %]
		[% IF allLinks; WRAPPER removelink %]onclick="Browse.XMLBrowser.removeLink('[% multiquery %][% searchquery | replace("'", "%27") | uri %]', '[% currentIndex %]', '[% sess %]');"[% END; END %]
			
		[% IF songinfo.mixersLink; WRAPPER cmdlink cmdimage='b_mmmix.gif' cmdtitle='MORE' %]
			href="[% webroot %][% songinfo.mixersLink %]?player=[% playerURI %]" [% IF browserTarget %]target="[% browserTarget %]"[% END %]
		[% END; END %]
	[%- END %]

	[% BLOCK editcmd %]
			href="[% webroot %]edit_playlist.html?player=[% playerURI %]&amp;[% cmd %]=1&amp;playlist_id=[% playlist_id %]&amp;itempos=[% item.play_index %]"
	[% END %]
	
	[% BLOCK editform %]
		<form name="edit" action="[% webroot %]edit_playlist.html" style="display: inline; width: 100%;">
			<input type="hidden" name="player" value=[% playerURI %]>
			<input type="hidden" name="itempos" value=[% item.play_index %]>				
			<input type="hidden" name="playlist_id" value=[% playlist_id %]>
			[%- IF item.remote %]<input style="display: inline; width: 35%;" type="text" class="stdedit" name="form_title" value="[% item.title | html %]">[% END %]
			<input style="display: inline; width: 35%;" type="text" class="stdedit" name="form_url" value="[% item.url %]">
			<input type="submit" style="display: inline; width: 10%;" class="stdclick" name="save" value=[% "SAVE" | string %]>
			<input type="submit" style="display: inline; width: 10%;" class="stdclick" name="cancel" value=[% "CANCEL" | string %]>
		</form>
	[% END %]
	
	[% IF playlist_id %]
		<div class="playlistform">
			<form method="get" action="[% webroot %]edit_playlist.html">
				<table>
					<tr>
						<td>[% "NAME" | string %] <input class="stdedit" name="newname" value="[% IF newname; newname; ELSE; playlistTitle; END %]" size="[% maxInputSize ? maxInputSize : 40 %]"></td>
						<td><input class="stdclick" name="submit" type=submit value="[% "SAVE" | string %]" onclick='this.form.renamePlaylist.value=1'></td>
						<td><input class="stdclick" name="submit" type=submit value="[% "ADD" | string %]" onclick='this.form.addItem.value=1'></td>
						<td>
							[% IF playlistTitle %]
								<input class="stdclick" type="submit" value="[% "DELETE" | string %]" onclick='this.form.deletePlaylist.value=1'>
							[% END %]
						</td>
					</tr>
					<tr>
						<td colspan="4">
							[%- IF warning == 'RENAME_WARNING' %]
								<input type="checkbox" name="overwrite" id="overwrite"><label for="overwrite"> [% "CONFIRM_OVERWRITE" | string %]</label>
							[%- END %]
							[%- IF warning == 'DELETE_WARNING' %]
								<input type="checkbox" name="confirm" id="confirm"><label for="confirm"> [% "CONFIRM_DELETE" | string %]</label>
							[%- END %]
							<input type="hidden" name="playlist_id" value="[% playlist_id %]">
							<input type="hidden" name="renamePlaylist" value="0">
							<input type="hidden" name="editPlaylist" value="0">
							<input type="hidden" name="deletePlaylist" value="0">
							<input type="hidden" name="addItem" value="0">
							<input type="hidden" name="player" value="[% player %]">
						</td>
					</tr>
				</table>
			</form>
		</div>
	[% END %]
	
	[%- IF songinfo;
		songInfoPlayLinks = BLOCK %]
		<div id="songInfoPlayLinks">
			[% IF songinfo.playLink || songinfo.insertLink || songinfo.addLink || songinfo.removeLink; PROCESS gencontrol item = songinfo; ELSIF itemsHaveAudio; PROCESS allcontrol; END %]
		</div>
		[% END;	
		PROCESS songinfo_header.html itemobj = songinfo;
		image = undef;
	END %]


	[%- WRAPPER $container %]
		[% IF image %]
		<div>
			<a href="[% UNLESS image.match("^(\/|http)") %][% webroot %][% END %][% image %]" target="cover">
				<img src="[% image | resizeimage(150, 150, '', webroot) %]" alt="coverArt">
			</a>
		</div>
		[% END %]

		[% IF playlist_id && addItem %]
			[% PROCESS editform %]
		[% END %]
		
		[% IF itemsHaveAudio && !songinfo && useAllControl %]
			[% useAllIcon = hasArtwork && artwork == 0 %]
			[%- WRAPPER contentitem controls = 'allcontrol' lineclass = (useAllIcon ? 'browsedbListItem itemWithCover' : 'browsedbListItem' )%]
				[% IF useAllIcon %]
					<span class="browseCover">
						<img src="[% webroot %]html/images/playall_50x50_f.png" width="50">
					</span>
					<div class="browseItemDetail">
				[% END %]
				[% "ALL_SONGS" | string %]
				[% IF useAllIcon %]</div>[% END %]
			[%- END %]
		[% END %]

		[%- FOREACH item = items %]
		
			[% IF item.ignore; NEXT; END %]

			[% lctype = item.web.group | lower; IF details.${ lctype } || details.contributors.${item.web.group}; NEXT; END %]

			[% IF playlist_id && edit && loop.index == itempos %]
				[% PROCESS editform %]
			[% ELSIF item.type == 'redirect' && !(item.web.url || item.weblink || item.link); NEXT %]
			[% ELSIF item.type == 'search' && !item.weblink;
				WRAPPER contentitem controls = xmlSearchControls;
					IF artwork == 1;
						itemobj.id = loop.count;
					END;
					item.name || item.title %]
					<span class="browsedbControls">
						<form id="searchForm[% item.index || index _ (start + loop.index) %]" method="GET">
							<input type="hidden" value="[% player %]" name="player" />
							<input type="hidden" value="[% sess %]" name="sess" />
							<input type="hidden" value="[% item.index || index _ (start + loop.index) %]" name="index" />
		 					<input type="hidden" name="submit" class="stdclick" value="[% "SEARCH" | string %]"/>
							<input type="text" class="x-form-focus searchInput" name="q" value=""/>
							<input type="image" src="[% webroot %]html/images/b_search.gif" width="17px" height="17px" alt="[% "SEARCH" | string %]">
						</form>
					</span>					
				[% END %]
			[% ELSE %]
				[%- WRAPPER $contentwrapper controls = 'gencontrol' addClasses = (item.type=='text' ? 'defaultCursor' : playlist_id ? 'draggableSong' : '') _ (item.icon && !(hasArtwork && !artwork) ? ' smallIcon' : '') anchor = item.anchor %]
					[% IF artwork == 1;
						item.size = thumbSize || 100;
						itemobj.id = loop.count _ (ajaxUpdate ? index : '');
					END %]

					[% IF !hasArtwork || artwork == 2 %]
						[% # don't do anything as we consider this list a list without artwork, eg. tracks, or if we're in text only mode %]
					[% ELSIF item.image %]
						[% IF artwork == 0 %]
							[% PROCESS itemIcon url=item.image size=50 class="browseItemDetail" %]
						[% END %]
					[% ELSIF item.icon && artwork != 1 %]
						[% IF hasArtwork && artwork == 0 %]
							[% PROCESS itemIcon url=item.icon size=50 class="browseItemDetail" %]
						[% ELSE %]
							[% PROCESS itemIcon url=item.icon size=25 class="smallBrowseItemDetail" %]
						[% END %]
					[% ELSIF hasArtwork && artwork == 0 %]
						[% PROCESS itemIcon url='music/0/cover.jpg' size=50 class="browseItemDetail" %]
					[% END %]

					[% IF item.web.type == 'htmltemplate' %]
						[% PROCESS $item.web.value %]
					[% ELSE %]
						[% IF item.label %]
							[% item.label | string %]
							[%- "COLON" | string %]
						[% END %]	
						[% WRAPPER weblink %]
							[% title = (item.web.value || item.name || item.title) %]
							[% title | html_line_break %]

							[% IF item.hasMetadata == 'track' && !item.name2 %]
							[%  # add the track artist if it's different from the album artist
								artist = item.trackartist || item.artist;

								IF includeArtist && ( 
									(item.albumartist && artist != item.albumartist)
									|| artist != item.artist
									|| itemobj.compilation
								);
									"BY" | string; " $artist";
								END; 
							%]
							[% END %]
						[% END %]
						[% IF item.showYear && item.year %]
							[% IF item.remote %]
								([% item.year %])
							[% ELSE %]
								[% artwork != 2 && !ajaxSearch ? '<br>' : '' %]<a [% PROCESS yearItemHRef %] class="browseItemLink">([% item.year %])</a>
							[% END %]
						[% END %]
<<<<<<< HEAD
						[% IF (item.showArtist && item.artist) || (item.hasMetadata == "album" && item.name2) %]
=======
						[% IF playlist_id && includeAlbum %]
							[% IF artwork != 2 && !ajaxSearch; '<br>'; ELSE %][% 'FROM' | string %] [% END; item.album %]
						[% END %]
						[% IF (item.showArtist && item.artist) || (item.hasMetadata == "album" && item.name2) || (playlist_id && item.name2 && includeArtist) %]
>>>>>>> 87552f56
							[% IF item.artist_id %]
								[% IF artwork != 2 && !ajaxSearch; '<br>'; ELSE %][% 'BY' | string %][% END %] <a [% PROCESS artistItemHRef %] class="browseItemLink">[% item.artist || item.name2 %]</a>
							[% ELSE %]
								[% IF artwork != 2 && !ajaxSearch; '<br>'; ELSE %][% 'BY' | string %][% END %] [% item.artist || item.name2 %]
							[% END %]
						[% END %]
					[% END %]

					[% IF !hasArtwork || artwork == 2; ELSIF (item.icon && artwork != 1) || (item.image && artwork== 0) || (hasArtwork && artwork == 0) %]
						</div>
					[% END %]
				[%- END %]
			[%- END %]
		[%- END %]

	[%- END %]
[%- END %]

[%- IF hasPagebar; infoTab = BLOCK -%]
	<div>[% "ITEMS" | string %] [% pageinfo.startitem + 1 %] [% "TO" | string %] [% pageinfo.enditem + 1 %] [% "OF" | string %] [% pageinfo.totalitems %]</div>
[%- END; END -%]

[% IF NOT ajaxUpdate %][% IF !streaminfo %]</div>[% END %][% PROCESS pagefooter.html %][% END %]

[% BLOCK itemIcon %]
	[% WRAPPER weblink %]
	<span class="browseCover">
		<img src="[% url | resizeimage(size, size, 'o', webroot) %]" onLoad="resize(this, [%- size %])">
	</span>
	[% END %]
	<div class="[% class %]">
[% END %]

[% BLOCK weblink %]
	[% IF item.weblink %]
		<a href="[% item.weblink %]" target="_blank" [% slideshowHelpers %]>
	[% ELSIF item.link %]
		<a href="[% webroot %][% item.link %]&amp;player=[% player | uri %]" target="_blank">
	[% ELSIF item.type == 'redirect' %]
		[% IF item.web.url %]
		<a href="[% webroot %][% item.web.url %]&amp;player=[% player | uri %]" class="browseItemLink">
		[% ELSE; NEXT %]
		[% END %]
	[% ELSIF !item.type.match('^text') %]
		<a href="[% path %]?[% multiquery %][% searchquery | replace("'", "%27") | uri %]index=[% (item.index || index _ (start + loop.index)) | replace("'", "%27") | uri %]&amp;player=[% player | uri %]&amp;sess=[% sess %]" class="browseItemLink">
	[% ELSIF item.type == "text" && item.image %]
		<a href="[% UNLESS item.image.match("^(\/|http)") %][% webroot %][% END %][% item.image %]" target="_blank" [% slideshowHelpers %]>
	[% END %]
	
	[% content %]
	
	[% IF item.weblink || item.link || !item.type.match('^text') %]
		</a>
	[% ELSIF item.type == "text" && item.image;
		details = [];
		IF item.owner; details.push(item.owner); END;
		IF item.date; details.push(item.date); END;
		IF details.size && !content.match("img src"); "(" _ details.join(' - ') _ ")"; END;
	 %]
		</a>
	[% END %]
[% END %]<|MERGE_RESOLUTION|>--- conflicted
+++ resolved
@@ -403,14 +403,10 @@
 								[% artwork != 2 && !ajaxSearch ? '<br>' : '' %]<a [% PROCESS yearItemHRef %] class="browseItemLink">([% item.year %])</a>
 							[% END %]
 						[% END %]
-<<<<<<< HEAD
-						[% IF (item.showArtist && item.artist) || (item.hasMetadata == "album" && item.name2) %]
-=======
 						[% IF playlist_id && includeAlbum %]
 							[% IF artwork != 2 && !ajaxSearch; '<br>'; ELSE %][% 'FROM' | string %] [% END; item.album %]
 						[% END %]
 						[% IF (item.showArtist && item.artist) || (item.hasMetadata == "album" && item.name2) || (playlist_id && item.name2 && includeArtist) %]
->>>>>>> 87552f56
 							[% IF item.artist_id %]
 								[% IF artwork != 2 && !ajaxSearch; '<br>'; ELSE %][% 'BY' | string %][% END %] <a [% PROCESS artistItemHRef %] class="browseItemLink">[% item.artist || item.name2 %]</a>
 							[% ELSE %]
