--- conflicted
+++ resolved
@@ -147,15 +147,11 @@
 		<div>
 			[% IF image.match("^http") %]
 			<a href="[% image %]" target="cover">
-<<<<<<< HEAD
-				<img src="[% image %]" alt="coverArt" onLoad="resize(this)">
+				<img src="[% image | resizeimage(150, 150, '-') %]" alt="coverArt">
 			[% ELSE %]
 			<a href="[% webroot _ image %]" target="cover">
 				<img src="[% webroot _ image.replace('(cover)$', '$1_150x150') %]" alt="coverArt" onLoad="resize(this)">
 			[% END %]
-=======
-				<img src="[% image | resizeimage(150, 150, '-') %]" alt="coverArt">
->>>>>>> 2df79b79
 			</a>
 		</div>
 		[% END %]
@@ -199,16 +195,9 @@
 					END %]
 
 					[% IF item.image && !(artwork > 0) %]
-<<<<<<< HEAD
 						[% PROCESS itemIcon url=item.image size=50 class="browseItemDetail" %]
 					[% ELSIF item.icon %]
 						[% PROCESS itemIcon url=item.icon size=25 class="smallBrowseItemDetail" %]
-=======
-						<span class="browseCover">
-							<img src="[% item.image | resizeimage(50, 50, '-') %]" width="50">
-						</span>
-						<div class="browseItemDetail">
->>>>>>> 2df79b79
 					[% END %]
 
 					[% IF item.web.type == 'htmltemplate' %]
