--- conflicted
+++ resolved
@@ -1,21 +1,11 @@
-<<<<<<< HEAD
-tell application "System Preferences"
-		
-	set current pane to pane id "com.logitech.ueml"
-		
-	activate
-		
-end tell
-=======
 if application "System Preferences" is not running then
 
 	tell application "System Preferences"
 			
-		set current pane to pane id "com.slimdevices.slim"
+		set current pane to pane id "com.logitech.ueml"
 			
 		activate
 			
 	end tell
 	
-end if
->>>>>>> fd45e5ea
+end if