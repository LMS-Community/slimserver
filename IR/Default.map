--- conflicted
+++ resolved
@@ -314,14 +314,6 @@
 arrow_left				= done
 arrow_right				= done
 arrow_up				= done
-<<<<<<< HEAD
-knob_left				= done
-knob_right				= done					
-fwd						= done_passback
-rew						= done_passback
-pause.*					= done_passback
-=======
->>>>>>> 46e8cf04
 play					= done
 add						= done
 stop					= done_passback
