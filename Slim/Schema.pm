package Slim::Schema;


# Logitech Media Server Copyright 2001-2024 Logitech.
# Lyrion Music Server Copyright 2024 Lyrion Community.
# This program is free software; you can redistribute it and/or
# modify it under the terms of the GNU General Public License,
# version 2.

=head1 NAME

Slim::Schema

=head1 SYNOPSIS

my $track = Slim::Schema->objectForUrl($url);

=head1 DESCRIPTION

L<Slim::Schema> is the main entry point for all interactions with Lyrion Music Server's
database backend. It provides an ORM abstraction layer on top of L<DBI>,
acting as a subclass of L<DBIx::Class::Schema>.

=cut

use strict;

use base qw(DBIx::Class::Schema);

use DBIx::Migration;
use Digest::MD5 qw(md5_hex);
use File::Basename qw(basename dirname);
use File::Spec::Functions qw(:ALL);
use List::Util qw(max);
use Path::Class;
use Scalar::Util qw(blessed);
use Storable;
use Tie::Cache::LRU::Expires;
use URI;

use Slim::Formats;
use Slim::Music::VirtualLibraries;
use Slim::Player::ProtocolHandlers;
use Slim::Utils::Log;
use Slim::Utils::Misc;
use Slim::Utils::SQLHelper;
use Slim::Utils::Strings qw(string);
use Slim::Utils::Text;
use Slim::Utils::Unicode;
use Slim::Utils::Progress;
use Slim::Utils::Prefs;
use Slim::Schema::Debug;

use Slim::Schema::RemoteTrack;
use Slim::Schema::RemotePlaylist;

my $log = logger('database.info');

my $prefs = preferences('server');

# Singleton objects for Unknowns
our ($_unknownArtist, $_unknownGenre, $_unknownAlbumId) = ('', '', undef);

# Hash of stuff about the last Album created
our $lastAlbum = {};

# Optimization to cache content type for track entries rather than look them up everytime.
tie our %contentTypeCache, 'Tie::Cache::LRU::Expires', EXPIRES => 300, ENTRIES => 128;

# For the VA album merging & scheduler globals.
my ($variousAlbumIds, $vaObj, $vaObjId);

# Map the tags we get from metadata onto the database
my %tagMapping = (
	'size'       => 'audio_size',
	'offset'     => 'audio_offset',
	'rate'       => 'samplerate',
	'age'        => 'timestamp',
	'ct'         => 'content_type',
	'fs'         => 'filesize',
	'blockalign' => 'block_alignment',
);

our $initialized         = 0;
my $trackAttrs           = {};
my $trackPersistentAttrs = {};

my %ratingImplementations = (
	'LOCAL_RATING_STORAGE' => \&_defaultRatingImplementation,
);

# Track the last error during scanning
my $LAST_ERROR = 'Unknown Error';

# Cache the basic top-level ResultSet objects
my %RS_CACHE = ();

# Cache library totals
my $TOTAL_CACHE = {};

# DB-handle cache
my $_dbh;

sub dbh {
	return $_dbh || shift->storage->dbh;
}

=head1 METHODS

All methods below are class methods on L<Slim::Schema>. Please see
L<DBIx::Class::Schema> for methods on the superclass.

=head2 init( )

Connect to the database as defined by sqlitesource, dbusername & dbpassword in the
prefs file. Set via L<Slim::Utils::Prefs>.

This method will also initialize the schema to the current version, and
automatically upgrade older versions to the most recent.

Must be called before any other actions. Generally from L<Slim::Music::Info>

=cut

sub init {
	my ( $class, $dsn, $sql ) = @_;

	return if $initialized;

	my $dbh = $class->_connect($dsn, $sql) || do {

		# Not much we can do if there's no DB.
		logBacktrace("Couldn't connect to database! Fatal error: [$!] Exiting!");
		exit;
	};

	if (Slim::Utils::OSDetect->getOS()->sqlHelperClass()->canCacheDBHandle()) {
		$_dbh = $dbh;
	}

	# Bug: 4076
	# If a user was using MySQL with 6.3.x (unsupported), their
	# metainformation table won't be dropped with the schema_1_up.sql
	# file, since the metainformation table doesn't get dropped to
	# maintain state. We need to wipe the DB and start over.
	eval {
		local $dbh->{HandleError} = sub {};
		$dbh->do('SELECT name FROM metainformation') || die $dbh->errstr;

		# when upgrading from SBS to LMS let's check the additional tables,
		# as the schema numbers might be overlapping, not causing a re-build
		$dbh->do('SELECT id FROM images LIMIT 1') || die $dbh->errstr;
	};

	# If we couldn't select our new 'name' column, then drop the
	# metainformation (and possibly dbix_migration, if the db is in a
	# wierd state), so that the migrateDB call below will update the schema.
	if ( $@ ) {
		main::INFOLOG && $log->is_info && $log->info("Creating new database - empty, outdated or invalid database found");

		eval {
			$dbh->do('DROP TABLE IF EXISTS metainformation');
			$dbh->do('DROP TABLE IF EXISTS dbix_migration');
		}
	}

	my $update = $class->migrateDB;

	# Load the DBIx::Class::Schema classes we've defined.
	# If you add a class to the schema, you must add it here as well.
	$class->load_classes(qw/
		Album
		Comment
		Contributor
		ContributorAlbum
		ContributorTrack
		Genre
		GenreTrack
		LibraryTrack
		MetaInformation
		Playlist
		PlaylistTrack
		Rescan
		Track
		Year
		Progress
		Work
		Composer
	/);
	$class->load_classes('TrackPersistent') unless (!main::STATISTICS);

	# Build all our class accessors and populate them.
	for my $accessor (qw(lastTrackURL lastTrack trackAttrs trackPersistentAttrs driver schemaUpdated)) {

		$class->mk_classaccessor($accessor);
	}

	for my $name (qw(lastTrack)) {

		$class->$name({});
	}

	$trackAttrs = Slim::Schema::Track->attributes;

	if ( main::STATISTICS ) {
		$trackPersistentAttrs = Slim::Schema::TrackPersistent->attributes;
	}

	# Use our debug and stats class to get logging and perfmon for db queries
	$class->storage->debugobj('Slim::Schema::Debug');

	# Bug 17609, avoid a possible locking issue by ensuring VA object is up to date at init time
	# instead of waiting until the first time it's called, for example through artistsQuery.
	$class->variousArtistsObject;

	# Don't reset the schemaUpdated flag without a scan, or we might miss a schema change
	$class->schemaUpdated($update) unless $class->schemaUpdated;

	# Migrate the old Mov content type to mp4 and aac - done here as at pref migration time, the database is not loaded
	if ( !main::SCANNER &&
		 !$prefs->get('migratedMovCT') && Slim::Schema->count('Track', { 'me.content_type' => 'mov' }) ) {

		$log->warn("Migrating 'mov' tracks to new database format");

		Slim::Schema->rs('Track')->search({ 'me.content_type' => 'mov', 'me.remote' => 1 })->delete_all;

		my $rs = Slim::Schema->rs('Track')->search({ 'me.content_type' => 'mov' });

		while (my $track = $rs->next) {

			if ($track->url =~ /\.(mp4|m4a|m4b)$/) {
				$track->content_type('mp4');
				$track->update;
			}

			if ($track->url =~ /\.aac$/) {
				$track->content_type('aac');
				$track->update;
			}
		}

		$prefs->set('migratedMovCT' => 1);
	}

	if ( !main::SCANNER ) {
		# Wipe cached data after rescan
		Slim::Control::Request::subscribe( sub {
			$class->wipeCaches;
			Slim::Schema::Album->addReleaseTypeStrings;
		}, [['rescan'], ['done']] );
	}

	$initialized = 1;

	$class->updateDebug;
}

sub hasLibrary {
	return $initialized;
}

sub _connect {
	my ( $class, $dsn, $sql ) = @_;

	$sql ||= [];

	my ($driver, $source, $username, $password) = $class->sourceInformation;

	# For custom exceptions
	$class->storage_type('Slim::Schema::Storage');

	my $sqlHelperClass = Slim::Utils::OSDetect->getOS()->sqlHelperClass();
	my $on_connect_do = $sqlHelperClass->on_connect_do();

	$class->connection( $dsn || $source, $username, $password, {
		RaiseError    => 1,
		AutoCommit    => 1,
		PrintError    => 0,
		Taint         => 1,
		on_connect_do => [
			@{$on_connect_do},
			@{$sql},
		]
	} ) || return;

	$sqlHelperClass->postConnect( $class->storage->dbh );

	return $class->storage->dbh;
}

=head2 throw_exception( $self, $msg )

Override L<DBIx::Class::Schema>'s throw_exception method to use our own error
reporting via L<Slim::Utils::Misc::msg>.

=cut

sub throw_exception {
	my ($self, $msg) = @_;

	logBacktrace($msg);
}

=head2 updateDebug

Check and update debug status for the storage class.
Debugging is normally disabled, but must be enabled if either logging for database.sql or perfmon is required

=cut

sub updateDebug {
	my $class  = shift;

	# May not have a DB
	return if !hasLibrary();

	my $debug  = (main::INFOLOG && logger('database.sql')->is_info) || main::PERFMON;

	$class->storage->debug($debug);
}

=head2 disconnect()

Disconnect from the database, and uninitialize the class.

=cut

sub disconnect {
	my $class = shift;

	eval { $class->storage->dbh->disconnect };

	$initialized = 0;
}

=head2 sourceInformation()

Returns in order: database driver name, DBI DSN string, username, password
from the current settings.

=cut

sub sourceInformation {
	my $class = shift;

	my $sqlHelperClass = Slim::Utils::OSDetect->getOS()->sqlHelperClass();

	my $source   = $sqlHelperClass->source();
	my $username = $prefs->get('dbusername');
	my $password = $prefs->get('dbpassword');

	my ($driver) = ($source =~ /^dbi:(\w+):/);

	return ($driver, $source, $username, $password);
}

=head2 wipeDB()

Wipes and reinitializes the database schema. Calls the schema_clear.sql script
for the current database driver.

WARNING - All data in the database will be dropped!

=cut

sub wipeDB {
	my $class = shift;

	my $log = logger('scan.import');

	main::INFOLOG && $log->is_info && $log->info("Start schema_clear");

	my ($driver) = $class->sourceInformation;

	eval {
		Slim::Utils::SQLHelper->executeSQLFile(
			$driver, $class->storage->dbh, "schema_clear.sql"
		);

		$class->migrateDB;
	};

	if ($@) {
		logError("Failed to clear & migrate schema: [$@]");
	}

	main::INFOLOG && $log->is_info && $log->info("End schema_clear");
}

=head2 optimizeDB()

Calls the schema_optimize.sql script for the current database driver.

=cut

sub optimizeDB {
	my $class = shift;

	my $log = logger('scan.import');

	main::INFOLOG && $log->is_info && $log->info("Start schema_optimize");

	my ($driver) = $class->sourceInformation;

	my $progress = Slim::Utils::Progress->new({
		'type'  => 'importer',
		'name'  => 'dboptimize',
		'total' => 2,
		'bar'   => 1
	});

	eval {
		Slim::Utils::SQLHelper->executeSQLFile(
			$driver, $class->storage->dbh, "schema_optimize.sql"
		);

		$progress->update();
		$class->forceCommit;

		Slim::Utils::OSDetect->getOS()->sqlHelperClass()->optimizeDB();
	};

	$progress->final(2);

	if ($@) {
		logError("Failed to optimize schema: [$@]");
	}

	main::INFOLOG && $log->is_info && $log->info("End schema_optimize");
}

=head2 migrateDB()

Migrates the current schema to the latest schema version as defined by the
data files handed to L<DBIx::Migration>.

=cut

sub migrateDB {
	my $class = shift;

	my $dbh = $class->storage->dbh;
	my ($driver, $source, $username, $password) = $class->sourceInformation;

	# Migrate to the latest schema version - see SQL/$driver/schema_\d+_up.sql
	my $dbix = DBIx::Migration->new({
		dbh   => $dbh,
		dir   => catdir(scalar Slim::Utils::OSDetect::dirsFor('SQL'), $driver),
		debug => $log->is_debug,
	});

	# Hide errors that aren't really errors
	my $cur_handler = $dbh->{HandleError};
	my $new_handler = sub {
		return 1 if $_[0] =~ /no such table/;
		goto $cur_handler;
	};

	local $dbh->{HandleError} = $new_handler;

	my $old = $dbix->version || 0;

	if ($dbix->migrate) {

		my $new = $dbix->version || 0;

		if ( main::INFOLOG && $log->is_info ) {
			$log->info(sprintf("Connected to database $source - schema version: [%d]", $new));
		}

		if ($old != $new) {

			if ( $log->is_warn ) {
				$log->warn(sprintf("Migrated database from schema version: %d to version: %d", $old, $new));
			}

			return 1;

		}

	} else {

		# this occurs if a user downgrades Lyrion Music Server to a version with an older schema and which does not include
		# the required downgrade sql scripts - attempt to drop and create the database at current schema version

		if ( $log->is_warn ) {
			$log->warn(sprintf("Unable to downgrade database from schema version: %d - Attempting to recreate database", $old));
		}

		eval { $class->storage->dbh->do('DROP TABLE IF EXISTS dbix_migration') };

		if ($dbix->migrate) {

			if ( $log->is_warn ) {
				$log->warn(sprintf("Successfully created database at schema version: %d", $dbix->version));
			}

			return 1;

		}

		logError(sprintf("Unable to create database - **** You may need to manually delete the database ****", $old));

	}

	return 0;
}

=head2 rs( $class )

Returns a L<DBIx::Class::ResultSet> for the specified class.

A shortcut for resultset()

=cut

sub rs {
	my $class   = shift;
	my $rsClass = ucfirst shift;

	if ( !exists $RS_CACHE{$rsClass} ) {
		$RS_CACHE{$rsClass} = $class->resultset($rsClass);
	}

	return $RS_CACHE{$rsClass};
}

=head2 search( $class, $cond, $attr )

Returns a L<DBIx::Class::ResultSet> for the specified class.

A shortcut for resultset($class)->search($cond, $attr)

=cut

sub search {
	my $class   = shift;
	my $rsClass = shift;

	return $class->rs(ucfirst($rsClass))->search(@_);
}

=head2 single( $class, $cond )

Returns a single result from a search on the specified class' L<DBIx::Class::ResultSet>

A shortcut for resultset($class)->single($cond)

=cut

sub single {
	my $class   = shift;
	my $rsClass = shift;

	return $class->rs(ucfirst($rsClass))->single(@_);
}

=head2 first( $class, $cond )

Returns the first result from a search on the specified class' L<DBIx::Class::ResultSet>

A shortcut for resultset($class)->search($cond)->first()

=cut

sub first {
	my $class   = shift;
	my $rsClass = shift;

	return $class->rs(ucfirst($rsClass))->search(@_)->first();
}

=head2 count( $class, $cond, $attr )

Returns the count result from a search on the specified class' L<DBIx::Class::ResultSet>

A shortcut for resultset($class)->count($cond, $attr)

=cut

sub count {
	my $class   = shift;
	my $rsClass = shift;

	return $class->rs(ucfirst($rsClass))->count(@_);
}

=head2 find( $class, $cond, $attr )

Returns an object result from a search on the specified class'
L<DBIx::Class::ResultSet>. This find is done on the class' primary key.

If the requested class is L<Slim::Schema::Track>, a validity check is dne
before returning.

Overrides L<DBIx::Class::ResultSet::find>

=cut

sub find {
	my $class   = shift;
	my $rsClass = ucfirst(shift);

	# If we only have a single attribute and it is not a reference and it is negative
	# then this indicates a remote track.
	if (@_ == 1 && ! ref $_[0] && $_[0] < 0) {
		return Slim::Schema::RemoteTrack->fetchById($_[0]);
	}

	return if !$initialized;

	my $object  = eval { $class->rs($rsClass)->find(@_) };

	if ($@) {

		logBacktrace("Failed: [$@]. Returning undef.");

		return undef;
	}

	# If we're requesting a Track - make sure it's still on disk and valid.
	# Do not do this if we're in the scanner, the artwork scanner calls this
	# but we do not need to stat all the files again
	if ( !main::SCANNER && $rsClass eq 'Track' ) {
		$object = $class->_checkValidity($object)
	}

	return $object;
}

=head2 searchTypes()

Returns commmon searchable types - constant values: contributor, album, track.

=cut

# Return the common searchable types.
sub searchTypes {
	my $class = shift;

	return qw(contributor album genre track);
}

=head2 contentType( $urlOrObj )

Fetch the content type for a URL or Track Object.

Try and be smart about the order of operations in order to avoid hitting the
database if we can get a simple file extension match.

=cut

sub contentType {
	my ($self, $urlOrObj) = @_;

	# Bug 15779 - if we have it in the cache then just use it
	# This does not even check that $urlOrObj is actually a URL
	# but there should be no practical chance of a key-space clash if it is not.
	if (defined $contentTypeCache{$urlOrObj}) {
		return $contentTypeCache{$urlOrObj};
	}

	my $defaultType = 'unk';
	my $contentType = $defaultType;

	# See if we were handed a track object already, or just a plain url.
	my ($track, $url, $blessed) = _validTrackOrURL($urlOrObj);

	# We can't get a content type on a undef url
	if (!defined $url) {
		return $defaultType;
	}

	# Try again for a cache hit - return immediately.
	if (defined $contentTypeCache{$url}) {
		return $contentTypeCache{$url};
	}

	# Track will be a blessed object if it's defined.
	# If we have an object - return from that.
	if ($track) {

		$contentType = $track->content_type;

	} else {

		# Otherwise, try and pull the type from the path name and avoid going to the database.
		$contentType = Slim::Music::Info::typeFromPath($url);
	}

	# Nothing from the path, and we don't have a valid track object - fetch one.
	if ((!defined $contentType || $contentType eq $defaultType) && !$track) {

		$track   = $self->objectForUrl($url);

		if (isaTrack($track)) {

			$contentType = $track->content_type;
		}
	}

	# Nothing from the object we already have in the db.
	if ((!defined $contentType || $contentType eq $defaultType) && $blessed) {

		$contentType = Slim::Music::Info::typeFromPath($url);
	}

	# Only set the cache if we have a valid contentType
	if (defined $contentType && $contentType ne $defaultType) {

		$contentTypeCache{$url} = $contentType;
	}

	return $contentType;
}

# The contentTypeCache can used above can erroneously be set to type inferred from url path - allow it to be cleared
sub clearContentTypeCache {
	my ($self, $urlOrObj) = @_;
	delete $contentTypeCache{$urlOrObj};
}

=head2 objectForUrl( $args )

The workhorse for getting L<Slim::Schema::Track> or L<Slim::Schema::Playlist>
objects from the database.

Based on arguments, will try and search for the url in the database, or
optionally create it if it does not already exist.

Required $args:

=over 4

=item *

The URL to look for.

=back

Optional $args:

=over 4

=item * create

Create the object (defaults to L<Slim::Schema::Track>) if it does not exist.

=item * readTags

Read metadata tags from the specified file or url.

=item * commit

Commit to the database (if not in AutoCommit mode).

=item * playlist

Find or create the object as a L<Slim::Schema::Playlist>.

=back

Returns a new L<Slim::Schema::Track> or L<Slim::Schema::Playlist> object on success.

=cut

sub objectForUrl {
	my $self = shift;
	my $args = shift;

	# Handle both old and new calling methods.
	# We silently handle the single arg case to fetch a URL.
	my $url        = $args;
	my $create     = 0;
	my $readTag    = 0;
	my $commit     = 0;
	my $playlist   = 0;
	my $checkMTime = 1;
	my $playlistId;

	if (@_) {

		logBacktrace("Callers - please update to pass named args!");

		($url, $create, $readTag) = ($args, @_);

	} elsif (ref($args) eq 'HASH') {

		$url        = $args->{'url'};
		$create     = $args->{'create'};
		$readTag    = $args->{'readTag'} || $args->{'readTags'};
		$commit     = $args->{'commit'};
		$playlist   = $args->{'playlist'};
		$checkMTime = $args->{'checkMTime'} if defined $args->{'checkMTime'};
		$playlistId = $args->{'playlistId'};
	}

	# Confirm that the URL itself isn't an object (see bug 1811)
	# XXX - exception should go here. Coming soon.
	if (blessed($url) || ref($url)) {

		# returning already blessed url
		return $url;
	}

	if (!$url) {

		logBacktrace("Null track request! Returning undef.");
		return undef;
	}

	if ( $url =~ /^db:/) {
		return _objForDbUrl($url);
	}

	# Create a canonical version, to make sure we only have one copy.
	if ( $url =~ /^(file|http)/i ) {
		$url = URI->new($url)->canonical->as_string;
	}

	# Pull the track object for the DB
	my $track = $self->_retrieveTrack($url, $playlist);
	my $isRemote = Slim::Music::Info::isRemoteURL($url);

	# Check to see if we have a remote track stored in our database
	if (!$track && $isRemote && !$create && !$readTag) {
		$track = $self->_retrieveTrack($url, $playlist, 'integrateRemote');
	}

	# Bug 14648: Check to see if we have a playlist with remote tracks
	if (!$track && defined $playlistId && $isRemote) {

		if (my $playlistObj = $self->find('Playlist', $playlistId)) {
			# Parse the playlist file to cause the RemoteTrack objects to be created
			Slim::Formats::Playlists->parseList($playlistObj->url);

			# try again
			$track = $self->_retrieveTrack($url, $playlist);
		}
	}

	# _retrieveTrack will always return undef or a track object
	elsif ($track && $checkMTime && !$create && !$playlist) {
		$track = $self->_checkValidity($track);
	}

	# _checkValidity will always return undef or a track object
	if (!$track && $create) {

		$track = $self->updateOrCreate({
			'url'      => $url,
			'readTags' => $readTag,
			'commit'   => $commit,
			'playlist' => $playlist,
		});
	}

	return $track;
}

sub _objForDbUrl {
	my ($url) = @_;

	if ($url =~ /^db:(\w+)\.(.+)/ ) {
		my ($class, $values) = ($1, "me.$2"); # need to qualify the base class because of possible duplicate column names in prefetched relations

		my $query = {};
		for my $term (split('&', $values)) {
			if ($term =~ /(.*)=(.*)/) {
				my $key = $1;
				my $value = Slim::Utils::Misc::unescape($2);

				if (utf8::is_utf8($value)) {
					utf8::decode($value);
					utf8::encode($value);
				}

				if ($key eq "track.performance") {
					$value = undef if !$value; # empty performance value is meaningful and needs to result in an IS NULL check in the query
				}
				$query->{$key} = $value;
			}
		}

		my $params;
		$params->{prefetch} = [];
		foreach (keys %$query) {
			if (/^(?!composer|work|track|me)(.*)\./) { # exclude relations which need to be added as multi-level (see below), and also "me" which is of course the base class
				push @{ $params->{prefetch} }, $1;
			}
		}

		# add multi-level prefetch relations as needed
		push @{ $params->{prefetch} }, [{"track" => {"album" => "contributor"}}, "composer"] if $class eq "work";
		push @{ $params->{prefetch} }, {"track" => {"work" => "composer"}} if $class eq "album" && $query->{'work.title'};

		return Slim::Schema->search(ucfirst($class), $query, $params)->first;
	}
}

sub _createOrUpdateAlbum {
	my ($self, $attributes, $trackColumns, $isCompilation, $contributorId, $hasAlbumArtist, $create, $track, $basename) = @_;

	my $dbh = $self->dbh;

	# Now handle Album creation
	my $title     = $attributes->{ALBUM};
	my $disc      = $attributes->{DISC};
	my $discc     = $attributes->{DISCC};
	# Bug 10583 - Also check for MusicBrainz Album Id
	my $brainzId  = $attributes->{MUSICBRAINZ_ALBUM_ID};
	my $extId     = $attributes->{EXTID} || $attributes->{ALBUM_EXTID};

	# if we have a disc number from an online service, default disc count to 1
	$discc ||= 1 if $extId && $disc;

	my $isDebug = main::DEBUGLOG && $log->is_debug;

	# Bug 17322, strip leading/trailing spaces from name
	if ( $title ) {
		$title =~ s/^ +//;
		$title =~ s/ +$//;
	}

	# Bug 4361, Some programs (iTunes) tag things as Disc 1/1, but
	# we want to ignore that or the group discs logic below gets confused
	# Bug 10583 - Revert disc 1/1 change.
	# "Minimal tags" don't help for the "Greatest Hits" problem,
	# either main contributor (ALBUMARTIST) or MB Album Id should be used.
	# In the contrary, "disc 1/1" helps aggregating compilation tracks in different directories.
	# At least, visible presentation is now the same for compilations: disc 1/1 behaves like x/x.
	#if ( $discc && $discc == 1 ) {
	#	$log->debug( '-- Ignoring useless DISCC tag value of 1' );
	#	$disc = $discc = undef;
	#}

	my $albumId;
	my $albumHash = {};

	if ($track && !$trackColumns) {
		$trackColumns = { $track->get_columns };
	}

	my $noAlbum = string('NO_ALBUM');

	if ( !$create && $track ) {
		$albumHash = Slim::Schema::Album->findhash( $track->album->id );
		my $differentTitle = Slim::Utils::Unicode::utf8toLatin1Transliterate($title) ne Slim::Utils::Unicode::utf8toLatin1Transliterate($albumHash->{title});

		# Bug: 4140
		# If the track is from a FLAC cue sheet, the original entry will have a 'No Album' album. See if we have a real album name.
		# If the album name has changed in other ways, we'll have to see whether the new name already exists.
		# But don't rescan with online libraries - we're handling them in the Online Library integration importer.
		if (
			!$albumHash->{extid} && $title && $albumHash->{title}
			&& ( ($albumHash->{title} eq $noAlbum && $title ne $noAlbum) || $differentTitle )
		) {
			# https://github.com/LMS-Community/slimserver/issues/547
			# check whether new album already exists if we're changing album title
			$albumId = $albumHash->{id} if $differentTitle;
			$create = 1;
		}
	}

	# If the album does not have a title, use the singleton "No Album" album
	if ( $create && (!defined $title || $title eq '') ) {
		# let the external scanner make an attempt to find any existing "No Album" in the
		# database before we assume there are none from previous scans
		if ( !defined $_unknownAlbumId ) {
			$_unknownAlbumId = $dbh->selectrow_array( qq{
				SELECT id FROM albums WHERE title = ?
			}, undef, $noAlbum );
		}

		if ( !defined $_unknownAlbumId ) {
			my $sortkey = Slim::Utils::Text::ignoreCaseArticles($noAlbum);

			$albumHash = {
				title       => $noAlbum,
				titlesort   => $sortkey,
				titlesearch => Slim::Utils::Text::ignoreCase($noAlbum, 1),
				compilation => 0, # Will be set to 1 below, if needed
				year        => 0,
				contributor => $vaObjId || $self->variousArtistsObject->id,
				release_type=> 'ALBUM',
			};

			$_unknownAlbumId = $self->_insertHash( albums => $albumHash );

			main::DEBUGLOG && $isDebug && $log->debug(sprintf("-- Created NO ALBUM as id: [%d]", $_unknownAlbumId));
		}
		else {
			# Bug 17370, detect if No Album is a "compilation" (more than 1 artist with No Album)
			# We have to check the other tracks already on this album, and if the artists differ
			# from the current track's artists, we have a compilation
			my $is_comp = $self->mergeSingleVAAlbum( $_unknownAlbumId, 1 );

			if ( $is_comp ) {
				$self->_updateHash( albums => {
					id          => $_unknownAlbumId,
					compilation => 1,
				}, 'id' );
			}
		}

		main::DEBUGLOG && $isDebug && $log->debug("-- Track has no album");

		return $_unknownAlbumId;
	}

	# Used for keeping track of the album name.
	$basename ||= dirname($trackColumns->{'url'});

	if ($create) {

		# Calculate once if we need/want to test for disc
		# Check only if asked to treat discs as separate and
		# if we have a disc, provided we're not in the iTunes situation (disc == discc == 1)
		my $checkDisc = 0;

		# Bug 10583 - Revert disc 1/1 change. Use MB Album Id in addition (unique id per disc, not per set!)
		if (!$prefs->get('groupdiscs') &&
			(($disc && $discc) || ($disc && !$discc) || $brainzId)) {

			$checkDisc = 1;
		}

		main::DEBUGLOG && $isDebug && $log->debug(sprintf("-- %shecking for discs", $checkDisc ? 'C' : 'NOT C'));

		# Go through some contortions to see if the album we're in
		# already exists. Because we keep contributors now, but an
		# album can have many contributors, check the disc and
		# album name, to see if we're actually the same.
		#
		# For some reason here we do not apply the same criterias as below:
		# Path, compilation, etc are ignored...
		#
		# Be sure to use get_column() for the title equality check, as
		# get() doesn't run the UTF-8 trigger, and ->title() calls
		# Slim::Schema::Album->title() which has different behavior.

		if (
			($extId && $lastAlbum->{extid} && $extId eq $lastAlbum->{extid} && $disc && $disc == $lastAlbum->{disc})
			||
			(  $lastAlbum->{_dirname}
				&& $lastAlbum->{_dirname} eq $basename
				&& $lastAlbum->{title} eq $title
				&& (!$checkDisc || (($disc || '') eq ($lastAlbum->{disc} || 0)))
			)
		) {
			delete $lastAlbum->{_dirname};
			$albumHash = $lastAlbum;

			main::DEBUGLOG && $isDebug && $log->debug(sprintf("-- Same album '%s' (id: [%d]) as previous track", $title, $lastAlbum->{id}));
		}
		else {
			# Construct SQL to search for this album.  A bit uglier than using DBIC but much, much faster
			my $search = [];
			my $values = [];
			my $join;

			# Don't use year as a search criteria. Compilations in particular
			# may have different dates for each track...
			# If re-added here then it should be checked also above, otherwise
			# the server behaviour changes depending on the track order!
			# Maybe we need a preference?
			# This used to do: #'year'  => $trackColumns{'year'},

			push @{$search}, 'albums.title = ?';
			push @{$values}, $title;

			if (defined $brainzId) {
				push @{$search}, 'albums.musicbrainz_id = ?';
				push @{$values}, $brainzId;
				main::DEBUGLOG && $isDebug && $log->debug(sprintf("-- Checking for MusicBrainz Album Id: %s", $brainzId));
			}

			if (defined $extId) {
				push @{$search}, 'albums.extid = ?';
				push @{$values}, $extId;
				main::DEBUGLOG && $isDebug && $log->debug(sprintf("-- Checking for External Album Id: %s", $extId));
			}

			if ($albumId) {
				push @{$search}, 'albums.id != ?';
				push @{$values}, $albumId;
				main::DEBUGLOG && $isDebug && $log->debug("-- Checking whether we need to merge existing albums");
			}

			my $checkContributor;

			# Add disc to the search criteria if needed
			if ($checkDisc && !$extId) {
				if ($disc) {
					push @{$search}, 'albums.disc = ?';
					push @{$values}, $disc;
				}

				$checkContributor = 1;
			}
			elsif ($discc && !$extId) {
				# If we're not checking discs - ie: we're in
				# groupdiscs mode, check discc if it exists,
				# in the case where there are multiple albums
				# of the same name by the same artist. bug3254

				push @{$search}, 'albums.discc = ?';
				push @{$values}, $discc;

				$checkContributor = 1;
			}
			elsif ( defined $disc && !defined $discc && !$extId ) {

				# Bug 3920 - In the case where there's two
				# albums of the same name, but one is
				# multidisc _without_ having a discc set.
				push @{$search}, 'albums.disc IS NOT NULL';

				$checkContributor = 1;
			}

			if ( $checkContributor && defined $contributorId ) {
				# Bug 4361, also match on contributor, so we don't group
				# different multi-disc albums together just because they
				# have the same title
				my $contributor = $contributorId;
				if ( $isCompilation && !$hasAlbumArtist ) {
					$contributor = $self->variousArtistsObject->id;
				}

				push @{$search}, 'albums.contributor = ?';
				push @{$values}, $contributor;
			}

			# Bug 3662 - Only check for undefined/null values if the
			# values are undefined.
			if ( !defined $disc && !$extId ) {
				push @{$search}, 'albums.disc IS NULL';

				if ( !defined $discc ) {
					push @{$search}, 'albums.discc IS NULL';
				}
			}

			# If we have a compilation bit set - use that instead
			# of trying to match on the artist. Having the
			# compilation bit means that this is 99% of the time a
			# Various Artist album, so a contributor match would fail.
			if ( defined $isCompilation && !$extId ) {
				# in the database this is 0 or 1
				push @{$search}, 'albums.compilation = ?';
				push @{$values}, $isCompilation;
			}

			# Bug 10583 - If we had the MUSICBRAINZ_ALBUM_ID in the tracks table,
			# we could join on it here ...
			# TODO: Join on MUSICBRAINZ_ALBUM_ID if it ever makes it into the tracks table.

			# Join on tracks with the same basename to determine a unique album.
			# Bug 10583 - Only try to aggregate from basename
			# if no MUSICBRAINZ_ALBUM_ID and no DISC and no DISCC available.
			# Bug 11780 - Need to handle groupdiscs mode differently; would leave out
			# basename check if MB Album Id given and thus merge different albums
			# of the same name into one.
			if (
				# In checkDisc mode, try "same folder" only if none of MUSICBRAINZ_ALBUM_ID,
				# DISC and DISCC are known.
				($checkDisc && !defined $brainzId && !defined $disc && !defined $discc && !$extId) ||
				# When not checking discs (i.e., "Group Discs" mode), try "same folder"
				# as a last resort if both DISC and DISCC are unknown.
				(!$checkDisc && !defined $disc && !defined $discc && !$extId)
			) {
				push @{$search}, 'tracks.url LIKE ?';
				push @{$values}, "$basename%";
				$join = 1;
			}

			# with an online library item we don't have a path to check, but we hopefully have
			# consistent disc information (complete or none at all)
			if ($extId && $disc && !$prefs->get('groupdiscs')) {
				push @{$search}, 'tracks.disc = ?';
				push @{$values}, $disc;
				$join = 1;
			}

			main::DEBUGLOG && $isDebug && $log->debug( "-- Searching for an album with: " . Data::Dump::dump($search, $values) );

			my $sql = 'SELECT albums.* FROM albums ';
			$sql   .= 'JOIN tracks ON (albums.id = tracks.album) ' if $join;
			$sql   .= 'WHERE ';
			$sql   .= join( ' AND ', @{$search} );
			$sql   .= ' LIMIT 1';

			my $sth = $dbh->prepare_cached($sql);
			$sth->execute( @{$values} );

			$albumHash = $sth->fetchrow_hashref || {};

			$sth->finish;

			main::DEBUGLOG && $isDebug && $albumHash->{id} && $log->debug(sprintf("-- Found the album id: [%d]", $albumHash->{id}));

			# We've found an album above - and we're not looking
			# for a multi-disc or compilation album; check to see
			# if that album already has a track number that
			# corresponds to our current working track and that
			# the other track is not in our current directory.
			# If so, then we need to create a new album.
			# If not, the album object is valid.
			if ( $albumHash->{id} && $checkDisc && !defined $isCompilation ) {
				$sth = $dbh->prepare_cached( qq{
					SELECT url
					FROM   tracks
					WHERE  album = ?
					AND    tracknum = ?
					LIMIT 1
				} );

				$sth->execute( $albumHash->{id}, $trackColumns->{tracknum} );
				my ($matchTrack) = $sth->fetchrow_array;
				$sth->finish;

				if ( $matchTrack && dirname($matchTrack) ne $basename ) {
					main::INFOLOG && $log->is_info && $log->info(sprintf("-- Track number mismatch with album id: [%d]", $albumHash->{id}));
					$albumHash = {};
				}
			}

			# Didn't match anything? It's a new album, start populating albumHash
			if ( !$albumHash->{id} ) {
				$albumHash->{title} = $title;
			}
		}
	}

	# Always normalize the sort, as ALBUMSORT could come from a TSOA tag.
	$albumHash->{titlesort} = Slim::Utils::Text::ignoreCaseArticles( $attributes->{ALBUMSORT} || $title );

	# And our searchable version.
	$albumHash->{titlesearch} = Slim::Utils::Text::ignoreCase($title, 1);

	# Bug 2393 - was fixed here (now obsolete due to further code rework)
	$albumHash->{compilation} = $isCompilation;

	# let's not mess with compilation - we've already got our logic, and it's messy enough!
	my ($releaseType) = grep { lc($_) ne 'compilation' } Slim::Music::Info::splitTag($attributes->{RELEASETYPE});
	$albumHash->{release_type} = Slim::Utils::Text::ignoreCase( $releaseType || 'album' );
	Slim::Schema::Album->addReleaseTypeMap($releaseType, $albumHash->{release_type});

	# Bug 3255 - add album contributor which is either VA or the primary artist, used for sort by artist
	$vaObjId ||= $self->variousArtistsObject->id;

	if ( $isCompilation && !$hasAlbumArtist ) {
		$albumHash->{contributor} = $vaObjId
	}
	elsif ( defined $contributorId ) {
		$albumHash->{contributor} = $contributorId;

		# Set compilation to 1 if the primary contributor is VA
		if ( $contributorId == $vaObjId ) {
			$albumHash->{compilation} = 1;
		}
	}

	$albumHash->{musicbrainz_id} = $attributes->{MUSICBRAINZ_ALBUM_ID};

	# Handle album gain tags.
	for my $gainTag ( qw(REPLAYGAIN_ALBUM_GAIN REPLAYGAIN_ALBUM_PEAK) ) {
		my $shortTag = lc($gainTag);
		   $shortTag =~ s/^replaygain_album_(\w+)$/replay_$1/;

		# Bug 8034, this used to not change gain/peak values if they were already set,
		# bug we do want to update album gain tags if they are changed.
		if ( $attributes->{$gainTag} ) {
			$attributes->{$gainTag} =~ s/\s*dB//gi;
			$attributes->{$gainTag} =~ s/\s//g;  # bug 15965
			$attributes->{$gainTag} =~ s/,/\./g; # bug 6900, change comma to period

			$albumHash->{$shortTag} = $attributes->{$gainTag};

			# Bug 15483, remove non-numeric gain tags
			if ( $albumHash->{$shortTag} !~ /^[\d\-\+\.]+$/ ) {
				my $file = Slim::Utils::Misc::pathFromFileURL($trackColumns->{url});
				$log->error("Invalid ReplayGain tag found in $file: $gainTag -> " . $albumHash->{$shortTag} );

				delete $albumHash->{$shortTag};
			}
		}
		else {
			$albumHash->{$shortTag} = undef;
		}
	}

	# Make sure we have a good value for DISCC if grouping
	# or if one is supplied
	if ( $discc || $prefs->get('groupdiscs') ) {
		$discc = max( ($disc || 0), ($discc || 0), ($albumHash->{discc} || 0) );

		if ($discc == 0) {
			$discc = undef;
		}
	}

	# Check that these are the correct types. Otherwise MySQL will not accept the values.
	if ( defined $disc && $disc =~ /^\d+$/ ) {
		$albumHash->{disc} = $disc;
	}
	else {
		$albumHash->{disc} = undef;
	}

	if ( defined $discc && $discc =~ /^\d+$/ ) {
		$albumHash->{discc} = $discc;
	}
	else {
		$albumHash->{discc} = undef;
	}

	if ( defined $trackColumns->{year} && $trackColumns->{year} =~ /^\d+$/ ) {
		$albumHash->{year} = $trackColumns->{year};
	}
	else {
		$albumHash->{year} = undef;
	}

	if ( $extId ) {
		$albumHash->{extid} = $extId;
	}

	# Bug 7731, filter out duplicate keys that end up as array refs
	while ( my ($tag, $value) = each %{$albumHash} ) {
		if ( ref $value eq 'ARRAY' ) {
			$albumHash->{$tag} = $value->[0];
		}
	}

	if ( !$create && $title ) {
		# Update the album title - the user might have changed it.
		$albumHash->{title} = $title;
	}

	# Link album cover to track cover
	# Future TODO: if an album has multiple images i.e. Ghosts,
	# prefer cover.jpg instead of embedded artwork for album?
	# Would require an additional cover column in the albums table
	if ( $trackColumns->{coverid} || ($trackColumns->{cover} && $trackColumns->{cover} =~ /^https?/) ) {
		$albumHash->{artwork} = $trackColumns->{coverid} || $trackColumns->{cover};
	}

	if ( main::DEBUGLOG && $isDebug ) {
		if ( $albumHash->{id} ) {
			$log->debug(sprintf("-- Updating album '$title' (id: [%d]) with columns:", $albumHash->{id}));
		}
		else {
			$log->debug("-- Creating album '$title' with columns:");
		}

		while (my ($tag, $value) = each %{$albumHash}) {
			$log->debug("--- $tag : $value") if defined $value;
		}
	}

	# Detect if this album is a compilation when an explicit compilation tag is not available
	# This takes the place of the old mergeVariousArtists method
	if ( !defined $isCompilation && $albumHash->{id} ) {
		# We have to check the other tracks already on this album, and if the artists differ
		# from the current track's artists, we have a compilation
		my $is_comp = $self->mergeSingleVAAlbum( $albumHash->{id}, 1 );

		if ( $is_comp ) {
			$albumHash->{compilation} = 1;
			$albumHash->{contributor} = $vaObjId || $self->variousArtistsObject->id;

			main::DEBUGLOG && $isDebug && $log->debug( "Is a Comp : " . $albumHash->{title} );
		}
		else {
			$albumHash->{compilation} = 0;

			main::DEBUGLOG && $isDebug && $log->debug( "Not a Comp : " . $albumHash->{title} );
		}
	}
	else {
		$albumHash->{compilation} ||= 0;
	}

	# Bug: 3911 - don't add years for tracks without albums.
	$self->_createYear( $albumHash->{year} );

	# create/update album
	if ( $albumHash->{id} ) {
		# Update the existing album
		$self->_updateHash( albums => $albumHash, 'id' );
	}
	else {
		# Create a new album
		$albumHash->{id} = $self->_insertHash( albums => $albumHash );

		main::DEBUGLOG && $isDebug && $log->debug(sprintf("-- Created album (id: [%d])", $albumHash->{id}));
	}

	# Just cache some stuff about the last Album so we can find it
	# again cheaply when we add the next track.
	# This really does away with lastTrack needing to be a hash
	# but perhaps this should be a dirname-indexed hash instead,
	# perhaps even LRU, although LRU is surprisingly costly.
	# This depends on whether we need to cope with out-of-order scans
	# and I don't really know.
	$lastAlbum = $albumHash;
	$lastAlbum->{_dirname} = $basename unless $albumHash->{extid};

	return $albumHash->{id};
}

# Years have their own lookup table.
sub _createYear {
	my ($self, $year) = @_;

	if (defined $year) {
		# Bug 17322, strip leading/trailing spaces from name
		$year =~ s/^ +//;
		$year =~ s/ +$//;

		if ($year =~ /^\d+$/) {
			# Using native DBI here to improve performance during scanning
			my $dbh = Slim::Schema->dbh;

			my $sth = $dbh->prepare_cached('SELECT 1 FROM years WHERE id = ?');
			$sth->execute($year);
			my ($exists) = $sth->fetchrow_array;
			$sth->finish;

			if ( !$exists ) {
				$sth = $dbh->prepare_cached( 'INSERT INTO years (id) VALUES (?)' );
				$sth->execute($year);
			}
		}
	}
}
sub _createComments {
	my ($self, $comments, $trackId, $create) = @_;

	if ( $comments ) {
		# Using native DBI here to improve performance during scanning
		my $dbh = Slim::Schema->dbh;

		if (!$create) {
			my $sth_delete = $dbh->prepare_cached( qq{
				DELETE FROM comments
				WHERE track = ?
			} );

			$sth_delete->execute( $trackId );
		}

		# Add comments if we have them:
		my $sth_insert = $dbh->prepare_cached( qq{
			INSERT INTO comments
			(track, value)
			VALUES
			(?, ?)
		} );

		for my $comment (@{$comments}) {
			$sth_insert->execute( $trackId, $comment );

			main::DEBUGLOG && $log->is_debug && $log->debug("-- Track has comment '$comment'");
		}
	}
}

sub _createWork {
	my ($self, $work, $workSort, $composerID, $create) = @_;

	if ( $work && $composerID ) {
		# Using native DBI here to improve performance during scanning
		my $dbh = Slim::Schema->dbh;

		my $titlesort = Slim::Utils::Text::ignoreCaseArticles( $workSort || $work );
		$titlesort =~ s/(\d+)/sprintf"%04d",$1/eg unless $workSort; #Use the WORKSORT tag as is if provided, otherwise zero-pad numbers.
		my $titlesearch = Slim::Utils::Text::ignoreCase($work, 1);

		my $sth = $dbh->prepare_cached('SELECT id FROM works WHERE titlesearch = ? AND composer = ?');
		$sth->execute($titlesearch, $composerID);
		my ($workID) = $sth->fetchrow_array;
		$sth->finish;

		if ( !$workID ) {

			my $sth_insert = $dbh->prepare_cached( qq{
				INSERT INTO works
				(composer, title, titlesort, titlesearch)
				VALUES
				(?, ?, ?, ?)
			} );

			$sth_insert->execute( $composerID, $work, $titlesort, $titlesearch );

			main::DEBUGLOG && $log->is_debug && $log->debug("-- Inserted work '$work'");

			return $dbh->last_insert_id(undef, undef, undef, undef);

		} else {

			return $workID;
		}
	}
}

sub _createTrack {
	my ($self, $columnValueHash, $persistentColumnValueHash, $source) = @_;

	# Create the track
	# Using native DBI here to improve performance during scanning
	my $dbh = $self->dbh;

	my $id = $self->_insertHash( tracks => $columnValueHash );

	if ( main::INFOLOG && $log->is_info && $columnValueHash->{'title'} ) {
		 $log->info(sprintf("Created track '%s' (id: [%d])", $columnValueHash->{'title'}, $id));
	}

	### Create TrackPersistent row

	if ( main::STATISTICS && $columnValueHash->{'audio'} ) {
		# Pull the track persistent data
		my $trackPersistentHash = Slim::Schema::TrackPersistent->findhash(
			$columnValueHash->{musicbrainz_id},
			$columnValueHash->{urlmd5},
		);

		# retrievePersistent will always return undef or a track metadata object
		if ( !$trackPersistentHash ) {
			$persistentColumnValueHash->{added}  = time();
			$persistentColumnValueHash->{url}    = $columnValueHash->{url};
			$persistentColumnValueHash->{urlmd5} = $columnValueHash->{urlmd5};

			# Create a new persistent row
			my @pcols      = keys %{$persistentColumnValueHash};
			my $pcolstring = join( ',', @pcols );
			my $pph        = join( ',', map { '?' } @pcols );

			my $sth = $dbh->prepare_cached("INSERT INTO tracks_persistent ($pcolstring) VALUES ($pph)");
			$sth->execute( map { $persistentColumnValueHash->{$_} } @pcols );
		}
		else {
			while ( my ($key, $val) = each %{$persistentColumnValueHash} ) {
				main::INFOLOG && $log->is_info && $log->info("Updating persistent ", $columnValueHash->{url}, " : $key to $val");
				$trackPersistentHash->{$key} = $val;
			}

			# Always update url/urlmd5 as these values may have changed if we looked up using musicbrainz_id
			$trackPersistentHash->{url}    = $columnValueHash->{url};
			$trackPersistentHash->{urlmd5} = $columnValueHash->{urlmd5};

			$self->_updateHash( tracks_persistent => $trackPersistentHash, 'id' );
		}
	}

	return $id;
}

=head2 _newTrack( $args )

Create a new track with the given attributes.

Required $args:

=over 4

=item * url

The URL to create in the database.

=back

Optional $args:

=over 4

=item * attributes

A hash ref with data to populate the object.

=item * id

An explicit record id.

=item * readTags

Read metadata tags from the specified file or url.

=item * commit

Commit to the database (if not in AutoCommit mode).

=item * playlist

Find or create the object as a L<Slim::Schema::Playlist>.

=back

Returns a new L<Slim::Schema::Track> or L<Slim::Schema::Playlist> object on success.

=cut

sub _newTrack {
	my $self = shift;
	my $args = shift;

	my $isDebug = main::DEBUGLOG && $log->is_debug;
	my $isInfo  = main::INFOLOG && $log->is_info;

	my $url           = $args->{'url'};
	my $attributeHash = $args->{'attributes'} || {};
	my $trackId       = $args->{'id'} || 0;
	my $playlist      = $args->{'playlist'} || 0;
	my $source        = $playlist ? 'Playlist' : 'Track';


	if (!$url) {
		logBacktrace("Null track request! Returning undef");
		return undef;
	}

	my $dirname            = dirname($url);
	my $deferredAttributes = {};

	main::INFOLOG && $isInfo && $log->info("\nNew $source: [$url]");

	# Default the tag reading behaviour if not explicitly set
	if (!defined $args->{'readTags'}) {
		$args->{'readTags'} = 'default';
	}

	# Read the tag, and start populating the database.
	if ($args->{'readTags'}) {

		main::INFOLOG && $isInfo && $log->info("readTags is ". $args->{'readTags'});

		$attributeHash = { %{Slim::Formats->readTags($url)}, %$attributeHash  };

		# Abort early if readTags returned nothing, meaning the file is probably bad/missing
		if ( !scalar keys %{$attributeHash} ) {
			$LAST_ERROR = 'Unable to read tags from file';
			return;
		}
	}

	# Abort early and don't add the track if it's DRM'd
	if ($attributeHash->{'DRM'}) {
		$log->warn("$source has DRM -- skipping it!");
		$LAST_ERROR = 'Track is DRM-protected';
		return;
	}

	($attributeHash, $deferredAttributes) = $self->_preCheckAttributes({
		'url'        => $url,
		'attributes' => $attributeHash,
		'create'     => 1,
	});

	# Playlists don't have years.
	if ($playlist) {
		delete $attributeHash->{'YEAR'};
	}

	### Work out Track columns

	# Creating the track only wants lower case values from valid columns.
	my %columnValueHash = ();
	my %persistentColumnValueHash = ();

	# Walk our list of valid attributes, and turn them into something ->create() can use.
	main::DEBUGLOG && $isDebug && $log->debug("Creating $source with columns:");

	while (my ($key, $val) = each %$attributeHash) {

		$key = lc($key);

		# XXX - different check from updateOrCreate, which also checks val != ''
		if (defined $val && exists $trackAttrs->{$key}) {

			# Bug 7731, filter out duplicate keys that end up as array refs
			$val = $val->[0] if ( ref $val eq 'ARRAY' );

			main::DEBUGLOG && $isDebug && $log->debug("  $key : $val");
			$columnValueHash{$key} = $val;
		}

		# Metadata is only included if it contains a non zero value
		if ( main::STATISTICS && $val && exists $trackPersistentAttrs->{$key} ) {

			# Bug 7731, filter out duplicate keys that end up as array refs
			$val = $val->[0] if ( ref $val eq 'ARRAY' );

			main::DEBUGLOG && $isDebug && $log->debug("  (persistent) $key : $val");
			$persistentColumnValueHash{$key} = $val;
		}
	}

	# Tag and rename set URL to the Amazon image path. Smack that.
	# We don't use it anyways.
	$columnValueHash{'url'} = $url;
	$columnValueHash{'urlmd5'} = md5_hex($url);

	# Use an explicit record id if it was passed as an argument.
	if ($trackId) {
		$columnValueHash{'id'} = $trackId;
	}

	# Record time this track was added/updated
	my $now = time();
	$columnValueHash{added_time} = $now;
	$columnValueHash{updated_time} = $now;

	my $ct = $columnValueHash{'content_type'};

	# For simple cases, just create the Track row and return
	if (($playlist && $columnValueHash{extid}) || !defined $ct || $ct eq 'dir' || $ct eq 'lnk' || !$columnValueHash{'audio'}) {
		return $self->_createTrack(\%columnValueHash, \%persistentColumnValueHash, $source);
	}

	# Make a local variable for COMPILATION, that is easier to handle
	my $isCompilation = undef;
	my $compilation = $deferredAttributes->{'COMPILATION'};

	if (defined $compilation) {
		# Use eq instead of == here, otherwise perl will warn.
		if ($compilation =~ /^(?:1|yes|true)$/i) {
			$isCompilation = 1;
			main::DEBUGLOG && $isDebug && $log->debug("-- Track is a compilation");
		} elsif ($compilation =~ /^(?:0|no|false)$/i) {
			$isCompilation = 0;
			main::DEBUGLOG && $isDebug && $log->debug("-- Track is NOT a compilation");
		}
	}

	### Create Contributor rows
	# Walk through the valid contributor roles, adding them to the database.
	my $contributors = $self->_mergeAndCreateContributors($deferredAttributes, $isCompilation, 1);

	# Set primary_artist for the track
	if ( my $artist = $contributors->{ARTIST} || $contributors->{TRACKARTIST} ) {
		$columnValueHash{primary_artist} = $artist->[0];
	}

	### Create Work rows
	my $workID = $self->_createWork($deferredAttributes->{'WORK'}, $deferredAttributes->{'WORKSORT'}, $contributors->{'COMPOSER'}->[0], 1);

	### Find artwork column values for the Track
	if ( !$columnValueHash{cover} && $columnValueHash{audio} ) {
		# Track does not have embedded artwork, look for standalone cover
		# findStandaloneArtwork returns either a full path to cover art or 0
		# to indicate no artwork was found.
		my $cover = Slim::Music::Artwork->findStandaloneArtwork( \%columnValueHash, $deferredAttributes, $dirname );

		$columnValueHash{cover} = $cover;
	}

	if ( $columnValueHash{cover} ) {
		# Generate coverid value based on artwork, mtime, filesize
		$columnValueHash{coverid} = Slim::Schema::Track->generateCoverId( {
			cover => $columnValueHash{cover},
			url   => $url,
			mtime => $columnValueHash{timestamp},
			size  => $columnValueHash{filesize},
		} );
	}

	### Create Album row
	my $albumId = $self->_createOrUpdateAlbum($deferredAttributes,
		\%columnValueHash,														# trackColumns
		$isCompilation,
		$contributors->{'ALBUMARTIST'}->[0] || $contributors->{'ARTIST'}->[0],	# primary contributor-id
		defined $contributors->{'ALBUMARTIST'}->[0] ? 1 : 0,					# hasAlbumArtist
		1,																		# create
		undef,																	# Track
		$dirname,
	);

	### Create Track row
	$columnValueHash{'work'} = $workID if $workID;
	$columnValueHash{'album'} = $albumId if !$playlist;
	$trackId = $self->_createTrack(\%columnValueHash, \%persistentColumnValueHash, $source);

	### Create ContributorTrack & ContributorAlbum rows
	$self->_createContributorRoleRelationships($contributors, $trackId, $albumId);

	### Create Genre rows
	$self->_createGenre($deferredAttributes->{'GENRE'}, $trackId, 1);

	### Create Comment rows
	$self->_createComments($deferredAttributes->{'COMMENT'}, $trackId, 1);

	$self->forceCommit if $args->{'commit'};

	if ($attributeHash->{'CONTENT_TYPE'}) {
		$contentTypeCache{$url} = $attributeHash->{'CONTENT_TYPE'};
	}

	return $trackId;
}

=head2 updateOrCreate( $args )

Update the attributes of a track or create one if one doesn't already exist.

Required $args:

=over 4

=item * url

The URL to find or create in the database.

=back

Optional $args:

=over 4

=item * attributes

A hash ref with data to populate the object.

=item * readTags

Read metadata tags from the specified file or url.

=item * commit

Commit to the database (if not in AutoCommit mode).

=item * playlist

Find or create the object as a L<Slim::Schema::Playlist>.

=item * checkMTime

Check to see if the track has changed, if not - don't update.

=back

Returns a new L<Slim::Schema::Track> or L<Slim::Schema::Playlist> object on success.

=cut

sub updateOrCreate {
	my $self = shift;
	my $args = shift;

	my $trackIdOrTrack = $self->updateOrCreateBase($args);

	return undef if !defined $trackIdOrTrack;

	return $trackIdOrTrack if blessed $trackIdOrTrack;

	return Slim::Schema->rs($args->{'playlist'} ? 'Playlist' : 'Track')->find($trackIdOrTrack);
}

# Tries to avoid instantiating a Track object if not needed
sub updateOrCreateBase {
	my $self = shift;
	my $args = shift;

	#
	my $urlOrObj      = $args->{'url'};
	my $attributeHash = $args->{'attributes'} || {};
	my $commit        = $args->{'commit'};
	my $readTags      = $args->{'readTags'} || 0;
	my $checkMTime    = $args->{'checkMTime'};
	my $playlist      = $args->{'playlist'};
	my $integrateRemote = $args->{'integrateRemote'};
	my $isNew         = $args->{'new'} || 0; # save a query if caller knows the track is new

	my $trackId;

	# XXX - exception should go here. Coming soon.
	my ($track, $url, $blessed) = _validTrackOrURL($urlOrObj);

	if (!defined($url) || ref($url)) {

		logBacktrace("No URL specified! Returning undef.");
		logError(Data::Dump::dump($attributeHash)) if main::DEBUGLOG && !$::quiet;

		return undef;
	}

	# make sure we always have an up to date md5 hash value
	$attributeHash->{urlmd5} = md5_hex($url);

	# Short-circuit for remote tracks
	if (!$integrateRemote && Slim::Music::Info::isRemoteURL($url)) {
		my $class = $playlist ? 'Slim::Schema::RemotePlaylist' : 'Slim::Schema::RemoteTrack';

		($attributeHash, undef) = $self->_preCheckAttributes({
			'url'        => $url,
			'attributes' => $attributeHash,
		});

		return $class->updateOrCreate($track ? $track : $url, $attributeHash);
	}

	# Track will be defined or not based on the assignment above.
	if ( !defined $track && !$isNew ) {
		$track = $self->_retrieveTrack($url, $playlist, $integrateRemote);
	}

	# XXX - exception should go here. Coming soon.
	# _retrieveTrack will always return undef or a track object
	if ($track) {

		# Check the timestamp & size to make sure they've not changed.
		if ($checkMTime && Slim::Music::Info::isFileURL($url) && !$self->_hasChanged($track, $url)) {

			main::INFOLOG && $log->is_info && $log->info("Track is still valid! Skipping update! $url");

			return $track;
		}

		# Pull the track metadata object for the DB if available
		my $trackPersistent;
		if ( main::STATISTICS ) {
			# XXX native DBI
			$trackPersistent = $track->retrievePersistent();
		}

		# Bug: 2335 - readTags is set in Slim::Formats::Playlists::CUE - when
		# we create/update a cue sheet to have a CT of 'cur'
		if (defined $attributeHash->{'CONTENT_TYPE'} && $attributeHash->{'CONTENT_TYPE'} eq 'cur') {
			$readTags = 0;
		}

		main::INFOLOG && $log->is_info && $log->info("Merging entry for $url readTags is: [$readTags]");

		# Force a re-read if requested.
		# But not for non-audio files.
		if ($readTags && $track->get('audio')) {

			$attributeHash = { %{Slim::Formats->readTags($url)}, %$attributeHash  };
		}

		my $deferredAttributes;
		($attributeHash, $deferredAttributes) = $self->_preCheckAttributes({
			'url'        => $url,
			'attributes' => $attributeHash,
		});

		# Update timestamp
		$attributeHash->{updated_time} = time();

		while (my ($key, $val) = each %$attributeHash) {

			$key = lc($key);

			## Need to set performance to null if no value passed in (may have had a value before this scan)
			if ( (defined $val && $val ne '' || $key eq "performance") && exists $trackAttrs->{$key} ) {

				main::INFOLOG && $log->is_info && $log->info("Updating $url : $key to $val");

				$track->set_column($key, $val);
			}

			# Metadata is only included if it contains a non zero value
			if ( main::STATISTICS && $val && blessed($trackPersistent) && exists $trackPersistentAttrs->{$key} ) {

				main::INFOLOG && $log->is_info && $log->info("Updating persistent $url : $key to $val");

				$trackPersistent->set_column( $key => $val );
			}
		}

		# _postCheckAttributes does an update
		if (!$playlist) {

			$self->_postCheckAttributes({
				'track'      => $track,
				'attributes' => $deferredAttributes,
				'integrateRemote' => $integrateRemote
			});
		}

		$self->forceCommit if $commit;

		if ($track && $attributeHash->{'CONTENT_TYPE'}) {
			$contentTypeCache{$url} = $attributeHash->{'CONTENT_TYPE'};
		}

	} else {

		$trackId = $self->_newTrack({
			'url'        => $url,
			'attributes' => $attributeHash,
			'readTags'   => $readTags,
			'commit'     => $commit,
			'playlist'   => $playlist,
			'integrateRemote' => $integrateRemote
		});

	}

	return $track || $trackId;
}

=head2 variousArtistsObject()

Returns a singleton object representing the artist 'Various Artists'

=cut

sub variousArtistsObject {
	my $class = shift;

	return $vaObj if main::SCANNER && $vaObj;

	my $vaString = Slim::Music::Info::variousArtistString();

	# Fetch a VA object and/or update it's name if the user has changed it.
	# XXX - exception should go here. Coming soon.
	if (!blessed($vaObj) || !$vaObj->can('name')) {
		$vaObj = $class->first('Contributor', {
			'namesearch' => Slim::Utils::Text::ignoreCase($vaString, 1),
		}) || $class->rs('Contributor')->update_or_create({
			'name'       => $vaString,
			'namesearch' => Slim::Utils::Text::ignoreCase($vaString, 1),
			'namesort'   => Slim::Utils::Text::ignoreCaseArticles($vaString),
		}, { 'key' => 'namesearch' });

		main::DEBUGLOG && $log->is_debug && $log->debug(sprintf("-- Created VARIOUS ARTIST (id: [%d])", $vaObj->id));
	}

	if ($vaObj && $vaObj->name ne $vaString) {

		$vaObj->name($vaString);
		$vaObj->namesort( Slim::Utils::Text::ignoreCaseArticles($vaString) );
		$vaObj->namesearch( Slim::Utils::Text::ignoreCase($vaString, 1) );
		$vaObj->update;
	}

	# this will not change while in the external scanner
	$vaObjId = $vaObj->id if main::SCANNER;

	return $vaObj;
}

=head2 variousArtistsAlbumCount( $find )

Wrapper for the common case of checking the level below the current one
(always Albums), to see if any Various Artists albums exist.

=cut

sub variousArtistsAlbumCount {
	my $class = shift;

	# Bug 3983, 4059: clone the provided hash reference so we don't mung further
	# processing outside this function.
	my $find  = Storable::dclone(shift);

	my %attr = ( 'group_by' => 'me.id' );
	my @join = ();

	# We always want to search for compilation
	$find->{'me.compilation'} = 1;

	if (exists $find->{'genre.id'}) {

		$find->{'genreTracks.genre'} = delete $find->{'genre.id'};
		push @join, { 'tracks' => 'genreTracks' };

	} elsif (exists $find->{'genre.name'}) {

		push @join, { 'tracks' => { 'genreTracks' => 'genre' } };
	}

	$attr{'join'} = \@join;

	return $class->count('Album', $find, \%attr);
}

=head2 trackCount()

Returns the number of local audio tracks in the database.

=cut

sub trackCount {
	my $self = shift;

	return $self->count('Track', { 'me.audio' => 1 });
}

=head2 totalTime()

Returns the total (cumulative) time in seconds of all audio tracks in the database.

=cut

sub totalTime {
	my ($self, $client) = @_;

	my $library_id = Slim::Music::VirtualLibraries->getLibraryIdForClient($client);

	$TOTAL_CACHE->{$library_id} ||= {};
	my $totalCache = $TOTAL_CACHE->{$library_id};

	if (!$totalCache->{totalTime}) {
		my $dbh = $self->dbh;
		my $sth;

		if ($library_id) {
			$sth = $dbh->prepare_cached('SELECT SUM(secs) FROM tracks, library_track WHERE library_track.library=? AND library_track.track=tracks.id AND tracks.audio=1');
			$sth->execute($library_id);
		}
		else {
			$sth = $dbh->prepare_cached('SELECT SUM(secs) FROM tracks WHERE tracks.audio=1');
			$sth->execute();
		}

		($totalCache->{totalTime}) = $sth->fetchrow_array;
		$sth->finish;
	}

	return $totalCache->{totalTime};
}

=head2 mergeSingleVAAlbum($albumid)

Merge a single VA album

=cut

sub mergeSingleVAAlbum {
	my ( $class, $albumid, $returnIsComp ) = @_;

	my $importlog = main::INFOLOG ? logger('scan.import') : undef;
	my $isInfo    = main::INFOLOG && $importlog->is_info;

	my $dbh  = $class->dbh;
	my ($is_comp, $is_comp_db);

	# if album already is flagged as a compilation, we don't need to continue the evaluation
	if ($returnIsComp) {
		my $iscomp_sth = $dbh->prepare_cached( qq{
			SELECT compilation
			FROM   albums
			WHERE  id = ?
		} );

		$iscomp_sth->execute($albumid);
		($is_comp_db) = $iscomp_sth->fetchrow_array;
		$iscomp_sth->finish;

		return 1 if $is_comp_db;
	}

	my $role = Slim::Schema::Contributor->typeToRole('ARTIST');

	my $track_contribs_sth = $dbh->prepare_cached( qq{
		SELECT contributor, track
		FROM   contributor_track
		WHERE  track IN (
			SELECT id
			FROM tracks
			WHERE album = ?
		)
		AND	  role = ?
		ORDER BY contributor, track
	} );

	# Check track contributors to see if all tracks have the same contributors
	my ($contributor, $trackid);
	my %track_contribs;

	$track_contribs_sth->execute( $albumid, $role );
	$track_contribs_sth->bind_columns( \$contributor, \$trackid );

	while ( $track_contribs_sth->fetch ) {
		$track_contribs{ $contributor } .= $trackid . ':';
	}

	my $track_list;
	for my $tracks ( values %track_contribs ) {
		if ( $track_list && $track_list ne $tracks ) {
			# contributors differ for some tracks, it's a compilation
			$is_comp = 1;
			last;
		}
		$track_list = $tracks;
	}

	if ( $returnIsComp ) {
		# Optimization used to avoid extra query when updating an album entry
		return $is_comp;
	}

	if ( $is_comp ) {
		my $comp_sth = $dbh->prepare_cached( qq{
			UPDATE albums
			SET    compilation = 1, contributor = ?
			WHERE  id = ?
		} );

		# Flag as a compilation, set primary contrib to Various Artists
		$comp_sth->execute( $vaObjId || $class->variousArtistsObject->id, $albumid );
	}
	# only update if the flag is not set yet
	elsif (!defined $is_comp_db) {
		my $not_comp_sth = $dbh->prepare_cached( qq{
			UPDATE albums
			SET    compilation = 0
			WHERE  id = ?
		} );

		# Cache that the album is not a compilation so it's not constantly
		# checked during every mergeVA phase.  Scanner::Local will reset
		# compilation to undef when a new/deleted/changed track requires
		# a re-check of VA status
		$not_comp_sth->execute($albumid);
	}
}

=head2 wipeCaches()

Clears the lastTrack caches, and forces a database commit.

=cut

sub wipeCaches {
	my $self = shift;

	$self->forceCommit;

	%contentTypeCache = ();

	$TOTAL_CACHE = {};

	# clear the references to these singletons
	$vaObj          = undef;
	$vaObjId        = undef;
	$_unknownArtist = '';
	$_unknownGenre  = '';
	$_unknownAlbumId = undef;

	$self->lastTrackURL('');
	$self->lastTrack({});
	$lastAlbum = {};

	main::INFOLOG && logger('scan.import')->info("Wiped all in-memory caches.");
}

=head2 wipeLastAlbumCache($id)

Wipe the lastAlbum cache, if it contains the album $id

=cut

sub wipeLastAlbumCache {
	my ( $self, $id ) = @_;

	if ( defined $id && exists $lastAlbum->{id} && $lastAlbum->{id} == $id ) {
		$lastAlbum = {};
	}
}

=head2 wipeAllData()

Wipe all data in the database. Encapsulates L<wipeDB> and L<wipeCaches>

=cut

sub wipeAllData {
	my $self = shift;

	$self->schemaUpdated(undef);
	$self->wipeCaches;
	$self->wipeDB;

	require Slim::Utils::ArtworkCache;
	Slim::Utils::ArtworkCache->new()->wipe();

	main::INFOLOG && logger('scan.import')->info("Wiped the database.");
}

=head2 forceCommit()

Flush any pending database transactions to disk when not in AutoCommit mode.

=cut

sub forceCommit {
	my $self = shift;

	if (!$initialized) {

		main::INFOLOG && $log->is_info && $log->info("Trying to commit transactions before DB is initialized!");
		return;
	}

	$self->lastTrackURL('');
	$self->lastTrack({});

	if (!$self->storage->dbh->{'AutoCommit'}) {

		main::INFOLOG && $log->is_info && $log->info("Syncing to the database.");

		eval { $self->storage->dbh->commit };

		if ($@) {
			logWarning("Couldn't commit transactions to DB: [$@]");
			return;
		}
	}
	else {
		main::DEBUGLOG && $log->is_debug && $log->debug("forceCommit ignored, database is in AutoCommit mode");
	}
}

=head2 artistOnlyRoles( @add );

Return an array ref of valid roles as defined by
L<Slim::Schema::Contributor::contributorRoles>, based on the user's current
prefernces for including Composers, Conductors & Bands when browsing their
audio collection via 'Contributors'.

If a caller wishes to force an addition to the list of roles, pass in the
additional roles.

=cut

sub artistOnlyRoles {
	my $self  = shift;
	my @add   = @_;

	my %roles = (
		'ARTIST'      => 1,
		'ALBUMARTIST' => 1,
	);

	# If the user has requested explict roles to be added, do so.
	for my $role (@add) {

		if ($role) {
			$roles{$role} = 1;
		}
	}

	# And if the user has asked for ALL, give them it.
	if ($roles{'ALL'}) {
		return [ Slim::Schema::Contributor->contributorRoleIds ];
	}

	# Loop through each pref to see if the user wants to show that contributor role.
	for my $role (Slim::Schema::Contributor->contributorRoles) {

		if ($prefs->get(sprintf('%sInArtists', lc($role)))) {

			$roles{$role} = 1;
		}
	}

	return [ sort map { Slim::Schema::Contributor->typeToRole($_) } keys %roles ];
<<<<<<< HEAD
=======

>>>>>>> 55154c0a
}

sub registerRatingImplementation {
	my ( $class, $source, $impl ) = @_;

	if ( ref $impl eq 'CODE' ) {
		$ratingImplementations{$source} = $impl;
	}
}

sub ratingImplementations {
	return [ sort keys %ratingImplementations ];
}

sub rating {
	my ( $class, $track, $rating ) = @_;

	my $impl = $prefs->get('ratingImplementation');

	if ( !$impl || !exists $ratingImplementations{$impl} ) {
		$impl = 'LOCAL_RATING_STORAGE';
	}

	return $ratingImplementations{$impl}->( $track, $rating );
}

#
# Private methods:
#

sub _defaultRatingImplementation {
	my ( $track, $rating ) = @_;

	if ( defined $rating ) {
		$track->rating($rating);
		$track->update;
		Slim::Schema->forceCommit;
	}

	return $track->rating;
}

sub _retrieveTrack {
	my ($self, $url, $playlist, $integrateRemote) = @_;

	return undef if !$url;
	return undef if ref($url);

	my $track;

	if (!$integrateRemote && Slim::Music::Info::isRemoteURL($url)) {
		return Slim::Schema::RemoteTrack->fetch($url, $playlist);
	}

	# Keep the last track per dirname.
	my $dirname = dirname($url);
	my $source  = $playlist ? 'Playlist' : 'Track';

	if (!$playlist && $dirname ne '.' && defined $self->lastTrackURL && $url eq $self->lastTrackURL) {

		$track = $self->lastTrack->{$dirname};

	} else {

		$track = $self->rs($source)->single({ 'url' => $url });
	}

	# XXX - exception should go here. Coming soon.
	if (blessed($track)) {

		if (!$playlist || $track->audio) {
			$self->lastTrackURL($url);
			$self->lastTrack->{$dirname} = $track;

			# Set the contentTypeCache entry here is case
			# it was guessed earlier without knowing the real type
			$contentTypeCache{$url} = $track->content_type;
		}

		return $track;
	}

	return undef;
}

sub _checkValidity {
	my $self  = shift;
	my $track = shift;

	# XXX - exception should go here. Coming soon.
	return undef unless blessed($track);
	return undef unless $track->can('get');

	# Remote tracks are always assumed to be valid
	# Maybe we will add a timeout mechanism later
	return $track if $track->isRemoteURL();

	my $isDebug = main::DEBUGLOG && $log->is_debug;

	my $url = $track->get('url');

	# Don't check for things that aren't audio
	if ($track->get('audio') && $self->_hasChanged($track, $url)) {

		main::DEBUGLOG && $isDebug && $log->debug("Re-reading tags from $url as it has changed.");

		my $oldid = $track->id;
		my $oldAlbum = $track->albumid;

		# Do a cascading delete for has_many relationships - this will
		# clear out Contributors, Genres, etc.
		$track->delete;
		Slim::Schema::Album->rescan($oldAlbum);

		# Add the track back into database with the same id as the record deleted.
		my $trackId = $self->_newTrack({
			'id'       => $oldid,
			'url'      => $url,
			'readTags' => 1,
			'commit'   => 1,
		});

		$track = Slim::Schema->rs('Track')->find($trackId) if (defined $trackId);
	}

	# Track may have been deleted by _hasChanged
	return undef unless $track->in_storage;

	return undef unless blessed($track);
	return undef unless $track->can('url');

	return $track;
}

sub _hasChanged {
	my ($self, $track, $url) = @_;

	my $isDebug = main::DEBUGLOG && $log->is_debug;

	# We return 0 if the file hasn't changed
	#    return 1 if the file has been changed.

	# Don't check anchors - only the top level file.
	return 0 if Slim::Utils::Misc::anchorFromURL($url);

	my $filepath = Slim::Utils::Misc::pathFromFileURL($url);

#	main::DEBUGLOG && $isDebug && $log->debug("Checking for [$filepath] - size & timestamp.");

	# Return if it's a directory - they expire themselves
	# Todo - move directory expire code here?
	return 0 if -d $filepath;
	return 0 if $filepath =~ /\.lnk$/i;

	# See if the file exists
	#
	# Reuse _, as we only need to stat() once.
	if (-e _) {

		my $filesize  = $track->get('filesize');
		my $timestamp = $track->get('timestamp');

		# Check filesize and timestamp to decide if we use the cached data.
		my $fsdef   = (defined $filesize);
		my $fscheck = 0;

		if ($fsdef) {
			$fscheck = (-s _ == $filesize);
		}

		# Now the AGE
		my $agedef   = (defined $timestamp);
		my $agecheck = 0;

		if ($agedef) {
			$agecheck = ((stat(_))[9] == $timestamp);
		}

		return 0 if  $fsdef && $fscheck && $agedef && $agecheck;
		return 0 if  $fsdef && $fscheck && !$agedef;
		return 0 if !$fsdef && $agedef  && $agecheck;

		return 1;

	} else {

		# Bug 4402, if the entire volume/drive this file is on is unavailable,
		# it's likely removable storage and shouldn't be deleted
		my $offline;

		if ( main::ISWINDOWS ) {
			# win32, check the drive letter
			my $parent = Path::Class::File->new($filepath)->dir;
			if ( my $vol = $parent->volume ) {
				if ( !-d $vol ) {
					$offline = 1;
				}
			}
		}
		elsif ( main::ISMAC ) {
			# Mac, check if path is in /Volumes
			if ( $filepath =~ m{^/Volumes/([^/]+)} ) {
				if ( !-d "/Volumes/$1" ) {
					$offline = 1;
				}
			}
		}
		else {
			# XXX: Linux/Unix, not sure how to tell if a given path
			# is from an unmounted filesystem
		}

		if ( $offline ) {
			main::DEBUGLOG && $isDebug && $log->debug( "Drive/Volume containing [$filepath] seems to be offline, skipping" );
			return 0;
		}

		main::DEBUGLOG && $isDebug && $log->debug("Removing [$filepath] from the db as it no longer exists.");

		# Be sure to clear the track out of the cache as well.
		if ($self->lastTrackURL && $url eq $self->lastTrackURL) {
			$self->lastTrackURL('');
		}

		my $dirname = dirname($url);

		if (defined $self->lastTrack->{$dirname} && $self->lastTrack->{$dirname}->url eq $url) {
			delete $self->lastTrack->{$dirname};
		}

		$track->delete;
		$track = undef;

		$self->forceCommit;

		return 0;
	}
}

sub _preCheckAttributes {
	my $self = shift;
	my $args = shift;

	my $url    = $args->{'url'};

	my $deferredAttributes = {};

	# Copy the incoming hash, so we don't modify it
	my $attributes = {};
	my %mappedValues;

	# Normalize attribute names
	while ( my ($key, $val) = each %{ $args->{'attributes'} } ) {
		# don't overwrite mapped values
		next if $mappedValues{$key};

		if ( my $mappedKey = $tagMapping{lc($key)} ) {
			$mappedValues{ uc($mappedKey) } = $attributes->{ uc($mappedKey) } = $val;
		}
		else {
			$attributes->{ $key } = $val;
		}
	}

	# Bug 9359, don't allow tags named 'ID'
	if ( exists $attributes->{'ID'} ) {
		delete $attributes->{'ID'};
	}

	# We've seen people with multiple TITLE tags in the wild.. why I don't
	# know. Merge them. Do the same for ALBUM, as you never know.
	for my $tag (qw(TITLE ALBUM)) {

		if ($attributes->{$tag} && ref($attributes->{$tag}) eq 'ARRAY') {

			$attributes->{$tag} = join(' / ', @{$attributes->{$tag}});
		}
	}

	if ($attributes->{'TITLE'}) {
		# Create a canonical title to search against.
		$attributes->{'TITLESEARCH'} = Slim::Utils::Text::ignoreCase($attributes->{'TITLE'}, 1);

		if (!$attributes->{'TITLESORT'}) {
			$attributes->{'TITLESORT'} = Slim::Utils::Text::ignoreCaseArticles($attributes->{'TITLE'});
		} else {
			# Always normalize the sort, as TITLESORT could come from a TSOT tag.
			$attributes->{'TITLESORT'} = Slim::Utils::Text::ignoreCaseArticles($attributes->{'TITLESORT'});
		}
	}

	# Remote index.
	$attributes->{'REMOTE'} = Slim::Music::Info::isRemoteURL($url) ? 1 : 0;

	# Some formats stick a DISC tag such as 1/2 or 1-2 into the field.
	if ($attributes->{'DISC'} && $attributes->{'DISC'} =~ m|^(\d+)[-/](\d+)$|) {
		$attributes->{'DISC'}  = $1;
		$attributes->{'DISCC'} ||= $2;
	}

	# Some tag formats - APE? store the type of channels instead of the number of channels.
	if (defined $attributes->{'CHANNELS'}) {
		if ($attributes->{'CHANNELS'} =~ /stereo/i) {
			$attributes->{'CHANNELS'} = 2;
		} elsif ($attributes->{'CHANNELS'} =~ /mono/i) {
			$attributes->{'CHANNELS'} = 1;
		}
	}

	# Don't insert non-numeric or '0' YEAR fields into the database. Bug: 2610
	# Same for DISC - Bug 2821
	for my $tag (qw(YEAR DISC DISCC BPM CHANNELS)) {

		if (
		    defined $attributes->{$tag}
		    &&
		    ( $attributes->{$tag} !~ /^\d+$/ || $attributes->{$tag} == 0 )
		) {
			delete $attributes->{$tag};
		}
	}

	# Bug 4823 - check boundaries set by our tinyint schema.
	for my $tag (qw(DISC DISCC)) {
		next if (!defined $attributes->{$tag});
		$attributes->{$tag} = 254 if ($attributes->{$tag} > 254);
		$attributes->{$tag} = 0 if ($attributes->{$tag} < 0);
	}

	# Bug 3759 - Set undef years to 0, so they're included in the count.
	# Bug 3643 - rating is specified as a tinyint - users running their
	# own SQL server may have strict mode turned on.
	for my $tag (qw(YEAR RATING)) {
		$attributes->{$tag} ||= 0;
	}

	# Bug 4803, ensure rating is an integer that fits into tinyint
	if ( $attributes->{RATING} && ($attributes->{RATING} !~ /^\d+$/ || $attributes->{RATING} > 255) ) {
		logWarning("Invalid RATING tag '" . $attributes->{RATING} . "' in " . Slim::Utils::Misc::pathFromFileURL($url));
		$attributes->{RATING} = 0;
	}

	if (defined $attributes->{'TRACKNUM'}) {
		$attributes->{'TRACKNUM'} = Slim::Music::Info::cleanTrackNumber($attributes->{'TRACKNUM'});
	}

	# Munge the replaygain values a little
	processReplayGainTags($attributes, $url);

	# We can take an array too - from vorbis comments, so be sure to handle that.
	my $comments = [];
	my $rawcomments = [];

	if ($attributes->{'COMMENT'} && !ref($attributes->{'COMMENT'})) {

		$rawcomments = [ $attributes->{'COMMENT'} ];

	} elsif (ref($attributes->{'COMMENT'}) eq 'ARRAY') {

		$rawcomments = $attributes->{'COMMENT'};
	}

	# Bug: 2605 - Get URL out of the attributes - some programs, and
	# services such as www.allofmp3.com add it.
	if ($attributes->{'URL'}) {

		push @$rawcomments, delete $attributes->{'URL'};
	}

	# Look for tags we don't want to expose in comments, and splice them out.
	for my $c ( @{$rawcomments} ) {
		next unless defined $c;

		#ignore SoundJam and iTunes CDDB comments, iTunSMPB, iTunPGAP
		if ($c =~ /SoundJam_CDDB_/ ||
		    $c =~ /iTunes_CDDB_/ ||
		    $c =~ /^iTun[A-Z]{4}/ ||
		    $c =~ /^\s*[0-9A-Fa-f]{8}(\+|\s)/ ||
		    $c =~ /^\s*[0-9A-Fa-f]{2}\+[0-9A-Fa-f]{32}/) {

			next;
		}

		push @$comments, $c;
	}

	$attributes->{'COMMENT'} = $comments;

	# Bug: 4282 - we've seen multiple lyrics tags
	if ($attributes->{'LYRICS'} && ref($attributes->{'LYRICS'}) eq 'ARRAY') {

		$attributes->{'LYRICS'} = join("\n", @{$attributes->{'LYRICS'}});
	}

	# The ARTISTSORT and ALBUMARTISTSORT tags are normalized in Contributor->add()
	# since the tag may need to be split.  See bugs #295 and #4584.
	#
	# Push these back until we have a Track object.
	for my $tag (Slim::Schema::Contributor->contributorRoles, qw(
		COMMENT GENRE ARTISTSORT PIC APIC ALBUM ALBUMSORT DISCC
		COMPILATION REPLAYGAIN_ALBUM_PEAK REPLAYGAIN_ALBUM_GAIN
		MUSICBRAINZ_ARTIST_ID MUSICBRAINZ_ALBUMARTIST_ID MUSICBRAINZ_ALBUM_ID
		MUSICBRAINZ_ALBUM_TYPE MUSICBRAINZ_ALBUM_STATUS RELEASETYPE
		ALBUMARTISTSORT COMPOSERSORT CONDUCTORSORT BANDSORT ALBUM_EXTID ARTIST_EXTID WORK WORKSORT
	)) {

		next unless defined $attributes->{$tag};

		$deferredAttributes->{$tag} = delete $attributes->{$tag};
	}

	# If embedded artwork was found, store the length of the artwork
	if ( $attributes->{'COVER_LENGTH'} ) {
		$attributes->{'COVER'} = delete $attributes->{'COVER_LENGTH'};
	}

	# We also need these in _postCheckAttributes, but they should be set during create()
	$deferredAttributes->{'DISC'} = $attributes->{'DISC'} if $attributes->{'DISC'};

	# thumb has gone away, since we have GD resizing.
	delete $attributes->{'THUMB'};

	# RemoteTrack also wants artist and album names
	if ($attributes->{'REMOTE'}) {
		foreach (qw/TRACKARTIST ARTIST ALBUMARTIST/) {
			if (my $a = $deferredAttributes->{$_}) {
				$a = join (' / ', @$a) if ref $a eq 'ARRAY';
				$attributes->{'ARTISTNAME'} = $a;
				last;
			}
		}
		$attributes->{'ALBUMNAME'} = $deferredAttributes->{'ALBUM'} if $deferredAttributes->{'ALBUM'};

		# XXX maybe also want COMMENT & GENRE
	}

	# set Perfomance attribute to null if it doesn't exist or trimmed length is zero, otherwise trim leading/trailing spaces:
	if ( !exists($attributes->{'PERFORMANCE'}) || length($attributes->{'PERFORMANCE'} =~ s/^\s+|\s+$//gr) == 0 ) {
		$attributes->{'PERFORMANCE'} = undef;
	} else {
		$attributes->{'PERFORMANCE'} =~ s/^\s+|\s+$//g;
	}

	if (main::DEBUGLOG && $log->is_debug) {

		$log->debug("Report for $url:");
		$log->debug("* Attributes *");

		while (my ($tag, $value) = each %{$attributes}) {

			# Artwork dump is unreadable in logs, so replace with a text tag.  More thorough artwork
			# debugging is available using artwork setting and this avoids pointless log bloat.
			$log->debug(".. $tag : ", ($tag eq 'ARTWORK' ? "[Binary Image Data]" : $value)) if defined $value;
		}

		$log->debug("* Deferred Attributes *");

		while (my ($tag, $value) = each %{$deferredAttributes}) {

			# Artwork dump is unreadable in logs, so replace with a text tag.  Mor thorough artwork
			# debugging is available using artwork setting and this avoids pointless log bloat.
			$log->debug(".. $tag : ", ($tag eq 'ARTWORK' ? "[Binary Image Data]" : $value)) if defined $value;
		}
	}

	return ($attributes, $deferredAttributes);
}

sub processReplayGainTags {
	my ($attributes, $url) = @_;

	# Munge the replaygain values a little
	for my $gainTag (qw(REPLAYGAIN_TRACK_GAIN REPLAYGAIN_TRACK_PEAK)) {

		my $shortTag = $gainTag;
		   $shortTag =~ s/^REPLAYGAIN_TRACK_(\w+)$/REPLAY_$1/;

		if (defined $attributes->{$gainTag}) {

			$attributes->{$shortTag} = delete $attributes->{$gainTag};
			$attributes->{$shortTag} =~ s/\s*dB//gi;
			$attributes->{$shortTag} =~ s/\s//g;  # bug 15965
			$attributes->{$shortTag} =~ s/,/\./g; # bug 6900, change comma to period

			# Bug 15483, remove non-numeric gain tags
			if ( $attributes->{$shortTag} !~ /^[\d\-\+\.]+$/ ) {
				my $file = Slim::Utils::Misc::pathFromFileURL($url);
				$log->error("Invalid ReplayGain tag found in $file: $gainTag -> " . $attributes->{$shortTag} );

				delete $attributes->{$shortTag};
			}
		}
	}
}

sub _createGenre {
	my ($self, $genre, $trackId, $create) = @_;

	# Genre addition. If there's no genre for this track, and no 'No Genre' object, create one.

	my $isDebug = main::DEBUGLOG && $log->is_debug;

	if ($genre) {
		# Bug 17322, strip leading/trailing spaces from name
		$genre =~ s/^ +//;
		$genre =~ s/ +$//;
	}

	if ($create && !$genre && !blessed($_unknownGenre)) {

		my $genreName = string('NO_GENRE');

		# Bug 3949 - Not sure how this can fail, but it can.
		$_unknownGenre = eval {
			$self->rs('Genre')->update_or_create({
				'name'       => $genreName,
				'namesort'   => Slim::Utils::Text::ignoreCaseArticles($genreName),
				'namesearch' => Slim::Utils::Text::ignoreCase($genreName, 1),
			}, { 'key' => 'namesearch' });
		};

		if ($@) {
			logError("Couldn't create genre: [$genreName]: [$@]");
		}

		if (blessed($_unknownGenre) && $_unknownGenre->can('name')) {

			Slim::Schema::Genre->add($_unknownGenre->name, $trackId);

			main::DEBUGLOG && $isDebug && $log->debug(sprintf("-- Created NO GENRE (id: [%d])", $_unknownGenre->id));
			main::DEBUGLOG && $isDebug && $log->debug(sprintf("-- Track has no genre"));
		}

	} elsif ($create && !$genre && blessed($_unknownGenre)) {

		Slim::Schema::Genre->add($_unknownGenre->name, $trackId);

		main::DEBUGLOG && $isDebug && $log->debug(sprintf("-- Track has no genre"));

	} elsif ($create && $genre) {

		Slim::Schema::Genre->add($genre, $trackId);

		main::DEBUGLOG && $isDebug && $log->debug(sprintf("-- Track has genre '$genre'"));

	} elsif (!$create && $genre) {
		# get the list of genre names for this track
		my $sth = $self->dbh->prepare_cached( qq{
			SELECT genres.name FROM genre_track JOIN genres ON genres.id = genre_track.genre WHERE genre_track.track = ?
		} );
		$sth->execute($trackId);

		# compare the list of ordered, lower case genre names, new and old
		my $newGenres = join('::', sort map { lc($_->[0]) } @{ $sth->fetchall_arrayref() || [] });
		my $oldGenres = join('::', sort map { lc($_) } Slim::Music::Info::splitTag($genre));

		if ($newGenres ne $oldGenres) {
			# Bug 1143: The user has updated the genre tag, and is
			# rescanning We need to remove the previous associations.
			my $track = Slim::Schema->rs('Track')->find($trackId);
			$track->genreTracks->delete_all;

			Slim::Schema::Genre->add($genre, $trackId);

			main::DEBUGLOG && $isDebug && $log->debug("-- Deleted all previous genres for this track");
			main::DEBUGLOG && $isDebug && $log->debug("-- Track has genre '$genre'");
		}
	}
}

sub _postCheckAttributes {
	my $self = shift;
	my $args = shift;

	my $isDebug = main::DEBUGLOG && $log->is_debug;

	my $track      = $args->{'track'};
	my $attributes = $args->{'attributes'};
	my $create     = $args->{'create'} || 0;

	# Don't bother with directories / lnks. This makes sure "No Artist",
	# etc don't show up if you don't have any.
	my %cols = $track->get_columns;

	my ($trackId, $trackUrl, $trackType, $trackAudio, $trackRemote) =
		(@cols{qw/id url content_type audio remote/});

	if (!defined $trackType || $trackType eq 'dir' || $trackType eq 'lnk') {
		$track->update;
		return undef;
	}

	if (!$args->{integrateRemote} && ($trackRemote || !$trackAudio)) {
		$track->update;
		return;
	}

	# Make a local variable for COMPILATION, that is easier to handle
	my $isCompilation = undef;

	if (defined $attributes->{'COMPILATION'}) {
		# Use eq instead of == here, otherwise perl will warn.
		if ($attributes->{'COMPILATION'} =~ /^(?:yes|true)$/i || $attributes->{'COMPILATION'} eq 1) {
			$isCompilation = 1;
			main::DEBUGLOG && $isDebug && $log->debug("-- Track is a compilation");
		} elsif ($attributes->{'COMPILATION'} =~ /^(?:no|false)$/i || $attributes->{'COMPILATION'} eq 0) {
			$isCompilation = 0;
			main::DEBUGLOG && $isDebug && $log->debug("-- Track is NOT a compilation");
		}
	}

	$self->_createGenre($attributes->{'GENRE'}, $trackId, $create);

	# Walk through the valid contributor roles, adding them to the database.
	my $contributors = $self->_mergeAndCreateContributors($attributes, $isCompilation, $create);

	my $artist = $contributors->{'ALBUMARTIST'} || $contributors->{ARTIST} || $contributors->{TRACKARTIST};
	if ($artist) {
		$cols{primary_artist} = $artist->[0];
	}

	#Work
	if (defined $attributes->{'WORK'}) {
		my $workID = $self->_createWork($attributes->{'WORK'}, $attributes->{'WORKSORT'}, $contributors->{'COMPOSER'}->[0], 1);
		if ($workID) {
			$track->work($workID);
		}
	}

	### Update Album row
	my $albumId = $self->_createOrUpdateAlbum($attributes,
		\%cols,																	# trackColumns
		$isCompilation,
		$artist->[0],	                                          # primary contributor-id
		defined $contributors->{'ALBUMARTIST'}->[0] ? 1 : 0,					# hasAlbumArtist
		$create,																# create
		$track,																	# Track
	);

	# Don't add an album to container tracks - See bug 2337
	if (!Slim::Music::Info::isContainer($track, $trackType)) {
		$track->album($albumId);
	}

	$self->_createContributorRoleRelationships($contributors, $trackId, $albumId);

	# Save any changes - such as album.
	$track->update;

	$self->_createComments($attributes->{'COMMENT'}, $trackId);

	# refcount--
	%{$contributors} = ();
}

sub _mergeAndCreateContributors {
	my ($self, $attributes, $isCompilation, $create) = @_;

	my $isDebug = main::DEBUGLOG && $log->is_debug;

	# Bug: 2317 & 2638
	#
	# Bring back the TRACKARTIST role.
	#
	# If the user has not explictly set a compilation flag, _and_ the user
	# has explict album artist(s) set, make the artist(s) tags become
	# TRACKARTIST contributors for this track.
	if (!$isCompilation) {

		if ($attributes->{'ARTIST'} && $attributes->{'ALBUMARTIST'}) {

			$attributes->{'TRACKARTIST'} = delete $attributes->{'ARTIST'};
			# Bug: 6507 - use any ARTISTSORT tag for this contributor
			$attributes->{'TRACKARTISTSORT'} = delete $attributes->{'ARTISTSORT'};

			main::DEBUGLOG && $isDebug && $log->debug(sprintf("-- Contributor '%s' of role 'ARTIST' transformed to role 'TRACKARTIST'",
				$attributes->{'TRACKARTIST'},
			));
		}
	}

	my %contributors = ();

	for my $tag (Slim::Schema::Contributor->contributorRoles) {

		my $contributor = $attributes->{$tag} || next;

		# Bug 17322, strip leading/trailing spaces from name
		$contributor =~ s/^ +//;
		$contributor =~ s/ +$//;

		# Is ARTISTSORT/TSOP always right for non-artist
		# contributors? I think so. ID3 doesn't have
		# "BANDSORT" or similar at any rate.
		push @{ $contributors{$tag} }, Slim::Schema::Contributor->add({
			'artist'   => $contributor,
			'brainzID' => $attributes->{"MUSICBRAINZ_${tag}_ID"},
			'sortBy'   => $attributes->{$tag.'SORT'},
			# only store EXTID for track artist, as we don't have it for other roles
			'extid'    => $tag eq 'ARTIST' && $attributes->{'ARTIST_EXTID'},
		});

		main::DEBUGLOG && $isDebug && $log->is_debug && $log->debug(sprintf("-- Track has contributor '$contributor' of role '$tag'"));
	}

	# Bug 15553, Primary contributor can only be Album Artist or Artist,
	# so only check for those roles and assign No Artist otherwise
	my $foundContributor = ($contributors{'ALBUMARTIST'} && $contributors{'ALBUMARTIST'}->[0]
							|| $contributors{'ARTIST'} && $contributors{'ARTIST'}->[0]);

	main::DEBUGLOG && $isDebug && $log->debug("-- Track has ", scalar (keys %contributors), " contributor(s)");

	# Create a singleton for "No Artist"
	if ($create && !$foundContributor) {

		if (!$_unknownArtist) {
			my $name        = string('NO_ARTIST');
			$_unknownArtist = $self->rs('Contributor')->update_or_create({
				'name'       => $name,
				'namesort'   => Slim::Utils::Text::ignoreCaseArticles($name),
				'namesearch' => Slim::Utils::Text::ignoreCase($name, 1),
			}, { 'key' => 'namesearch' });

			main::DEBUGLOG && $isDebug && $log->debug(sprintf("-- Created NO ARTIST (id: [%d])", $_unknownArtist->id));
		}

		Slim::Schema::Contributor->add({
			'artist' => $_unknownArtist->name,
		});

		push @{ $contributors{'ARTIST'} }, $_unknownArtist->id;

		main::DEBUGLOG && $isDebug && $log->debug("-- Track has no artist");
	}

	return \%contributors;
}

sub _createContributorRoleRelationships {

	my ($self, $contributors, $trackId, $albumId) = @_;

	if (!keys %$contributors) {
		main::DEBUGLOG && $log->debug('Attempt to set empty contributor set for trackid=', $trackId);
		return;
	}

	# Wipe track contributors for this track, this is necessary to handle
	# a changed track where contributors have been removed.  Current contributors
	# will be re-added by below
	my $sth_delete_tracks = $self->dbh->prepare_cached( qq{
		DELETE
		FROM contributor_track
		WHERE track = ?
	} );
	$sth_delete_tracks->execute($trackId);

	# Using native DBI here to improve performance during scanning
	if ( my $artist = $contributors->{ARTIST} || $contributors->{TRACKARTIST} ) {
		my $sth_track_artist = $self->dbh->prepare_cached( qq(
			UPDATE tracks
			SET primary_artist = ?
			WHERE id = ?
		) );
		$sth_track_artist->execute( $artist->[0], $trackId );
	}

	my $sth_track = $self->dbh->prepare_cached( qq{
		REPLACE INTO contributor_track
		(role, contributor, track)
		VALUES
		(?, ?, ?)
	} );

	my $sth_album = $self->dbh->prepare_cached( qq{
		REPLACE INTO contributor_album
		(role, contributor, album)
		VALUES
		(?, ?, ?)
	} );

	while (my ($role, $contributorList) = each %{$contributors}) {
		my $roleId = Slim::Schema::Contributor->typeToRole($role);
		for my $contributor (@{$contributorList}) {
			$sth_track->execute( $roleId, $contributor, $trackId );

			# Bug 4882 - Don't remove contributor <-> album mappings here as its impossible to remove only stale ones
			# Instead recreate this table post scan in the sql optimise script so we can base it on all tracks in an album

			# The following is retained at present to add mappings for BMF, entries created will be deleted in the optimise phase
			$sth_album->execute( $roleId, $contributor, $albumId );
		}
	}
}

my %lastTrackOrUrl = (
	obj => ''
);

sub _validTrackOrURL {
	my $urlOrObj = shift;

	if ($lastTrackOrUrl{obj} eq $urlOrObj) {
		return ($lastTrackOrUrl{track}, $lastTrackOrUrl{url}, $lastTrackOrUrl{blessed});
	}

	my $track   = undef;
	my $url     = undef;
	my $blessed = blessed($urlOrObj);

	if (isaTrack($urlOrObj)) {

		$track = $urlOrObj;
		$url   = $track->url;

	}
	elsif ( $urlOrObj && !$blessed ) {

		if ( $urlOrObj =~ /^(file|http)/i ) {
			$url = URI->new($urlOrObj)->canonical->as_string;
		}
		else {
			$url = $urlOrObj;
		}
	}

	%lastTrackOrUrl = (
		obj => $urlOrObj,
		track => $track,
		url => $url,
		blessed => $blessed
	) unless ref $urlOrObj;

	return ($track, $url, $blessed);
}

sub isaTrack {
	my $obj = shift;

	return $obj && blessed $obj && ($obj->isa('Slim::Schema::Track') || $obj->isa('Slim::Schema::RemoteTrack'));
}

sub clearLastError {
	$LAST_ERROR = 'Unknown Error';
}

sub lastError { $LAST_ERROR }

sub totals {
	my ($class, $client) = @_;

	my $library_id = Slim::Music::VirtualLibraries->getLibraryIdForClient($client);

	$TOTAL_CACHE->{$library_id} ||= {};
	my $totalCache = $TOTAL_CACHE->{$library_id};

	my %categories = (
		album => ['albums', 0, 1, 'tags:CC'],
		contributor => ['artists', 0, 1, 'tags:CC'],
		genre => ['genres', 0, 1, 'tags:CC'],
		track => ['titles', 0, 1, 'tags:CC'],
		playlist => ['playlists', 0, 1, 'tags:CC'],
		work => ['works', 0, 1, 'tags:CC'],
	);

	while (my ($key, $query) = each %categories) {
		if ( !$totalCache->{$key} ) {
			push @$query, 'library_id:' . $library_id if $library_id;
			my $request = Slim::Control::Request::executeRequest($client, $query);
			$totalCache->{$key} = $request->getResult('count');

			main::idleStreams();
		}
	}

	return $totalCache;
}

sub _insertHash {
	my ( $class, $table, $hash ) = @_;

	my $dbh = $class->dbh;

	my @cols      = keys %{$hash};
	my $colstring = join( ',', @cols );
	my $ph        = join( ',', map { '?' } @cols );

	my $sth = $dbh->prepare_cached("INSERT INTO $table ($colstring) VALUES ($ph)");
	$sth->execute( map { $hash->{$_} } @cols );

	return $dbh->last_insert_id(undef, undef, undef, undef);
}

sub _updateHash {
	my ( $class, $table, $hash, $pk ) = @_;

	my $id = delete $hash->{$pk};

	# Construct SQL with placeholders for non-null values and NULL for null values
	my @cols      = keys %{$hash};
	my $colstring = join( ', ', map { $_ . (defined $hash->{$_} ? ' = ?' : ' = NULL') } @cols );

	my $sth = $class->dbh->prepare_cached("UPDATE $table SET $colstring WHERE $pk = ?");
	$sth->execute( (grep { defined $_ } map { $hash->{$_} } @cols), $id );

	$hash->{$pk} = $id;

	return 1;
}

my $canFulltextSearch;
sub canFulltextSearch {
	return $canFulltextSearch if defined $canFulltextSearch;

	$canFulltextSearch = Slim::Utils::PluginManager->isEnabled('Slim::Plugin::FullTextSearch::Plugin') && Slim::Plugin::FullTextSearch::Plugin->canFulltextSearch;
	return $canFulltextSearch;
}

=head1 SEE ALSO

L<DBIx::Class>

L<DBIx::Class::Schema>

L<DBIx::Class::ResultSet>,

L<Slim::Schema::Track>

L<Slim::Schema::Playlist>

L<Slim::Music::Info>

L<DBIx::Migration>

=cut

1;

__END__<|MERGE_RESOLUTION|>--- conflicted
+++ resolved
@@ -2360,10 +2360,7 @@
 	}
 
 	return [ sort map { Slim::Schema::Contributor->typeToRole($_) } keys %roles ];
-<<<<<<< HEAD
-=======
-
->>>>>>> 55154c0a
+
 }
 
 sub registerRatingImplementation {
