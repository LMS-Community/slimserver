package Slim::Schema;

# $Id$

# Logitech Media Server Copyright 2001-2011 Logitech.
# This program is free software; you can redistribute it and/or
# modify it under the terms of the GNU General Public License,
# version 2.

=head1 NAME

Slim::Schema

=head1 SYNOPSIS

my $track = Slim::Schema->objectForUrl($url);

=head1 DESCRIPTION

L<Slim::Schema> is the main entry point for all interactions with Logitech Media Server's
database backend. It provides an ORM abstraction layer on top of L<DBI>,
acting as a subclass of L<DBIx::Class::Schema>.

=cut

use strict;

use base qw(DBIx::Class::Schema);

use DBIx::Migration;
use Digest::MD5 qw(md5_hex);
use File::Basename qw(basename dirname);
use File::Spec::Functions qw(:ALL);
use List::Util qw(max);
use Path::Class;
use Scalar::Util qw(blessed);
use Storable;
use Tie::Cache::LRU::Expires;
use URI;

use Slim::Formats;
use Slim::Player::ProtocolHandlers;
use Slim::Utils::Log;
use Slim::Utils::Misc;
use Slim::Utils::SQLHelper;
use Slim::Utils::Strings qw(string);
use Slim::Utils::Text;
use Slim::Utils::Unicode;
use Slim::Utils::Progress;
use Slim::Utils::Prefs;
use Slim::Schema::Debug;

use Slim::Schema::RemoteTrack;
use Slim::Schema::RemotePlaylist;

my $log = logger('database.info');

my $prefs = preferences('server');

# Singleton objects for Unknowns
our ($_unknownArtist, $_unknownGenre, $_unknownAlbumId) = ('', '', undef);

# Hash of stuff about the last Album created
our $lastAlbum;

# Optimization to cache content type for track entries rather than look them up everytime.
tie our %contentTypeCache, 'Tie::Cache::LRU::Expires', EXPIRES => 300, ENTRIES => 128;

# For the VA album merging & scheduler globals.
my ($variousAlbumIds, $vaObj);

# Map the tags we get from metadata onto the database
my %tagMapping = (
	'size'       => 'audio_size',
	'offset'     => 'audio_offset',
	'rate'       => 'samplerate',
	'age'        => 'timestamp',
	'ct'         => 'content_type',
	'fs'         => 'filesize',
	'blockalign' => 'block_alignment',
);

our $initialized         = 0;
my $trackAttrs           = {};
my $trackPersistentAttrs = {};

my %ratingImplementations = (
	'LOCAL_RATING_STORAGE' => \&_defaultRatingImplementation,
);

# Track the last error during scanning
my $LAST_ERROR = 'Unknown Error';

# Cache the basic top-level ResultSet objects
my %RS_CACHE = ();

# Cache library totals
my %TOTAL_CACHE = ();

# DB-handle cache
my $_dbh;

sub dbh {
	return $_dbh || shift->storage->dbh;
}

=head1 METHODS

All methods below are class methods on L<Slim::Schema>. Please see
L<DBIx::Class::Schema> for methods on the superclass.

=head2 init( )

Connect to the database as defined by sqlitesource, dbusername & dbpassword in the
prefs file. Set via L<Slim::Utils::Prefs>.

This method will also initialize the schema to the current version, and
automatically upgrade older versions to the most recent.

Must be called before any other actions. Generally from L<Slim::Music::Info>

=cut

sub init {
	my ( $class, $dsn, $sql ) = @_;
	
	return if $initialized;
	
	my $dbh = $class->_connect($dsn, $sql) || do {

		# Not much we can do if there's no DB.
		logBacktrace("Couldn't connect to database! Fatal error: [$!] Exiting!");
		exit;
	};
	
	if (Slim::Utils::OSDetect->getOS()->sqlHelperClass()->canCacheDBHandle()) {
		$_dbh = $dbh;
	}

	# Bug: 4076
	# If a user was using MySQL with 6.3.x (unsupported), their
	# metainformation table won't be dropped with the schema_1_up.sql
	# file, since the metainformation table doesn't get dropped to
	# maintain state. We need to wipe the DB and start over.
	eval {
		local $dbh->{HandleError} = sub {};
		$dbh->do('SELECT name FROM metainformation') || die $dbh->errstr;
<<<<<<< HEAD
		
		# when upgrading from SBS to LMS let's check the additional tables,
		# as the schema numbers might be overlapping, not causing a re-build
		$dbh->do('SELECT id FROM images LIMIT 1') || die $dbh->errstr;
		$dbh->do('SELECT id FROM videos LIMIT 1') || die $dbh->errstr;
=======

		# always reset the isScanning flag upon restart
		Slim::Utils::OSDetect::isSqueezeOS() && $dbh->do("UPDATE metainformation SET value = '0' WHERE name = 'isScanning'");
>>>>>>> 8814065f
	};

	# If we couldn't select our new 'name' column, then drop the
	# metainformation (and possibly dbix_migration, if the db is in a
	# wierd state), so that the migrateDB call below will update the schema.
	if ( $@ && !main::SLIM_SERVICE ) {
		logWarning("Creating new database - empty, outdated or invalid database found");

		eval {
			$dbh->do('DROP TABLE IF EXISTS metainformation');
			$dbh->do('DROP TABLE IF EXISTS dbix_migration');
		}
	}

	my $update;
	
	if ( main::SLIM_SERVICE ) {
		$update = 1;
	}
	else {
		$update = $class->migrateDB;
	}

	# Load the DBIx::Class::Schema classes we've defined.
	# If you add a class to the schema, you must add it here as well.
	if ( main::SLIM_SERVICE ) {
		$class->load_classes(qw/
			Playlist
			PlaylistTrack
			Track
		/);
	}
	else {
		$class->load_classes(qw/
			Album
			Comment
			Contributor
			ContributorAlbum
			ContributorTrack
			Genre
			GenreTrack
			MetaInformation
			Playlist
			PlaylistTrack
			Rescan
			Track
			Year
			Progress
		/);
		$class->load_classes('TrackPersistent') unless (!main::STATISTICS);
	}

	# Build all our class accessors and populate them.
	for my $accessor (qw(lastTrackURL lastTrack trackAttrs trackPersistentAttrs driver schemaUpdated)) {

		$class->mk_classaccessor($accessor);
	}

	for my $name (qw(lastTrack)) {

		$class->$name({});
	}

	$trackAttrs = Slim::Schema::Track->attributes;
	
	if ( main::STATISTICS ) {
		$trackPersistentAttrs = Slim::Schema::TrackPersistent->attributes;
	}

	# Use our debug and stats class to get logging and perfmon for db queries
	$class->storage->debugobj('Slim::Schema::Debug');

	$class->updateDebug;

	$class->schemaUpdated($update);
	
	if ( main::SLIM_SERVICE ) {
		# Create new empty database every time we startup
		require File::Slurp;
		require FindBin;
		
		my $text = File::Slurp::read_file( "$FindBin::Bin/SQL/slimservice/slimservice-sqlite.sql" );
		
		$text =~ s/\s*--.*$//g;
		for my $sql ( split (/;/, $text) ) {
			next unless $sql =~ /\w/;
			$dbh->do($sql);
		}
	}

	# Migrate the old Mov content type to mp4 and aac - done here as at pref migration time, the database is not loaded
	if ( !main::SLIM_SERVICE && !main::SCANNER &&
		 !$prefs->get('migratedMovCT') && Slim::Schema->count('Track', { 'me.content_type' => 'mov' }) ) {

		$log->warn("Migrating 'mov' tracks to new database format");

		Slim::Schema->rs('Track')->search({ 'me.content_type' => 'mov', 'me.remote' => 1 })->delete_all;

		my $rs = Slim::Schema->rs('Track')->search({ 'me.content_type' => 'mov' });

		while (my $track = $rs->next) {

			if ($track->url =~ /\.(mp4|m4a|m4b)$/) {
				$track->content_type('mp4');
				$track->update;
			}

			if ($track->url =~ /\.aac$/) {
				$track->content_type('aac');
				$track->update;
			}
		}

		$prefs->set('migratedMovCT' => 1);
	}
	
	if ( !main::SLIM_SERVICE && !main::SCANNER ) {
		# Wipe cached data after rescan
		Slim::Control::Request::subscribe( sub {
			$class->wipeCaches;
		}, [['rescan'], ['done']] );
	}

	$initialized = 1;
}

sub hasLibrary {
	return $initialized;
}

sub _connect {
	my ( $class, $dsn, $sql ) = @_;
	
	$sql ||= [];
	
	my ($driver, $source, $username, $password) = $class->sourceInformation;

	# For custom exceptions
	$class->storage_type('Slim::Schema::Storage');
	
	my $sqlHelperClass = Slim::Utils::OSDetect->getOS()->sqlHelperClass();
	my $on_connect_do = $sqlHelperClass->on_connect_do();
	
	$class->connection( $dsn || $source, $username, $password, { 
		RaiseError    => 1,
		AutoCommit    => 1,
		PrintError    => 0,
		Taint         => 1,
		on_connect_do => [
			@{$on_connect_do},
			@{$sql},
		]
	} ) || return;
	
	$sqlHelperClass->postConnect( $class->storage->dbh );
	
	return $class->storage->dbh;
}

=head2 throw_exception( $self, $msg )

Override L<DBIx::Class::Schema>'s throw_exception method to use our own error
reporting via L<Slim::Utils::Misc::msg>.

=cut

sub throw_exception {
	my ($self, $msg) = @_;

	logBacktrace($msg);
}

=head2 updateDebug

Check and update debug status for the storage class.
Debugging is normally disabled, but must be enabled if either logging for database.sql or perfmon is required

=cut

sub updateDebug {
	my $class  = shift;
	
	# May not have a DB
	return if !hasLibrary();
	
	my $debug  = (main::INFOLOG && logger('database.sql')->is_info) || main::PERFMON;

	$class->storage->debug($debug);
}

=head2 disconnect()

Disconnect from the database, and uninitialize the class.

=cut

sub disconnect {
	my $class = shift;

	eval { $class->storage->dbh->disconnect };
	
	if ( main::SLIM_SERVICE ) {
		# Delete the database file on shutdown
		my $config = SDI::Util::SNConfig::get_config();
		my $db = ( $config->{database}->{sqlite_path} || '.' ) . "/slimservice.$$.db";
		unlink $db;
	}

	$initialized = 0;
}

=head2 sourceInformation() 

Returns in order: database driver name, DBI DSN string, username, password
from the current settings.

=cut

sub sourceInformation {
	my $class = shift;

	my $sqlHelperClass = Slim::Utils::OSDetect->getOS()->sqlHelperClass();
	
	my $source   = $sqlHelperClass->source();
	my $username = $prefs->get('dbusername');
	my $password = $prefs->get('dbpassword');
	
	my ($driver) = ($source =~ /^dbi:(\w+):/);

	return ($driver, $source, $username, $password);
}

=head2 wipeDB() 

Wipes and reinitializes the database schema. Calls the schema_clear.sql script
for the current database driver.

WARNING - All data in the database will be dropped!

=cut

sub wipeDB {
	my $class = shift;
	
	if ( main::SLIM_SERVICE ) {
		return;
	}
	
	my $log = logger('scan.import');

	main::INFOLOG && $log->is_info && $log->info("Start schema_clear");

	my ($driver) = $class->sourceInformation;

	eval { 
		Slim::Utils::SQLHelper->executeSQLFile(
			$driver, $class->storage->dbh, "schema_clear.sql"
		);

		$class->migrateDB;
	};

	if ($@) {
		logError("Failed to clear & migrate schema: [$@]");
	}
	
	main::INFOLOG && $log->is_info && $log->info("End schema_clear");
}

=head2 optimizeDB()

Calls the schema_optimize.sql script for the current database driver.

=cut

sub optimizeDB {
	my $class = shift;
	
	my $log = logger('scan.import');

	main::INFOLOG && $log->is_info && $log->info("Start schema_optimize");

	my ($driver) = $class->sourceInformation;

	eval {
		Slim::Utils::SQLHelper->executeSQLFile(
			$driver, $class->storage->dbh, "schema_optimize.sql"
		);
	};

	if ($@) {
		logError("Failed to optimize schema: [$@]");
	}

	main::INFOLOG && $log->is_info && $log->info("End schema_optimize");
}

=head2 migrateDB()

Migrates the current schema to the latest schema version as defined by the
data files handed to L<DBIx::Migration>.

=cut

sub migrateDB {
	my $class = shift;
	
	if ( main::SLIM_SERVICE ) {
		return;
	}

	my $dbh = $class->storage->dbh;
	my ($driver, $source, $username, $password) = $class->sourceInformation;

	# Migrate to the latest schema version - see SQL/$driver/schema_\d+_up.sql
	my $dbix = DBIx::Migration->new({
		dbh   => $dbh,  
		dir   => catdir(Slim::Utils::OSDetect::dirsFor('SQL'), $driver),
		debug => $log->is_debug,
	});
	
	# Hide errors that aren't really errors
	my $cur_handler = $dbh->{HandleError};
	my $new_handler = sub {
		return 1 if $_[0] =~ /no such table/;
		goto $cur_handler;
	};
	
	local $dbh->{HandleError} = $new_handler;

	my $old = $dbix->version || 0;

	if ($dbix->migrate) {

		my $new = $dbix->version || 0;

		if ( main::INFOLOG && $log->is_info ) {
			$log->info(sprintf("Connected to database $source - schema version: [%d]", $new));
		}

		if ($old != $new) {

			if ( $log->is_warn ) {
				$log->warn(sprintf("Migrated database from schema version: %d to version: %d", $old, $new));
			}

			return 1;

		}

	} else {

		# this occurs if a user downgrades Logitech Media Server to a version with an older schema and which does not include
		# the required downgrade sql scripts - attempt to drop and create the database at current schema version

		if ( $log->is_warn ) {
			$log->warn(sprintf("Unable to downgrade database from schema version: %d - Attempting to recreate database", $old));
		}

		eval { $class->storage->dbh->do('DROP TABLE IF EXISTS dbix_migration') };

		if ($dbix->migrate) {

			if ( $log->is_warn ) {
				$log->warn(sprintf("Successfully created database at schema version: %d", $dbix->version));
			}

			return 1;

		}

		logError(sprintf("Unable to create database - **** You may need to manually delete the database ****", $old));

	}

	return 0;
}

=head2 rs( $class )

Returns a L<DBIx::Class::ResultSet> for the specified class.

A shortcut for resultset()

=cut 

sub rs {
	my $class   = shift;
	my $rsClass = ucfirst shift;
	
	if ( !exists $RS_CACHE{$rsClass} ) {
		$RS_CACHE{$rsClass} = $class->resultset($rsClass);
	}

	return $RS_CACHE{$rsClass};
}

=head2 search( $class, $cond, $attr )

Returns a L<DBIx::Class::ResultSet> for the specified class.

A shortcut for resultset($class)->search($cond, $attr)

=cut 

sub search {
	my $class   = shift;
	my $rsClass = shift;

	return $class->rs(ucfirst($rsClass))->search(@_);
}

=head2 single( $class, $cond )

Returns a single result from a search on the specified class' L<DBIx::Class::ResultSet>

A shortcut for resultset($class)->single($cond)

=cut 

sub single {
	my $class   = shift;
	my $rsClass = shift;

	return $class->rs(ucfirst($rsClass))->single(@_);
}

=head2 count( $class, $cond, $attr )

Returns the count result from a search on the specified class' L<DBIx::Class::ResultSet>

A shortcut for resultset($class)->count($cond, $attr)

=cut 

sub count {
	my $class   = shift;
	my $rsClass = shift;

	return $class->rs(ucfirst($rsClass))->count(@_);
}

=head2 find( $class, $cond, $attr )

Returns an object result from a search on the specified class'
L<DBIx::Class::ResultSet>. This find is done on the class' primary key.

If the requested class is L<Slim::Schema::Track>, a validity check is dne
before returning.

Overrides L<DBIx::Class::ResultSet::find>

=cut 

sub find {
	my $class   = shift;
	my $rsClass = ucfirst(shift);
	
	# If we only have a single attribute and it is not a reference and it is negative
	# then this indicates a remote track.
	if (@_ == 1 && ! ref $_[0] && $_[0] < 0) {
		return Slim::Schema::RemoteTrack->fetchById($_[0]);
	}
	
	return if !$initialized;

	my $object  = eval { $class->rs($rsClass)->find(@_) };

	if ($@) {

		logBacktrace("Failed: [$@]. Returning undef.");

		return undef;
	}

	# If we're requesting a Track - make sure it's still on disk and valid.
	# Do not do this if we're in the scanner, the artwork scanner calls this
	# but we do not need to stat all the files again
	if ( !main::SCANNER && $rsClass eq 'Track' ) {
		$object = $class->_checkValidity($object)
	}

	return $object;
}

=head2 searchTypes()

Returns commmon searchable types - constant values: contributor, album, track.

=cut

# Return the common searchable types.
sub searchTypes {
	my $class = shift;

	return qw(contributor album genre track);
}

=head2 contentType( $urlOrObj ) 

Fetch the content type for a URL or Track Object.

Try and be smart about the order of operations in order to avoid hitting the
database if we can get a simple file extension match.

=cut

sub contentType {
	my ($self, $urlOrObj) = @_;

	# Bug 15779 - if we have it in the cache then just use it
	# This does not even check that $urlOrObj is actually a URL
	# but there should be no practical chance of a key-space clash if it is not.
	if (defined $contentTypeCache{$urlOrObj}) {
		return $contentTypeCache{$urlOrObj};
	}

	my $defaultType = 'unk';
	my $contentType = $defaultType;

	# See if we were handed a track object already, or just a plain url.
	my ($track, $url, $blessed) = _validTrackOrURL($urlOrObj);

	# We can't get a content type on a undef url
	if (!defined $url) {
		return $defaultType;
	}

	# Try again for a cache hit - return immediately.
	if (defined $contentTypeCache{$url}) {
		return $contentTypeCache{$url};
	}

	# Track will be a blessed object if it's defined.
	# If we have an object - return from that.
	if ($track) {

		$contentType = $track->content_type;

	} else {

		# Otherwise, try and pull the type from the path name and avoid going to the database.
		$contentType = Slim::Music::Info::typeFromPath($url);
	}

	# Nothing from the path, and we don't have a valid track object - fetch one.
	if ((!defined $contentType || $contentType eq $defaultType) && !$track) {

		$track   = $self->objectForUrl($url);

		if (isaTrack($track)) {

			$contentType = $track->content_type;
		}
	}

	# Nothing from the object we already have in the db.
	if ((!defined $contentType || $contentType eq $defaultType) && $blessed) {

		$contentType = Slim::Music::Info::typeFromPath($url);
	} 

	# Only set the cache if we have a valid contentType
	if (defined $contentType && $contentType ne $defaultType) {

		$contentTypeCache{$url} = $contentType;
	}

	return $contentType;
}

=head2 objectForUrl( $args )

The workhorse for getting L<Slim::Schema::Track> or L<Slim::Schema::Playlist>
objects from the database.

Based on arguments, will try and search for the url in the database, or
optionally create it if it does not already exist.

Required $args:

=over 4

=item * 

The URL to look for.

=back

Optional $args:

=over 4

=item * create

Create the object (defaults to L<Slim::Schema::Track>) if it does not exist.

=item * readTags

Read metadata tags from the specified file or url.

=item * commit

Commit to the database (if not in AutoCommit mode).

=item * playlist

Find or create the object as a L<Slim::Schema::Playlist>.

=back

Returns a new L<Slim::Schema::Track> or L<Slim::Schema::Playlist> object on success.

=cut

sub objectForUrl {
	my $self = shift;
	my $args = shift;

	# Handle both old and new calling methods.
	# We silently handle the single arg case to fetch a URL.
	my $url        = $args;
	my $create     = 0;
	my $readTag    = 0;
	my $commit     = 0;
	my $playlist   = 0;
	my $checkMTime = 1;
	my $playlistId;

	if (@_) {

		logBacktrace("Callers - please update to pass named args!");

		($url, $create, $readTag) = ($args, @_);

	} elsif (ref($args) eq 'HASH') {

		$url        = $args->{'url'};
		$create     = $args->{'create'};
		$readTag    = $args->{'readTag'} || $args->{'readTags'};
		$commit     = $args->{'commit'};
		$playlist   = $args->{'playlist'};
		$checkMTime = $args->{'checkMTime'} if defined $args->{'checkMTime'};
		$playlistId = $args->{'playlistId'};
	}

	# Confirm that the URL itself isn't an object (see bug 1811)
	# XXX - exception should go here. Coming soon.
	if (blessed($url) || ref($url)) {

		# returning already blessed url
		return $url;
	}

	if (!$url) {

		logBacktrace("Null track request! Returning undef."); 
		return undef;
	}

	# Create a canonical version, to make sure we only have one copy.
	if ( $url =~ /^(file|http)/i ) {
		$url = URI->new($url)->canonical->as_string;
	}

	# Pull the track object for the DB
	my $track = $self->_retrieveTrack($url, $playlist);
	
	# Bug 14648: Check to see if we have a playlist with remote tracks
	if (!$track && defined $playlistId && Slim::Music::Info::isRemoteURL($url)) {

		if (my $playlistObj = $self->find('Playlist', $playlistId)) {
			# Parse the playlist file to cause the RemoteTrack objects to be created
			Slim::Formats::Playlists->parseList($playlistObj->url);
			
			# try again
			$track = $self->_retrieveTrack($url, $playlist);
		}
	}

	# _retrieveTrack will always return undef or a track object
	elsif ($track && $checkMTime && !$create && !$playlist) {
		$track = $self->_checkValidity($track);
	}

	# _checkValidity will always return undef or a track object
	if (!$track && $create) {

		$track = $self->updateOrCreate({
			'url'      => $url,
			'readTags' => $readTag,
			'commit'   => $commit,
			'playlist' => $playlist,
		});
	}

	return $track;
}

sub _createOrUpdateAlbum {
	my ($self, $attributes, $trackColumns, $isCompilation, $contributorId, $hasAlbumArtist, $create, $track, $basename) = @_;
	
	my $dbh = $self->dbh;
	
	# Now handle Album creation
	my $title     = $attributes->{ALBUM};
	my $disc      = $attributes->{DISC};
	my $discc     = $attributes->{DISCC};
	# Bug 10583 - Also check for MusicBrainz Album Id
	my $brainzId  = $attributes->{MUSICBRAINZ_ALBUM_ID};
	
	my $isDebug = main::DEBUGLOG && $log->is_debug;
	
	# Bug 17322, strip leading/trailing spaces from name
	if ( $title ) {
		$title =~ s/^ +//;
		$title =~ s/ +$//;
	}
	
	# Bug 4361, Some programs (iTunes) tag things as Disc 1/1, but
	# we want to ignore that or the group discs logic below gets confused
	# Bug 10583 - Revert disc 1/1 change.
	# "Minimal tags" don't help for the "Greatest Hits" problem,
	# either main contributor (ALBUMARTIST) or MB Album Id should be used.
	# In the contrary, "disc 1/1" helps aggregating compilation tracks in different directories.
	# At least, visible presentation is now the same for compilations: disc 1/1 behaves like x/x.
	#if ( $discc && $discc == 1 ) {
	#	$log->debug( '-- Ignoring useless DISCC tag value of 1' );
	#	$disc = $discc = undef;
	#}
	
	my $albumId;
	my $albumHash = {};
	
	if ($track && !$trackColumns) {
		$trackColumns = { $track->get_columns };
	}

	my $noAlbum = string('NO_ALBUM');
	
	if ( !$create && $track ) {
		$albumHash = Slim::Schema::Album->findhash( $track->album->id );

		# Bug: 4140
		# If the track is from a FLAC cue sheet, the original entry
		# will have a 'No Album' album. See if we have a real album name.
		if ( $title && $albumHash->{title} && $albumHash->{title} eq $noAlbum && $title ne $noAlbum ) {
			$create = 1;
		}
	}
	
	# If the album does not have a title, use the singleton "No Album" album
	if ( $create && !$title ) {
		# let the external scanner make an attempt to find any existing "No Album" in the 
		# database before we assume there are none from previous scans
		if ( !defined $_unknownAlbumId ) {
			$_unknownAlbumId = $dbh->selectrow_array( qq{
				SELECT id FROM albums WHERE title = ?
			}, undef, $noAlbum );
		}
		
		if ( !defined $_unknownAlbumId ) {
			my $sortkey = Slim::Utils::Text::ignoreCaseArticles($noAlbum);
			
			$albumHash = {
				title       => $noAlbum,
				titlesort   => $sortkey,
				titlesearch => Slim::Utils::Text::ignoreCaseArticles($sortkey, 1),
				compilation => $isCompilation, # XXX why set compilation?
				year        => 0,
				contributor => $self->variousArtistsObject->id,
			};
			
			$_unknownAlbumId = $self->_insertHash( albums => $albumHash );

			main::DEBUGLOG && $isDebug && $log->debug(sprintf("-- Created NO ALBUM as id: [%d]", $_unknownAlbumId));
		}

		main::DEBUGLOG && $isDebug && $log->debug("-- Track has no album");
		
		return $_unknownAlbumId;
	}
	
	# Used for keeping track of the album name.
	$basename ||= dirname($trackColumns->{'url'});
	
	if ($create) {

		# Calculate once if we need/want to test for disc
		# Check only if asked to treat discs as separate and
		# if we have a disc, provided we're not in the iTunes situation (disc == discc == 1)
		my $checkDisc = 0;

		# Bug 10583 - Revert disc 1/1 change. Use MB Album Id in addition (unique id per disc, not per set!)
		if (!$prefs->get('groupdiscs') && 
			(($disc && $discc) || ($disc && !$discc) || $brainzId)) {

			$checkDisc = 1;
		}

		main::DEBUGLOG && $isDebug && $log->debug(sprintf("-- %shecking for discs", $checkDisc ? 'C' : 'NOT C'));

		# Go through some contortions to see if the album we're in
		# already exists. Because we keep contributors now, but an
		# album can have many contributors, check the disc and
		# album name, to see if we're actually the same.
		#
		# For some reason here we do not apply the same criterias as below:
		# Path, compilation, etc are ignored...
		#
		# Be sure to use get_column() for the title equality check, as
		# get() doesn't run the UTF-8 trigger, and ->title() calls
		# Slim::Schema::Album->title() which has different behavior.

		if ( 
			   $lastAlbum->{_dirname}
			&& $lastAlbum->{_dirname} eq $basename
			&& $lastAlbum->{title} eq $title
			&& (!$checkDisc || (($disc || '') eq ($lastAlbum->{disc} || 0)))
		) {
			delete $lastAlbum->{_dirname};
			$albumHash = $lastAlbum;

			main::DEBUGLOG && $isDebug && $log->debug(sprintf("-- Same album '%s' (id: [%d]) as previous track", $title, $lastAlbum->{id}));
		}
		else {
			# Construct SQL to search for this album.  A bit uglier than using DBIC but much, much faster
			my $search = [];
			my $values = [];
			my $join;
			
			# Don't use year as a search criteria. Compilations in particular
			# may have different dates for each track...
			# If re-added here then it should be checked also above, otherwise
			# the server behaviour changes depending on the track order!
			# Maybe we need a preference?
			# This used to do: #'year'  => $trackColumns{'year'},
			
			push @{$search}, 'albums.title = ?';
			push @{$values}, $title;

			# Add disc to the search criteria if needed
			if ($checkDisc) {
				if ($disc) {
					push @{$search}, 'albums.disc = ?';
					push @{$values}, $disc;
				}

				# Bug 10583 - Also check musicbrainz_id if defined.
				# Can't be used in groupdiscs mode since id is unique per disc, not per set.
				if (defined $brainzId) {
					push @{$search}, 'albums.musicbrainz_id = ?';
					push @{$values}, $brainzId;
					main::DEBUGLOG && $isDebug && $log->debug(sprintf("-- Checking for MusicBrainz Album Id: %s", $brainzId));
				}
			}
			elsif ($discc) {
				# If we're not checking discs - ie: we're in
				# groupdiscs mode, check discc if it exists,
				# in the case where there are multiple albums
				# of the same name by the same artist. bug3254
				
				push @{$search}, 'albums.discc = ?';
				push @{$values}, $discc;
				
				if ( defined $contributorId ) {
					# Bug 4361, also match on contributor, so we don't group
					# different multi-disc albums together just because they
					# have the same title
					my $contributor = $contributorId;
					if ( $isCompilation && !$hasAlbumArtist ) {
						$contributor = $self->variousArtistsObject->id;
					}
					
					push @{$search}, 'albums.contributor = ?';
					push @{$values}, $contributor;
				}
			}
			elsif ( defined $disc && !defined $discc ) {

				# Bug 3920 - In the case where there's two
				# albums of the same name, but one is
				# multidisc _without_ having a discc set.
				push @{$search}, 'albums.disc IS NOT NULL';
				
				if ( defined $contributorId ) {
					# Bug 4361, also match on contributor, so we don't group
					# different multi-disc albums together just because they
					# have the same title
					my $contributor = $contributorId;
					if ( $isCompilation && !$hasAlbumArtist ) {
						$contributor = $self->variousArtistsObject->id;
					}
					
					push @{$search}, 'albums.contributor = ?';
					push @{$values}, $contributor;
				}
			}

			# Bug 3662 - Only check for undefined/null values if the
			# values are undefined.
			if ( !defined $disc ) {
				push @{$search}, 'albums.disc IS NULL';
				
				if ( !defined $discc ) {
					push @{$search}, 'albums.discc IS NULL';
				}
			}

			# If we have a compilation bit set - use that instead
			# of trying to match on the artist. Having the
			# compilation bit means that this is 99% of the time a
			# Various Artist album, so a contributor match would fail.
			if ( defined $isCompilation ) {
				# in the database this is 0 or 1
				push @{$search}, 'albums.compilation = ?';
				push @{$values}, $isCompilation;
			}

			# Bug 10583 - If we had the MUSICBRAINZ_ALBUM_ID in the tracks table,
			# we could join on it here ...
			# TODO: Join on MUSICBRAINZ_ALBUM_ID if it ever makes it into the tracks table.

			# Join on tracks with the same basename to determine a unique album.
			# Bug 10583 - Only try to aggregate from basename
			# if no MUSICBRAINZ_ALBUM_ID and no DISC and no DISCC available.
			# Bug 11780 - Need to handle groupdiscs mode differently; would leave out
			# basename check if MB Album Id given and thus merge different albums
			# of the same name into one.
			if (
				# In checkDisc mode, try "same folder" only if none of MUSICBRAINZ_ALBUM_ID,
				# DISC and DISCC are known.
				($checkDisc && !defined $brainzId && !defined $disc && !defined $discc) ||
				# When not checking discs (i.e., "Group Discs" mode), try "same folder"
				# as a last resort if both DISC and DISCC are unknown.
				(!$checkDisc && !defined $disc && !defined $discc)
			) {
				push @{$search}, 'tracks.url LIKE ?';
				push @{$values}, "$basename%";
				$join = 1;
			}
			
			main::DEBUGLOG && $isDebug && $log->debug( "-- Searching for an album with: " . Data::Dump::dump($search, $values) );
			
			my $sql = 'SELECT albums.* FROM albums ';
			$sql   .= 'JOIN tracks ON (albums.id = tracks.album) ' if $join;
			$sql   .= 'WHERE ';
			$sql   .= join( ' AND ', @{$search} );
			$sql   .= ' LIMIT 1';
			
			my $sth = $dbh->prepare_cached($sql);
			$sth->execute( @{$values} );
			
			$albumHash = $sth->fetchrow_hashref || {};
			
			$sth->finish;
			
			main::DEBUGLOG && $isDebug && $albumHash->{id} && $log->debug(sprintf("-- Found the album id: [%d]", $albumHash->{id}));
			
			# We've found an album above - and we're not looking
			# for a multi-disc or compilation album; check to see
			# if that album already has a track number that
			# corresponds to our current working track and that
			# the other track is not in our current directory.
			# If so, then we need to create a new album.
			# If not, the album object is valid.
			if ( $albumHash->{id} && $checkDisc && !defined $isCompilation ) {
				$sth = $dbh->prepare_cached( qq{
					SELECT url
					FROM   tracks
					WHERE  album = ?
					AND    tracknum = ?
					LIMIT 1
				} );
				
				$sth->execute( $albumHash->{id}, $trackColumns->{tracknum} );
				my ($matchTrack) = $sth->fetchrow_array;
				$sth->finish;
				
				if ( $matchTrack && dirname($matchTrack) ne $basename ) {
					main::INFOLOG && $log->is_info && $log->info(sprintf("-- Track number mismatch with album id: [%d]", $albumHash->{id}));
					$albumHash = {};
				}
			}

			# Didn't match anything? It's a new album, start populating albumHash
			if ( !$albumHash->{id} ) {
				$albumHash->{title} = $title;
			}
		}
	}
	
	# Always normalize the sort, as ALBUMSORT could come from a TSOA tag.
	$albumHash->{titlesort} = Slim::Utils::Text::ignoreCaseArticles( $attributes->{ALBUMSORT} || $title );

	# And our searchable version.
	$albumHash->{titlesearch} = Slim::Utils::Text::ignoreCaseArticles($title, 1);

	# Bug 2393 - was fixed here (now obsolete due to further code rework)
	$albumHash->{compilation} = $isCompilation;

	# Bug 3255 - add album contributor which is either VA or the primary artist, used for sort by artist
	my $vaObjId = $self->variousArtistsObject->id;
	
	if ( $isCompilation && !$hasAlbumArtist ) {
		$albumHash->{contributor} = $vaObjId
	}
	elsif ( defined $contributorId ) {
		$albumHash->{contributor} = $contributorId;
		
		# Set compilation to 1 if the primary contributor is VA
		if ( $contributorId == $vaObjId ) {
			$albumHash->{compilation} = 1;
		}
	}

	$albumHash->{musicbrainz_id} = $attributes->{MUSICBRAINZ_ALBUM_ID};

	# Handle album gain tags.
	for my $gainTag ( qw(REPLAYGAIN_ALBUM_GAIN REPLAYGAIN_ALBUM_PEAK) ) {
		my $shortTag = lc($gainTag);
		   $shortTag =~ s/^replaygain_album_(\w+)$/replay_$1/;
		
		# Bug 8034, this used to not change gain/peak values if they were already set,
		# bug we do want to update album gain tags if they are changed.
		if ( $attributes->{$gainTag} ) {
			$attributes->{$gainTag} =~ s/\s*dB//gi;
			$attributes->{$gainTag} =~ s/\s//g;  # bug 15965
			$attributes->{$gainTag} =~ s/,/\./g; # bug 6900, change comma to period

			$albumHash->{$shortTag} = $attributes->{$gainTag};
			
			# Bug 15483, remove non-numeric gain tags
			if ( $albumHash->{$shortTag} !~ /^[\d\-\+\.]+$/ ) {
				my $file = Slim::Utils::Misc::pathFromFileURL($trackColumns->{url});
				$log->error("Invalid ReplayGain tag found in $file: $gainTag -> " . $albumHash->{$shortTag} );

				delete $albumHash->{$shortTag};
			}
		}
		else {
			$albumHash->{$shortTag} = undef;
		}
	}

	# Make sure we have a good value for DISCC if grouping
	# or if one is supplied
	if ( $discc || $prefs->get('groupdiscs') ) {
		$discc = max( ($disc || 0), ($discc || 0), ($albumHash->{discc} || 0) );

		if ($discc == 0) {
			$discc = undef;
		}
	}

	# Check that these are the correct types. Otherwise MySQL will not accept the values.
	if ( defined $disc && $disc =~ /^\d+$/ ) {
		$albumHash->{disc} = $disc;
	}
	else {
		$albumHash->{disc} = undef;
	}

	if ( defined $discc && $discc =~ /^\d+$/ ) {
		$albumHash->{discc} = $discc;
	}
	else {
		$albumHash->{discc} = undef;
	}

	if ( defined $trackColumns->{year} && $trackColumns->{year} =~ /^\d+$/ ) {
		$albumHash->{year} = $trackColumns->{year};
	}
	else {
		$albumHash->{year} = undef;
	}
	
	# Bug 7731, filter out duplicate keys that end up as array refs
	while ( my ($tag, $value) = each %{$albumHash} ) {
		if ( ref $value eq 'ARRAY' ) {
			$albumHash->{$tag} = $value->[0];
		}
	}

	if ( !$create && $title ) {
		# Update the album title - the user might have changed it.
		$albumHash->{title} = $title;
	}
	
	# Link album cover to track cover			
	# Future TODO: if an album has multiple images i.e. Ghosts,
	# prefer cover.jpg instead of embedded artwork for album?
	# Would require an additional cover column in the albums table
	if ( $trackColumns->{coverid} ) {
		$albumHash->{artwork} = $trackColumns->{coverid};
	}

	if ( main::DEBUGLOG && $isDebug ) {
		if ( $albumHash->{id} ) {
			$log->debug(sprintf("-- Updating album '$title' (id: [%d]) with columns:", $albumHash->{id}));
		}
		else {
			$log->debug("-- Creating album '$title' with columns:");
		}

		while (my ($tag, $value) = each %{$albumHash}) {
			$log->debug("--- $tag : $value") if defined $value;
		}
	}
	
	# Detect if this album is a compilation when an explicit compilation tag is not available
	# This takes the place of the old mergeVariousArtists method 
	if ( !defined $isCompilation && $albumHash->{id} ) {
		# We have to check the other tracks already on this album, and if the artists differ 
		# from the current track's artists, we have a compilation
		my $is_comp = $self->mergeSingleVAAlbum( $albumHash->{id}, 1 );
		
		if ( $is_comp ) {
			$albumHash->{compilation} = 1;
			$albumHash->{contributor} = $self->variousArtistsObject->id;
			
			main::DEBUGLOG && $isDebug && $log->debug( "Is a Comp : " . $albumHash->{title} );
		}
		else {
			$albumHash->{compilation} = 0;
			
			main::DEBUGLOG && $isDebug && $log->debug( "Not a Comp : " . $albumHash->{title} );
		}
	}
	
	# Bug: 3911 - don't add years for tracks without albums.
	$self->_createYear( $albumHash->{year} );
	
	# create/update album
	if ( $albumHash->{id} ) {
		# Update the existing album
		$self->_updateHash( albums => $albumHash, 'id' );
	}
	else {
		# Create a new album
		$albumHash->{id} = $self->_insertHash( albums => $albumHash );
		
		main::DEBUGLOG && $isDebug && $log->debug(sprintf("-- Created album (id: [%d])", $albumHash->{id}));
	}
	
	# Just cache some stuff about the last Album so we can find it
	# again cheaply when we add the next track.
	# This really does away with lastTrack needing to be a hash
	# but perhaps this should be a dirname-indexed hash instead,
	# perhaps even LRU, although LRU is surprisingly costly.
	# This depends on whether we need to cope with out-of-order scans
	# and I don't really know. 
	$lastAlbum = $albumHash;
	$lastAlbum->{_dirname} = $basename;

	return $albumHash->{id};
}

# Years have their own lookup table.
sub _createYear {
	my ($self, $year) = @_;
	
	if (defined $year) {
		# Bug 17322, strip leading/trailing spaces from name
		$year =~ s/^ +//;
		$year =~ s/ +$//;
		
		if ($year =~ /^\d+$/) {
			# Using native DBI here to improve performance during scanning
			my $dbh = Slim::Schema->dbh;
			
			my $sth = $dbh->prepare_cached('SELECT 1 FROM years WHERE id = ?');
			$sth->execute($year);
			my ($exists) = $sth->fetchrow_array;
			$sth->finish;
		
			if ( !$exists ) {
				$sth = $dbh->prepare_cached( 'INSERT INTO years (id) VALUES (?)' );
				$sth->execute($year);
			}
		}
	}
}
sub _createComments {
	my ($self, $comments, $trackId) = @_;
	
	if ( !main::SLIM_SERVICE && $comments ) {
		# Using native DBI here to improve performance during scanning
		my $dbh = Slim::Schema->dbh;
		
		# Add comments if we have them:
		my $sth = $dbh->prepare_cached( qq{
			REPLACE INTO comments
			(track, value)
			VALUES
			(?, ?)
		} );
		
		for my $comment (@{$comments}) {	
			$sth->execute( $trackId, $comment );

			main::DEBUGLOG && $log->is_debug && $log->debug("-- Track has comment '$comment'");
		}
	}
}

sub _createTrack {
	my ($self, $columnValueHash, $persistentColumnValueHash, $source) = @_;
	
	# Create the track
	# Using native DBI here to improve performance during scanning
	my $dbh = $self->dbh;
	
	my $id = $self->_insertHash( tracks => $columnValueHash );
	
	if ( main::INFOLOG && $log->is_info && $columnValueHash->{'title'} ) {
		 $log->info(sprintf("Created track '%s' (id: [%d])", $columnValueHash->{'title'}, $id));
	}

	### Create TrackPersistent row
	
	if ( main::STATISTICS && $columnValueHash->{'audio'} ) {
		# Pull the track persistent data
		my $trackPersistentHash = Slim::Schema::TrackPersistent->findhash(
			$columnValueHash->{musicbrainz_id},
			$columnValueHash->{urlmd5},
		);

		# retrievePersistent will always return undef or a track metadata object
		if ( !$trackPersistentHash ) {
			$persistentColumnValueHash->{added}  = time();
			$persistentColumnValueHash->{url}    = $columnValueHash->{url};
			$persistentColumnValueHash->{urlmd5} = $columnValueHash->{urlmd5};
			
			# Create a new persistent row
			my @pcols      = keys %{$persistentColumnValueHash};
			my $pcolstring = join( ',', @pcols );
			my $pph        = join( ',', map { '?' } @pcols );

			my $sth = $dbh->prepare_cached("INSERT INTO tracks_persistent ($pcolstring) VALUES ($pph)");
			$sth->execute( map { $persistentColumnValueHash->{$_} } @pcols );
		}
		else {
			while ( my ($key, $val) = each %{$persistentColumnValueHash} ) {
				main::INFOLOG && $log->is_info && $log->info("Updating persistent ", $columnValueHash->{url}, " : $key to $val");
				$trackPersistentHash->{$key} = $val;
			}
			
			# Always update url/urlmd5 as these values may have changed if we looked up using musicbrainz_id
			$trackPersistentHash->{url}    = $columnValueHash->{url};
			$trackPersistentHash->{urlmd5} = $columnValueHash->{urlmd5};
			
			$self->_updateHash( tracks_persistent => $trackPersistentHash, 'id' );
		}
	}
	
	return $id;
}

=head2 _newTrack( $args )

Create a new track with the given attributes.

Required $args:

=over 4

=item * url

The URL to create in the database.

=back

Optional $args:

=over 4

=item * attributes 

A hash ref with data to populate the object.

=item * id

An explicit record id.

=item * readTags

Read metadata tags from the specified file or url.

=item * commit

Commit to the database (if not in AutoCommit mode).

=item * playlist

Find or create the object as a L<Slim::Schema::Playlist>.

=back

Returns a new L<Slim::Schema::Track> or L<Slim::Schema::Playlist> object on success.

=cut

sub _newTrack {
	my $self = shift;
	my $args = shift;
	
	my $isDebug = main::DEBUGLOG && $log->is_debug;
	my $isInfo  = main::INFOLOG && $log->is_info;

	my $url           = $args->{'url'};
	my $attributeHash = $args->{'attributes'} || {};
	my $trackId       = $args->{'id'} || 0;
	my $playlist      = $args->{'playlist'} || 0;
	my $source        = $playlist ? 'Playlist' : 'Track';


	if (!$url) {
		logBacktrace("Null track request! Returning undef");
		return undef;
	}

	my $dirname            = dirname($url);
	my $deferredAttributes = {};

	main::INFOLOG && $isInfo && $log->info("\nNew $source: [$url]");

	# Default the tag reading behaviour if not explicitly set
	if (!defined $args->{'readTags'}) {
		$args->{'readTags'} = 'default';
	}

	# Read the tag, and start populating the database.
	if ($args->{'readTags'}) {

		main::INFOLOG && $isInfo && $log->info("readTags is ". $args->{'readTags'});

		$attributeHash = { %{Slim::Formats->readTags($url)}, %$attributeHash  };
		
		# Abort early if readTags returned nothing, meaning the file is probably bad/missing
		if ( !scalar keys %{$attributeHash} ) {
			$LAST_ERROR = 'Unable to read tags from file';
			return;
		}
	}

	# Abort early and don't add the track if it's DRM'd
	if ($attributeHash->{'DRM'}) {
		$log->warn("$source has DRM -- skipping it!");
		$LAST_ERROR = 'Track is DRM-protected';
		return;
	}

	($attributeHash, $deferredAttributes) = $self->_preCheckAttributes({
		'url'        => $url,
		'attributes' => $attributeHash,
		'create'     => 1,
	});

	# Playlists don't have years.
	if ($playlist) {
		delete $attributeHash->{'YEAR'};
	}
	
	### Work out Track columns
	
	# Creating the track only wants lower case values from valid columns.
	my %columnValueHash = ();
	my %persistentColumnValueHash = ();

	# Walk our list of valid attributes, and turn them into something ->create() can use.
	main::DEBUGLOG && $isDebug && $log->debug("Creating $source with columns:");

	while (my ($key, $val) = each %$attributeHash) {

		$key = lc($key);

		# XXX - different check from updateOrCreate, which also checks val != ''
		if (defined $val && exists $trackAttrs->{$key}) {
			
			# Bug 7731, filter out duplicate keys that end up as array refs
			$val = $val->[0] if ( ref $val eq 'ARRAY' );
			
			main::DEBUGLOG && $isDebug && $log->debug("  $key : $val");
			$columnValueHash{$key} = $val;
		}

		# Metadata is only included if it contains a non zero value
		if ( main::STATISTICS && $val && exists $trackPersistentAttrs->{$key} ) {

			# Bug 7731, filter out duplicate keys that end up as array refs
			$val = $val->[0] if ( ref $val eq 'ARRAY' );
			
			main::DEBUGLOG && $isDebug && $log->debug("  (persistent) $key : $val");
			$persistentColumnValueHash{$key} = $val;
		}
	}

	# Tag and rename set URL to the Amazon image path. Smack that.
	# We don't use it anyways.
	$columnValueHash{'url'} = $url;
	$columnValueHash{'urlmd5'} = md5_hex($url);
	
	# Use an explicit record id if it was passed as an argument.
	if ($trackId) {
		$columnValueHash{'id'} = $trackId;
	}
	
	# Record time this track was added/updated
	my $now = time();
	$columnValueHash{added_time} = $now;
	$columnValueHash{updated_time} = $now;

	my $ct = $columnValueHash{'content_type'};
	
	# For simple (odd) cases, just create the Track row and return
	if (!defined $ct || $ct eq 'dir' || $ct eq 'lnk' || !$columnValueHash{'audio'}) {
		return $self->_createTrack(\%columnValueHash, \%persistentColumnValueHash, $source);
	}
	
	# Make a local variable for COMPILATION, that is easier to handle
	my $isCompilation = undef;
	my $compilation = $deferredAttributes->{'COMPILATION'};

	if (defined $compilation) {
		# Use eq instead of == here, otherwise perl will warn.
		if ($compilation =~ /^(?:1|yes|true)$/i) {
			$isCompilation = 1;
			main::DEBUGLOG && $isDebug && $log->debug("-- Track is a compilation");
		} elsif ($compilation =~ /^(?:0|no|false)$/i) {
			$isCompilation = 0;
			main::DEBUGLOG && $isDebug && $log->debug("-- Track is NOT a compilation");
		}
	}
	
	### Create Contributor rows
	# Walk through the valid contributor roles, adding them to the database.
	my $contributors = $self->_mergeAndCreateContributors($deferredAttributes, $isCompilation, 1);
	
	# Set primary_artist for the track
	if ( my $artist = $contributors->{ARTIST} || $contributors->{TRACKARTIST} ) {
		$columnValueHash{primary_artist} = $artist->[0];
	}
	
	### Find artwork column values for the Track
	if ( !$columnValueHash{cover} && $columnValueHash{audio} ) {
		# Track does not have embedded artwork, look for standalone cover
		# findStandaloneArtwork returns either a full path to cover art or 0
		# to indicate no artwork was found.
		my $cover = Slim::Music::Artwork->findStandaloneArtwork( \%columnValueHash, $deferredAttributes, $dirname );
		
		$columnValueHash{cover} = $cover;
	}
	
	if ( $columnValueHash{cover} ) {
		# Generate coverid value based on artwork, mtime, filesize
		$columnValueHash{coverid} = Slim::Schema::Track->generateCoverId( {
			cover => $columnValueHash{cover},
			url   => $url,
			mtime => $columnValueHash{timestamp},
			size  => $columnValueHash{filesize},
		} );
	}

	### Create Album row
	my $albumId = $self->_createOrUpdateAlbum($deferredAttributes, 
		\%columnValueHash,														# trackColumns
		$isCompilation,
		$contributors->{'ALBUMARTIST'}->[0] || $contributors->{'ARTIST'}->[0],	# primary contributor-id
		defined $contributors->{'ALBUMARTIST'}->[0] ? 1 : 0,					# hasAlbumArtist
		1,																		# create
		undef,																	# Track
		$dirname,
	);
	
	### Create Track row
	$columnValueHash{'album'} = $albumId if !$playlist;
	$trackId = $self->_createTrack(\%columnValueHash, \%persistentColumnValueHash, $source);

	### Create ContributorTrack & ContributorAlbum rows
	$self->_createContributorRoleRelationships($contributors, $trackId, $albumId);	

	### Create Genre rows
	$self->_createGenre($deferredAttributes->{'GENRE'}, $trackId, 1);
	
	### Create Comment rows
	$self->_createComments($deferredAttributes->{'COMMENT'}, $trackId);

	$self->forceCommit if $args->{'commit'};

	if ($attributeHash->{'CONTENT_TYPE'}) {
		$contentTypeCache{$url} = $attributeHash->{'CONTENT_TYPE'};
	}

	return $trackId;
}

=head2 updateOrCreate( $args )

Update the attributes of a track or create one if one doesn't already exist.

Required $args:

=over 4

=item * url

The URL to find or create in the database.

=back

Optional $args:

=over 4

=item * attributes

A hash ref with data to populate the object.

=item * readTags

Read metadata tags from the specified file or url.

=item * commit

Commit to the database (if not in AutoCommit mode).

=item * playlist

Find or create the object as a L<Slim::Schema::Playlist>.

=item * checkMTime

Check to see if the track has changed, if not - don't update.

=back

Returns a new L<Slim::Schema::Track> or L<Slim::Schema::Playlist> object on success.

=cut

sub updateOrCreate {
	my $self = shift;
	my $args = shift;

	my $trackIdOrTrack = $self->updateOrCreateBase($args);
	
	return undef if !defined $trackIdOrTrack;
	
	return $trackIdOrTrack if blessed $trackIdOrTrack;
	
	return Slim::Schema->rs($args->{'playlist'} ? 'Playlist' : 'Track')->find($trackIdOrTrack);
}

# Tries to avoid instantiating a Track object if not needed
sub updateOrCreateBase {
	my $self = shift;
	my $args = shift;

	#
	my $urlOrObj      = $args->{'url'};
	my $attributeHash = $args->{'attributes'} || {};
	my $commit        = $args->{'commit'};
	my $readTags      = $args->{'readTags'} || 0;
	my $checkMTime    = $args->{'checkMTime'};
	my $playlist      = $args->{'playlist'};
	my $isNew         = $args->{'new'} || 0; # save a query if caller knows the track is new

	my $trackId;
	
	# XXX - exception should go here. Coming soon.
	my ($track, $url, $blessed) = _validTrackOrURL($urlOrObj);

	if (!defined($url) || ref($url)) {

		logBacktrace("No URL specified! Returning undef.");
		logError(Data::Dump::dump($attributeHash)) if main::DEBUGLOG && !$::quiet;

		return undef;
	}

	# Short-circuit for remote tracks
	if (Slim::Music::Info::isRemoteURL($url)) {
		my $class = $playlist ? 'Slim::Schema::RemotePlaylist' : 'Slim::Schema::RemoteTrack';

		($attributeHash, undef) = $self->_preCheckAttributes({
			'url'        => $url,
			'attributes' => $attributeHash,
		});
		
		return $class->updateOrCreate($track ? $track : $url, $attributeHash);
	}

	# Track will be defined or not based on the assignment above.
	if ( !defined $track && !$isNew ) {
		$track = $self->_retrieveTrack($url, $playlist);
	}
	
	# XXX - exception should go here. Coming soon.
	# _retrieveTrack will always return undef or a track object
	if ($track) {

		# Check the timestamp & size to make sure they've not changed.
		if ($checkMTime && Slim::Music::Info::isFileURL($url) && !$self->_hasChanged($track, $url)) {

			main::INFOLOG && $log->is_info && $log->info("Track is still valid! Skipping update! $url");

			return $track;
		}

		# Pull the track metadata object for the DB if available
		my $trackPersistent;
		if ( main::STATISTICS ) {
			# XXX native DBI
			$trackPersistent = $track->retrievePersistent();
		}
	
		# Bug: 2335 - readTags is set in Slim::Formats::Playlists::CUE - when
		# we create/update a cue sheet to have a CT of 'cur'
		if (defined $attributeHash->{'CONTENT_TYPE'} && $attributeHash->{'CONTENT_TYPE'} eq 'cur') {
			$readTags = 0;
		}

		main::INFOLOG && $log->is_info && $log->info("Merging entry for $url readTags is: [$readTags]");

		# Force a re-read if requested.
		# But not for non-audio files.
		if ($readTags && $track->get('audio')) {

			$attributeHash = { %{Slim::Formats->readTags($url)}, %$attributeHash  };
		}

		my $deferredAttributes;
		($attributeHash, $deferredAttributes) = $self->_preCheckAttributes({
			'url'        => $url,
			'attributes' => $attributeHash,
		});
		
		# Update timestamp
		$attributeHash->{updated_time} = time();

		while (my ($key, $val) = each %$attributeHash) {

			$key = lc($key);

			if (defined $val && $val ne '' && exists $trackAttrs->{$key}) {

				main::INFOLOG && $log->is_info && $log->info("Updating $url : $key to $val");

				$track->set_column($key, $val);
			}

			# Metadata is only included if it contains a non zero value
			if ( main::STATISTICS && $val && blessed($trackPersistent) && exists $trackPersistentAttrs->{$key} ) {

				main::INFOLOG && $log->is_info && $log->info("Updating persistent $url : $key to $val");

				$trackPersistent->set_column( $key => $val );
			}
		}

		# _postCheckAttributes does an update
		if (!$playlist) {

			$self->_postCheckAttributes({
				'track'      => $track,
				'attributes' => $deferredAttributes,
			});
		}

		$self->forceCommit if $commit;
		
		if ($track && $attributeHash->{'CONTENT_TYPE'}) {
			$contentTypeCache{$url} = $attributeHash->{'CONTENT_TYPE'};
		}

	} else {

		$trackId = $self->_newTrack({
			'url'        => $url,
			'attributes' => $attributeHash,
			'readTags'   => $readTags,
			'commit'     => $commit,
			'playlist'   => $playlist,
		});

	}

	return $track || $trackId;
}

=head2 variousArtistsObject()

Returns a singleton object representing the artist 'Various Artists'

=cut

sub variousArtistsObject {
	my $self = shift;

	my $vaString = Slim::Music::Info::variousArtistString();

	# Fetch a VA object and/or update it's name if the user has changed it.
	# XXX - exception should go here. Coming soon.
	if (!blessed($vaObj) || !$vaObj->can('name')) {

		$vaObj  = $self->rs('Contributor')->update_or_create({
			'name'       => $vaString,
			'namesearch' => Slim::Utils::Text::ignoreCaseArticles($vaString, 1),
			'namesort'   => Slim::Utils::Text::ignoreCaseArticles($vaString),
		}, { 'key' => 'namesearch' });

		main::DEBUGLOG && $log->is_debug && $log->debug(sprintf("-- Created VARIOUS ARTIST (id: [%d])", $vaObj->id));
	}

	if ($vaObj && $vaObj->name ne $vaString) {

		$vaObj->name($vaString);
		$vaObj->namesort( Slim::Utils::Text::ignoreCaseArticles($vaString) );
		$vaObj->namesearch( Slim::Utils::Text::ignoreCaseArticles($vaString, 1) );
		$vaObj->update;
	}

	return $vaObj;
}

=head2 variousArtistsAlbumCount( $find )

Wrapper for the common case of checking the level below the current one
(always Albums), to see if any Various Artists albums exist.

=cut

sub variousArtistsAlbumCount {
	my $class = shift;

	# Bug 3983, 4059: clone the provided hash reference so we don't mung further
	# processing outside this function.
	my $find  = Storable::dclone(shift);

	my %attr = ( 'group_by' => 'me.id' );
	my @join = ();

	# We always want to search for compilation
	$find->{'me.compilation'} = 1;

	if (exists $find->{'genre.id'}) {

		$find->{'genreTracks.genre'} = delete $find->{'genre.id'};
		push @join, { 'tracks' => 'genreTracks' };

	} elsif (exists $find->{'genre.name'}) {

		push @join, { 'tracks' => { 'genreTracks' => 'genre' } };
	}

	$attr{'join'} = \@join;

	return $class->count('Album', $find, \%attr);
}

=head2 trackCount()

Returns the number of local audio tracks in the database.

=cut

sub trackCount {
	my $self = shift;

	return $self->count('Track', { 'me.audio' => 1 });
}

=head2 totalTime()

Returns the total (cumulative) time in seconds of all audio tracks in the database.

=cut

sub totalTime {
	my $self = shift;

	return 0 unless $self->trackCount();

	# Pull out the total time dynamically.
	# What a breath of fresh air. :)
	return $self->search('Track', { 'audio' => 1 }, {

		'select' => [ \'SUM(secs)' ],
		'as'     => [ 'sum' ],

	})->single->get_column('sum');
}

=head2 mergeSingleVAAlbum($albumid)

Merge a single VA album

=cut

sub mergeSingleVAAlbum {
	my ( $class, $albumid, $returnIsComp ) = @_;
	
	my $importlog = main::INFOLOG ? logger('scan.import') : undef;
	my $isInfo    = main::INFOLOG && $importlog->is_info;
	
	my $dbh  = $class->dbh;
	my $role = Slim::Schema::Contributor->typeToRole('ARTIST');
	
	my $is_comp;
	
	my $track_contribs_sth = $dbh->prepare_cached( qq{
		SELECT contributor, track
		FROM   contributor_track
		WHERE  role = ?
		AND    track IN (
			SELECT id
			FROM tracks
			WHERE album = ?
		)
		ORDER BY contributor, track
	} );
	
	# Check track contributors to see if all tracks have the same contributors
	my ($contributor, $trackid);
	my %track_contribs;
	
	$track_contribs_sth->execute( $role, $albumid );
	$track_contribs_sth->bind_columns( \$contributor, \$trackid );
	
	while ( $track_contribs_sth->fetch ) {
		$track_contribs{ $contributor } .= $trackid . ':';
	}
	
	my $track_list;
	for my $tracks ( values %track_contribs ) {
		if ( $track_list && $track_list ne $tracks ) {
			# contributors differ for some tracks, it's a compilation
			$is_comp = 1;
			last;
		}
		$track_list = $tracks;
	}
	
	if ( $returnIsComp ) {
		# Optimization used to avoid extra query when updating an album entry
		return $is_comp;
	}
		
	if ( $is_comp ) {
		my $comp_sth = $dbh->prepare_cached( qq{
			UPDATE albums
			SET    compilation = 1, contributor = ?
			WHERE  id = ?
		} );
				
		# Flag as a compilation, set primary contrib to Various Artists
		$comp_sth->execute( $class->variousArtistsObject->id, $albumid );
	}
	else {
		my $not_comp_sth = $dbh->prepare_cached( qq{
			UPDATE albums
			SET    compilation = 0
			WHERE  id = ?
		} );
		
		# Cache that the album is not a compilation so it's not constantly
		# checked during every mergeVA phase.  Scanner::Local will reset
		# compilation to undef when a new/deleted/changed track requires
		# a re-check of VA status
		$not_comp_sth->execute($albumid);
	}
}

=head2 wipeCaches()

Clears the lastTrack caches, and forces a database commit.

=cut

sub wipeCaches {
	my $self = shift;

	$self->forceCommit;

	%contentTypeCache = ();
	
	%TOTAL_CACHE = ();

	# clear the references to these singletons
	$vaObj          = undef;
	$_unknownArtist = '';
	$_unknownGenre  = '';
	$_unknownAlbumId = undef;

	$self->lastTrackURL('');
	$self->lastTrack({});
	
	main::INFOLOG && logger('scan.import')->info("Wiped all in-memory caches.");
}

=head2 wipeAllData()

Wipe all data in the database. Encapsulates L<wipeDB> and L<wipeCaches>

=cut

sub wipeAllData {
	my $self = shift;

	$self->wipeCaches;
	$self->wipeDB;
	
	require Slim::Utils::ArtworkCache;
	Slim::Utils::ArtworkCache->new()->wipe();

	main::INFOLOG && logger('scan.import')->info("Wiped the database.");
}

=head2 forceCommit()

Flush any pending database transactions to disk when not in AutoCommit mode.

=cut

sub forceCommit {
	my $self = shift;

	if (!$initialized) {

		logWarning("Trying to commit transactions before DB is initialized!");
		return;
	}

	$self->lastTrackURL('');
	$self->lastTrack({});

	if (!$self->storage->dbh->{'AutoCommit'}) {

		main::INFOLOG && $log->is_info && $log->info("Syncing to the database.");

		eval { $self->storage->dbh->commit };

		if ($@) {
			logWarning("Couldn't commit transactions to DB: [$@]");
			return;
		}
	}
	else {
		main::DEBUGLOG && $log->is_debug && $log->debug("forceCommit ignored, database is in AutoCommit mode");
	}
}

=head2 artistOnlyRoles( @add );

Return an array ref of valid roles as defined by
L<Slim::Schema::Contributor::contributorRoles>, based on the user's current
prefernces for including Composers, Conductors & Bands when browsing their
audio collection via 'Contributors'.

If a caller wishes to force an addition to the list of roles, pass in the
additional roles.

=cut

sub artistOnlyRoles {
	my $self  = shift;
	my @add   = @_;

	my %roles = (
		'ARTIST'      => 1,
		'ALBUMARTIST' => 1,
	);

	# If the user has requested explict roles to be added, do so.
	for my $role (@add) {

		if ($role) {
			$roles{$role} = 1;
		}
	}

	# And if the user has asked for ALL, give them it.
	if ($roles{'ALL'}) {
		return undef;
	}

	# Loop through each pref to see if the user wants to show that contributor role.
	for my $role (Slim::Schema::Contributor->contributorRoles) {

		if ($prefs->get(sprintf('%sInArtists', lc($role)))) {

			$roles{$role} = 1;
		}
	}

	# If we're using all roles, don't bother with the constraint.
	if (scalar keys %roles != Slim::Schema::Contributor->totalContributorRoles) {

		return [ sort map { Slim::Schema::Contributor->typeToRole($_) } keys %roles ];
	}

	return undef;
}

sub registerRatingImplementation {
	my ( $class, $source, $impl ) = @_;

	if ( ref $impl eq 'CODE' ) {
		$ratingImplementations{$source} = $impl;
	}
}

sub ratingImplementations {
	return [ sort keys %ratingImplementations ];
}

sub rating {
	my ( $class, $track, $rating ) = @_;

	my $impl = $prefs->get('ratingImplementation');
	
	if ( !$impl || !exists $ratingImplementations{$impl} ) {
		$impl = 'LOCAL_RATING_STORAGE';
	}

	return $ratingImplementations{$impl}->( $track, $rating );
}

#
# Private methods:
#

sub _defaultRatingImplementation {
	my ( $track, $rating ) = @_;

	if ( defined $rating ) {
		$track->rating($rating);
		$track->update;
		Slim::Schema->forceCommit;
	}
	
	return $track->rating;
}

sub _retrieveTrack {
	my ($self, $url, $playlist) = @_;

	return undef if !$url;
	return undef if ref($url);

	my $track;
	
	if (Slim::Music::Info::isRemoteURL($url)) {
		return Slim::Schema::RemoteTrack->fetch($url, $playlist);
	}
	
	return if main::SLIM_SERVICE; # if MySB gets past here, we have an invalid remote URL

	# Keep the last track per dirname.
	my $dirname = dirname($url);
	my $source  = $playlist ? 'Playlist' : 'Track';

	if (!$playlist && defined $self->lastTrackURL && $url eq $self->lastTrackURL) {

		$track = $self->lastTrack->{$dirname};

	} else {

		$track = $self->rs($source)->single({ 'url' => $url });
	}

	# XXX - exception should go here. Coming soon.
	if (blessed($track)) {

		if (!$playlist || $track->audio) {
			$self->lastTrackURL($url);
			$self->lastTrack->{$dirname} = $track;
			
			# Set the contentTypeCache entry here is case 
			# it was guessed earlier without knowing the real type
			$contentTypeCache{$url} = $track->content_type;
		}

		return $track;
	}

	return undef;
}

sub _retrieveTrackMetadata {
	my ($self, $url, $musicbrainz_id) = @_;

	return undef if !$url;
	return undef if ref($url);

	my $trackMetadata;

	$trackMetadata = $self->rs('TrackMetadata')->single({ 'url' => $url });

	if (blessed($trackMetadata)) {
		return $trackMetadata;
	}elsif($musicbrainz_id) {
		$trackMetadata = $self->rs('TrackMetadata')->single({ 'musicbrainz_id' => $musicbrainz_id });
		return $trackMetadata if blessed($trackMetadata);
	}

	return undef;
}

sub _checkValidity {
	my $self  = shift;
	my $track = shift;

	# XXX - exception should go here. Coming soon.
	return undef unless blessed($track);
	return undef unless $track->can('get');
	
	# Remote tracks are always assumed to be valid
	# Maybe we will add a timeout mechanism later
	return $track if $track->isRemoteURL();
	
	my $isDebug = main::DEBUGLOG && $log->is_debug;

	my $url = $track->get('url');

	# Don't check for things that aren't audio
	if ($track->get('audio') && $self->_hasChanged($track, $url)) {

		main::DEBUGLOG && $isDebug && $log->debug("Re-reading tags from $url as it has changed.");

		my $oldid = $track->id;
		
		# Do a cascading delete for has_many relationships - this will
		# clear out Contributors, Genres, etc.
		$track->delete;
		
		# Add the track back into database with the same id as the record deleted.
		my $trackId = $self->_newTrack({
			'id'       => $oldid,
			'url'      => $url,
			'readTags' => 1,
			'commit'   => 1,
		});
		
		$track = Slim::Schema->rs('Track')->find($trackId) if (defined $trackId);
	}
	
	# Track may have been deleted by _hasChanged
	return undef unless $track->in_storage;

	return undef unless blessed($track);
	return undef unless $track->can('url');

	return $track;
}

sub _hasChanged {
	my ($self, $track, $url) = @_;
	
	my $isDebug = main::DEBUGLOG && $log->is_debug;

	# We return 0 if the file hasn't changed
	#    return 1 if the file has been changed.

	# Don't check anchors - only the top level file.
	return 0 if Slim::Utils::Misc::anchorFromURL($url);

	my $filepath = Slim::Utils::Misc::pathFromFileURL($url);

#	main::DEBUGLOG && $isDebug && $log->debug("Checking for [$filepath] - size & timestamp.");

	# Return if it's a directory - they expire themselves 
	# Todo - move directory expire code here?
	return 0 if -d $filepath;
	return 0 if $filepath =~ /\.lnk$/i;

	# See if the file exists
	#
	# Reuse _, as we only need to stat() once.
	if (-e _) {

		my $filesize  = $track->get('filesize');
		my $timestamp = $track->get('timestamp');

		# Check filesize and timestamp to decide if we use the cached data.
		my $fsdef   = (defined $filesize);
		my $fscheck = 0;

		if ($fsdef) {
			$fscheck = (-s _ == $filesize);
		}

		# Now the AGE
		my $agedef   = (defined $timestamp);
		my $agecheck = 0;

		if ($agedef) {
			$agecheck = ((stat(_))[9] == $timestamp);
		}

		return 0 if  $fsdef && $fscheck && $agedef && $agecheck;
		return 0 if  $fsdef && $fscheck && !$agedef;
		return 0 if !$fsdef && $agedef  && $agecheck;

		return 1;

	} else {
		
		# Bug 4402, if the entire volume/drive this file is on is unavailable,
		# it's likely removable storage and shouldn't be deleted
		my $offline;
			
		if ( main::ISWINDOWS ) {
			# win32, check the drive letter
			my $parent = Path::Class::File->new($filepath)->dir;
			if ( my $vol = $parent->volume ) {
				if ( !-d $vol ) {
					$offline = 1;
				}
			}
		}
		elsif ( main::ISMAC ) {
			# Mac, check if path is in /Volumes
			if ( $filepath =~ m{^/Volumes/([^/]+)} ) {
				if ( !-d "/Volumes/$1" ) {
					$offline = 1;
				}
			}
		}
		else {
			# XXX: Linux/Unix, not sure how to tell if a given path
			# is from an unmounted filesystem
		}
		
		if ( $offline ) {
			main::DEBUGLOG && $isDebug && $log->debug( "Drive/Volume containing [$filepath] seems to be offline, skipping" );
			return 0;
		}

		main::DEBUGLOG && $isDebug && $log->debug("Removing [$filepath] from the db as it no longer exists.");

		# Be sure to clear the track out of the cache as well.
		if ($self->lastTrackURL && $url eq $self->lastTrackURL) {
			$self->lastTrackURL('');
		}

		my $dirname = dirname($url);

		if (defined $self->lastTrack->{$dirname} && $self->lastTrack->{$dirname}->url eq $url) {
			delete $self->lastTrack->{$dirname};
		}

		$track->delete;
		$track = undef;

		$self->forceCommit;

		return 0;
	}
}

sub _preCheckAttributes {
	my $self = shift;
	my $args = shift;

	my $url    = $args->{'url'};

	my $deferredAttributes = {};

	# Copy the incoming hash, so we don't modify it
	# XXX why do we need to copy?
	my $attributes = { %{ $args->{'attributes'} } };

	# Normalize attribute names
	while (my ($key, $val) = each %$attributes) {

		if (exists $tagMapping{lc $key}) {

			$attributes->{ uc($tagMapping{lc $key}) } = delete $attributes->{$key};
		}
	}
	
	# Bug 9359, don't allow tags named 'ID'
	if ( exists $attributes->{'ID'} ) {
		delete $attributes->{'ID'};
	}

	# We've seen people with multiple TITLE tags in the wild.. why I don't
	# know. Merge them. Do the same for ALBUM, as you never know.
	for my $tag (qw(TITLE ALBUM)) {

		if ($attributes->{$tag} && ref($attributes->{$tag}) eq 'ARRAY') {

			$attributes->{$tag} = join(' / ', @{$attributes->{$tag}});
		}
	}

	if ($attributes->{'TITLE'}) {
		# Create a canonical title to search against.
		$attributes->{'TITLESEARCH'} = Slim::Utils::Text::ignoreCaseArticles($attributes->{'TITLE'}, 1);
	
		if (!$attributes->{'TITLESORT'}) {
			$attributes->{'TITLESORT'} = Slim::Utils::Text::ignoreCaseArticles($attributes->{'TITLE'});
		} else {
			# Always normalize the sort, as TITLESORT could come from a TSOT tag.
			$attributes->{'TITLESORT'} = Slim::Utils::Text::ignoreCaseArticles($attributes->{'TITLESORT'});
		}
	}

	# Remote index.
	$attributes->{'REMOTE'} = Slim::Music::Info::isRemoteURL($url) ? 1 : 0;

	# Some formats stick a DISC tag such as 1/2 or 1-2 into the field.
	if ($attributes->{'DISC'} && $attributes->{'DISC'} =~ m|^(\d+)[-/](\d+)$|) {
		$attributes->{'DISC'}  = $1;
		$attributes->{'DISCC'} ||= $2;
	}

	# Some tag formats - APE? store the type of channels instead of the number of channels.
	if (defined $attributes->{'CHANNELS'}) { 
		if ($attributes->{'CHANNELS'} =~ /stereo/i) {
			$attributes->{'CHANNELS'} = 2;
		} elsif ($attributes->{'CHANNELS'} =~ /mono/i) {
			$attributes->{'CHANNELS'} = 1;
		}
	}

	# Don't insert non-numeric or '0' YEAR fields into the database. Bug: 2610
	# Same for DISC - Bug 2821
	for my $tag (qw(YEAR DISC DISCC BPM CHANNELS)) {

		if ( 
		    defined $attributes->{$tag} 
		    &&
		    ( $attributes->{$tag} !~ /^\d+$/ || $attributes->{$tag} == 0 ) 
		) {
			delete $attributes->{$tag};
		}
	}

	# Bug 4823 - check boundaries set by our tinyint schema.
	for my $tag (qw(DISC DISCC)) {
		next if (!defined $attributes->{$tag});
		$attributes->{$tag} = 254 if ($attributes->{$tag} > 254);
		$attributes->{$tag} = 0 if ($attributes->{$tag} < 0);
	}

	# Bug 3759 - Set undef years to 0, so they're included in the count.
	# Bug 3643 - rating is specified as a tinyint - users running their
	# own SQL server may have strict mode turned on.
	for my $tag (qw(YEAR RATING)) {
		$attributes->{$tag} ||= 0;
	}

	if (defined $attributes->{'TRACKNUM'}) {
		$attributes->{'TRACKNUM'} = Slim::Music::Info::cleanTrackNumber($attributes->{'TRACKNUM'});
	}

	# Munge the replaygain values a little
	for my $gainTag (qw(REPLAYGAIN_TRACK_GAIN REPLAYGAIN_TRACK_PEAK)) {

		my $shortTag = $gainTag;
		   $shortTag =~ s/^REPLAYGAIN_TRACK_(\w+)$/REPLAY_$1/;

		if (defined $attributes->{$gainTag}) {
		    
			$attributes->{$shortTag} = delete $attributes->{$gainTag};
			$attributes->{$shortTag} =~ s/\s*dB//gi;
			$attributes->{$shortTag} =~ s/\s//g;  # bug 15965
			$attributes->{$shortTag} =~ s/,/\./g; # bug 6900, change comma to period
			
			# Bug 15483, remove non-numeric gain tags
			if ( $attributes->{$shortTag} !~ /^[\d\-\+\.]+$/ ) {
				my $file = Slim::Utils::Misc::pathFromFileURL($url);
				$log->error("Invalid ReplayGain tag found in $file: $gainTag -> " . $attributes->{$shortTag} );
				
				delete $attributes->{$shortTag};
			}
		}
	}

	# We can take an array too - from vorbis comments, so be sure to handle that.
	my $comments = [];
	my $rawcomments = [];

	if ($attributes->{'COMMENT'} && !ref($attributes->{'COMMENT'})) {

		$rawcomments = [ $attributes->{'COMMENT'} ];

	} elsif (ref($attributes->{'COMMENT'}) eq 'ARRAY') {

		$rawcomments = $attributes->{'COMMENT'};
	}

	# Bug: 2605 - Get URL out of the attributes - some programs, and
	# services such as www.allofmp3.com add it.
	if ($attributes->{'URL'}) {

		push @$rawcomments, delete $attributes->{'URL'};
	}

	# Look for tags we don't want to expose in comments, and splice them out.
	for my $c ( @{$rawcomments} ) {
		next unless defined $c;
		
		# Bug 15630, ignore strings which have the utf8 flag on but are in fact invalid utf8
		next if utf8::is_utf8($c) && !Slim::Utils::Unicode::looks_like_utf8($c);

		#ignore SoundJam and iTunes CDDB comments, iTunSMPB, iTunPGAP
		if ($c =~ /SoundJam_CDDB_/ ||
		    $c =~ /iTunes_CDDB_/ ||
		    $c =~ /^iTun[A-Z]{4}/ ||
		    $c =~ /^\s*[0-9A-Fa-f]{8}(\+|\s)/ ||
		    $c =~ /^\s*[0-9A-Fa-f]{2}\+[0-9A-Fa-f]{32}/) {

			next;
		}
		
		push @$comments, $c;
	}

	$attributes->{'COMMENT'} = $comments;

	# Bug: 4282 - we've seen multiple lyrics tags
	if ($attributes->{'LYRICS'} && ref($attributes->{'LYRICS'}) eq 'ARRAY') {

		$attributes->{'LYRICS'} = join("\n", @{$attributes->{'LYRICS'}});
	}

	if ( !main::SLIM_SERVICE ) {
		# The ARTISTSORT and ALBUMARTISTSORT tags are normalized in Contributor->add()
		# since the tag may need to be split.  See bugs #295 and #4584.
		#
		# Push these back until we have a Track object.
		for my $tag (Slim::Schema::Contributor->contributorRoles, qw(
			COMMENT GENRE ARTISTSORT PIC APIC ALBUM ALBUMSORT DISCC
			COMPILATION REPLAYGAIN_ALBUM_PEAK REPLAYGAIN_ALBUM_GAIN 
			MUSICBRAINZ_ARTIST_ID MUSICBRAINZ_ALBUM_ARTIST_ID MUSICBRAINZ_ALBUM_ID 
			MUSICBRAINZ_ALBUM_TYPE MUSICBRAINZ_ALBUM_STATUS
			ALBUMARTISTSORT
		)) {

			next unless defined $attributes->{$tag};

			$deferredAttributes->{$tag} = delete $attributes->{$tag};
		}
	}
	
	# If embedded artwork was found, store the length of the artwork
	if ( $attributes->{'COVER_LENGTH'} ) {
		$attributes->{'COVER'} = delete $attributes->{'COVER_LENGTH'};
	}

	# We also need these in _postCheckAttributes, but they should be set during create()
	$deferredAttributes->{'DISC'} = $attributes->{'DISC'} if $attributes->{'DISC'};

	# thumb has gone away, since we have GD resizing.
	delete $attributes->{'THUMB'};
	
	# RemoteTrack also wants artist and album names
	if ($attributes->{'REMOTE'}) {
		foreach (qw/TRACKARTIST ARTIST ALBUMARTIST/) {
			if (my $a = $deferredAttributes->{$_}) {
				$a = join (' / ', @$a) if ref $a eq 'ARRAY';
				$attributes->{'ARTISTNAME'} = $a;
				last;
			}
		}
		$attributes->{'ALBUMNAME'} = $deferredAttributes->{'ALBUM'} if $deferredAttributes->{'ALBUM'};
		
		# XXX maybe also want COMMENT & GENRE
	}

	if (main::DEBUGLOG && $log->is_debug) {

		$log->debug("Report for $url:");
		$log->debug("* Attributes *");

		while (my ($tag, $value) = each %{$attributes}) {

			# Artwork dump is unreadable in logs, so replace with a text tag.  More thorough artwork
			# debugging is available using artwork setting and this avoids pointless log bloat.
			$log->debug(".. $tag : ", ($tag eq 'ARTWORK' ? "[Binary Image Data]" : $value)) if defined $value;
		}

		$log->debug("* Deferred Attributes *");

		while (my ($tag, $value) = each %{$deferredAttributes}) {

			# Artwork dump is unreadable in logs, so replace with a text tag.  Mor thorough artwork
			# debugging is available using artwork setting and this avoids pointless log bloat.
			$log->debug(".. $tag : ", ($tag eq 'ARTWORK' ? "[Binary Image Data]" : $value)) if defined $value;
		}
	}

	return ($attributes, $deferredAttributes);
}

sub _createGenre {
	my ($self, $genre, $trackId, $create) = @_;
	
	# Genre addition. If there's no genre for this track, and no 'No Genre' object, create one.

	my $isDebug = main::DEBUGLOG && $log->is_debug;
	
	if ($genre) {
		# Bug 17322, strip leading/trailing spaces from name
		$genre =~ s/^ +//;
		$genre =~ s/ +$//;
	}
	
	if ($create && !$genre && !blessed($_unknownGenre)) {

		my $genreName = string('NO_GENRE');

		# Bug 3949 - Not sure how this can fail, but it can.
		$_unknownGenre = eval {
			$self->rs('Genre')->update_or_create({
				'name'       => $genreName,
				'namesort'   => Slim::Utils::Text::ignoreCaseArticles($genreName),
				'namesearch' => Slim::Utils::Text::ignoreCaseArticles($genreName, 1),
			}, { 'key' => 'namesearch' });
		};

		if ($@) {
			logError("Couldn't create genre: [$genreName]: [$@]");
		}

		if (blessed($_unknownGenre) && $_unknownGenre->can('name')) {

			Slim::Schema::Genre->add($_unknownGenre->name, $trackId);

			main::DEBUGLOG && $isDebug && $log->debug(sprintf("-- Created NO GENRE (id: [%d])", $_unknownGenre->id));
			main::DEBUGLOG && $isDebug && $log->debug(sprintf("-- Track has no genre"));
		}

	} elsif ($create && !$genre && blessed($_unknownGenre)) {

		Slim::Schema::Genre->add($_unknownGenre->name, $trackId);

		main::DEBUGLOG && $isDebug && $log->debug(sprintf("-- Track has no genre"));

	} elsif ($create && $genre) {

		Slim::Schema::Genre->add($genre, $trackId);

		main::DEBUGLOG && $isDebug && $log->debug(sprintf("-- Track has genre '$genre'"));

	} elsif (!$create && $genre) {
		# XXX use raw DBI
		my $track = Slim::Schema->rs('Track')->find($trackId);
		
		if ($genre ne $track->genres->single->name) {
			# Bug 1143: The user has updated the genre tag, and is
			# rescanning We need to remove the previous associations.
			$track->genreTracks->delete_all;
	
			Slim::Schema::Genre->add($genre, $trackId);
	
			main::DEBUGLOG && $isDebug && $log->debug("-- Deleted all previous genres for this track");
			main::DEBUGLOG && $isDebug && $log->debug("-- Track has genre '$genre'");
		}
	}
}

sub _postCheckAttributes {
	my $self = shift;
	my $args = shift;
	
	my $isDebug = main::DEBUGLOG && $log->is_debug;

	my $track      = $args->{'track'};
	my $attributes = $args->{'attributes'};
	my $create     = $args->{'create'} || 0;

	# Don't bother with directories / lnks. This makes sure "No Artist",
	# etc don't show up if you don't have any.
	my %cols = $track->get_columns;

	my ($trackId, $trackUrl, $trackType, $trackAudio, $trackRemote) = 
		(@cols{qw/id url content_type audio remote/});

	if (!defined $trackType || $trackType eq 'dir' || $trackType eq 'lnk') {
		$track->update;
		return undef;
	}
	
	if ($trackRemote || !$trackAudio) {
		$track->update;
		return;
	}

	# Make a local variable for COMPILATION, that is easier to handle
	my $isCompilation = undef;

	if (defined $attributes->{'COMPILATION'}) {
		# Use eq instead of == here, otherwise perl will warn.
		if ($attributes->{'COMPILATION'} =~ /^(?:yes|true)$/i || $attributes->{'COMPILATION'} eq 1) {
			$isCompilation = 1;
			main::DEBUGLOG && $isDebug && $log->debug("-- Track is a compilation");
		} elsif ($attributes->{'COMPILATION'} =~ /^(?:no|false)$/i || $attributes->{'COMPILATION'} eq 0) {
			$isCompilation = 0;
			main::DEBUGLOG && $isDebug && $log->debug("-- Track is NOT a compilation");
		}
	}

	$self->_createGenre($attributes->{'GENRE'}, $trackId, $create);
	
	# Walk through the valid contributor roles, adding them to the database.
	my $contributors = $self->_mergeAndCreateContributors($attributes, $isCompilation, $create);

	### Update Album row
	my $albumId = $self->_createOrUpdateAlbum($attributes, 
		\%cols,																	# trackColumns
		$isCompilation,
		$contributors->{'ALBUMARTIST'}->[0] || $contributors->{'ARTIST'}->[0],	# primary contributor-id
		defined $contributors->{'ALBUMARTIST'}->[0] ? 1 : 0,					# hasAlbumArtist
		$create,																# create
		$track,																	# Track
	);
	
	# Don't add an album to container tracks - See bug 2337
	if (!Slim::Music::Info::isContainer($track, $trackType)) {
		$track->album($albumId);
	}

	$self->_createContributorRoleRelationships($contributors, $trackId, $albumId);	

	# Save any changes - such as album.
	$track->update;
	
	$self->_createComments($attributes->{'COMMENT'}, $trackId) if !main::SLIM_SERVICE;
	
	# refcount--
	%{$contributors} = ();
}

sub _mergeAndCreateContributors {
	my ($self, $attributes, $isCompilation, $create) = @_;

	my $isDebug = main::DEBUGLOG && $log->is_debug;

	# Bug: 2317 & 2638
	#
	# Bring back the TRACKARTIST role.
	#
	# If the user has not explictly set a compilation flag, _and_ the user
	# has explict album artist(s) set, make the artist(s) tags become
	# TRACKARTIST contributors for this track.
	if (!defined $isCompilation) {

		if ($attributes->{'ARTIST'} && $attributes->{'ALBUMARTIST'}) {

			$attributes->{'TRACKARTIST'} = delete $attributes->{'ARTIST'};
			# Bug: 6507 - use any ARTISTSORT tag for this contributor
			$attributes->{'TRACKARTISTSORT'} = delete $attributes->{'ARTISTSORT'};

			main::DEBUGLOG && $isDebug && $log->debug(sprintf("-- Contributor '%s' of role 'ARTIST' transformed to role 'TRACKARTIST'",
				$attributes->{'TRACKARTIST'},
			));
		}
	}
	
	my %contributors = ();

	for my $tag (Slim::Schema::Contributor->contributorRoles) {

		my $contributor = $attributes->{$tag} || next;
		
		# Bug 17322, strip leading/trailing spaces from name
		$contributor =~ s/^ +//;
		$contributor =~ s/ +$//;

		# Is ARTISTSORT/TSOP always right for non-artist
		# contributors? I think so. ID3 doesn't have
		# "BANDSORT" or similar at any rate.
		push @{ $contributors{$tag} }, Slim::Schema::Contributor->add({
			'artist'   => $contributor, 
			'brainzID' => $attributes->{"MUSICBRAINZ_${tag}_ID"},
			'sortBy'   => $attributes->{$tag.'SORT'},
		});

		main::DEBUGLOG && $isDebug && $log->is_debug && $log->debug(sprintf("-- Track has contributor '$contributor' of role '$tag'"));
	}
	
	# Bug 15553, Primary contributor can only be Album Artist or Artist,
	# so only check for those roles and assign No Artist otherwise
	my $foundContributor = ($contributors{'ALBUMARTIST'} && $contributors{'ALBUMARTIST'}->[0]
							|| $contributors{'ARTIST'} && $contributors{'ARTIST'}->[0]);
		
	main::DEBUGLOG && $isDebug && $log->debug("-- Track has ", scalar (keys %contributors), " contributor(s)");

	# Create a singleton for "No Artist"
	if ($create && !$foundContributor) {

		if (!$_unknownArtist) {
			my $name        = string('NO_ARTIST');
			$_unknownArtist = $self->rs('Contributor')->update_or_create({
				'name'       => $name,
				'namesort'   => Slim::Utils::Text::ignoreCaseArticles($name),
				'namesearch' => Slim::Utils::Text::ignoreCaseArticles($name, 1),
			}, { 'key' => 'namesearch' });

			main::DEBUGLOG && $isDebug && $log->debug(sprintf("-- Created NO ARTIST (id: [%d])", $_unknownArtist->id));
		}

		Slim::Schema::Contributor->add({
			'artist' => $_unknownArtist->name,
		});

		push @{ $contributors{'ARTIST'} }, $_unknownArtist->id;

		main::DEBUGLOG && $isDebug && $log->debug("-- Track has no artist");
	}
	
	return \%contributors;
}

sub _createContributorRoleRelationships {
	
	my ($self, $contributors, $trackId, $albumId) = @_;
	
	if (!keys %$contributors) {
		main::DEBUGLOG && $log->debug('Attempt to set empty contributor set for trackid=', $trackId);
		return;
	}
	
	# Wipe track contributors for this track, this is necessary to handle
	# a changed track where contributors have been removed.  Current contributors
	# will be re-added by below
	$self->dbh->do( 'DELETE FROM contributor_track WHERE track = ?', undef, $trackId );

	# Using native DBI here to improve performance during scanning
	
	my $sth_track = $self->dbh->prepare_cached( qq{
		REPLACE INTO contributor_track
		(role, contributor, track)
		VALUES
		(?, ?, ?)
	} );
	
	my $sth_album = $self->dbh->prepare_cached( qq{
		REPLACE INTO contributor_album
		(role, contributor, album)
		VALUES
		(?, ?, ?)
	} );
	
	while (my ($role, $contributorList) = each %{$contributors}) {
		my $roleId = Slim::Schema::Contributor->typeToRole($role);
		for my $contributor (@{$contributorList}) {
			$sth_track->execute( $roleId, $contributor, $trackId );

			# Bug 4882 - Don't remove contributor <-> album mappings here as its impossible to remove only stale ones
			# Instead recreate this table post scan in the sql optimise script so we can base it on all tracks in an album

			# The following is retained at present to add mappings for BMF, entries created will be deleted in the optimise phase
			$sth_album->execute( $roleId, $contributor, $albumId );
		}
	}
}

sub _validTrackOrURL {
	my $urlOrObj = shift;

	my $track   = undef;
	my $url     = undef;
	my $blessed = blessed($urlOrObj);

	if (isaTrack($urlOrObj)) {

		$track = $urlOrObj;
		$url   = $track->url;

	}
	elsif ( $urlOrObj && !$blessed ) {

		if ( $urlOrObj =~ /^(file|http)/i ) {
			$url = URI->new($urlOrObj)->canonical->as_string;
		}
		else {
			$url = $urlOrObj;
		}
	}

	return ($track, $url, $blessed);
}

sub isaTrack {
	my $obj = shift;
	
	return $obj && blessed $obj && ($obj->isa('Slim::Schema::Track') || $obj->isa('Slim::Schema::RemoteTrack'));
}

sub clearLastError {
	$LAST_ERROR = 'Unknown Error';
}

sub lastError { $LAST_ERROR }

sub totals {
	my $class = shift;
	
	if ( !$TOTAL_CACHE{album} ) {
		$TOTAL_CACHE{album} = $class->count('Album');
	}
	if ( !$TOTAL_CACHE{contributor} ) {
		$TOTAL_CACHE{contributor} = $class->rs('Contributor')->countTotal;
	}
	if ( !$TOTAL_CACHE{genre} ) {
		$TOTAL_CACHE{genre} = $class->count('Genre');
	}
	if ( !$TOTAL_CACHE{track} ) {
		# Bug 13215, this used to be $class->rs('Track')->browse->count but this generates a slow query
		my $dbh = Slim::Schema->dbh;
		my $sth = $dbh->prepare_cached('SELECT COUNT(*) FROM tracks WHERE audio = 1');
		$sth->execute;
		($TOTAL_CACHE{track}) = $sth->fetchrow_array;
		$sth->finish;
	}
	
	return \%TOTAL_CACHE;
}

sub _insertHash {
	my ( $class, $table, $hash ) = @_;
	
	my $dbh = $class->dbh;
	
	my @cols      = keys %{$hash};
	my $colstring = join( ',', @cols );
	my $ph        = join( ',', map { '?' } @cols );
	
	my $sth = $dbh->prepare_cached("INSERT INTO $table ($colstring) VALUES ($ph)");
	$sth->execute( map { $hash->{$_} } @cols );
	
	return $dbh->last_insert_id(undef, undef, undef, undef);
}

sub _updateHash {
	my ( $class, $table, $hash, $pk ) = @_;
	
	my $id = delete $hash->{$pk};
	
	# Construct SQL with placeholders for non-null values and NULL for null values
	my @cols      = keys %{$hash};
	my $colstring = join( ', ', map { $_ . (defined $hash->{$_} ? ' = ?' : ' = NULL') } @cols );
	
	my $sth = $class->dbh->prepare_cached("UPDATE $table SET $colstring WHERE $pk = ?");
	$sth->execute( (grep { defined $_ } map { $hash->{$_} } @cols), $id );
	
	$hash->{$pk} = $id;
	
	return 1;
}

=head1 SEE ALSO

L<DBIx::Class>

L<DBIx::Class::Schema>

L<DBIx::Class::ResultSet>,

L<Slim::Schema::Track>

L<Slim::Schema::Playlist>

L<Slim::Music::Info>

L<DBIx::Migration>

=cut

1;

__END__<|MERGE_RESOLUTION|>--- conflicted
+++ resolved
@@ -145,17 +145,14 @@
 	eval {
 		local $dbh->{HandleError} = sub {};
 		$dbh->do('SELECT name FROM metainformation') || die $dbh->errstr;
-<<<<<<< HEAD
 		
 		# when upgrading from SBS to LMS let's check the additional tables,
 		# as the schema numbers might be overlapping, not causing a re-build
 		$dbh->do('SELECT id FROM images LIMIT 1') || die $dbh->errstr;
 		$dbh->do('SELECT id FROM videos LIMIT 1') || die $dbh->errstr;
-=======
 
 		# always reset the isScanning flag upon restart
 		Slim::Utils::OSDetect::isSqueezeOS() && $dbh->do("UPDATE metainformation SET value = '0' WHERE name = 'isScanning'");
->>>>>>> 8814065f
 	};
 
 	# If we couldn't select our new 'name' column, then drop the
