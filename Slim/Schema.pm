--- conflicted
+++ resolved
@@ -1024,22 +1024,7 @@
 				push @{$search}, 'albums.discc = ?';
 				push @{$values}, $discc;
 				
-<<<<<<< HEAD
-				if ( defined $contributorId ) {
-					# Bug 4361, also match on contributor, so we don't group
-					# different multi-disc albums together just because they
-					# have the same title
-					my $contributor = $contributorId;
-					if ( $isCompilation && !$hasAlbumArtist ) {
-						$contributor = $vaObjId || $self->variousArtistsObject->id;
-					}
-					
-					push @{$search}, 'albums.contributor = ?';
-					push @{$values}, $contributor;
-				}
-=======
 				$checkContributor = 1;
->>>>>>> edd318f6
 			}
 			elsif ( defined $disc && !defined $discc ) {
 
@@ -1048,19 +1033,6 @@
 				# multidisc _without_ having a discc set.
 				push @{$search}, 'albums.disc IS NOT NULL';
 				
-<<<<<<< HEAD
-				if ( defined $contributorId ) {
-					# Bug 4361, also match on contributor, so we don't group
-					# different multi-disc albums together just because they
-					# have the same title
-					my $contributor = $contributorId;
-					if ( $isCompilation && !$hasAlbumArtist ) {
-						$contributor = $vaObjId || $self->variousArtistsObject->id;
-					}
-					
-					push @{$search}, 'albums.contributor = ?';
-					push @{$values}, $contributor;
-=======
 				$checkContributor = 1;
 			}
 			
@@ -1071,7 +1043,6 @@
 				my $contributor = $contributorId;
 				if ( $isCompilation && !$hasAlbumArtist ) {
 					$contributor = $self->variousArtistsObject->id;
->>>>>>> edd318f6
 				}
 				
 				push @{$search}, 'albums.contributor = ?';
