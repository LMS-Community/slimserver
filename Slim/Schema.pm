package Slim::Schema;

# $Id$

# Squeezebox Server Copyright 2001-2009 Logitech.
# This program is free software; you can redistribute it and/or
# modify it under the terms of the GNU General Public License,
# version 2.

=head1 NAME

Slim::Schema

=head1 SYNOPSIS

my $track = Slim::Schema->objectForUrl($url);

=head1 DESCRIPTION

L<Slim::Schema> is the main entry point for all interactions with Squeezebox Server's
database backend. It provides an ORM abstraction layer on top of L<DBI>,
acting as a subclass of L<DBIx::Class::Schema>.

=cut

use strict;

use base qw(DBIx::Class::Schema);

use DBIx::Migration;
use Digest::MD5 qw(md5_hex);
use File::Basename qw(basename dirname);
use File::Spec::Functions qw(:ALL);
use List::Util qw(max);
use Path::Class;
use Scalar::Util qw(blessed);
use Storable;
use Tie::Cache::LRU::Expires;
use URI;

use Slim::Formats;
use Slim::Player::ProtocolHandlers;
use Slim::Utils::Log;
use Slim::Utils::Misc;
use Slim::Utils::SQLHelper;
use Slim::Utils::Strings qw(string);
use Slim::Utils::Text;
use Slim::Utils::Unicode;
use Slim::Utils::Progress;
use Slim::Utils::Prefs;
use Slim::Schema::Debug;

use Slim::Schema::RemoteTrack;
use Slim::Schema::RemotePlaylist;

my $log = logger('database.info');

my $prefs = preferences('server');

# Singleton objects for Unknowns
our ($_unknownArtist, $_unknownGenre, $_unknownAlbumId) = ('', '', undef);

# Hash of stuff about the last Album created
our $lastAlbum;

# Optimization to cache content type for track entries rather than look them up everytime.
tie our %contentTypeCache, 'Tie::Cache::LRU::Expires', EXPIRES => 300, ENTRIES => 128;

# For the VA album merging & scheduler globals.
my ($variousAlbumIds, $vaObj);

# Map the tags we get from metadata onto the database
my %tagMapping = (
	'size'       => 'audio_size',
	'offset'     => 'audio_offset',
	'rate'       => 'samplerate',
	'age'        => 'timestamp',
	'ct'         => 'content_type',
	'fs'         => 'filesize',
	'blockalign' => 'block_alignment',
);

# will be built in init using _buildValidHierarchies
my %validHierarchies = ();

our $initialized         = 0;
my $trackAttrs           = {};
my $trackPersistentAttrs = {};

my %ratingImplementations = (
	'LOCAL_RATING_STORAGE' => \&_defaultRatingImplementation,
);

# Track the last error during scanning
my $LAST_ERROR = 'Unknown Error';

# Cache the basic top-level ResultSet objects
my %RS_CACHE = ();

# Cache library totals
my %TOTAL_CACHE = ();

# DB-handle cache
my $_dbh;

sub dbh {
	return $_dbh || shift->storage->dbh;
}

=head1 METHODS

All methods below are class methods on L<Slim::Schema>. Please see
L<DBIx::Class::Schema> for methods on the superclass.

=head2 init( )

Connect to the database as defined by sqlitesource, dbusername & dbpassword in the
prefs file. Set via L<Slim::Utils::Prefs>.

This method will also initialize the schema to the current version, and
automatically upgrade older versions to the most recent.

Must be called before any other actions. Generally from L<Slim::Music::Info>

=cut

sub init {
	my ( $class, $dsn, $sql ) = @_;
	
	return if $initialized;
	
	my $dbh = $class->_connect($dsn, $sql) || do {

		# Not much we can do if there's no DB.
		logBacktrace("Couldn't connect to database! Fatal error: [$!] Exiting!");
		exit;
	};
	
	if (Slim::Utils::OSDetect->getOS()->sqlHelperClass()->canCacheDBHandle()) {
		$_dbh = $dbh;
	}

	# Bug: 4076
	# If a user was using MySQL with 6.3.x (unsupported), their
	# metainformation table won't be dropped with the schema_1_up.sql
	# file, since the metainformation table doesn't get dropped to
	# maintain state. We need to wipe the DB and start over.
	eval {
		local $dbh->{HandleError} = sub {};
		$dbh->do('SELECT name FROM metainformation') || die $dbh->errstr;
	};

	# If we couldn't select our new 'name' column, then drop the
	# metainformation (and possibly dbix_migration, if the db is in a
	# wierd state), so that the migrateDB call below will update the schema.
	if ( $@ && !main::SLIM_SERVICE ) {
		logWarning("Creating new database - empty database or database from 6.3.x found");

		eval {
			$dbh->do('DROP TABLE IF EXISTS metainformation');
			$dbh->do('DROP TABLE IF EXISTS dbix_migration');
		}
	}

	my $update;
	
	if ( main::SLIM_SERVICE ) {
		$update = 1;
	}
	else {
		$update = $class->migrateDB;
	}

	# Load the DBIx::Class::Schema classes we've defined.
	# If you add a class to the schema, you must add it here as well.
	if ( main::SLIM_SERVICE ) {
		$class->load_classes(qw/
			Playlist
			PlaylistTrack
			Track
		/);
	}
	else {
		$class->load_classes(qw/
			Age
			Album
			Comment
			Contributor
			ContributorAlbum
			ContributorTrack
			Genre
			GenreTrack
			MetaInformation
			Playlist
			PlaylistTrack
			Rescan
			Track
			Year
			Progress
		/);
		$class->load_classes('TrackPersistent') unless (!main::STATISTICS);
	}

	# Build all our class accessors and populate them.
	for my $accessor (qw(lastTrackURL lastTrack trackAttrs trackPersistentAttrs driver schemaUpdated)) {

		$class->mk_classaccessor($accessor);
	}

	for my $name (qw(lastTrack)) {

		$class->$name({});
	}

	$trackAttrs = Slim::Schema::Track->attributes;
	
	if ( main::STATISTICS ) {
		$trackPersistentAttrs = Slim::Schema::TrackPersistent->attributes;
	}

	# Use our debug and stats class to get logging and perfmon for db queries
	$class->storage->debugobj('Slim::Schema::Debug');

	$class->updateDebug;

	$class->_buildValidHierarchies;

	$class->schemaUpdated($update);
	
	if ( main::SLIM_SERVICE ) {
		# Create new empty database every time we startup
		require File::Slurp;
		require FindBin;
		
		my $text = File::Slurp::read_file( "$FindBin::Bin/SQL/slimservice/slimservice-sqlite.sql" );
		
		$text =~ s/\s*--.*$//g;
		for my $sql ( split (/;/, $text) ) {
			next unless $sql =~ /\w/;
			$dbh->do($sql);
		}
	}

	# Migrate the old Mov content type to mp4 and aac - done here as at pref migration time, the database is not loaded
	if ( !main::SLIM_SERVICE && !main::SCANNER &&
		 !$prefs->get('migratedMovCT') && Slim::Schema->count('Track', { 'me.content_type' => 'mov' }) ) {

		$log->warn("Migrating 'mov' tracks to new database format");

		Slim::Schema->rs('Track')->search({ 'me.content_type' => 'mov', 'me.remote' => 1 })->delete_all;

		my $rs = Slim::Schema->rs('Track')->search({ 'me.content_type' => 'mov' });

		while (my $track = $rs->next) {

			if ($track->url =~ /\.(mp4|m4a|m4b)$/) {
				$track->content_type('mp4');
				$track->update;
			}

			if ($track->url =~ /\.aac$/) {
				$track->content_type('aac');
				$track->update;
			}
		}

		$prefs->set('migratedMovCT' => 1);
	}

	$initialized = 1;
}

sub hasLibrary {
	return $initialized;
}

sub _connect {
	my ( $class, $dsn, $sql ) = @_;
	
	$sql ||= [];
	
	my ($driver, $source, $username, $password) = $class->sourceInformation;

	# For custom exceptions
	$class->storage_type('Slim::Schema::Storage');
	
	my $sqlHelperClass = Slim::Utils::OSDetect->getOS()->sqlHelperClass();
	my $on_connect_do = $sqlHelperClass->on_connect_do();
	
	$class->connection( $dsn || $source, $username, $password, { 
		RaiseError    => 1,
		AutoCommit    => 1,
		PrintError    => 0,
		Taint         => 1,
		on_connect_do => [
			@{$on_connect_do},
			@{$sql},
		]
	} ) || return;
	
	$sqlHelperClass->postConnect( $class->storage->dbh );
	
	return $class->storage->dbh;
}

=head2 throw_exception( $self, $msg )

Override L<DBIx::Class::Schema>'s throw_exception method to use our own error
reporting via L<Slim::Utils::Misc::msg>.

=cut

sub throw_exception {
	my ($self, $msg) = @_;

	logBacktrace($msg);
}

=head2 updateDebug

Check and update debug status for the storage class.
Debugging is normally disabled, but must be enabled if either logging for database.sql or perfmon is required

=cut

sub updateDebug {
	my $class  = shift;
	
	# May not have a DB
	return if !hasLibrary();
	
	my $debug  = (main::INFOLOG && logger('database.sql')->is_info) || main::PERFMON;

	$class->storage->debug($debug);
}

=head2 disconnect()

Disconnect from the database, and uninitialize the class.

=cut

sub disconnect {
	my $class = shift;

	eval { $class->storage->dbh->disconnect };
	
	if ( main::SLIM_SERVICE ) {
		# Delete the database file on shutdown
		my $config = SDI::Util::SNConfig::get_config();
		my $db = ( $config->{database}->{sqlite_path} || '.' ) . "/slimservice.$$.db";
		unlink $db;
	}

	$initialized = 0;
}

=head2 validHierarchies()

Returns a hash ref of valid hierarchies that a user is allowed to traverse.

Eg: genre,contributor,album,track

=cut

sub validHierarchies {
	my $class = shift;

	return \%validHierarchies;
}

=head2 sourceInformation() 

Returns in order: database driver name, DBI DSN string, username, password
from the current settings.

=cut

sub sourceInformation {
	my $class = shift;

	my $sqlHelperClass = Slim::Utils::OSDetect->getOS()->sqlHelperClass();
	
	my $source   = $sqlHelperClass->source();
	my $username = $prefs->get('dbusername');
	my $password = $prefs->get('dbpassword');
	
	my ($driver) = ($source =~ /^dbi:(\w+):/);

	return ($driver, $source, $username, $password);
}

=head2 wipeDB() 

Wipes and reinitializes the database schema. Calls the schema_clear.sql script
for the current database driver.

WARNING - All data in the database will be dropped!

=cut

sub wipeDB {
	my $class = shift;
	
	if ( main::SLIM_SERVICE ) {
		return;
	}
	
	my $log = logger('scan.import');

	main::INFOLOG && $log->is_info && $log->info("Start schema_clear");

	my ($driver) = $class->sourceInformation;

	eval { 
		Slim::Utils::SQLHelper->executeSQLFile(
			$driver, $class->storage->dbh, "schema_clear.sql"
		);

		$class->migrateDB;
	};

	if ($@) {
		logError("Failed to clear & migrate schema: [$@]");
	}

	main::INFOLOG && $log->is_info && $log->info("End schema_clear");
}

=head2 optimizeDB()

Calls the schema_optimize.sql script for the current database driver.

=cut

sub optimizeDB {
	my $class = shift;
	
	my $log = logger('scan.import');

	main::INFOLOG && $log->is_info && $log->info("Start schema_optimize");

	my ($driver) = $class->sourceInformation;

	eval {
		Slim::Utils::SQLHelper->executeSQLFile(
			$driver, $class->storage->dbh, "schema_optimize.sql"
		);
	};

	if ($@) {
		logError("Failed to optimize schema: [$@]");
	}

	main::INFOLOG && $log->is_info && $log->info("End schema_optimize");
}

=head2 migrateDB()

Migrates the current schema to the latest schema version as defined by the
data files handed to L<DBIx::Migration>.

=cut

sub migrateDB {
	my $class = shift;
	
	if ( main::SLIM_SERVICE ) {
		return;
	}

	my $dbh = $class->storage->dbh;
	my ($driver, $source, $username, $password) = $class->sourceInformation;

	# Migrate to the latest schema version - see SQL/$driver/schema_\d+_up.sql
	my $dbix = DBIx::Migration->new({
		dbh   => $dbh,  
		dir   => catdir(Slim::Utils::OSDetect::dirsFor('SQL'), $driver),
		debug => $log->is_debug,
	});
	
	# Hide errors that aren't really errors
	my $cur_handler = $dbh->{HandleError};
	my $new_handler = sub {
		return 1 if $_[0] =~ /no such table/;
		goto $cur_handler;
	};
	
	local $dbh->{HandleError} = $new_handler;

	my $old = $dbix->version || 0;

	if ($dbix->migrate) {

		my $new = $dbix->version || 0;

		if ( main::INFOLOG && $log->is_info ) {
			$log->info(sprintf("Connected to database $source - schema version: [%d]", $new));
		}

		if ($old != $new) {

			if ( $log->is_warn ) {
				$log->warn(sprintf("Migrated database from schema version: %d to version: %d", $old, $new));
			}

			return 1;

		}

	} else {

		# this occurs if a user downgrades Squeezebox Server to a version with an older schema and which does not include
		# the required downgrade sql scripts - attempt to drop and create the database at current schema version

		if ( $log->is_warn ) {
			$log->warn(sprintf("Unable to downgrade database from schema version: %d - Attempting to recreate database", $old));
		}

		eval { $class->storage->dbh->do('DROP TABLE IF EXISTS dbix_migration') };

		if ($dbix->migrate) {

			if ( $log->is_warn ) {
				$log->warn(sprintf("Successfully created database at schema version: %d", $dbix->version));
			}

			return 1;

		}

		logError(sprintf("Unable to create database - **** You may need to manually delete the database ****", $old));

	}

	return 0;
}

=head2 rs( $class )

Returns a L<DBIx::Class::ResultSet> for the specified class.

A shortcut for resultset()

=cut 

sub rs {
	my $class   = shift;
	my $rsClass = ucfirst shift;
	
	if ( !exists $RS_CACHE{$rsClass} ) {
		$RS_CACHE{$rsClass} = $class->resultset($rsClass);
	}

	return $RS_CACHE{$rsClass};
}

=head2 search( $class, $cond, $attr )

Returns a L<DBIx::Class::ResultSet> for the specified class.

A shortcut for resultset($class)->search($cond, $attr)

=cut 

sub search {
	my $class   = shift;
	my $rsClass = shift;

	return $class->rs(ucfirst($rsClass))->search(@_);
}

=head2 single( $class, $cond )

Returns a single result from a search on the specified class' L<DBIx::Class::ResultSet>

A shortcut for resultset($class)->single($cond)

=cut 

sub single {
	my $class   = shift;
	my $rsClass = shift;

	return $class->rs(ucfirst($rsClass))->single(@_);
}

=head2 count( $class, $cond, $attr )

Returns the count result from a search on the specified class' L<DBIx::Class::ResultSet>

A shortcut for resultset($class)->count($cond, $attr)

=cut 

sub count {
	my $class   = shift;
	my $rsClass = shift;

	return $class->rs(ucfirst($rsClass))->count(@_);
}

=head2 find( $class, $cond, $attr )

Returns an object result from a search on the specified class'
L<DBIx::Class::ResultSet>. This find is done on the class' primary key.

If the requested class is L<Slim::Schema::Track>, a validity check is dne
before returning.

Overrides L<DBIx::Class::ResultSet::find>

=cut 

sub find {
	my $class   = shift;
	my $rsClass = ucfirst(shift);
	
	# If we only have a single attribute and it is not a reference and it is negative
	# then this indicates a remote track.
	if (@_ == 1 && ! ref $_[0] && $_[0] < 0) {
		return Slim::Schema::RemoteTrack->fetchById($_[0]);
	}
	
	return if !$initialized;

	my $object  = eval { $class->rs($rsClass)->find(@_) };

	if ($@) {

		logBacktrace("Failed: [$@]. Returning undef.");

		return undef;
	}

	# If we're requesting a Track - make sure it's still on disk and valid.
	# Do not do this if we're in the scanner, the artwork scanner calls this
	# but we do not need to stat all the files again
	if ( !main::SCANNER && $rsClass eq 'Track' ) {
		$object = $class->_checkValidity($object)
	}

	return $object;
}

=head2 searchTypes()

Returns commmon searchable types - constant values: contributor, album, track.

=cut

# Return the common searchable types.
sub searchTypes {
	my $class = shift;

	return qw(contributor album genre track);
}

=head2 contentType( $urlOrObj ) 

Fetch the content type for a URL or Track Object.

Try and be smart about the order of operations in order to avoid hitting the
database if we can get a simple file extension match.

=cut

sub contentType {
	my ($self, $urlOrObj) = @_;

	# Bug 15779 - if we have it in the cache then just use it
	# This does not even check that $urlOrObj is actually a URL
	# but there should be no practical chance of a key-space clash if it is not.
	if (defined $contentTypeCache{$urlOrObj}) {
		return $contentTypeCache{$urlOrObj};
	}

	my $defaultType = 'unk';
	my $contentType = $defaultType;

	# See if we were handed a track object already, or just a plain url.
	my ($track, $url, $blessed) = _validTrackOrURL($urlOrObj);

	# We can't get a content type on a undef url
	if (!defined $url) {
		return $defaultType;
	}

	# Try again for a cache hit - return immediately.
	if (defined $contentTypeCache{$url}) {
		return $contentTypeCache{$url};
	}

	# Track will be a blessed object if it's defined.
	# If we have an object - return from that.
	if ($track) {

		$contentType = $track->content_type;

	} else {

		# Otherwise, try and pull the type from the path name and avoid going to the database.
		$contentType = Slim::Music::Info::typeFromPath($url);
	}

	# Nothing from the path, and we don't have a valid track object - fetch one.
	if ((!defined $contentType || $contentType eq $defaultType) && !$track) {

		$track   = $self->objectForUrl($url);

		if (isaTrack($track)) {

			$contentType = $track->content_type;
		}
	}

	# Nothing from the object we already have in the db.
	if ((!defined $contentType || $contentType eq $defaultType) && $blessed) {

		$contentType = Slim::Music::Info::typeFromPath($url);
	} 

	# Only set the cache if we have a valid contentType
	if (defined $contentType && $contentType ne $defaultType) {

		$contentTypeCache{$url} = $contentType;
	}

	return $contentType;
}

=head2 objectForUrl( $args )

The workhorse for getting L<Slim::Schema::Track> or L<Slim::Schema::Playlist>
objects from the database.

Based on arguments, will try and search for the url in the database, or
optionally create it if it does not already exist.

Required $args:

=over 4

=item * 

The URL to look for.

=back

Optional $args:

=over 4

=item * create

Create the object (defaults to L<Slim::Schema::Track>) if it does not exist.

=item * readTags

Read metadata tags from the specified file or url.

=item * commit

Commit to the database (if not in AutoCommit mode).

=item * playlist

Find or create the object as a L<Slim::Schema::Playlist>.

=back

Returns a new L<Slim::Schema::Track> or L<Slim::Schema::Playlist> object on success.

=cut

sub objectForUrl {
	my $self = shift;
	my $args = shift;

	# Handle both old and new calling methods.
	# We silently handle the single arg case to fetch a URL.
	my $url        = $args;
	my $create     = 0;
	my $readTag    = 0;
	my $commit     = 0;
	my $playlist   = 0;
	my $checkMTime = 1;
	my $playlistId;

	if (@_) {

		logBacktrace("Callers - please update to pass named args!");

		($url, $create, $readTag) = ($args, @_);

	} elsif (ref($args) eq 'HASH') {

		$url        = $args->{'url'};
		$create     = $args->{'create'};
		$readTag    = $args->{'readTag'} || $args->{'readTags'};
		$commit     = $args->{'commit'};
		$playlist   = $args->{'playlist'};
		$checkMTime = $args->{'checkMTime'} if defined $args->{'checkMTime'};
		$playlistId = $args->{'playlistId'};
	}

	# Confirm that the URL itself isn't an object (see bug 1811)
	# XXX - exception should go here. Coming soon.
	if (blessed($url) || ref($url)) {

		# returning already blessed url
		return $url;
	}

	if (!$url) {

		logBacktrace("Null track request! Returning undef."); 
		return undef;
	}

	# Create a canonical version, to make sure we only have one copy.
	if ( $url =~ /^(file|http)/i ) {
		$url = URI->new($url)->canonical->as_string;
	}

	# Pull the track object for the DB
	my $track = $self->_retrieveTrack($url, $playlist);
	
	# Bug 14648: Check to see if we have a playlist with remote tracks
	if (!$track && defined $playlistId && Slim::Music::Info::isRemoteURL($url)) {

		if (my $playlistObj = $self->find('Playlist', $playlistId)) {
			# Parse the playlist file to cause the RemoteTrack objects to be created
			Slim::Formats::Playlists->parseList($playlistObj->url);
			
			# try again
			$track = $self->_retrieveTrack($url, $playlist);
		}
	}

	# _retrieveTrack will always return undef or a track object
	elsif ($track && $checkMTime && !$create && !$playlist) {
		$track = $self->_checkValidity($track);
	}

	# _checkValidity will always return undef or a track object
	if (!$track && $create) {

		$track = $self->updateOrCreate({
			'url'      => $url,
			'readTags' => $readTag,
			'commit'   => $commit,
			'playlist' => $playlist,
		});
	}

	return $track;
}

sub _createOrUpdateAlbum {
	my ($self, $attributes, $trackColumns, $isCompilation, $contributorId, $hasAlbumArtist, $create, $track, $basename) = @_;
	
	my $dbh = $self->dbh;
	
	# Now handle Album creation
	my $title     = $attributes->{ALBUM};
	my $disc      = $attributes->{DISC};
	my $discc     = $attributes->{DISCC};
	# Bug 10583 - Also check for MusicBrainz Album Id
	my $brainzId  = $attributes->{MUSICBRAINZ_ALBUM_ID};
	
	my $isDebug = main::DEBUGLOG && $log->is_debug;
	
	# Bug 4361, Some programs (iTunes) tag things as Disc 1/1, but
	# we want to ignore that or the group discs logic below gets confused
	# Bug 10583 - Revert disc 1/1 change.
	# "Minimal tags" don't help for the "Greatest Hits" problem,
	# either main contributor (ALBUMARTIST) or MB Album Id should be used.
	# In the contrary, "disc 1/1" helps aggregating compilation tracks in different directories.
	# At least, visible presentation is now the same for compilations: disc 1/1 behaves like x/x.
	#if ( $discc && $discc == 1 ) {
	#	$log->debug( '-- Ignoring useless DISCC tag value of 1' );
	#	$disc = $discc = undef;
	#}
	
	my $albumId;
	my $albumHash = {};
	
	if ($track && !$trackColumns) {
		$trackColumns = { $track->get_columns };
	}

	my $noAlbum = string('NO_ALBUM');
	
	if ( !$create && $track ) {
		$albumHash = Slim::Schema::Album->findhash( $track->album->id );

		# Bug: 4140
		# If the track is from a FLAC cue sheet, the original entry
		# will have a 'No Album' album. See if we have a real album name.
		if ( $title && $albumHash->{title} && $albumHash->{title} eq $noAlbum && $title ne $noAlbum ) {
			$create = 1;
		}
	}
	
	# If the album does not have a title, use the singleton "No Album" album
	if ( $create && !$title ) {
		# let the external scanner make an attempt to find any existing "No Album" in the 
		# database before we assume there are none from previous scans
		if ( !defined $_unknownAlbumId ) {
			$_unknownAlbumId = $dbh->selectrow_array( qq{
				SELECT id FROM albums WHERE title = ?
			}, undef, $noAlbum );
		}
		
		if ( !defined $_unknownAlbumId ) {
			my $sortkey = Slim::Utils::Text::ignoreCaseArticles($noAlbum);
			
			$albumHash = {
				title       => $noAlbum,
				titlesort   => $sortkey,
				titlesearch => $sortkey,
				compilation => $isCompilation, # XXX why set compilation?
				year        => 0,
			};
			
			$_unknownAlbumId = $self->_insertHash( albums => $albumHash );

			main::DEBUGLOG && $isDebug && $log->debug(sprintf("-- Created NO ALBUM as id: [%d]", $_unknownAlbumId));
		}

		main::DEBUGLOG && $isDebug && $log->debug("-- Track has no album");
		
		return $_unknownAlbumId;
	}
	
	# Used for keeping track of the album name.
	$basename ||= dirname($trackColumns->{'url'});
	
	if ($create) {

		# Calculate once if we need/want to test for disc
		# Check only if asked to treat discs as separate and
		# if we have a disc, provided we're not in the iTunes situation (disc == discc == 1)
		my $checkDisc = 0;

		# Bug 10583 - Revert disc 1/1 change. Use MB Album Id in addition (unique id per disc, not per set!)
		if (!$prefs->get('groupdiscs') && 
			(($disc && $discc) || ($disc && !$discc) || $brainzId)) {

			$checkDisc = 1;
		}

		main::DEBUGLOG && $isDebug && $log->debug(sprintf("-- %shecking for discs", $checkDisc ? 'C' : 'NOT C'));

		# Go through some contortions to see if the album we're in
		# already exists. Because we keep contributors now, but an
		# album can have many contributors, check the disc and
		# album name, to see if we're actually the same.
		#
		# For some reason here we do not apply the same criterias as below:
		# Path, compilation, etc are ignored...
		#
		# Be sure to use get_column() for the title equality check, as
		# get() doesn't run the UTF-8 trigger, and ->title() calls
		# Slim::Schema::Album->title() which has different behavior.

		if ( 
			   $lastAlbum->{_dirname}
			&& $lastAlbum->{_dirname} eq $basename
			&& $lastAlbum->{title} eq $title
			&& (!$checkDisc || (($disc || '') eq ($lastAlbum->{disc} || 0)))
		) {
			delete $lastAlbum->{_dirname};
			$albumHash = $lastAlbum;

			main::DEBUGLOG && $isDebug && $log->debug(sprintf("-- Same album '%s' (id: [%d]) as previous track", $title, $lastAlbum->{id}));
		}
		else {
			# Construct SQL to search for this album.  A bit uglier than using DBIC but much, much faster
			my $search = [];
			my $values = [];
			my $join;
			
			# Don't use year as a search criteria. Compilations in particular
			# may have different dates for each track...
			# If re-added here then it should be checked also above, otherwise
			# the server behaviour changes depending on the track order!
			# Maybe we need a preference?
			# This used to do: #'year'  => $trackColumns{'year'},
			
			push @{$search}, 'albums.title = ?';
			push @{$values}, $title;

			# Add disc to the search criteria if needed
			if ($checkDisc) {
				if ($disc) {
					push @{$search}, 'albums.disc = ?';
					push @{$values}, $disc;
				}

				# Bug 10583 - Also check musicbrainz_id if defined.
				# Can't be used in groupdiscs mode since id is unique per disc, not per set.
				if (defined $brainzId) {
					push @{$search}, 'albums.musicbrainz_id = ?';
					push @{$values}, $brainzId;
					main::DEBUGLOG && $isDebug && $log->debug(sprintf("-- Checking for MusicBrainz Album Id: %s", $brainzId));
				}
			}
			elsif ($discc) {
				# If we're not checking discs - ie: we're in
				# groupdiscs mode, check discc if it exists,
				# in the case where there are multiple albums
				# of the same name by the same artist. bug3254
				
				push @{$search}, 'albums.discc = ?';
				push @{$values}, $discc;
				
				if ( defined $contributorId ) {
					# Bug 4361, also match on contributor, so we don't group
					# different multi-disc albums together just because they
					# have the same title
					my $contributor = $contributorId;
					if ( $isCompilation && !$hasAlbumArtist ) {
						$contributor = $self->variousArtistsObject->id;
					}
					
					push @{$search}, 'albums.contributor = ?';
					push @{$values}, $contributor;
				}
			}
			elsif ( defined $disc && !defined $discc ) {

				# Bug 3920 - In the case where there's two
				# albums of the same name, but one is
				# multidisc _without_ having a discc set.
				push @{$search}, 'albums.disc IS NOT NULL';
				
				if ( defined $contributorId ) {
					# Bug 4361, also match on contributor, so we don't group
					# different multi-disc albums together just because they
					# have the same title
					my $contributor = $contributorId;
					if ( $isCompilation && !$hasAlbumArtist ) {
						$contributor = $self->variousArtistsObject->id;
					}
					
					push @{$search}, 'albums.contributor = ?';
					push @{$values}, $contributor;
				}
			}

			# Bug 3662 - Only check for undefined/null values if the
			# values are undefined.
			if ( !defined $disc ) {
				push @{$search}, 'albums.disc IS NULL';
				
				if ( !defined $discc ) {
					push @{$search}, 'albums.discc IS NULL';
				}
			}

			# If we have a compilation bit set - use that instead
			# of trying to match on the artist. Having the
			# compilation bit means that this is 99% of the time a
			# Various Artist album, so a contributor match would fail.
			if ( defined $isCompilation ) {
				# in the database this is 0 or 1
				push @{$search}, 'albums.compilation = ?';
				push @{$values}, $isCompilation;
			}

			# Bug 10583 - If we had the MUSICBRAINZ_ALBUM_ID in the tracks table,
			# we could join on it here ...
			# TODO: Join on MUSICBRAINZ_ALBUM_ID if it ever makes it into the tracks table.

			# Join on tracks with the same basename to determine a unique album.
			# Bug 10583 - Only try to aggregate from basename
			# if no MUSICBRAINZ_ALBUM_ID and no DISC and no DISCC available.
			# Bug 11780 - Need to handle groupdiscs mode differently; would leave out
			# basename check if MB Album Id given and thus merge different albums
			# of the same name into one.
			if (
				# In checkDisc mode, try "same folder" only if none of MUSICBRAINZ_ALBUM_ID,
				# DISC and DISCC are known.
				($checkDisc && !defined $brainzId && !defined $disc && !defined $discc) ||
				# When not checking discs (i.e., "Group Discs" mode), try "same folder"
				# as a last resort if both DISC and DISCC are unknown.
				(!$checkDisc && !defined $disc && !defined $discc)
			) {
				push @{$search}, 'tracks.url LIKE ?';
				push @{$values}, "$basename%";
				$join = 1;
			}
			
			main::DEBUGLOG && $isDebug && $log->debug( "-- Searching for an album with: " . Data::Dump::dump($search, $values) );
			
			my $sql = 'SELECT albums.* FROM albums ';
			$sql   .= 'JOIN tracks ON (albums.id = tracks.album) ' if $join;
			$sql   .= 'WHERE ';
			$sql   .= join( ' AND ', @{$search} );
			$sql   .= ' LIMIT 1';
			
			my $sth = $dbh->prepare_cached($sql);
			$sth->execute( @{$values} );
			
			$albumHash = $sth->fetchrow_hashref || {};
			
			$sth->finish;
			
			main::DEBUGLOG && $isDebug && $albumHash->{id} && $log->debug(sprintf("-- Found the album id: [%d]", $albumHash->{id}));
			
			# We've found an album above - and we're not looking
			# for a multi-disc or compilation album; check to see
			# if that album already has a track number that
			# corresponds to our current working track and that
			# the other track is not in our current directory.
			# If so, then we need to create a new album.
			# If not, the album object is valid.
			if ( $albumHash->{id} && $checkDisc && !defined $isCompilation ) {
				$sth = $dbh->prepare_cached( qq{
					SELECT url
					FROM   tracks
					WHERE  album = ?
					AND    tracknum = ?
					LIMIT 1
				} );
				
				$sth->execute( $albumHash->{id}, $trackColumns->{tracknum} );
				my ($matchTrack) = $sth->fetchrow_array;
				$sth->finish;
				
				if ( $matchTrack && dirname($matchTrack) ne $basename ) {
					main::INFOLOG && $log->is_info && $log->info(sprintf("-- Track number mismatch with album id: [%d]", $albumHash->{id}));
					$albumHash = {};
				}
			}

			# Didn't match anything? It's a new album, start populating albumHash
			if ( !$albumHash->{id} ) {
				$albumHash->{title} = $title;
			}
		}
	}
	
	# Always normalize the sort, as ALBUMSORT could come from a TSOA tag.
	$albumHash->{titlesort} = Slim::Utils::Text::ignoreCaseArticles( $attributes->{ALBUMSORT} || $title );

	# And our searchable version.
	$albumHash->{titlesearch} = Slim::Utils::Text::ignoreCaseArticles($title);

	# Bug 2393 - was fixed here (now obsolete due to further code rework)
	$albumHash->{compilation} = $isCompilation;

	# Bug 3255 - add album contributor which is either VA or the primary artist, used for sort by artist
	my $vaObjId = $self->variousArtistsObject->id;
	
	if ( $isCompilation && !$hasAlbumArtist ) {
		$albumHash->{contributor} = $vaObjId
	}
	elsif ( defined $contributorId ) {
		$albumHash->{contributor} = $contributorId;
		
		# Set compilation to 1 if the primary contributor is VA
		if ( $contributorId == $vaObjId ) {
			$albumHash->{compilation} = 1;
		}
	}

	$albumHash->{musicbrainz_id} = $attributes->{MUSICBRAINZ_ALBUM_ID};

	# Handle album gain tags.
	for my $gainTag ( qw(REPLAYGAIN_ALBUM_GAIN REPLAYGAIN_ALBUM_PEAK) ) {
		my $shortTag = lc($gainTag);
		   $shortTag =~ s/^replaygain_album_(\w+)$/replay_$1/;
		
		# Bug 8034, this used to not change gain/peak values if they were already set,
		# bug we do want to update album gain tags if they are changed.
		if ( $attributes->{$gainTag} ) {
			$attributes->{$gainTag} =~ s/\s*dB//gi;
			$attributes->{$gainTag} =~ s/,/\./g; # bug 6900, change comma to period

			$albumHash->{$shortTag} = $attributes->{$gainTag};
			
			# Bug 15483, remove non-numeric gain tags
			if ( $albumHash->{$shortTag} !~ /^[\d\-\+\.]+$/ ) {
				my $file = Slim::Utils::Misc::pathFromFileURL($trackColumns->{url});
				$log->error("Invalid ReplayGain tag found in $file: $gainTag -> " . $albumHash->{$shortTag} );

				delete $albumHash->{$shortTag};
			}
		}
		else {
			$albumHash->{$shortTag} = undef;
		}
	}

	# Make sure we have a good value for DISCC if grouping
	# or if one is supplied
	if ( $discc || $prefs->get('groupdiscs') ) {
		$discc = max( ($disc || 0), ($discc || 0), ($albumHash->{discc} || 0) );

		if ($discc == 0) {
			$discc = undef;
		}
	}

	# Check that these are the correct types. Otherwise MySQL will not accept the values.
	if ( defined $disc && $disc =~ /^\d+$/ ) {
		$albumHash->{disc} = $disc;
	}
	else {
		$albumHash->{disc} = undef;
	}

	if ( defined $discc && $discc =~ /^\d+$/ ) {
		$albumHash->{discc} = $discc;
	}
	else {
		$albumHash->{discc} = undef;
	}

	if ( defined $trackColumns->{year} && $trackColumns->{year} =~ /^\d+$/ ) {
		$albumHash->{year} = $trackColumns->{year};
	}
	else {
		$albumHash->{year} = undef;
	}
	
	# Bug 7731, filter out duplicate keys that end up as array refs
	while ( my ($tag, $value) = each %{$albumHash} ) {
		if ( ref $value eq 'ARRAY' ) {
			$albumHash->{$tag} = $value->[0];
		}
	}

	if ( !$create && $title ) {
		# Update the album title - the user might have changed it.
		$albumHash->{title} = $title;
	}
	
	# Link album cover to track cover			
	# Future TODO: if an album has multiple images i.e. Ghosts,
	# prefer cover.jpg instead of embedded artwork for album?
	# Would require an additional cover column in the albums table
	if ( $trackColumns->{coverid} ) {
		$albumHash->{artwork} = $trackColumns->{coverid};
	}

	if ( main::DEBUGLOG && $isDebug ) {
		if ( $albumHash->{id} ) {
			$log->debug(sprintf("-- Updating album '$title' (id: [%d]) with columns:", $albumHash->{id}));
		}
		else {
			$log->debug("-- Creating album '$title' with columns:");
		}

		while (my ($tag, $value) = each %{$albumHash}) {
			$log->debug("--- $tag : $value") if defined $value;
		}
	}
	
	# Detect if this album is a compilation when an explicit compilation tag is not available
	# This takes the place of the old mergeVariousArtists method 
	if ( !defined $isCompilation && $albumHash->{id} ) {
		# We have to check the other tracks already on this album, and if the artists differ 
		# from the current track's artists, we have a compilation
		my $is_comp = $self->mergeSingleVAAlbum( $albumHash->{id}, 1 );
		
		if ( $is_comp ) {
			$albumHash->{compilation} = 1;
			$albumHash->{contributor} = $self->variousArtistsObject->id;
			
			main::DEBUGLOG && $isDebug && $log->debug( "Is a Comp : " . $albumHash->{title} );
		}
		else {
			$albumHash->{compilation} = 0;
			
			main::DEBUGLOG && $isDebug && $log->debug( "Not a Comp : " . $albumHash->{title} );
		}
	}
	
	# Bug: 3911 - don't add years for tracks without albums.
	$self->_createYear( $albumHash->{year} );
	
	# create/update album
	if ( $albumHash->{id} ) {
		# Update the existing album
		$self->_updateHash( albums => $albumHash, 'id' );
	}
	else {
		# Create a new album
		$albumHash->{id} = $self->_insertHash( albums => $albumHash );
		
		main::DEBUGLOG && $isDebug && $log->debug(sprintf("-- Created album (id: [%d])", $albumHash->{id}));
	}
	
	# Just cache some stuff about the last Album so we can find it
	# again cheaply when we add the next track.
	# This really does away with lastTrack needing to be a hash
	# but perhaps this should be a dirname-indexed hash instead,
	# perhaps even LRU, although LRU is surprisingly costly.
	# This depends on whether we need to cope with out-of-order scans
	# and I don't really know. 
	$lastAlbum = $albumHash;
	$lastAlbum->{_dirname} = $basename;

	return $albumHash->{id};
}

# Years have their own lookup table.
sub _createYear {
	my ($self, $year) = @_;
	
	if (defined $year && $year =~ /^\d+$/) {
	
		# Using native DBI here to improve performance during scanning
		my $dbh = Slim::Schema->dbh;
			
		my $sth = $dbh->prepare_cached('SELECT 1 FROM years WHERE id = ?');
		$sth->execute($year);
		my ($exists) = $sth->fetchrow_array;
		$sth->finish;
		
		if ( !$exists ) {
			$sth = $dbh->prepare_cached( 'INSERT INTO years (id) VALUES (?)' );
			$sth->execute($year);
		}
	}
}
sub _createComments {
	my ($self, $comments, $trackId) = @_;
	
	if ( !main::SLIM_SERVICE && $comments ) {
		# Using native DBI here to improve performance during scanning
		my $dbh = Slim::Schema->dbh;
		
		# Add comments if we have them:
		my $sth = $dbh->prepare_cached( qq{
			REPLACE INTO comments
			(track, value)
			VALUES
			(?, ?)
		} );
		
		for my $comment (@{$comments}) {	
			$sth->execute( $trackId, $comment );

			main::DEBUGLOG && $log->is_debug && $log->debug("-- Track has comment '$comment'");
		}
	}
}

sub _createTrack {
	my ($self, $columnValueHash, $persistentColumnValueHash, $source) = @_;
	
	# Create the track
	# Using native DBI here to improve performance during scanning
	my $dbh = $self->dbh;
	
	my $id = $self->_insertHash( tracks => $columnValueHash );
	
	if ( main::INFOLOG && $log->is_info && $columnValueHash->{'title'} ) {
		 $log->info(sprintf("Created track '%s' (id: [%d])", $columnValueHash->{'title'}, $id));
	}

	### Create TrackPersistent row
	
	if ( main::STATISTICS && $columnValueHash->{'audio'} ) {
		# Pull the track persistent data
		my $trackPersistentHash = Slim::Schema::TrackPersistent->findhash(
			$columnValueHash->{musicbrainz_id},
			$columnValueHash->{urlmd5},
		);

		# retrievePersistent will always return undef or a track metadata object
		if ( !$trackPersistentHash ) {
			$persistentColumnValueHash->{added}  = $columnValueHash->{timestamp};
			$persistentColumnValueHash->{url}    = $columnValueHash->{url};
			$persistentColumnValueHash->{urlmd5} = $columnValueHash->{urlmd5};
			
			# Create a new persistent row
			my @pcols      = keys %{$persistentColumnValueHash};
			my $pcolstring = join( ',', @pcols );
			my $pph        = join( ',', map { '?' } @pcols );

			my $sth = $dbh->prepare_cached("INSERT INTO tracks_persistent ($pcolstring) VALUES ($pph)");
			$sth->execute( map { $persistentColumnValueHash->{$_} } @pcols );
		}
		else {
			while ( my ($key, $val) = each %{$persistentColumnValueHash} ) {
				main::INFOLOG && $log->is_info && $log->info("Updating persistent ", $columnValueHash->{url}, " : $key to $val");
				$trackPersistentHash->{$key} = $val;
			}
			
			# Always update url/urlmd5 as these values may have changed if we looked up using musicbrainz_id
			$trackPersistentHash->{url}    = $columnValueHash->{url};
			$trackPersistentHash->{urlmd5} = $columnValueHash->{urlmd5};
			
			$self->_updateHash( tracks_persistent => $trackPersistentHash, 'id' );
		}
	}
	
	return $id;
}

=head2 _newTrack( $args )

Create a new track with the given attributes.

Required $args:

=over 4

=item * url

The URL to create in the database.

=back

Optional $args:

=over 4

=item * attributes 

A hash ref with data to populate the object.

=item * id

An explicit record id.

=item * readTags

Read metadata tags from the specified file or url.

=item * commit

Commit to the database (if not in AutoCommit mode).

=item * playlist

Find or create the object as a L<Slim::Schema::Playlist>.

=back

Returns a new L<Slim::Schema::Track> or L<Slim::Schema::Playlist> object on success.

=cut

sub _newTrack {
	my $self = shift;
	my $args = shift;
	
	my $isDebug = main::DEBUGLOG && $log->is_debug;
	my $isInfo  = main::INFOLOG && $log->is_info;

	my $url           = $args->{'url'};
	my $attributeHash = $args->{'attributes'} || {};
	my $trackId       = $args->{'id'} || 0;
	my $playlist      = $args->{'playlist'} || 0;
	my $source        = $playlist ? 'Playlist' : 'Track';


	if (!$url) {
		logBacktrace("Null track request! Returning undef");
		return undef;
	}

	my $dirname            = dirname($url);
	my $deferredAttributes = {};

	main::INFOLOG && $isInfo && $log->info("\nNew $source: [$url]");

	# Default the tag reading behaviour if not explicitly set
	if (!defined $args->{'readTags'}) {
		$args->{'readTags'} = 'default';
	}

	# Read the tag, and start populating the database.
	if ($args->{'readTags'}) {

		main::INFOLOG && $isInfo && $log->info("readTags is ". $args->{'readTags'});

		$attributeHash = { %{Slim::Formats->readTags($url)}, %$attributeHash  };
		
		# Abort early if readTags returned nothing, meaning the file is probably bad/missing
		if ( !scalar keys %{$attributeHash} ) {
			$LAST_ERROR = 'Unable to read tags from file';
			return;
		}
	}

	# Abort early and don't add the track if it's DRM'd
	if ($attributeHash->{'DRM'}) {
		$log->warn("$source has DRM -- skipping it!");
		$LAST_ERROR = 'Track is DRM-protected';
		return;
	}

	($attributeHash, $deferredAttributes) = $self->_preCheckAttributes({
		'url'        => $url,
		'attributes' => $attributeHash,
		'create'     => 1,
	});

	# Playlists don't have years.
	if ($playlist) {
		delete $attributeHash->{'YEAR'};
	}
	
	### Work out Track columns
	
	# Creating the track only wants lower case values from valid columns.
	my %columnValueHash = ();
	my %persistentColumnValueHash = ();

	# Walk our list of valid attributes, and turn them into something ->create() can use.
	main::DEBUGLOG && $isDebug && $log->debug("Creating $source with columns:");

	while (my ($key, $val) = each %$attributeHash) {

		$key = lc($key);

		# XXX - different check from updateOrCreate, which also checks val != ''
		if (defined $val && exists $trackAttrs->{$key}) {
			
			# Bug 7731, filter out duplicate keys that end up as array refs
			$val = $val->[0] if ( ref $val eq 'ARRAY' );
			
			main::DEBUGLOG && $isDebug && $log->debug("  $key : $val");
			$columnValueHash{$key} = $val;
		}

		# Metadata is only included if it contains a non zero value
		if ( main::STATISTICS && $val && exists $trackPersistentAttrs->{$key} ) {

			# Bug 7731, filter out duplicate keys that end up as array refs
			$val = $val->[0] if ( ref $val eq 'ARRAY' );
			
			main::DEBUGLOG && $isDebug && $log->debug("  (persistent) $key : $val");
			$persistentColumnValueHash{$key} = $val;
		}
	}

	# Tag and rename set URL to the Amazon image path. Smack that.
	# We don't use it anyways.
	$columnValueHash{'url'} = $url;
	$columnValueHash{'urlmd5'} = md5_hex($url);
	
	# Use an explicit record id if it was passed as an argument.
	if ($trackId) {
		$columnValueHash{'id'} = $trackId;
	}

	my $ct = $columnValueHash{'content_type'};
	
	# For simple (odd) cases, just create the Track row and return
	if (!defined $ct || $ct eq 'dir' || $ct eq 'lnk' || !$columnValueHash{'audio'}) {
		return $self->_createTrack(\%columnValueHash, \%persistentColumnValueHash, $source);
	}
	
	# Make a local variable for COMPILATION, that is easier to handle
	my $isCompilation = undef;
	my $compilation = $deferredAttributes->{'COMPILATION'};

	if (defined $compilation) {
		# Use eq instead of == here, otherwise perl will warn.
		if ($compilation =~ /^(?:1|yes|true)$/i) {
			$isCompilation = 1;
			main::DEBUGLOG && $isDebug && $log->debug("-- Track is a compilation");
		} elsif ($compilation =~ /^(?:0|no|false)$/i) {
			$isCompilation = 0;
			main::DEBUGLOG && $isDebug && $log->debug("-- Track is NOT a compilation");
		}
	}
	
	### Create Contributor rows
	# Walk through the valid contributor roles, adding them to the database.
	my $contributors = $self->_mergeAndCreateContributors($deferredAttributes, $isCompilation, 1);
	
	### Find artwork column values for the Track
	if ( !$columnValueHash{cover} && $columnValueHash{audio} ) {
		# Track does not have embedded artwork, look for standalone cover
		# findStandaloneArtwork returns either a full path to cover art or 0
		# to indicate no artwork was found.
		my $cover = Slim::Music::Artwork->findStandaloneArtwork( \%columnValueHash, $deferredAttributes, $dirname );
		
		$columnValueHash{cover} = $cover;
	}
	
	if ( $columnValueHash{cover} ) {
		# Generate coverid value based on artwork, mtime, filesize
		$columnValueHash{coverid} = Slim::Schema::Track->generateCoverId( {
			cover => $columnValueHash{cover},
			url   => $url,
			mtime => $columnValueHash{timestamp},
			size  => $columnValueHash{filesize},
		} );
	}

	### Create Album row
	my $albumId = $self->_createOrUpdateAlbum($deferredAttributes, 
		\%columnValueHash,														# trackColumns
		$isCompilation,
		$contributors->{'ALBUMARTIST'}->[0] || $contributors->{'ARTIST'}->[0],	# primary contributor-id
		defined $contributors->{'ALBUMARTIST'}->[0] ? 1 : 0,					# hasAlbumArtist
		1,																		# create
		undef,																	# Track
		$dirname,
	);
	
	### Create Track row
	$columnValueHash{'album'} = $albumId if !$playlist;
	$trackId = $self->_createTrack(\%columnValueHash, \%persistentColumnValueHash, $source);

	### Create ContributorTrack & ContributorAlbum rows
	$self->_createContributorRoleRelationships($contributors, $trackId, $albumId);	

	### Create Genre rows
	$self->_createGenre($deferredAttributes->{'GENRE'}, $trackId, 1);
	
	### Create Comment rows
	$self->_createComments($deferredAttributes->{'COMMENT'}, $trackId);

	$self->forceCommit if $args->{'commit'};

	if ($attributeHash->{'CONTENT_TYPE'}) {
		$contentTypeCache{$url} = $attributeHash->{'CONTENT_TYPE'};
	}

	return $trackId;
}

=head2 updateOrCreate( $args )

Update the attributes of a track or create one if one doesn't already exist.

Required $args:

=over 4

=item * url

The URL to find or create in the database.

=back

Optional $args:

=over 4

=item * attributes

A hash ref with data to populate the object.

=item * readTags

Read metadata tags from the specified file or url.

=item * commit

Commit to the database (if not in AutoCommit mode).

=item * playlist

Find or create the object as a L<Slim::Schema::Playlist>.

=item * checkMTime

Check to see if the track has changed, if not - don't update.

=back

Returns a new L<Slim::Schema::Track> or L<Slim::Schema::Playlist> object on success.

=cut

sub updateOrCreate {
	my $self = shift;
	my $args = shift;

	my $trackIdOrTrack = $self->updateOrCreateBase($args);
	
	return undef if !defined $trackIdOrTrack;
	
	return $trackIdOrTrack if blessed $trackIdOrTrack;
	
	return Slim::Schema->rs($args->{'playlist'} ? 'Playlist' : 'Track')->find($trackIdOrTrack);
}

# Tries to avoid instantiating a Track object if not needed
sub updateOrCreateBase {
	my $self = shift;
	my $args = shift;

	#
	my $urlOrObj      = $args->{'url'};
	my $attributeHash = $args->{'attributes'} || {};
	my $commit        = $args->{'commit'};
	my $readTags      = $args->{'readTags'} || 0;
	my $checkMTime    = $args->{'checkMTime'};
	my $playlist      = $args->{'playlist'};
	my $isNew         = $args->{'new'} || 0; # save a query if caller knows the track is new

	my $trackId;
	
	# XXX - exception should go here. Coming soon.
	my ($track, $url, $blessed) = _validTrackOrURL($urlOrObj);

	if (!defined($url) || ref($url)) {

		logBacktrace("No URL specified! Returning undef.");
		logError(Data::Dump::dump($attributeHash)) if main::DEBUGLOG && !$::quiet;

		return undef;
	}

	# Short-circuit for remote tracks
	if (Slim::Music::Info::isRemoteURL($url)) {
		my $class = $playlist ? 'Slim::Schema::RemotePlaylist' : 'Slim::Schema::RemoteTrack';

		($attributeHash, undef) = $self->_preCheckAttributes({
			'url'        => $url,
			'attributes' => $attributeHash,
		});
		
		return $class->updateOrCreate($track ? $track : $url, $attributeHash);
	}

	# Track will be defined or not based on the assignment above.
	if ( !defined $track && !$isNew ) {
		$track = $self->_retrieveTrack($url, $playlist);
	}
	
	# XXX - exception should go here. Coming soon.
	# _retrieveTrack will always return undef or a track object
	if ($track) {

		# Check the timestamp & size to make sure they've not changed.
		if ($checkMTime && Slim::Music::Info::isFileURL($url) && !$self->_hasChanged($track, $url)) {

			main::INFOLOG && $log->is_info && $log->info("Track is still valid! Skipping update! $url");

			return $track;
		}

		# Pull the track metadata object for the DB if available
		my $trackPersistent;
		if ( main::STATISTICS ) {
			# XXX native DBI
			$trackPersistent = $track->retrievePersistent();
		}
	
		# Bug: 2335 - readTags is set in Slim::Formats::Playlists::CUE - when
		# we create/update a cue sheet to have a CT of 'cur'
		if (defined $attributeHash->{'CONTENT_TYPE'} && $attributeHash->{'CONTENT_TYPE'} eq 'cur') {
			$readTags = 0;
		}

		main::INFOLOG && $log->is_info && $log->info("Merging entry for $url readTags is: [$readTags]");

		# Force a re-read if requested.
		# But not for non-audio files.
		if ($readTags && $track->get('audio')) {

			$attributeHash = { %{Slim::Formats->readTags($url)}, %$attributeHash  };
		}

		my $deferredAttributes;
		($attributeHash, $deferredAttributes) = $self->_preCheckAttributes({
			'url'        => $url,
			'attributes' => $attributeHash,
		});

		while (my ($key, $val) = each %$attributeHash) {

			$key = lc($key);

			if (defined $val && $val ne '' && exists $trackAttrs->{$key}) {

				main::INFOLOG && $log->is_info && $log->info("Updating $url : $key to $val");

				$track->set_column($key, $val);
			}

			# Metadata is only included if it contains a non zero value
			if ( main::STATISTICS && $val && blessed($trackPersistent) && exists $trackPersistentAttrs->{$key} ) {

				main::INFOLOG && $log->is_info && $log->info("Updating persistent $url : $key to $val");

				$trackPersistent->set_column( $key => $val );
			}
		}

		# _postCheckAttributes does an update
		if (!$playlist) {

			$self->_postCheckAttributes({
				'track'      => $track,
				'attributes' => $deferredAttributes,
			});
		}

		$self->forceCommit if $commit;
		
		if ($track && $attributeHash->{'CONTENT_TYPE'}) {
			$contentTypeCache{$url} = $attributeHash->{'CONTENT_TYPE'};
		}

	} else {

		$trackId = $self->_newTrack({
			'url'        => $url,
			'attributes' => $attributeHash,
			'readTags'   => $readTags,
			'commit'     => $commit,
			'playlist'   => $playlist,
		});

	}

	return $track || $trackId;
}

=head2 variousArtistsObject()

Returns a singleton object representing the artist 'Various Artists'

=cut

sub variousArtistsObject {
	my $self = shift;

	my $vaString = Slim::Music::Info::variousArtistString();

	# Fetch a VA object and/or update it's name if the user has changed it.
	# XXX - exception should go here. Coming soon.
	if (!blessed($vaObj) || !$vaObj->can('name')) {

		$vaObj  = $self->rs('Contributor')->update_or_create({
			'name'       => $vaString,
			'namesearch' => Slim::Utils::Text::ignoreCaseArticles($vaString),
			'namesort'   => Slim::Utils::Text::ignoreCaseArticles($vaString),
		}, { 'key' => 'namesearch' });

		main::DEBUGLOG && $log->is_debug && $log->debug(sprintf("-- Created VARIOUS ARTIST (id: [%d])", $vaObj->id));
	}

	if ($vaObj && $vaObj->name ne $vaString) {

		$vaObj->name($vaString);
		$vaObj->namesort( Slim::Utils::Text::ignoreCaseArticles($vaString) );
		$vaObj->namesearch( Slim::Utils::Text::ignoreCaseArticles($vaString) );
		$vaObj->update;
	}

	return $vaObj;
}

=head2 variousArtistsAlbumCount( $find )

Wrapper for the common case of checking the level below the current one
(always Albums), to see if any Various Artists albums exist.

=cut

sub variousArtistsAlbumCount {
	my $class = shift;

	# Bug 3983, 4059: clone the provided hash reference so we don't mung further
	# processing outside this function.
	my $find  = Storable::dclone(shift);

	my %attr = ( 'group_by' => 'me.id' );
	my @join = ();

	# We always want to search for compilation
	$find->{'me.compilation'} = 1;

	if (exists $find->{'genre.id'}) {

		$find->{'genreTracks.genre'} = delete $find->{'genre.id'};
		push @join, { 'tracks' => 'genreTracks' };

	} elsif (exists $find->{'genre.name'}) {

		push @join, { 'tracks' => { 'genreTracks' => 'genre' } };
	}

	$attr{'join'} = \@join;

	return $class->count('Album', $find, \%attr);
}

=head2 trackCount()

Returns the number of local audio tracks in the database.

=cut

sub trackCount {
	my $self = shift;

	return $self->count('Track', { 'me.audio' => 1 });
}

=head2 totalTime()

Returns the total (cumulative) time in seconds of all audio tracks in the database.

=cut

sub totalTime {
	my $self = shift;

	return 0 unless $self->trackCount();

	# Pull out the total time dynamically.
	# What a breath of fresh air. :)
	return $self->search('Track', { 'audio' => 1 }, {

		'select' => [ \'SUM(secs)' ],
		'as'     => [ 'sum' ],

	})->single->get_column('sum');
}

=head2 mergeSingleVAAlbum($albumid)

Merge a single VA album

=cut

sub mergeSingleVAAlbum {
	my ( $class, $albumid, $returnIsComp ) = @_;
	
	my $importlog = main::INFOLOG ? logger('scan.import') : undef;
	my $isInfo    = main::INFOLOG && $importlog->is_info;
	
	my $dbh  = $class->dbh;
	my $role = Slim::Schema::Contributor->typeToRole('ARTIST');
	
	my $is_comp;
	
	my $track_contribs_sth = $dbh->prepare_cached( qq{
		SELECT contributor, track
		FROM   contributor_track
		WHERE  role = ?
		AND    track IN (
			SELECT id
			FROM tracks
			WHERE album = ?
		)
		ORDER BY contributor, track
	} );
	
	# Check track contributors to see if all tracks have the same contributors
	my ($contributor, $trackid);
	my %track_contribs;
	
	$track_contribs_sth->execute( $role, $albumid );
	$track_contribs_sth->bind_columns( \$contributor, \$trackid );
	
	while ( $track_contribs_sth->fetch ) {
		$track_contribs{ $contributor } .= $trackid . ':';
	}
	
	my $track_list;
	for my $tracks ( values %track_contribs ) {
		if ( $track_list && $track_list ne $tracks ) {
			# contributors differ for some tracks, it's a compilation
			$is_comp = 1;
			last;
		}
		$track_list = $tracks;
	}
	
	if ( $returnIsComp ) {
		# Optimization used to avoid extra query when updating an album entry
		return $is_comp;
	}
		
	if ( $is_comp ) {
		my $comp_sth = $dbh->prepare_cached( qq{
			UPDATE albums
			SET    compilation = 1, contributor = ?
			WHERE  id = ?
		} );
				
		# Flag as a compilation, set primary contrib to Various Artists
		$comp_sth->execute( $class->variousArtistsObject->id, $albumid );
	}
	else {
		my $not_comp_sth = $dbh->prepare_cached( qq{
			UPDATE albums
			SET    compilation = 0
			WHERE  id = ?
		} );
		
		# Cache that the album is not a compilation so it's not constantly
		# checked during every mergeVA phase.  Scanner::Local will reset
		# compilation to undef when a new/deleted/changed track requires
		# a re-check of VA status
		$not_comp_sth->execute($albumid);
	}
}

=head2 wipeCaches()

Clears the lastTrack caches, and forces a database commit.

=cut

sub wipeCaches {
	my $self = shift;

	$self->forceCommit;

	%contentTypeCache = ();
	
	%TOTAL_CACHE = ();

	# clear the references to these singletons
	$vaObj          = undef;
	$_unknownArtist = '';
	$_unknownGenre  = '';
	$_unknownAlbumId = undef;

	$self->lastTrackURL('');
	$self->lastTrack({});
	
	# Wipe cached data used for Jive, i.e. albums query data
	if (!main::SCANNER) {	
		Slim::Control::Queries::wipeCaches();
	}
	
	main::INFOLOG && logger('scan.import')->info("Wiped all in-memory caches.");
}

=head2 wipeAllData()

Wipe all data in the database. Encapsulates L<wipeDB> and L<wipeCaches>

=cut

sub wipeAllData {
	my $self = shift;

	$self->wipeCaches;
	$self->wipeDB;
	
	require Slim::Utils::ArtworkCache;
	Slim::Utils::ArtworkCache->new()->wipe();

	main::INFOLOG && logger('scan.import')->info("Wiped the database.");
}

=head2 forceCommit()

Flush any pending database transactions to disk when not in AutoCommit mode.

=cut

sub forceCommit {
	my $self = shift;

	if (!$initialized) {

		logWarning("Trying to commit transactions before DB is initialized!");
		return;
	}

	$self->lastTrackURL('');
	$self->lastTrack({});

	if (!$self->storage->dbh->{'AutoCommit'}) {

		main::INFOLOG && $log->is_info && $log->info("Syncing to the database.");

		eval { $self->storage->dbh->commit };

		if ($@) {
			logWarning("Couldn't commit transactions to DB: [$@]");
			return;
		}
	}
	else {
		main::DEBUGLOG && $log->is_debug && $log->debug("forceCommit ignored, database is in AutoCommit mode");
	}
}

=head2 artistOnlyRoles( @add );

Return an array ref of valid roles as defined by
L<Slim::Schema::Contributor::contributorRoles>, based on the user's current
prefernces for including Composers, Conductors & Bands when browsing their
audio collection via 'Contributors'.

If a caller wishes to force an addition to the list of roles, pass in the
additional roles.

=cut

sub artistOnlyRoles {
	my $self  = shift;
	my @add   = @_;

	my %roles = (
		'ARTIST'      => 1,
		'ALBUMARTIST' => 1,
	);

	# If the user has requested explict roles to be added, do so.
	for my $role (@add) {

		if ($role) {
			$roles{$role} = 1;
		}
	}

	# And if the user has asked for ALL, give them it.
	if ($roles{'ALL'}) {
		return undef;
	}

	# Loop through each pref to see if the user wants to show that contributor role.
	for my $role (Slim::Schema::Contributor->contributorRoles) {

		if ($prefs->get(sprintf('%sInArtists', lc($role)))) {

			$roles{$role} = 1;
		}
	}

	# If we're using all roles, don't bother with the constraint.
	if (scalar keys %roles != Slim::Schema::Contributor->totalContributorRoles) {

		return [ sort map { Slim::Schema::Contributor->typeToRole($_) } keys %roles ];
	}

	return undef;
}

sub registerRatingImplementation {
	my ( $class, $source, $impl ) = @_;

	if ( ref $impl eq 'CODE' ) {
		$ratingImplementations{$source} = $impl;
	}
}

sub ratingImplementations {
	return [ sort keys %ratingImplementations ];
}

sub rating {
	my ( $class, $track, $rating ) = @_;

	my $impl = $prefs->get('ratingImplementation');
	
	if ( !$impl || !exists $ratingImplementations{$impl} ) {
		$impl = 'LOCAL_RATING_STORAGE';
	}

	return $ratingImplementations{$impl}->( $track, $rating );
}

#
# Private methods:
#

sub _defaultRatingImplementation {
	my ( $track, $rating ) = @_;

	if ( defined $rating ) {
		$track->rating($rating);
		$track->update;
		Slim::Schema->forceCommit;
	}
	
	return $track->rating;
}

sub _retrieveTrack {
	my ($self, $url, $playlist) = @_;

	return undef if !$url;
	return undef if ref($url);

	my $track;
	
	if (Slim::Music::Info::isRemoteURL($url)) {
		return Slim::Schema::RemoteTrack->fetch($url, $playlist);
	}

	# Keep the last track per dirname.
	my $dirname = dirname($url);
	my $source  = $playlist ? 'Playlist' : 'Track';

	if (!$playlist && defined $self->lastTrackURL && $url eq $self->lastTrackURL) {

		$track = $self->lastTrack->{$dirname};

	} else {

		$track = $self->rs($source)->single({ 'url' => $url });
	}

	# XXX - exception should go here. Coming soon.
	if (blessed($track)) {

		if (!$playlist || $track->audio) {
			$self->lastTrackURL($url);
			$self->lastTrack->{$dirname} = $track;
			
			# Set the contentTypeCache entry here is case 
			# it was guessed earlier without knowing the real type
			$contentTypeCache{$url} = $track->content_type;
		}

		return $track;
	}

	return undef;
}

sub _retrieveTrackMetadata {
	my ($self, $url, $musicbrainz_id) = @_;

	return undef if !$url;
	return undef if ref($url);

	my $trackMetadata;

	$trackMetadata = $self->rs('TrackMetadata')->single({ 'url' => $url });

	if (blessed($trackMetadata)) {
		return $trackMetadata;
	}elsif($musicbrainz_id) {
		$trackMetadata = $self->rs('TrackMetadata')->single({ 'musicbrainz_id' => $musicbrainz_id });
		return $trackMetadata if blessed($trackMetadata);
	}

	return undef;
}

sub _checkValidity {
	my $self  = shift;
	my $track = shift;

	# XXX - exception should go here. Coming soon.
	return undef unless blessed($track);
	return undef unless $track->can('get');
	
	# Remote tracks are always assumed to be valid
	# Maybe we will add a timeout mechanism later
	return $track if $track->isRemoteURL();
	
	my $isDebug = main::DEBUGLOG && $log->is_debug;

	my $url = $track->get('url');

	main::DEBUGLOG && $isDebug && $log->debug("Checking to see if $url has changed.");

	# Don't check for things that aren't audio
	if ($track->get('audio') && $self->_hasChanged($track, $url)) {

		main::DEBUGLOG && $isDebug && $log->debug("Re-reading tags from $url as it has changed.");

		my $oldid = $track->id;
		
		# Do a cascading delete for has_many relationships - this will
		# clear out Contributors, Genres, etc.
		$track->delete;
		
		# Add the track back into database with the same id as the record deleted.
		my $trackId = $self->_newTrack({
			'id'       => $oldid,
			'url'      => $url,
			'readTags' => 1,
			'commit'   => 1,
		});
		
		$track = Slim::Schema->rs('Track')->find($trackId) if (defined $trackId);
	}
	
	# Track may have been deleted by _hasChanged
	return undef unless $track->in_storage;

	return undef unless blessed($track);
	return undef unless $track->can('url');

	return $track;
}

sub _hasChanged {
	my ($self, $track, $url) = @_;
	
	my $isDebug = main::DEBUGLOG && $log->is_debug;

	# We return 0 if the file hasn't changed
	#    return 1 if the file has been changed.

	# Don't check anchors - only the top level file.
	return 0 if Slim::Utils::Misc::anchorFromURL($url);

	my $filepath = Slim::Utils::Misc::pathFromFileURL($url);

	main::DEBUGLOG && $isDebug && $log->debug("Checking for [$filepath] - size & timestamp.");

	# Return if it's a directory - they expire themselves 
	# Todo - move directory expire code here?
	return 0 if -d $filepath;
	return 0 if $filepath =~ /\.lnk$/i;

	# See if the file exists
	#
	# Reuse _, as we only need to stat() once.
	if (-e _) {

		my $filesize  = $track->get('filesize');
		my $timestamp = $track->get('timestamp');

		# Check filesize and timestamp to decide if we use the cached data.
		my $fsdef   = (defined $filesize);
		my $fscheck = 0;

		if ($fsdef) {
			$fscheck = (-s _ == $filesize);
		}

		# Now the AGE
		my $agedef   = (defined $timestamp);
		my $agecheck = 0;

		if ($agedef) {
			$agecheck = ((stat(_))[9] == $timestamp);
		}

		return 0 if  $fsdef && $fscheck && $agedef && $agecheck;
		return 0 if  $fsdef && $fscheck && !$agedef;
		return 0 if !$fsdef && $agedef  && $agecheck;

		return 1;

	} else {
		
		# Bug 4402, if the entire volume/drive this file is on is unavailable,
		# it's likely removable storage and shouldn't be deleted
		my $offline;
			
		if ( main::ISWINDOWS ) {
			# win32, check the drive letter
			my $parent = Path::Class::File->new($filepath)->dir;
			if ( my $vol = $parent->volume ) {
				if ( !-d $vol ) {
					$offline = 1;
				}
			}
		}
		elsif ( main::ISMAC ) {
			# Mac, check if path is in /Volumes
			if ( $filepath =~ m{^/Volumes/([^/]+)} ) {
				if ( !-d "/Volumes/$1" ) {
					$offline = 1;
				}
			}
		}
		else {
			# XXX: Linux/Unix, not sure how to tell if a given path
			# is from an unmounted filesystem
		}
		
		if ( $offline ) {
			main::DEBUGLOG && $isDebug && $log->debug( "Drive/Volume containing [$filepath] seems to be offline, skipping" );
			return 0;
		}

		main::DEBUGLOG && $isDebug && $log->debug("Removing [$filepath] from the db as it no longer exists.");

		# Be sure to clear the track out of the cache as well.
		if ($self->lastTrackURL && $url eq $self->lastTrackURL) {
			$self->lastTrackURL('');
		}

		my $dirname = dirname($url);

		if (defined $self->lastTrack->{$dirname} && $self->lastTrack->{$dirname}->url eq $url) {
			delete $self->lastTrack->{$dirname};
		}

		$track->delete;
		$track = undef;

		$self->forceCommit;

		return 0;
	}
}

sub _preCheckAttributes {
	my $self = shift;
	my $args = shift;

	my $url    = $args->{'url'};

	my $deferredAttributes = {};

	# Copy the incoming hash, so we don't modify it
	# XXX why do we need to copy?
	my $attributes = { %{ $args->{'attributes'} } };

	# Normalize attribute names
	while (my ($key, $val) = each %$attributes) {

		if (exists $tagMapping{lc $key}) {

			$attributes->{ uc($tagMapping{lc $key}) } = delete $attributes->{$key};
		}
	}
	
	# Bug 9359, don't allow tags named 'ID'
	if ( exists $attributes->{'ID'} ) {
		delete $attributes->{'ID'};
	}

	# We've seen people with multiple TITLE tags in the wild.. why I don't
	# know. Merge them. Do the same for ALBUM, as you never know.
	for my $tag (qw(TITLE ALBUM)) {

		if ($attributes->{$tag} && ref($attributes->{$tag}) eq 'ARRAY') {

			$attributes->{$tag} = join(' / ', @{$attributes->{$tag}});
		}
	}

	if ($attributes->{'TITLE'}) {
		# Create a canonical title to search against.
		$attributes->{'TITLESEARCH'} = Slim::Utils::Text::ignoreCaseArticles($attributes->{'TITLE'});
	
		if (!$attributes->{'TITLESORT'}) {
			$attributes->{'TITLESORT'} = $attributes->{'TITLESEARCH'};
		} else {
			# Always normalize the sort, as TITLESORT could come from a TSOT tag.
			$attributes->{'TITLESORT'} = Slim::Utils::Text::ignoreCaseArticles($attributes->{'TITLESORT'});
		}
	}

	# Remote index.
	$attributes->{'REMOTE'} = Slim::Music::Info::isRemoteURL($url) ? 1 : 0;

	# Some formats stick a DISC tag such as 1/2 or 1-2 into the field.
	if ($attributes->{'DISC'} && $attributes->{'DISC'} =~ m|^(\d+)[-/](\d+)$|) {
		$attributes->{'DISC'}  = $1;
		$attributes->{'DISCC'} ||= $2;
	}

	# Some tag formats - APE? store the type of channels instead of the number of channels.
	if (defined $attributes->{'CHANNELS'}) { 
		if ($attributes->{'CHANNELS'} =~ /stereo/i) {
			$attributes->{'CHANNELS'} = 2;
		} elsif ($attributes->{'CHANNELS'} =~ /mono/i) {
			$attributes->{'CHANNELS'} = 1;
		}
	}

	# Don't insert non-numeric or '0' YEAR fields into the database. Bug: 2610
	# Same for DISC - Bug 2821
	for my $tag (qw(YEAR DISC DISCC BPM CHANNELS)) {

		if ( 
		    defined $attributes->{$tag} 
		    &&
		    ( $attributes->{$tag} !~ /^\d+$/ || $attributes->{$tag} == 0 ) 
		) {
			delete $attributes->{$tag};
		}
	}

	# Bug 4823 - check boundaries set by our tinyint schema.
	for my $tag (qw(DISC DISCC)) {
		next if (!defined $attributes->{$tag});
		$attributes->{$tag} = 254 if ($attributes->{$tag} > 254);
		$attributes->{$tag} = 0 if ($attributes->{$tag} < 0);
	}

	# Bug 3759 - Set undef years to 0, so they're included in the count.
	# Bug 3643 - rating is specified as a tinyint - users running their
	# own SQL server may have strict mode turned on.
	for my $tag (qw(YEAR RATING)) {
		$attributes->{$tag} ||= 0;
	}

	if (defined $attributes->{'TRACKNUM'}) {
		$attributes->{'TRACKNUM'} = Slim::Music::Info::cleanTrackNumber($attributes->{'TRACKNUM'});
	}

	# Munge the replaygain values a little
	for my $gainTag (qw(REPLAYGAIN_TRACK_GAIN REPLAYGAIN_TRACK_PEAK)) {

		my $shortTag = $gainTag;
		   $shortTag =~ s/^REPLAYGAIN_TRACK_(\w+)$/REPLAY_$1/;

		if (defined $attributes->{$gainTag}) {
		    
			$attributes->{$shortTag} = delete $attributes->{$gainTag};
			$attributes->{$shortTag} =~ s/\s*dB//gi;
			$attributes->{$shortTag} =~ s/\s//g;  # bug 15965
			$attributes->{$shortTag} =~ s/,/\./g; # bug 6900, change comma to period
			
			# Bug 15483, remove non-numeric gain tags
			if ( $attributes->{$shortTag} !~ /^[\d\-\+\.]+$/ ) {
				my $file = Slim::Utils::Misc::pathFromFileURL($url);
				$log->error("Invalid ReplayGain tag found in $file: $gainTag -> " . $attributes->{$shortTag} );
				
				delete $attributes->{$shortTag};
			}
		}
	}

	# We can take an array too - from vorbis comments, so be sure to handle that.
	my $comments = [];
	my $rawcomments = [];

	if ($attributes->{'COMMENT'} && !ref($attributes->{'COMMENT'})) {

		$rawcomments = [ $attributes->{'COMMENT'} ];

	} elsif (ref($attributes->{'COMMENT'}) eq 'ARRAY') {

		$rawcomments = $attributes->{'COMMENT'};
	}

	# Bug: 2605 - Get URL out of the attributes - some programs, and
	# services such as www.allofmp3.com add it.
	if ($attributes->{'URL'}) {

		push @$rawcomments, delete $attributes->{'URL'};
	}

	# Look for tags we don't want to expose in comments, and splice them out.
	for my $c ( @{$rawcomments} ) {
		next unless defined $c;
		
		# Bug 15630, ignore strings which have the utf8 flag on but are in fact invalid utf8
		next if utf8::is_utf8($c) && !Slim::Utils::Unicode::looks_like_utf8($c);

		#ignore SoundJam and iTunes CDDB comments, iTunSMPB, iTunPGAP
		if ($c =~ /SoundJam_CDDB_/ ||
		    $c =~ /iTunes_CDDB_/ ||
		    $c =~ /^iTun[A-Z]{4}/ ||
		    $c =~ /^\s*[0-9A-Fa-f]{8}(\+|\s)/ ||
		    $c =~ /^\s*[0-9A-Fa-f]{2}\+[0-9A-Fa-f]{32}/) {

			next;
		}
		
		push @$comments, $c;
	}

	$attributes->{'COMMENT'} = $comments;

	# Bug: 4282 - we've seen multiple lyrics tags
	if ($attributes->{'LYRICS'} && ref($attributes->{'LYRICS'}) eq 'ARRAY') {

		$attributes->{'LYRICS'} = join("\n", @{$attributes->{'LYRICS'}});
	}

<<<<<<< HEAD
	if ( !main::SLIM_SERVICE ) {
		# The ARTISTSORT and ALBUMARTISTSORT tags are normalized in Contributor->add()
		# since the tag may need to be split.  See bugs #295 and #4584.
		#
		# Push these back until we have a Track object.
		for my $tag (Slim::Schema::Contributor->contributorRoles, qw(
			COMMENT GENRE ARTISTSORT PIC APIC ALBUM ALBUMSORT DISCC
			COMPILATION REPLAYGAIN_ALBUM_PEAK REPLAYGAIN_ALBUM_GAIN 
			MUSICBRAINZ_ARTIST_ID MUSICBRAINZ_ALBUM_ARTIST_ID MUSICBRAINZ_ALBUM_ID 
			MUSICBRAINZ_ALBUM_TYPE MUSICBRAINZ_ALBUM_STATUS
			ALBUMARTISTSORT
		)) {
=======
				$attributes->{$gainTag} =~ s/\s*dB//gi;
				$attributes->{$gainTag} =~ s/\s//g;  # bug 15965
				$attributes->{$gainTag} =~ s/,/\./g; # bug 6900, change comma to period
>>>>>>> 196aace4

			next unless defined $attributes->{$tag};

			$deferredAttributes->{$tag} = delete $attributes->{$tag};
		}
	}
	
	# If embedded artwork was found, store the length of the artwork
	if ( $attributes->{'COVER_LENGTH'} ) {
		$attributes->{'COVER'} = delete $attributes->{'COVER_LENGTH'};
	}

	# We also need these in _postCheckAttributes, but they should be set during create()
	$deferredAttributes->{'DISC'} = $attributes->{'DISC'} if $attributes->{'DISC'};

	# thumb has gone away, since we have GD resizing.
	delete $attributes->{'THUMB'};
	
	# RemoteTrack also wants artist and album names
	if ($attributes->{'REMOTE'}) {
		foreach (qw/TRACKARTIST ARTIST ALBUMARTIST/) {
			if (my $a = $deferredAttributes->{$_}) {
				$a = join (' / ', @$a) if ref $a eq 'ARRAY';
				$attributes->{'ARTISTNAME'} = $a;
				last;
			}
		}
		$attributes->{'ALBUMNAME'} = $deferredAttributes->{'ALBUM'} if $deferredAttributes->{'ALBUM'};
		
		# XXX maybe also want COMMENT & GENRE
	}

	if (main::DEBUGLOG && $log->is_debug) {

		$log->debug("Report for $url:");
		$log->debug("* Attributes *");

		while (my ($tag, $value) = each %{$attributes}) {

			# Artwork dump is unreadable in logs, so replace with a text tag.  More thorough artwork
			# debugging is available using artwork setting and this avoids pointless log bloat.
			$log->debug(".. $tag : ", ($tag eq 'ARTWORK' ? "[Binary Image Data]" : $value)) if defined $value;
		}

		$log->debug("* Deferred Attributes *");

		while (my ($tag, $value) = each %{$deferredAttributes}) {

			# Artwork dump is unreadable in logs, so replace with a text tag.  Mor thorough artwork
			# debugging is available using artwork setting and this avoids pointless log bloat.
			$log->debug(".. $tag : ", ($tag eq 'ARTWORK' ? "[Binary Image Data]" : $value)) if defined $value;
		}
	}

	return ($attributes, $deferredAttributes);
}

sub _createGenre {
	my ($self, $genre, $trackId, $create) = @_;
	
	# Genre addition. If there's no genre for this track, and no 'No Genre' object, create one.

	my $isDebug = main::DEBUGLOG && $log->is_debug;
	
	if ($create && !$genre && !blessed($_unknownGenre)) {

		my $genreName = string('NO_GENRE');

		# Bug 3949 - Not sure how this can fail, but it can.
		$_unknownGenre = eval {
			$self->rs('Genre')->update_or_create({
				'name'       => $genreName,
				'namesort'   => Slim::Utils::Text::ignoreCaseArticles($genreName),
				'namesearch' => Slim::Utils::Text::ignoreCaseArticles($genreName),
			}, { 'key' => 'namesearch' });
		};

		if ($@) {
			logError("Couldn't create genre: [$genreName]: [$@]");
		}

		if (blessed($_unknownGenre) && $_unknownGenre->can('name')) {

			Slim::Schema::Genre->add($_unknownGenre->name, $trackId);

			main::DEBUGLOG && $isDebug && $log->debug(sprintf("-- Created NO GENRE (id: [%d])", $_unknownGenre->id));
			main::DEBUGLOG && $isDebug && $log->debug(sprintf("-- Track has no genre"));
		}

	} elsif ($create && !$genre && blessed($_unknownGenre)) {

		Slim::Schema::Genre->add($_unknownGenre->name, $trackId);

		main::DEBUGLOG && $isDebug && $log->debug(sprintf("-- Track has no genre"));

	} elsif ($create && $genre) {

		Slim::Schema::Genre->add($genre, $trackId);

		main::DEBUGLOG && $isDebug && $log->debug(sprintf("-- Track has genre '$genre'"));

	} elsif (!$create && $genre) {
		# XXX use raw DBI
		my $track = Slim::Schema->rs('Track')->find($trackId);
		
		if ($genre ne $track->genres->single->name) {
			# Bug 1143: The user has updated the genre tag, and is
			# rescanning We need to remove the previous associations.
			$track->genreTracks->delete_all;
	
			Slim::Schema::Genre->add($genre, $trackId);
	
			main::DEBUGLOG && $isDebug && $log->debug("-- Deleted all previous genres for this track");
			main::DEBUGLOG && $isDebug && $log->debug("-- Track has genre '$genre'");
		}
	}
}

sub _postCheckAttributes {
	my $self = shift;
	my $args = shift;
	
	my $isDebug = main::DEBUGLOG && $log->is_debug;

	my $track      = $args->{'track'};
	my $attributes = $args->{'attributes'};
	my $create     = $args->{'create'} || 0;

	# Don't bother with directories / lnks. This makes sure "No Artist",
	# etc don't show up if you don't have any.
	my %cols = $track->get_columns;

	my ($trackId, $trackUrl, $trackType, $trackAudio, $trackRemote) = 
		(@cols{qw/id url content_type audio remote/});

	if (!defined $trackType || $trackType eq 'dir' || $trackType eq 'lnk') {
		$track->update;
		return undef;
	}
	
	if ($trackRemote || !$trackAudio) {
		$track->update;
		return;
	}

	# Make a local variable for COMPILATION, that is easier to handle
	my $isCompilation = undef;

	if (defined $attributes->{'COMPILATION'}) {
		# Use eq instead of == here, otherwise perl will warn.
		if ($attributes->{'COMPILATION'} =~ /^(?:yes|true)$/i || $attributes->{'COMPILATION'} eq 1) {
			$isCompilation = 1;
			main::DEBUGLOG && $isDebug && $log->debug("-- Track is a compilation");
		} elsif ($attributes->{'COMPILATION'} =~ /^(?:no|false)$/i || $attributes->{'COMPILATION'} eq 0) {
			$isCompilation = 0;
			main::DEBUGLOG && $isDebug && $log->debug("-- Track is NOT a compilation");
		}
	}

	$self->_createGenre($attributes->{'GENRE'}, $trackId, $create);
	
	# Walk through the valid contributor roles, adding them to the database.
	my $contributors = $self->_mergeAndCreateContributors($attributes, $isCompilation, $create);

	### Update Album row
	my $albumId = $self->_createOrUpdateAlbum($attributes, 
		\%cols,																	# trackColumns
		$isCompilation,
		$contributors->{'ALBUMARTIST'}->[0] || $contributors->{'ARTIST'}->[0],	# primary contributor-id
		defined $contributors->{'ALBUMARTIST'}->[0] ? 1 : 0,					# hasAlbumArtist
		$create,																# create
		$track,																	# Track
	);
	
	# Don't add an album to container tracks - See bug 2337
	if (!Slim::Music::Info::isContainer($track, $trackType)) {
		$track->album($albumId);
	}

	$self->_createContributorRoleRelationships($contributors, $trackId, $albumId);	

	# Save any changes - such as album.
	$track->update;
	
	$self->_createComments($attributes->{'COMMENT'}, $trackId) if !main::SLIM_SERVICE;
	
	# refcount--
	%{$contributors} = ();
}

sub _mergeAndCreateContributors {
	my ($self, $attributes, $isCompilation, $create) = @_;

	my $isDebug = main::DEBUGLOG && $log->is_debug;

	# Bug: 2317 & 2638
	#
	# Bring back the TRACKARTIST role.
	#
	# If the user has not explictly set a compilation flag, _and_ the user
	# has explict album artist(s) set, make the artist(s) tags become
	# TRACKARTIST contributors for this track.
	if (!defined $isCompilation) {

		if ($attributes->{'ARTIST'} && $attributes->{'ALBUMARTIST'}) {

			$attributes->{'TRACKARTIST'} = delete $attributes->{'ARTIST'};
			# Bug: 6507 - use any ARTISTSORT tag for this contributor
			$attributes->{'TRACKARTISTSORT'} = delete $attributes->{'ARTISTSORT'};

			main::DEBUGLOG && $isDebug && $log->debug(sprintf("-- Contributor '%s' of role 'ARTIST' transformed to role 'TRACKARTIST'",
				$attributes->{'TRACKARTIST'},
			));
		}
	}
	
	my %contributors = ();

	for my $tag (Slim::Schema::Contributor->contributorRoles) {

		my $contributor = $attributes->{$tag} || next;

		# Is ARTISTSORT/TSOP always right for non-artist
		# contributors? I think so. ID3 doesn't have
		# "BANDSORT" or similar at any rate.
		push @{ $contributors{$tag} }, Slim::Schema::Contributor->add({
			'artist'   => $contributor, 
			'brainzID' => $attributes->{"MUSICBRAINZ_${tag}_ID"},
			'sortBy'   => $attributes->{$tag.'SORT'},
		});

		main::DEBUGLOG && $isDebug && $log->is_debug && $log->debug(sprintf("-- Track has contributor '$contributor' of role '$tag'"));
	}
	
	# Bug 15553, Primary contributor can only be Album Artist or Artist,
	# so only check for those roles and assign No Artist otherwise
	my $foundContributor = ($contributors{'ALBUMARTIST'} && $contributors{'ALBUMARTIST'}->[0]
							|| $contributors{'ARTIST'} && $contributors{'ARTIST'}->[0]);
		
	main::DEBUGLOG && $isDebug && $log->debug("-- Track has ", scalar (keys %contributors), " contributor(s)");

	# Create a singleton for "No Artist"
	if ($create && !$foundContributor) {

		if (!$_unknownArtist) {
			my $name        = string('NO_ARTIST');
			my $namesort    = Slim::Utils::Text::ignoreCaseArticles($name);
			$_unknownArtist = $self->rs('Contributor')->update_or_create({
				'name'       => $name,
				'namesort'   => $namesort,
				'namesearch' => $namesort,
			}, { 'key' => 'namesearch' });

			main::DEBUGLOG && $isDebug && $log->debug(sprintf("-- Created NO ARTIST (id: [%d])", $_unknownArtist->id));
		}

		Slim::Schema::Contributor->add({
			'artist' => $_unknownArtist->name,
		});

		push @{ $contributors{'ARTIST'} }, $_unknownArtist->id;

		main::DEBUGLOG && $isDebug && $log->debug("-- Track has no artist");
	}
	
	return \%contributors;
}

sub _createContributorRoleRelationships {
	
	my ($self, $contributors, $trackId, $albumId) = @_;
	
	if (!keys %$contributors) {
		main::DEBUGLOG && $log->debug('Attempt to set empty contributor set for trackid=', $trackId);
		return;
	}
	
	# Wipe track contributors for this track, this is necessary to handle
	# a changed track where contributors have been removed.  Current contributors
	# will be re-added by below
	$self->dbh->do( 'DELETE FROM contributor_track WHERE track = ?', undef, $trackId );

	# Using native DBI here to improve performance during scanning
	
	my $sth_track = $self->dbh->prepare_cached( qq{
		REPLACE INTO contributor_track
		(role, contributor, track)
		VALUES
		(?, ?, ?)
	} );
	
	my $sth_album = $self->dbh->prepare_cached( qq{
		REPLACE INTO contributor_album
		(role, contributor, album)
		VALUES
		(?, ?, ?)
	} );
	
	while (my ($role, $contributorList) = each %{$contributors}) {
		my $roleId = Slim::Schema::Contributor->typeToRole($role);
		for my $contributor (@{$contributorList}) {
			$sth_track->execute( $roleId, $contributor, $trackId );

			# Bug 4882 - Don't remove contributor <-> album mappings here as its impossible to remove only stale ones
			# Instead recreate this table post scan in the sql optimise script so we can base it on all tracks in an album

			# The following is retained at present to add mappings for BMF, entries created will be deleted in the optimise phase
			$sth_album->execute( $roleId, $contributor, $albumId );
		}
	}
}

sub _validTrackOrURL {
	my $urlOrObj = shift;

	my $track   = undef;
	my $url     = undef;
	my $blessed = blessed($urlOrObj);

	if (isaTrack($urlOrObj)) {

		$track = $urlOrObj;
		$url   = $track->url;

	}
	elsif ( $urlOrObj && !$blessed ) {

		if ( $urlOrObj =~ /^(file|http)/i ) {
			$url = URI->new($urlOrObj)->canonical->as_string;
		}
		else {
			$url = $urlOrObj;
		}
	}

	return ($track, $url, $blessed);
}

sub _buildValidHierarchies {
	my $class         = shift;

	my @sources       = $class->sources;
	my @browsable     = ();
	my @paths         = ();
	my @finishedPaths = ();
	my @hierarchies   = ();

	no strict 'refs';

	# pare down sources list to ones with a browse method in their ResultSet class.
	for my $source (@sources) {

		if (eval{ "Slim::Schema::ResultSet::$source"->can('browse') }) {
			push @browsable, $source;
		}
	}

	my $max     = $#browsable;
	my $rsCount = $max + 1;
	my @inEdges = () x $rsCount;

	for my $sourceI (0 .. $max) {

		my $source = $browsable[$sourceI];
		my $hasOut = 0;

		# work out the inbound edges of the graph by looking for descendXXX methods
		for my $nextI (0 .. $max) {

			my $nextLevel = $browsable[$nextI];

			if (eval{ "Slim::Schema::ResultSet::$source"->can("descend$nextLevel") }) {

				$hasOut = 1;
				push @{$inEdges[$nextI]}, $sourceI;
			}
		}

		# Add sink nodes to list of paths to process
		if (!$hasOut) {
			push @paths, [[$sourceI],[(0) x $rsCount]];

			# mark node as used in path
			$paths[-1][1][$sourceI] = 1;
		}
	}
	
	use strict 'refs';

	# Work the paths from the sink nodes to the source nodes
	while (scalar(@paths)) {

		my $currPath   = shift @paths;
		my $topNode    = $currPath->[0][0];
		my @toContinue = ();

		# Find all source nodes which are not currently in path
		for my $inEdge (@{$inEdges[$topNode]}) {

			if ($currPath->[1][$inEdge]) {
				next;
			} else {
				push @toContinue, $inEdge;
			}
		}

		# No more nodes possible on this path, put it on the
		# list of finished paths
		if (!scalar(@toContinue)) {
			push @finishedPaths, $currPath->[0];
			next;
		}

		# clone the path if it splits
		while (scalar(@toContinue) > 1) {

			my $newPath = Storable::dclone($currPath);
			my $newTop  = shift @toContinue;

			# add source node to the beginning of the path
			# and mark it as used
			unshift @{$newPath->[0]}, $newTop;
			$newPath->[1][$newTop] = 1;

			push @paths,$newPath;
		}

		# reuse the original path
		unshift @{$currPath->[0]}, $toContinue[0];
		$currPath->[1][$toContinue[0]] = 1;

		push @paths,$currPath;
	}

	# convert array indexes to rs names, and concatenate into a string
	# also do all sub-paths ending in the sink nodes
	for my $path (@finishedPaths) {

		while (scalar(@{$path})) {

			push @hierarchies, join(',', @browsable[@{$path}]);
			shift @{$path};
		}
	}
	
	%validHierarchies = map {lc($_) => $_} @hierarchies;
}

sub isaTrack {
	my $obj = shift;
	
	return $obj && blessed $obj && ($obj->isa('Slim::Schema::Track') || $obj->isa('Slim::Schema::RemoteTrack'));
}

sub clearLastError {
	$LAST_ERROR = 'Unknown Error';
}

sub lastError { $LAST_ERROR }

sub totals {
	my $class = shift;
	
	if ( !exists $TOTAL_CACHE{album} ) {
		$TOTAL_CACHE{album} = $class->count('Album');
	}
	if ( !exists $TOTAL_CACHE{contributor} ) {
		$TOTAL_CACHE{contributor} = $class->rs('Contributor')->browse->count;
	}
	if ( !exists $TOTAL_CACHE{genre} ) {
		$TOTAL_CACHE{genre} = $class->count('Genre');
	}
	if ( !exists $TOTAL_CACHE{track} ) {
		# Bug 13215, this used to be $class->rs('Track')->browse->count but this generates a slow query
		my $dbh = Slim::Schema->dbh;
		my $sth = $dbh->prepare_cached('SELECT COUNT(*) FROM tracks WHERE audio = 1');
		$sth->execute;
		($TOTAL_CACHE{track}) = $sth->fetchrow_array;
		$sth->finish;
	}
	
	return \%TOTAL_CACHE;
}

sub _insertHash {
	my ( $class, $table, $hash ) = @_;
	
	my $dbh = $class->dbh;
	
	my @cols      = keys %{$hash};
	my $colstring = join( ',', @cols );
	my $ph        = join( ',', map { '?' } @cols );
	
	my $sth = $dbh->prepare_cached("INSERT INTO $table ($colstring) VALUES ($ph)");
	$sth->execute( map { $hash->{$_} } @cols );
	
	return $dbh->last_insert_id(undef, undef, undef, undef);
}

sub _updateHash {
	my ( $class, $table, $hash, $pk ) = @_;
	
	my $id = delete $hash->{$pk};
	
	# Construct SQL with placeholders for non-null values and NULL for null values
	my @cols      = keys %{$hash};
	my $colstring = join( ', ', map { $_ . (defined $hash->{$_} ? ' = ?' : ' = NULL') } @cols );
	
	my $sth = $class->dbh->prepare_cached("UPDATE $table SET $colstring WHERE $pk = ?");
	$sth->execute( (grep { defined $_ } map { $hash->{$_} } @cols), $id );
	
	$hash->{$pk} = $id;
	
	return 1;
}

=head1 SEE ALSO

L<DBIx::Class>

L<DBIx::Class::Schema>

L<DBIx::Class::ResultSet>,

L<Slim::Schema::Track>

L<Slim::Schema::Playlist>

L<Slim::Music::Info>

L<DBIx::Migration>

=cut

1;

__END__<|MERGE_RESOLUTION|>--- conflicted
+++ resolved
@@ -2567,7 +2567,6 @@
 		$attributes->{'LYRICS'} = join("\n", @{$attributes->{'LYRICS'}});
 	}
 
-<<<<<<< HEAD
 	if ( !main::SLIM_SERVICE ) {
 		# The ARTISTSORT and ALBUMARTISTSORT tags are normalized in Contributor->add()
 		# since the tag may need to be split.  See bugs #295 and #4584.
@@ -2580,11 +2579,6 @@
 			MUSICBRAINZ_ALBUM_TYPE MUSICBRAINZ_ALBUM_STATUS
 			ALBUMARTISTSORT
 		)) {
-=======
-				$attributes->{$gainTag} =~ s/\s*dB//gi;
-				$attributes->{$gainTag} =~ s/\s//g;  # bug 15965
-				$attributes->{$gainTag} =~ s/,/\./g; # bug 6900, change comma to period
->>>>>>> 196aace4
 
 			next unless defined $attributes->{$tag};
 
