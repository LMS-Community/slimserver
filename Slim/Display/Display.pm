--- conflicted
+++ resolved
@@ -490,10 +490,7 @@
 			
 			if ( main::SLIM_SERVICE ) {
 				my $name = Slim::Utils::PerlRunTime::realNameForCodeRef($linefunc);
-<<<<<<< HEAD
-=======
 				$@ =~ s/"/'/g;
->>>>>>> 3fc16976
 				SDI::Util::Syslog::error("service=SS-Display method=${name} error=\"$@\"");
 			}
 		}
