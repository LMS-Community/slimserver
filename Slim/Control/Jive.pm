--- conflicted
+++ resolved
@@ -1072,21 +1072,12 @@
 	};
 	return $return;
 }
-<<<<<<< HEAD
 
 sub jiveAlarmVolumeSlider {
 
 	my $request = shift;
 	my $client  = $request->client();
 
-=======
-
-sub jiveAlarmVolumeSlider {
-
-	my $request = shift;
-	my $client  = $request->client();
-
->>>>>>> cf8a4930
 	my $current_setting = Slim::Utils::Alarm->defaultVolume($client) || 50;
 	my $id              = shift || 0;
 	my $string          = shift;
