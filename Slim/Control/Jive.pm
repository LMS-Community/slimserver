package Slim::Control::Jive;

# Squeezebox Server Copyright 2001-2009 Logitech
# This program is free software; you can redistribute it and/or
# modify it under the terms of the GNU General Public License, 
# version 2.

use strict;

use POSIX qw(strftime);
use Scalar::Util qw(blessed);
use URI;

use Slim::Utils::Log;
use Slim::Utils::Prefs;
use Slim::Player::Playlist;
use Slim::Player::Client;
#use Data::Dump;

my $prefs   = preferences("server");

=head1 NAME

Slim::Control::Jive

=head1 SYNOPSIS

CLI commands used by Jive.

=cut

my $log = logger('player.jive');

# additional top level menus registered by plugins
my @appMenus           = (); # all available apps
my @pluginMenus        = (); # all non-app plugins
my @recentSearches     = ();

=head1 METHODS

=head2 init()

=cut
sub init {
	my $class = shift;

	# register our functions
	
       #        |requires Client (2 == set disconnected client to clientid if client does not exist)
       #        |  |is a Query
       #        |  |  |has Tags
       #        |  |  |  |Function to call
       #        C  Q  T  F

	Slim::Control::Request::addDispatch(['menu', '_index', '_quantity'], 
		[2, 1, 1, \&menuQuery]);

	Slim::Control::Request::addDispatch(['alarmsettings', '_index', '_quantity'], 
		[1, 1, 1, \&alarmSettingsQuery]);

	Slim::Control::Request::addDispatch(['jiveupdatealarm', '_index', '_quantity'], 
		[1, 1, 1, \&alarmUpdateMenu]);

	Slim::Control::Request::addDispatch(['jiveupdatealarmdays', '_index', '_quantity'], 
		[1, 1, 1, \&alarmUpdateDays]);

	Slim::Control::Request::addDispatch(['syncsettings', '_index', '_quantity'],
		[1, 1, 1, \&syncSettingsQuery]);

	Slim::Control::Request::addDispatch(['sleepsettings', '_index', '_quantity'],
		[1, 1, 1, \&sleepSettingsQuery]);

	Slim::Control::Request::addDispatch(['jivetonesettings', '_index', '_quantity'],
		[1, 1, 1, \&toneSettingsQuery]);

	Slim::Control::Request::addDispatch(['jivefixedvolumesettings', '_index', '_quantity'],
		[1, 1, 1, \&fixedVolumeSettingsQuery]);

	Slim::Control::Request::addDispatch(['jivestereoxl', '_index', '_quantity'],
		[1, 1, 1, \&stereoXLQuery]);

	Slim::Control::Request::addDispatch(['jivelineout', '_index', '_quantity'],
		[1, 1, 1, \&lineOutQuery]);

	Slim::Control::Request::addDispatch(['crossfadesettings', '_index', '_quantity'],
		[1, 1, 1, \&crossfadeSettingsQuery]);

	Slim::Control::Request::addDispatch(['replaygainsettings', '_index', '_quantity'],
		[1, 1, 1, \&replaygainSettingsQuery]);

	Slim::Control::Request::addDispatch(['jivedummycommand', '_index', '_quantity'],
		[1, 1, 1, \&jiveDummyCommand]);

	Slim::Control::Request::addDispatch(['jivealarm'],
		[1, 0, 1, \&jiveAlarmCommand]);

	Slim::Control::Request::addDispatch(['jiveendoftracksleep', '_index', '_quantity' ],
		[1, 1, 1, \&endOfTrackSleepCommand]);

	Slim::Control::Request::addDispatch(['jivefavorites', '_cmd' ],
		[1, 0, 1, \&jiveFavoritesCommand]);

	Slim::Control::Request::addDispatch(['jivepresets', '_index', '_quantity' ],
		[1, 1, 1, \&jivePresetsMenu]);

	Slim::Control::Request::addDispatch(['jivealarmvolume'],
		[1, 0, 1, \&jiveAlarmVolumeSlider ]);

	Slim::Control::Request::addDispatch(['jiveplayerbrightnesssettings', '_index', '_quantity'],
		[1, 1, 0, \&playerBrightnessMenu]);

	Slim::Control::Request::addDispatch(['jiveplayertextsettings', '_whatFont', '_index', '_quantity'],
		[1, 1, 0, \&playerTextMenu]);

	Slim::Control::Request::addDispatch(['jiveunmixable'],
		[1, 1, 1, \&jiveUnmixableMessage]);

	Slim::Control::Request::addDispatch(['jivealbumsortsettings'],
		[1, 0, 1, \&albumSortSettingsMenu]);

	Slim::Control::Request::addDispatch(['jivesetalbumsort'],
		[1, 0, 1, \&jiveSetAlbumSort]);

	Slim::Control::Request::addDispatch(['jivesync' ],
		[1, 0, 1, \&jiveSyncCommand]);

	Slim::Control::Request::addDispatch(['jiveplaylists', '_cmd' ],
		[1, 0, 1, \&jivePlaylistsCommand]);

	Slim::Control::Request::addDispatch(['jiverecentsearches'],
		[0, 1, 0, \&jiveRecentSearchQuery]);

	Slim::Control::Request::addDispatch(['date'],
		[0, 1, 1, \&dateQuery]);

	Slim::Control::Request::addDispatch(['firmwareupgrade'],
		[0, 1, 1, \&firmwareUpgradeQuery]);

	Slim::Control::Request::addDispatch(['jiveapplets'],
		[0, 1, 1, \&extensionsQuery]);

	Slim::Control::Request::addDispatch(['jivewallpapers'],
		[0, 1, 1, \&extensionsQuery]);

	Slim::Control::Request::addDispatch(['jivesounds'],
		[0, 1, 1, \&extensionsQuery]);

	Slim::Control::Request::addDispatch(['jivepatches'],
		[0, 1, 1, \&extensionsQuery]);
	
	# setup the menustatus dispatch and subscription
	Slim::Control::Request::addDispatch( ['menustatus', '_data', '_action'],
		[0, 0, 0, sub { warn "menustatus query\n" }]);
	
	if ( $log->is_info ) {
		Slim::Control::Request::subscribe( \&menuNotification, [['menustatus']] );
	}
	
	# setup a cli command for jive that returns nothing; can be useful in some situations
	Slim::Control::Request::addDispatch( ['jiveblankcommand'],
		[0, 0, 0, sub { return 1; }]);
	
}

sub _libraryChanged {
	foreach ( Slim::Player::Client::clients() ) {
		myMusicMenu(0, $_);
	}
}

=head2 getDisplayName()

Returns name of module

=cut
sub getDisplayName {
	return 'JIVE';
}

######
# CLI QUERIES

# handles the "menu" query
sub menuQuery {

	my $request = shift;

	main::INFOLOG && $log->info("Begin menuQuery function");

	if ($request->isNotQuery([['menu']])) {
		$request->setStatusBadDispatch();
		return;
	}

	my $client = $request->client() || 0;
	my $disconnected;
	
	if ( !$client ) {
		require Slim::Player::Disconnected;
		
		# Check if this is a disconnected player request
		if ( my $id = $request->disconnectedClientID ) {
			# On SN, if the player does not exist in the database this is a fatal error
			if ( main::SLIM_SERVICE ) {
				my ($player) = SDI::Service::Model::Player->search( { mac => $id } );
				if ( !$player ) {
					main::INFOLOG && $log->is_info && $log->info("Player $id does not exist in SN database");
					$request->setStatusBadDispatch();
					return;
				}
			}
			
			$client = Slim::Player::Disconnected->new($id);
			$disconnected = 1;
			
			main::INFOLOG && $log->is_info && $log->info("Player $id not connected, using disconnected menu mode");
		}
		else {
			# XXX temporary workaround for requests without a playerid
			$client = Slim::Player::Disconnected->new( '_dummy_' . Time::HiRes::time() );
			$disconnected = 1;
			
			$log->error("Menu requests without a client are deprecated, using disconnected menu mode");
		}
	}
	
	my $direct = ( $disconnected || $request->getParam('direct') ) ? 1 : 0;

	# send main menu notification
	my $menu = mainMenu($client, $direct);
	
	# Return results directly and destroy the client if it is disconnected
	# Also return the results directly if param 'direct' is set
	if ( $direct ) {
		$log->is_info && $log->info('Sending direct menu response');
		
		$request->setRawResults( {
			count     => scalar @{$menu},
			offset    => 0,
			item_loop => $menu,
		} );
		
		if ( $disconnected ) {
			$client->forgetClient;
		}
	}
	
	$request->setStatusDone();
}

sub mainMenu {

	main::INFOLOG && $log->info("Begin function");
	my $client = shift;
	my $direct = shift;
	
	unless ($client && $client->isa('Slim::Player::Client')) {
		# if this isn't a player, no menus should get sent
		return;
	}
 
	# as a convention, make weights => 10 and <= 100; Jive items that want to be below all SS items
	# then just need to have a weight > 100, above SS items < 10

	# for the notification menus, we're going to send everything over "flat"
	# as a result, no item_loops, all submenus (setting, myMusic) are just elements of the big array that get sent

	my @menu = map {
		_localizeMenuItemText( $client, $_ );
	}(
		main::SLIM_SERVICE ? () : {
			stringToken    => 'MY_MUSIC',
			weight         => 11,
			id             => 'myMusic',
			isANode        => 1,
			node           => 'home',
		},
		{
			stringToken    => 'FAVORITES',
			id             => 'favorites',
			node           => 'home',
			weight         => 100,
			actions => {
				go => {
					cmd => ['favorites', 'items'],
					params => {
						menu     => 'favorites',
					},
				},
			},
		},

		@pluginMenus,
		@{playerPower($client, 1)},
		@{playerSettingsMenu($client, 1)},
		@{
			# The Digital Input plugin could be disabled
			if( Slim::Utils::PluginManager->isEnabled('Slim::Plugin::DigitalInput::Plugin')) {
				Slim::Plugin::DigitalInput::Plugin::digitalInputItem($client);
			} else {
				[];
			}
		},
		@{
			# The Line In plugin could be disabled
			if( Slim::Utils::PluginManager->isEnabled('Slim::Plugin::LineIn::Plugin')) {
				Slim::Plugin::LineIn::Plugin::lineInItem($client, 0);
			} else {
				[];
			}
		},
		@{
			# The Audioscrobbler plugin could be disabled
			if( Slim::Utils::PluginManager->isEnabled('Slim::Plugin::AudioScrobbler::Plugin')) {
				Slim::Plugin::AudioScrobbler::Plugin::jiveSettings($client);
			} else {
				[];
			}
		},
		@{internetRadioMenu($client)},
		main::SLIM_SERVICE ? () : @{albumSortSettingsItem($client, 1)},
		main::SLIM_SERVICE ? () : @{myMusicMenu(1, $client)},
		main::SLIM_SERVICE ? () : @{recentSearchMenu($client, 1)},
		@{appMenus($client, 1)},

		@{globalSearchMenu($client)},		
	);

	if ( !$direct ) {
		_notifyJive(\@menu, $client);
	}
	
	return \@menu;
}

sub jiveSetAlbumSort {
	my $request = shift;
	my $client  = $request->client;
	my $sort = $request->getParam('sortMe');
	$prefs->set('jivealbumsort', $sort);
	$request->setStatusDone();
}



sub albumSortSettingsMenu {
	main::INFOLOG && $log->info("Begin function");
	my $request = shift;
	my $client = $request->client;
	my $sort    = $prefs->get('jivealbumsort');
	my %sortMethods = (
		artistalbum =>	'SORT_ARTISTALBUM',
		artflow =>	'SORT_ARTISTYEARALBUM',
		album =>	'ALBUM',
	);
	$request->addResult('count', scalar(keys %sortMethods));
	$request->addResult('offset', 0);
	my $i = 0;
	for my $key (sort keys %sortMethods) {
		$request->addResultLoop('item_loop', $i, 'text', $client->string($sortMethods{$key}));
		my $selected = ($sort eq $key) + 0;
		$request->addResultLoop('item_loop', $i, 'radio', $selected);
		my $actions = {
			do => {
				player => 0,
				cmd    => ['jivesetalbumsort'],
				params => {
					'sortMe' => $key,
				},
			},
		};
		$request->addResultLoop('item_loop', $i, 'actions', $actions);
		$i++;
	}
	
}

sub albumSortSettingsItem {
	main::INFOLOG && $log->info("Begin function");
	my $client = shift;
	my $batch = shift;

	my @menu = ();
	push @menu,
	{
		text           => $client->string('ALBUMS_SORT_METHOD'),
		id             => 'settingsAlbumSettings',
		node           => 'advancedSettings',
		iconStyle      => 'hm_advancedSettings',
		weight         => 105,
			actions        => {
			go => {
				cmd => ['jivealbumsortsettings'],
				params => {
					menu => 'radio',
				},
			},
		},
	};

	if ($batch) {
		return \@menu;
	} else {
		_notifyJive(\@menu, $client);
	}

}

# allow a plugin to add a node to the menu
# XXX what uses this?
sub registerPluginNode {
	main::INFOLOG && $log->info("Begin function");
	my $nodeRef = shift;
	my $client = shift || undef;
	unless (ref($nodeRef) eq 'HASH') {
		$log->error("Incorrect data type");
		return;
	}

	$nodeRef->{'isANode'} = 1;
	main::INFOLOG && $log->info("Registering node menu item from plugin");

	# notify this menu to be added
	my $id = _clientId($client);
	Slim::Control::Request::notifyFromArray( $client, [ 'menustatus', $nodeRef, 'add', $id ] );

	# but also remember this structure as part of the plugin menus
	push @pluginMenus, $nodeRef;

}

sub registerAppMenu {
	my $menuArray = shift;
	
	# now we want all of the items in $menuArray to go into @pluginMenus, but we also
	# don't want duplicate items (specified by 'id'), 
	# so we want the ids from $menuArray to stomp on ids from @pluginMenus, 
	# thus getting the "newest" ids into the @pluginMenus array of items
	# we also do not allow any hash without an id into the array, and will log an error if that happens

	my $isInfo = $log->is_info;

	my %seen;
	my @new;

	for my $href (@$menuArray, reverse @appMenus) {
		my $id = $href->{id};
		if ($id) {
			if ( !$seen{$id} ) {
				main::INFOLOG && $isInfo && $log->info("registering app menu " . $id);
				push @new, $href;
			}
			$seen{$id}++;
		}
		else {
			$log->error("Menu items cannot be added without an id");
		}
	}

	# @new is the new @appMenus
	# we do this in reverse so we get previously initialized nodes first 
	# you can't add an item to a node that doesn't exist :)
	@appMenus = reverse @new;
}

# send plugin menus array as a notification to Jive
sub refreshPluginMenus {
	main::INFOLOG && $log->info("Begin function");
	my $client = shift || undef;
	_notifyJive(\@pluginMenus, $client);
}

#allow a plugin to add an array of menu entries
sub registerPluginMenu {
	my $menuArray = shift;
	my $node = shift;
	my $client = shift || undef;

	unless (ref($menuArray) eq 'ARRAY') {
		$log->error("Incorrect data type");
		return;
	}
	
	my $isInfo = $log->is_info;

	if ($node) {
		my @menuArray = @$menuArray;
		for my $i (0..$#menuArray) {
			if (!$menuArray->[$i]{'node'}) {
				$menuArray->[$i]{'node'} = $node;
			}
		}
	}

	main::INFOLOG && $isInfo && $log->info("Registering menus from plugin");

	if ( $client ) {
		# notify this menu to be added
		_notifyJive($menuArray, $client);
	}

	# now we want all of the items in $menuArray to go into @pluginMenus, but we also
	# don't want duplicate items (specified by 'id'), 
	# so we want the ids from $menuArray to stomp on ids from @pluginMenus, 
	# thus getting the "newest" ids into the @pluginMenus array of items
	# we also do not allow any hash without an id into the array, and will log an error if that happens

	my %seen; my @new;

	for my $href (@$menuArray, reverse @pluginMenus) {
		my $id = $href->{'id'};
		my $node = $href->{'node'};
		if ($id) {
			if (!$seen{$id}) {
				main::INFOLOG && $isInfo && $log->info("registering menuitem " . $id . " to " . $node );
				push @new, $href;
			}
			$seen{$id}++;
		} else {
			$log->error("Menu items cannot be added without an id");
		}
	}

	# @new is the new @pluginMenus
	# we do this in reverse so we get previously initialized nodes first 
	# you can't add an item to a node that doesn't exist :)
	@pluginMenus = reverse @new;

}

# allow a plugin to delete an item from the Jive menu based on the id of the menu item
# if the item is a node, then delete its immediate children too
sub deleteMenuItem {
	my $menuId = shift;
	my $client = shift || undef;
	return unless $menuId;
	main::INFOLOG && $log->is_warn && $log->warn($menuId . " menu id slated for deletion");
	
	# send a notification to delete
	# but also remember that this id is not to be sent
	my @menuDelete;
	my @new;
	for my $href (reverse @pluginMenus) {
		next if !$href;
		if (($href->{'id'} && $href->{'id'} eq $menuId)
			|| ($href->{'node'} && $href->{'node'} eq $menuId))
		{
			main::INFOLOG && $log->info("deregistering menuitem ",  $href->{'id'});
			push @menuDelete, $href;
		} else {
			push @new, $href;
		}
	}
	
	push @menuDelete, { id => $menuId };

	_notifyJive(\@menuDelete, $client, 'remove');

	@pluginMenus = reverse @new;
}

# delete all menus items listed in @pluginMenus and @appMenus
# This used to do menu refreshes when apps may have been removed
sub deleteAllMenuItems {
	my $client = shift || return;
	
	my @menuDelete;
	
	for my $menu ( @pluginMenus, @appMenus ) {
		push @menuDelete, { id => $menu->{id} };
	}
	
	main::INFOLOG && $log->is_info && $log->info( $client->id . ' removing menu items: ' . Data::Dump::dump(\@menuDelete) );
	
	_notifyJive( \@menuDelete, $client, 'remove' );
}

sub _purgeMenu {
	my $menu = shift;
	my @menu = @$menu;
	my @purgedMenu = ();
	for my $i (0..$#menu) {
		last unless (defined($menu[$i]));
		push @purgedMenu, $menu[$i];
	}
	return \@purgedMenu;
}


sub alarmSettingsQuery {

	main::INFOLOG && $log->info("Begin function");
	my $request = shift;
	my $client  = $request->client();

	my @menu = ();
	return \@menu unless $client;

	# All Alarms On/Off

	my $val = $prefs->client($client)->get('alarmsEnabled');

	my @alarmStrings = ('OFF', 'ON');
	my @translatedAlarmStrings = map { ucfirst($client->string($_)) } @alarmStrings;

	my $onOff = {
		text           => $client->string("ALARM_ALL_ALARMS"),
		choiceStrings  => [ @translatedAlarmStrings ],
		selectedIndex  => $val + 1, # 1 is added to make it count like Lua
		actions        => {
			do => { 
				choices => [ 
					{
						player => 0,
						cmd    => [ 'alarm', 'disableall' ],
					},
					{
						player => 0,
						cmd    => [ 'alarm', 'enableall' ],
					},
				], 
			},
		},
	};
	push @menu, $onOff;

	my $setAlarms = getCurrentAlarms($client);

	if ( scalar(@$setAlarms) ) {
		push @menu, @$setAlarms;
	}

	my $addAlarm = {
		text           => $client->string("ALARM_ADD"),
		input   => {
			initialText  => 25200, # default is 7:00
			title => $client->string('ALARM_ADD'),
			_inputStyle  => 'time',
			len          => 1,
			help         => {
				text => $client->string('JIVE_ALARMSET_HELP')
			},
		},
		actions => {
			do => {
				player => 0,
				cmd    => [ 'alarm', 'add' ],
				params => {
					time => '__TAGGEDINPUT__',	
					enabled => 1,
				},
			},
		},
		nextWindow => 'refresh',
	};
	push @menu, $addAlarm;

	# Bug 9226: don't offer alarm volume setting if player is set for fixed volume
	my $digitalVolumeControl = $prefs->client($client)->get('digitalVolumeControl');
	if ( ! ( defined $digitalVolumeControl && $digitalVolumeControl == 0 ) ) {
		my $defaultVolLevel = Slim::Utils::Alarm->defaultVolume($client);
		my $defaultVolumeLevels = alarmVolumeSettings($defaultVolLevel, undef, $client->string('ALARM_VOLUME'));
		push @menu, $defaultVolumeLevels;
	}

	my $fadeEnabled = $prefs->client($client)->get('alarmfadeseconds');
	if (!defined ($fadeEnabled) || $fadeEnabled == 0) {
		$fadeEnabled = 0;
	} else {
		$fadeEnabled = 1;
	}

	my $fadeInAlarm = {
		text           => $client->string("ALARM_FADE"),
		checkbox => ($fadeEnabled == 1) + 0,
		actions  => {
			on  => {
				player => 0,
				cmd    => [ 'jivealarm' ],
				params => {
					fadein => 1,
				},
			},
			off => {
				player => 0,
				cmd    => [ 'jivealarm' ],
				params => {
					fadein => 0,
				},
			},
		},		
	};
	push @menu, $fadeInAlarm;

	sliceAndShip($request, $client, \@menu);

}

sub alarmUpdateMenu {

	my $request = shift;
	my $client  = $request->client();
	my $params;

	my @tags = qw( id enabled days time playlist );
	for my $tag (@tags) {
		$params->{$tag} = $request->getParam($tag);
	}

	my $alarm = Slim::Utils::Alarm->getAlarm($client, $params->{id});
	my @menu = ();

	my $enabled = $alarm->enabled();
	my $onOff = {
		text     => $client->string("ALARM_ALARM_ENABLED"),
		checkbox => ($enabled == 1) + 0,
		onClick  => 'refreshOrigin',
		actions  => {
			on  => {
				player => 0,
				cmd    => [ 'alarm', 'update' ],
				params => {
					id      => $params->{id},
					enabled => 1,
				},
			},
			off => {
				player => 0,
				cmd    => [ 'alarm', 'update' ],
				params => {
					id      => $params->{id},
					enabled => 0,
				},
			},
		},		
	};
	push @menu, $onOff;

	my $setTime = {
		text           => $client->string("ALARM_SET_TIME"),
		input   => {
			initialText  => $params->{time}, # this will need to be formatted correctly
			title => $client->string('ALARM_SET_TIME'),
			_inputStyle  => 'time',
			len          => 1,
			help         => {
				text => $client->string('JIVE_ALARMSET_HELP')
			},
		},
		actions => {
			do => {
				player => 0,
				cmd    => [ 'alarm', 'update' ],
				params => {
					id   => $params->{id},
					time => '__TAGGEDINPUT__',	
				},
			},
		},
		nextWindow => 'parent',
	};
	push @menu, $setTime;


	my $setDays = {
		text      => $client->string("ALARM_SET_DAYS"),
		actions   => {
			go => {
				player => 0,
				cmd    => [ 'jiveupdatealarmdays' ],
				params => {
					id => $params->{id},
				},
			},
		},
	};
	push @menu, $setDays;

	my $playlistChoice = {
		text      => $client->string('ALARM_SELECT_PLAYLIST'),
		actions   => {
			go => {
				player => 0,
				cmd    => [ 'alarm', 'playlists' ],
				params => {
					id   => $params->{id},
					menu => 1
				},
			},
		},
	};
	push @menu, $playlistChoice;

	my $repeat = $alarm->repeat();
	my $repeatOn = {
		text     => $client->string("ALARM_ALARM_REPEAT"),
		radio    => ($repeat == 1) + 0,
		onClick  => 'refreshOrigin',
		actions  => {
			do  => {
				player => 0,
				cmd    => [ 'alarm', 'update' ],
				params => {
					id      => $params->{id},
					repeat => 1,
				},
			},
		},		
	};
	push @menu, $repeatOn;

	my $repeatOff = {
		text     => $client->string("ALARM_ALARM_ONETIME"),
		radio    => ($repeat == 0) + 0,
		onClick  => 'refreshOrigin',
		actions  => {
			do => {
				player => 0,
				cmd    => [ 'alarm', 'update' ],
				params => {
					id      => $params->{id},
					repeat => 0,
				},
			},
		},
	};
	push @menu, $repeatOff;

	my @delete_menu= (
		{
			text    => $client->string('CANCEL'),
			actions => {
				go => {
					player => 0,
					cmd    => [ 'jiveblankcommand' ],
				},
			},
			nextWindow => 'parent',
		},
		{
			text    => $client->string('ALARM_DELETE'),
			actions => {
				go => {
					player => 0,
					cmd    => ['alarm', 'delete'],
					params => {
						id => $params->{id},
					},
				},
			},
			nextWindow => 'grandparent',
		},
	);
	my $removeAlarm = {
		text      => $client->string('ALARM_DELETE'),
		count     => scalar(@delete_menu),
		offset    => 0,
		item_loop => \@delete_menu,
	};
	push @menu, $removeAlarm;

	sliceAndShip($request, $client, \@menu);
}

sub alarmUpdateDays {

	my $request = shift;
	my $client  = $request->client;

	my @params  = qw/ id /;
	my $params;
	for my $key (@params) {
		$params->{$key} = $request->getParam($key);
	}
	my $alarm = Slim::Utils::Alarm->getAlarm($client, $params->{id});

	my @days_menu = ();

	for my $day (0..6) {
		my $dayActive = $alarm->day($day);
		my $string = "ALARM_DAY$day";

		my $day = {
			text       => $client->string($string),
			checkbox   => $dayActive + 0,
			onClick    => 'refreshGrandparent',
			actions => {
				on => {
					player => 0,
					cmd    => [ 'alarm', 'update' ],
					params => {
						id => $params->{id},
						dowAdd => $day,
					},
				},
				off => {
					player => 0,
					cmd    => [ 'alarm', 'update' ],
					params => {
						id => $params->{id},
						dowDel => $day,
					},
				},
	
			},
		};
		push @days_menu, $day;
	}

	sliceAndShip($request, $client, \@days_menu);

	$request->setStatusDone();
}

sub getCurrentAlarms {
	
	my $client = shift;
	my @return = ();
	my @alarms = Slim::Utils::Alarm->getAlarms($client);
	#Data::Dump::dump(@alarms);
	my $count = 1;
	for my $alarm (@alarms) {
		my @days;
		for (0..6) {
			push @days, $_ if $alarm->day($_);
		}
		my $name = $client->string('ALARM_ALARM') . " $count: " . $alarm->displayStr;
		my $daysString = join(',', @days);
		my $thisAlarm = {
			text           => $name,
			actions        => {
				go => {
					cmd    => ['jiveupdatealarm'],
					params => {
						id       => $alarm->id,
						enabled  => $alarm->enabled || 0,
						days     => $daysString,
						time     => $alarm->time || 0,
						playlist => $alarm->playlist || 0, # don't pass an undef to jive
					},
					player => 0,
				},
			},
		};
		push @return, $thisAlarm;
		$count++;
	}
	return \@return;
}

sub alarmVolumeSettings {

	my $current_setting = shift || 50;
	my $id              = shift || 0;
	my $string          = shift;

	my $return = { 
		text      => $string,
		actions   => {
			go => {
				player => 0,
				cmd    => [ 'jivealarmvolume' ],
			},
		},
	};
	return $return;
}

sub jiveAlarmVolumeSlider {

	my $request = shift;
	my $client  = $request->client();

	my $current_setting = Slim::Utils::Alarm->defaultVolume($client) || 50;
	my $id              = shift || 0;
	my $string          = shift;

	my @vol_settings;
	my $slider = {
		slider      => 1,
		min         => 1,
		max         => 100,
		sliderIcons => 'volume',
		initial     => $current_setting,
		actions => {
			do => {
				player => 0,
				cmd    => [ 'alarm', 'defaultvolume' ],
				params => {
					valtag => 'volume',
				},
			},
		},
	};

	$request->addResult('offset', 0);
	$request->addResult('count', 1);
	$request->addResult('item_loop', [ $slider ] );
	$request->setStatusDone();

}


sub syncSettingsQuery {

	main::INFOLOG && $log->info("Begin function");
	my $request           = shift;
	my $client            = $request->client();
	my $synchablePlayers  = howManyPlayersToSyncWith($client);

	if ( $synchablePlayers > 0 ) {
		my $playersToSyncWith = getPlayersToSyncWith($client);
		my @menu = @$playersToSyncWith;
		sliceAndShip($request, $client, \@menu);

	# Bug 16030
	# when no sync players present, give message about how adding squeezeboxes could allow you to sync players
	} else {
		
		my $textarea = {
			textarea    => $request->string('SYNC_ABOUT'),
		};
		$request->addResult('window', $textarea);
		$request->addResult("count", 0);
		$request->setStatusDone()
	}


}

sub endOfTrackSleepCommand {

	my $request = shift;
	my $client  = $request->client();

	if ($client->isPlaying()) {

		# calculate the time remaining in seconds 
		my $dur = $client->controller()->playingSongDuration();
		my $remaining = $dur - Slim::Player::Source::songTime($client);
		$client->execute( ['sleep', $remaining ] );
	} else {
		$request->client->showBriefly(
			{ 
			'jive' =>
				{
					'type'    => 'popupplay',
					'text'    => [ $request->string('NOTHING_CURRENTLY_PLAYING') ],
				},
			}
		);
	}
}


sub sleepSettingsQuery {

	main::INFOLOG && $log->info("Begin function");
	my $request = shift;
	my $client  = $request->client();
	my $val     = $client->currentSleepTime();
	my @menu;

	# Bug: 2151 some extra stuff to add the option to sleep after the current song.
	# first make sure we're playing, and its a valid song.
	my $remaining = 0;

	

	if ($val > 0) {
		my $now = Time::HiRes::time();
		my $then = $client->sleepTime();
		my $sleepyTime = int( ($then - $now) / 60 ) + 1;
		my $sleepString = $client->string( 'SLEEPING_IN_X_MINUTES', $sleepyTime );
		push @menu, { text => $sleepString, style => 'itemNoAction' };
		push @menu, sleepInXHash($client, $val, 0);
	}

	#bug 15675 - don't display 'end of song' option for radio streams
	if ($client->isPlaying() && $client->controller()->playingSongDuration()) {

		push @menu, {
			text    => $client->string('SLEEP_AT_END_OF_SONG'),
			actions => {
				go => {
					player => 0,
					cmd => [ 'jiveendoftracksleep' ],
				},
			},
			nextWindow => 'refresh',
			setSelectedIndex => 1,
		};
	}

	push @menu, sleepInXHash($client, $val, 15);
	push @menu, sleepInXHash($client, $val, 30);
	push @menu, sleepInXHash($client, $val, 45);
	push @menu, sleepInXHash($client, $val, 60);
	push @menu, sleepInXHash($client, $val, 90);

	sliceAndShip($request, $client, \@menu);
}

sub stereoXLQuery {

	main::INFOLOG && $log->info("Begin function");
	my $request        = shift;
	my $client         = $request->client();
	my $currentSetting = $client->stereoxl();
	my @strings = qw/ CHOICE_OFF LOW MEDIUM HIGH /;
	my @menu = ();
	for my $i (0..3) {
		my $xlSetting = {
			text    => $client->string($strings[$i]),
			radio   => ($i == $currentSetting) + 0,
			actions => {
				do => {
					player => 0,
					cmd    => [ 'playerpref', 'stereoxl', $i ],
				},
			},
		};
		push @menu, $xlSetting;
	}

	sliceAndShip($request, $client, \@menu);

	$request->setStatusDone();

}

sub lineOutQuery {

	main::INFOLOG && $log->info("Begin function");
	my $request        = shift;
	my $client         = $request->client();
	my $currentSetting = $prefs->client($client)->get('analogOutMode');
	my @strings = qw/ ANALOGOUTMODE_HEADPHONE ANALOGOUTMODE_SUBOUT ANALOGOUTMODE_ALWAYS_ON ANALOGOUTMODE_ALWAYS_OFF /;
	my @menu = ();
	for my $i (0..3) {
		my $lineOutSetting = {
			text    => $client->string($strings[$i]),
			radio   => ($i == $currentSetting) + 0,
			actions => {
				do => {
					player => 0,
					cmd    => [ 'playerpref', 'analogOutMode', $i ],
				},
			},
		};
		push @menu, $lineOutSetting;
	}

	sliceAndShip($request, $client, \@menu);

	$request->setStatusDone();

}


sub fixedVolumeSettingsQuery {

	main::INFOLOG && $log->info("Begin function");
	my $request        = shift;
	my $client         = $request->client();
	my $setting        = $request->getParam('cmd');


	my $digitalVolumeControl = $prefs->client($client)->get('digitalVolumeControl');
	my $currentSetting = 0;
	if ( ( defined $digitalVolumeControl && $digitalVolumeControl == 0 ) ) {
		$currentSetting = 1;
	}

	my @menu = ();
	my $checkbox = {
		text           => $client->string("FIXED_VOLUME_100"),
		checkbox       => $currentSetting,
		actions => {
			on => {
				player => 0,
				cmd    => [ 'playerpref', 'digitalVolumeControl', 0 ],
			},
			off => {
				player => 0,
				cmd    => [ 'playerpref', 'digitalVolumeControl', 1 ],
			},
		},
	};

	push @menu, $checkbox;

	sliceAndShip($request, $client, \@menu);

	$request->setStatusDone();
}


sub toneSettingsQuery {

	main::INFOLOG && $log->info("Begin function");
	my $request        = shift;
	my $client         = $request->client();
	my $tone           = $request->getParam('cmd');

	my $val     = $client->$tone();

	my @menu = ();
	my $slider = {
		slider  => 1,
		min     => -23 + 0,
		max     => 23,
		adjust  => 24, # slider currently doesn't like a slider starting at or below 0
		initial => $val,
		#help    => NO_HELP_STRING_YET,
		actions => {
			do => {
				player => 0,
				cmd    => [ 'playerpref', $tone ],
				params => {
					valtag => 'value',
				},
			},
		},
	};

	push @menu, $slider;

	sliceAndShip($request, $client, \@menu);

	$request->setStatusDone();
}

sub crossfadeSettingsQuery {

	main::INFOLOG && $log->info("Begin function");
	my $request = shift;
	my $client  = $request->client();
	my $val     = $prefs->client($client)->get('transitionType');
	my @strings = (
		'TRANSITION_NONE', 'TRANSITION_CROSSFADE', 
		'TRANSITION_FADE_IN', 'TRANSITION_FADE_OUT', 
		'TRANSITION_FADE_IN_OUT'
	);
	my @menu;

	push @menu, transitionHash($client, $val, $prefs, \@strings, 0);
	push @menu, transitionHash($client, $val, $prefs, \@strings, 1);
	push @menu, transitionHash($client, $val, $prefs, \@strings, 2);
	push @menu, transitionHash($client, $val, $prefs, \@strings, 3);
	push @menu, transitionHash($client, $val, $prefs, \@strings, 4);

	sliceAndShip($request, $client, \@menu);

}

sub replaygainSettingsQuery {

	main::INFOLOG && $log->info("Begin function");
	my $request = shift;
	my $client  = $request->client();
	my $val     = $prefs->client($client)->get('replayGainMode');
	my @strings = (
		'REPLAYGAIN_DISABLED', 'REPLAYGAIN_TRACK_GAIN', 
		'REPLAYGAIN_ALBUM_GAIN', 'REPLAYGAIN_SMART_GAIN'
	);
	my @menu;

	push @menu, replayGainHash($client, $val, $prefs, \@strings, 0);
	push @menu, replayGainHash($client, $val, $prefs, \@strings, 1);
	push @menu, replayGainHash($client, $val, $prefs, \@strings, 2);
	push @menu, replayGainHash($client, $val, $prefs, \@strings, 3);

	sliceAndShip($request, $client, \@menu);
}


sub sliceAndShip {
	my ($request, $client, $menu) = @_;
	my $numitems = scalar(@$menu);
	my $index    = $request->getParam('_index');
	my $quantity = $request->getParam('_quantity');

	$request->addResult("count", $numitems);
	my ($valid, $start, $end) = $request->normalize(scalar($index), scalar($quantity), $numitems);

	if ($valid) {
		my $cnt = 0;
		$request->addResult('offset', $start);

		for my $eachmenu (@$menu[$start..$end]) {
			$request->setResultLoopHash('item_loop', $cnt, $eachmenu);
			$cnt++;
		}
	}
	$request->setStatusDone()
}

# returns a single item for the homeMenu if radios is a valid command
sub internetRadioMenu {
	main::INFOLOG && $log->info("Begin function");
	my $client = shift;
	my @command = ('radios', 0, 200, 'menu:radio');

	my $test_request = Slim::Control::Request::executeRequest($client, \@command);
	my $validQuery = $test_request->isValidQuery();

	my @menu = ();
	
	if ($validQuery && $test_request->getResult('count')) {
		push @menu,
		{
			text           => $client->string('RADIO'),
			id             => 'radios',
			node           => 'home',
			weight         => 20,
			actions        => {
				go => {
					cmd => ['radios'],
					params => {
						menu => 'radio',
					},
				},
			},
			window        => {
					menuStyle => 'album',
			},
		};
	}

	return \@menu;

}

sub playerSettingsMenu {

	main::INFOLOG && $log->info("Begin function");
	my $client = shift;
	my $batch = shift;

	my @menu = ();
	return \@menu unless $client;

 	push @menu, {
		text           => $client->string('AUDIO_SETTINGS'),
		id             => 'settingsAudio',
		node           => 'settings',
		isANode        => 1,
		weight         => 35,
	};
	
	# always add repeat
	push @menu, repeatSettings($client, 1);

	# always add shuffle
	push @menu, shuffleSettings($client, 1);

	# add alarm only if this is a slimproto player
	if ($client->isPlayer()) {
		push @menu, {
			text           => $client->string("ALARM"),
			id             => 'settingsAlarm',
			node           => 'settings',
			weight         => 29,
			actions        => {
				go => {
					cmd    => ['alarmsettings'],
					player => 0,
				},
			},
		};
	}

	# bass, if available
	if ( $client->maxBass() - $client->minBass() > 0 ) {
		push @menu, {
			text           => $client->string("BASS"),
			id             => 'settingsBass',
			node           => 'settingsAudio',
			iconStyle      => 'hm_settingsAudio',
			weight         => 10,
			actions        => {
				go => {
					cmd    => ['jivetonesettings'],
					player => 0,
					params => {
						'cmd' => 'bass',
					},
				},
			},
		};
	}

	# send an option for fixed 100% volume setting is sent for any player that has a digital out
	if ( $client->hasDigitalOut() ) {
		push @menu, {
			text           => $client->string("FIXED_VOLUME"),
			id             => 'settingsFixedVolume',
			iconStyle      => 'hm_settingsAudio',
			node           => 'settingsAudio',
			weight         => 100,
			actions        => {
				go => {
					cmd    => ['jivefixedvolumesettings'],
					player => 0,
				},
			},
		};
	}

	# treble, if available
	if ( $client->maxTreble() - $client->minTreble() > 0 ) {
		push @menu, {
			text           => $client->string("TREBLE"),
			id             => 'settingsTreble',
			node           => 'settingsAudio',
			iconStyle      => 'hm_settingsAudio',
			weight         => 20,
			actions        => {
				go => {
					cmd    => ['jivetonesettings'],
					player => 0,
					params => {
						'cmd' => 'treble',
					},
				},
			},
		};
	}

	# stereoXL, if available
	if ( $client->maxXL() - $client->minXL() ) {
		push @menu, {
			text           => $client->string("STEREOXL"),
			id             => 'settingsStereoXL',
			node           => 'settingsAudio',
			iconStyle      => 'hm_settingsAudio',
			weight         => 90,
			actions        => {
				go => {
					cmd    => ['jivestereoxl'],
					player => 0,
				},
			},
		};
	}

	# lineOut, if available
	if ( $client->hasHeadSubOut() ) {
		push @menu, {
			text           => $client->string("SETUP_ANALOGOUTMODE"),
			id             => 'settingsLineOut',
			node           => 'settingsAudio',
			iconStyle      => 'hm_settingsAudio',
			weight         => 80,
			actions        => {
				go => {
					cmd    => ['jivelineout'],
					player => 0,
				},
			},
		};
	}


	# sleep setting (always)
	push @menu, {
		text           => $client->string("SLEEP"),
		id             => 'settingsSleep',
		node           => 'settings',
		weight         => 65,
		actions        => {
			go => {
				cmd    => ['sleepsettings'],
				player => 0,
			},
		},
	};	

	# sync menu
	push @menu, syncMenuItem($client, 1);

	# information, always display
	push @menu, {
		text           => $client->string( 'JIVE_SQUEEZEBOX_INFORMATION' ),
		id             => 'settingsInformation',
		node           => 'advancedSettings',
		weight         => 100,
		actions        => {
				go =>	{
						cmd    => ['systeminfo', 'items'],
						params => {
							menu => 1
						}
					},
				},
	};

	# player name change, always display
	push @menu, {
		text           => $client->string('INFORMATION_PLAYER_NAME'),
		id             => 'settingsPlayerNameChange',
		node           => 'settings',
		weight         => 67,
		input          => {
			initialText  => $client->name(),
			len          => 1, # For those that want to name their player "X"
			allowedChars => $client->string('JIVE_ALLOWEDCHARS_WITHCAPS'),
			help         => {
				           text => $client->string('JIVE_CHANGEPLAYERNAME_HELP')
			},
			softbutton1  => $client->string('INSERT'),
			softbutton2  => $client->string('DELETE'),
		},
                actions        => {
                                do =>   {
                                                cmd    => ['name'],
                                                player => 0,
						params => {
							playername => '__INPUT__',
						},
                                        },
                                  },
	};


	# transition only for Sb2 and beyond (aka 'crossfade')
	if ($client->isa('Slim::Player::Squeezebox2')) {
		push @menu, {
			text           => $client->string("SETUP_TRANSITIONTYPE"),
			id             => 'settingsXfade',
			iconStyle      => 'hm_settingsAudio',
			node           => 'settingsAudio',
			weight         => 30,
			actions        => {
				go => {
					cmd    => ['crossfadesettings'],
					player => 0,
				},
			},
		};	
	}

	# replay gain (aka volume adjustment)
	if ($client->canDoReplayGain(0)) {
		push @menu, {
			text           => $client->string("REPLAYGAIN"),
			id             => 'settingsReplayGain',
			iconStyle      => 'hm_settingsAudio',
			node           => 'settingsAudio',
			weight         => 40,
			actions        => {
				  go => {
					cmd    => ['replaygainsettings'],
					player => 0,
				  },
			},
		};	
	}

	# brightness settings for players with displays 
	if ( $client->isPlayer() && !$client->display->isa('Slim::Display::NoDisplay') ) {
		push @menu, 
		{
			stringToken    => 'JIVE_PLAYER_DISPLAY_SETTINGS',
			id             => 'squeezeboxDisplaySettings',
			iconStyle      => 'hm_advancedSettings',
			isANode        => 1,
			node           => 'advancedSettings',
		},
		{
			text           => $client->string("PLAYER_BRIGHTNESS"),
			id             => 'settingsPlayerBrightness',
			iconStyle      => 'hm_settingsBrightness',
			node           => 'squeezeboxDisplaySettings',
			actions        => {
				  go => {
					cmd    => [ 'jiveplayerbrightnesssettings' ],
					player => 0,
				  },
			},
		},
	}

	# text size settings for players with graphical displays 
	if ( $client->isPlayer() && $client->display->isa('Slim::Display::Graphics') ) {
		push @menu, 
		{
			text           => $client->string("TEXTSIZE"),
			id             => 'settingsPlayerTextsize',
			node           => 'squeezeboxDisplaySettings',
			iconStyle      => 'hm_advancedSettings',
			actions        => {
				  go => {
					cmd    => [ 'jiveplayertextsettings', 'activeFont' ],
					player => 0,
				  },
			},
		},
		{
			text           => $client->string("OFFDISPLAYSIZE"),
			id             => 'settingsPlayerOffTextsize',
			node           => 'squeezeboxDisplaySettings',
			iconStyle      => 'hm_advancedSettings',
			actions        => {
				  go => {
					cmd    => [ 'jiveplayertextsettings', 'idleFont' ],
					player => 0,
				  },
			},
		},
	}

	if ($batch) {
		return \@menu;
	} else {
		_notifyJive(\@menu, $client);
	}
}

sub syncMenuItem {
	my $client = shift;
	my $batch = shift;

	my $return = {
		text           => $client->string("SYNCHRONIZE"),
		id             => 'settingsSync',
		node           => 'settings',
		weight         => 70,
		actions        => {
			go => {
				cmd    => ['syncsettings'],
				player => 0,
			},
		},
	};

	if ($batch) {
		return $return;
	} else {
		_notifyJive( [ $return ], $client);
	}
}


sub minAutoBrightness {
	my $current_setting = shift;
	my $string          = shift;

	my @brightness_settings;

	my $slider = {
		slider      => 1,
		min         => 1,
		max         => 5,
		initial     => $current_setting + 0,
		#help    => NO_HELP_STRING_YET,
		actions => {
			do => {
				player => 0,
				cmd    => [ 'playerpref', 'minAutoBrightness' ],
				params => {
					valtag => 'value',
				},
			},
		},
	};

	push @brightness_settings, $slider;

	my $return = { 
		text      => $string,
		count     => scalar(@brightness_settings),
		offset    => 0,
		item_loop => \@brightness_settings,
	};
	return $return;
}

sub sensAutoBrightness {
	my $current_setting = shift;
	my $string          = shift;

	my @brightness_settings;

	my $slider = {
		slider      => 1,
		min         => 1,
		max         => 20,
		initial     => $current_setting + 0,
		#help    => NO_HELP_STRING_YET,
		actions => {
			do => {
				player => 0,
				cmd    => [ 'playerpref', 'sensAutoBrightness' ],
				params => {
					valtag => 'value',
				},
			},
		},
	};

	push @brightness_settings, $slider;

	my $return = { 
		text      => $string,
		count     => scalar(@brightness_settings),
		offset    => 0,
		item_loop => \@brightness_settings,
	};
	return $return;
}

sub playerBrightnessMenu {

	my $request    = shift;
	my $client     = $request->client();

	my @menu = ();

	# WHILE ON, WHILE OFF, IDLE
	my @options = (
		{
			string => 'SETUP_POWERONBRIGHTNESS_ABBR',
			pref   => 'powerOnBrightness',
		},
		{
			string => 'SETUP_POWEROFFBRIGHTNESS_ABBR',
			pref   => 'powerOffBrightness',
		},
		{
			string => 'SETUP_IDLEBRIGHTNESS_ABBR',
			pref   => 'idleBrightness',
		},
	);

	for my $href (@options) {
		my @radios = ();
		my $currentSetting = $prefs->client($client)->get($href->{pref});

		# assemble radio buttons based on what's available for that player
		my $hash  = $client->display->getBrightnessOptions();
		for my $setting (sort { $b <=> $a } keys %$hash) {
			my $item = {
				text => $hash->{$setting},
				radio => ($currentSetting == $setting) + 0,
				actions => {
					do    => {
						cmd    => [ 'playerpref', $href->{pref}, $setting ],
						player => 0,
					},
				},
			};
			push @radios, $item;
		}

		my $item = {
			text    => $client->string($href->{string}),
			count   => scalar(@radios),
			offset  => 0,
			item_loop => \@radios,
		};
		push @menu, $item;
	}

	if( $client->isa( 'Slim::Player::Boom')) {
		my $mab = minAutoBrightness( $prefs->client( $client)->get( 'minAutoBrightness'), $client->string( 'SETUP_MINAUTOBRIGHTNESS'));
		push @menu, $mab;

		my $sab = sensAutoBrightness( $prefs->client( $client)->get( 'sensAutoBrightness'), $client->string( 'SETUP_SENSAUTOBRIGHTNESS'));
		push @menu, $sab;
	}

	sliceAndShip($request, $client, \@menu);

	$request->setStatusDone();

}

sub playerTextMenu {

	my $request    = shift;
	my $client     = $request->client();
	my $whatFont   = $request->getParam('_whatFont');

	my @menu = ();

	my @fonts = ();
	my $i = 0;

	for my $font ( @{ $prefs->client($client)->get($whatFont) } ) {
		push @fonts, {
			name  => $client->string($font),
			value => $i++,
		};
	}

	my $currentSetting = $prefs->client($client)->get($whatFont . '_curr');
	for my $font (@fonts) {
		my $item = {
			text => $font->{name},
			radio => ($font->{value} == $currentSetting) + 0,
			actions => {
				do    => {
					cmd    => [ 'playerpref', $whatFont . '_curr', $font->{value} ],
					player => 0,
				},
			},
		};
		push @menu, $item;
	}

	sliceAndShip($request, $client, \@menu);

	$request->setStatusDone();

}

sub repeatSettings {
	my $client = shift;
	my $batch = shift;

	my $repeat_setting = Slim::Player::Playlist::repeat($client);
	my @repeat_strings = ('OFF', 'SONG', 'PLAYLIST_SHORT',);
	my @translated_repeat_strings = map { ucfirst($client->string($_)) } @repeat_strings;
	my @repeatChoiceActions;
	for my $i (0..$#repeat_strings) {
		push @repeatChoiceActions, 
		{
			player => 0,
			cmd    => ['playlist', 'repeat', "$i"],
		};
	}
	my $return = {
		text           => $client->string("REPEAT"),
		id             => 'settingsRepeat',
		node           => 'settings',
		weight         => 20,
		choiceStrings  => [ @translated_repeat_strings ],
		selectedIndex  => $repeat_setting + 1, # 1 is added to make it count like Lua
		actions        => {
			do => { 
				choices => [ 
					@repeatChoiceActions 
				], 
			},
		},
	};
	if ($batch) {
		return $return;
	} else {
		_notifyJive( [ $return ], $client);
	}
}

sub shuffleSettings {
	my $client = shift;
	my $batch = shift;

	my $shuffle_setting = Slim::Player::Playlist::shuffle($client);
	my @shuffle_strings = ( 'OFF', 'SONG', 'ALBUM',);
	my @translated_shuffle_strings = map { ucfirst($client->string($_)) } @shuffle_strings;
	my @shuffleChoiceActions;
	for my $i (0..$#shuffle_strings) {
		push @shuffleChoiceActions, 
		{
			player => 0,
			cmd => ['playlist', 'shuffle', "$i"],
		};
	}
	my $return = {
		text           => $client->string("SHUFFLE"),
		id             => 'settingsShuffle',
		node           => 'settings',
		selectedIndex  => $shuffle_setting + 1,
		weight         => 10,
		choiceStrings  => [ @translated_shuffle_strings ],
		actions        => {
			do => {
				choices => [
					@shuffleChoiceActions
				],
			},
		},
	};

	if ($batch) {
		return $return;
	} else {
		_notifyJive( [ $return ], $client);
	}
}

sub _clientId {
	my $client = shift;
	my $id = 'all';
	if ( blessed($client) && $client->id() ) {
		$id = $client->id();
	}
	return $id;
}
	
sub _notifyJive {
	my ($menu, $client, $action) = @_;
	$action ||= 'add';
	
	my $id = _clientId($client);
	my $menuForExport = $action eq 'add' ? _purgeMenu($menu) : $menu;
	
	$menuForExport = [ map { _localizeMenuItemText( $client, $_ ) } @{$menuForExport} ];
	
	Slim::Control::Request::notifyFromArray( $client, [ 'menustatus', $menuForExport, $action, $id ] );
}

sub howManyPlayersToSyncWith {
	my $client = shift;
	return 0 if $client->isa('Slim::Player::Disconnected');
	
	my @playerSyncList = Slim::Player::Client::clients();
	my $synchablePlayers = 0;
	
	# Restrict based on players with same userid on SN
	my $userid;
	if ( main::SLIM_SERVICE ) {
		$userid = $client->playerData->userid;
	}
	
	for my $player (@playerSyncList) {
		# skip ourself
		next if ($client eq $player);
		# we only sync slimproto devices
		next if (!$player->isPlayer());
		
		# On SN, only sync with players on the current account
		if ( main::SLIM_SERVICE ) {
			next if $userid == 1;
			next if $userid != $player->playerData->userid;
			
			# Skip players with old firmware
			if (
				( $player->model eq 'squeezebox2' && $player->revision < 82 )
				||
				( $player->model eq 'transporter' && $player->revision < 32 )
			) {
				next;
			}
		}
		
		$synchablePlayers++;
	}
	return $synchablePlayers;
}

sub getPlayersToSyncWith() {
	my $client = shift;
	my @return = ();
	
	# Restrict based on players with same userid on SN
	my $userid;
	if ( main::SLIM_SERVICE ) {
		$userid = $client->playerData->userid;
	}
	
	# first add a descriptive line for this player
	push @return, {
		text  => $client->string('SYNC_X_TO', $client->name()),
		style => 'itemNoAction',
	};

	# come up with a list of players and/or sync groups to sync with
	# callback command also has to remove player from whatever it was previously synced to, if anything
	my $cnt      = 0;
	my @players  = Slim::Player::Client::clients();

	# construct the list
	my @syncList;
	my $currentlySyncedWith = 0;
	
	# the logic is a little tricky here...first make a pass at any sync groups that include $client
	if ($client->isSynced()) {
		if (_syncSNCheck($userid, $client)) {
			$syncList[$cnt] = {};
			$syncList[$cnt]->{'id'}           = $client->id();
			$syncList[$cnt]->{'name'}         = $client->syncedWithNames(0);
			$currentlySyncedWith                = $client->syncedWithNames(0);
			$syncList[$cnt]->{'isSyncedWith'} = 1;
			$cnt++;
		}
	}

	# then grab groups or players that are not currently synced with $client
        if (scalar(@players) > 0) {
		for my $eachclient (@players) {
			next if !$eachclient->isPlayer();
			next if $eachclient->isSyncedWith($client);
			next unless _syncSNCheck($userid, $eachclient);
			if ($eachclient->isSynced() && Slim::Player::Sync::isMaster($eachclient)) {
				$syncList[$cnt] = {};
				$syncList[$cnt]->{'id'}           = $eachclient->id();
				$syncList[$cnt]->{'name'}         = $eachclient->syncedWithNames(1);
				$syncList[$cnt]->{'isSyncedWith'} = 0;
				$cnt++;

			# then players which are not synced
			} elsif (! $eachclient->isSynced && $eachclient != $client ) {
				$syncList[$cnt] = {};
				$syncList[$cnt]->{'id'}           = $eachclient->id();
				$syncList[$cnt]->{'name'}         = $eachclient->name();
				$syncList[$cnt]->{'isSyncedWith'} = 0;
				$cnt++;

			}
		}
	}

	for my $syncOption (sort { $a->{name} cmp $b->{name} } @syncList) {
		push @return, { 
			text  => $syncOption->{name},
			radio => ($syncOption->{isSyncedWith} == 1) + 0,
			actions  => {
				do  => {
					player => 0,
					cmd    => [ 'jivesync' ],
					params => {
						syncWith              => $syncOption->{id},
						syncWithString        => $syncOption->{name},
						unsyncWith            => $currentlySyncedWith,
					},
				},
			},		
			nextWindow => 'refresh',
		};	
	}
	
	if ( $client->isSynced() ) {
		push @return, { 
			text  => $client->string('DO_NOT_SYNC'),
			radio => 0,
			actions  => {
				do  => {
					player => 0,
					cmd    => ['jivesync' ],
					params => {
						syncWith              => 0,
						syncWithString        => 0,
						unsyncWith            => $currentlySyncedWith,
					},
				},
			},		
			nextWindow => 'refresh',
		};	
	}

	return \@return;
}

sub _syncSNCheck {
	my ($userid, $player) = @_;
	# On SN, only sync with players on the current account
	if ( main::SLIM_SERVICE ) {
		return undef if $userid == 1;
		return undef if $userid != $player->playerData->userid;
		
		# Skip players with old firmware
		if (
			( $player->model eq 'squeezebox2' && $player->revision < 82 )
			||
			( $player->model eq 'transporter' && $player->revision < 32 )
		) {
			return undef;
		}
	}
	return 1;
}
	
sub jiveSyncCommand {
	my $request = shift;
	my $client  = $request->client();

	my $syncWith         = $request->getParam('syncWith');
	my $syncWithString   = $request->getParam('syncWithString');
	my $unsyncWith       = $request->getParam('unsyncWith') || undef;

	# first unsync if necessary
	my @messages = ();
	if ($unsyncWith) {
		$client->execute( [ 'sync', '-' ] );
		push @messages, $request->string('UNSYNCING_FROM', $unsyncWith);
	}
	# then sync if requested
	if ($syncWith) {
		my $otherClient = Slim::Player::Client::getClient($syncWith);
		$otherClient->execute( [ 'sync', $client->id ] );
			
		push @messages, $request->string('SYNCING_WITH', $syncWithString);
	}
	my $message = join("\n", @messages);

	$client->showBriefly(
		{ 'jive' =>
			{
				'type'    => 'popupplay',
				'text'    => [ $message ],
			},
		}
	);

	$request->setStatusDone();
}

sub dateQuery_filter {
	my ($self, $request) = @_;

	# if time is to be set, pass along the new time value to the listeners
	if (my $newTime = $request->getParam('set')) {
		$self->privateData($newTime);
		return 1;
	}

	$self->privateData(0);
	return 0;
}

sub dateQuery {
	# XXX dateQuery uses registerAutoExecute which is called for every notification!
	# (See Request.pm "send the notification to all filters...")
	# An easy workaround here is to abort on any more params in @_
	return if @_ > 1;
	
	my $request = shift;

	if ( $request->isNotQuery([['date']]) ) {
		$request->setStatusBadDispatch();
		return;
	}
	
	my $newTime = $request->getParam('set') || 0;

	# it time is expliciely set, we'll have to notify our listeners
	if ($newTime) {
		$request->notify();
	}
	else {
		$newTime = $request->privateData() || 0;
		$request->privateData(0);
	}

	# 7.5+ SP devices use epoch time now, much simpler
	$request->addResult( 'date_epoch', $newTime || time() );

	# This is the field 7.3 and earlier players expect.
	#  7.4 is smart enough to take no action when missing
	#  the date_utc field it expects.
	# If they are hitting 7.5 SN/SC code, they're about to
	#  be upgraded anyways, but we should avoid mucking
	#  with their clock in the meantime.  These crafted "all-zeros"
	#  responses will avoid Lua errors, but the "date"
	#  command implemented by busybox will fail out on this
	#  data and take no action due to it resulting in a
	#  negative time_t value.
	$request->addResult( 'date', '0000-00-00T00:00:00+00:00' );

	# manage the subscription
	if (defined(my $timeout = $request->getParam('subscribe'))) {
		$request->registerAutoExecute($timeout, \&dateQuery_filter);		
	}

	$request->setStatusDone();
}

sub firmwareUpgradeQuery_filter {
	my $self = shift;
	my $request = shift;

	# update the query if new firmware downloaded for this machine type
	if ($request->isCommand([['fwdownloaded']]) && 
		(($request->getParam('machine') || 'jive') eq ($self->getParam('_machine') || 'jive')) ) {
		return 1;
	}

	return 0;
}

sub firmwareUpgradeQuery {
	my $request = shift;

	if ( $request->isNotQuery([['firmwareupgrade']]) ) {
		$request->setStatusBadDispatch();
		return;
	}

	my $firmwareVersion = $request->getParam('firmwareVersion');
	my $model           = $request->getParam('machine') || 'jive';
	
	# always send the upgrade url this is also used if the user opts to upgrade
	if ( my $url = Slim::Utils::Firmware->url($model) ) {
		# Bug 6828, Send relative firmware URLs for Jive versions which support it
		my ($cur_rev) = $firmwareVersion =~ m/\sr(\d+)/;
		
		# return full url when running SqueezeOS - we'll serve the direct download link from squeezenetwork
		if ( $cur_rev >= 1659 && !Slim::Utils::OSDetect->getOS()->directFirmwareDownload() ) {
			$request->addResult( relativeFirmwareUrl => URI->new($url)->path );
		}
		else {
			$request->addResult( firmwareUrl => $url );
		}
	}
	
	if ( Slim::Utils::Firmware->need_upgrade( $firmwareVersion, $model ) ) {
		# if this is true a firmware upgrade is forced
		$request->addResult( firmwareUpgrade => 1 );
	}
	else {
		$request->addResult( firmwareUpgrade => 0 );
	}

	# manage the subscription
	if (defined(my $timeout = $request->getParam('subscribe'))) {
		$request->registerAutoExecute($timeout, \&firmwareUpgradeQuery_filter);
	}

	$request->setStatusDone();

}

sub playerPower {

	my $client = shift;
	my $batch = shift;

	return [] unless blessed($client)
		&& $client->isPlayer() && $client->canPowerOff();

	my $name  = $client->name();
	my $power = $client->power();
	my @return; 
	my ($text, $action);

	if ($power == 1) {
		$text = sprintf($client->string('JIVE_TURN_PLAYER_OFF'), $name);
		$action = 0;
	} else {
		$text = sprintf($client->string('JIVE_TURN_PLAYER_ON'), $name);
		$action = 1;
	}

	push @return, {
		text           => $text,
		id             => 'playerpower',
		node           => 'home',
		weight         => 100,
		actions        => {
			do  => {
				player => 0,
				cmd    => ['power', $action],
				},
			},
	};

	if ($batch) {
		return \@return;
	} else {
		# send player power info by notification
		_notifyJive(\@return, $client);
	}

}

sub sleepInXHash {
	main::INFOLOG && $log->info("Begin function");
	my ($client, $val, $sleepTime) = @_;
	my $text = $sleepTime == 0 ? 
		$client->string("SLEEP_CANCEL") :
		$client->string('X_MINUTES', $sleepTime);
	my %return = ( 
		text    => $text,
		actions => {
			go => {
				player => 0,
				cmd => ['sleep', $sleepTime*60 ],
			},
		},
		nextWindow => 'refresh',
		setSelectedIndex => '1',
	);
	return \%return;
}

sub transitionHash {
	
	my ($client, $val, $prefs, $strings, $thisValue) = @_;
	my %return = (
		text    => $client->string($strings->[$thisValue]),
		radio	=> ($val == $thisValue) + 0, # 0 is added to force the data type to number
		actions => {
			do => {
				player => 0,
				cmd => ['playerpref', 'transitionType', "$thisValue" ],
			},
		},
	);
	return \%return;
}

sub replayGainHash {
	
	my ($client, $val, $prefs, $strings, $thisValue) = @_;
	my %return = (
		text    => $client->string($strings->[$thisValue]),
		radio	=> ($val == $thisValue) + 0, # 0 is added to force the data type to number
		actions => {
			do => {
				player => 0,
				cmd => ['playerpref', 'replayGainMode', "$thisValue"],
			},
		},
	);
	return \%return;
}

my %allMyMusicMenuItems;

sub myMusicMenu {
	main::INFOLOG && $log->info("Begin function: ", (Slim::Schema::hasLibrary() ? 'library' : 'no library'));
	my $batch = shift;
	my $client = shift;

	my $myMusicMenu = Slim::Menu::BrowseLibrary::getJiveMenu($client, 'myMusic', \&_libraryChanged);
	
	
	if (!$batch) {
		my %newMenuItems = map {$_->{'id'} => 1} @$myMusicMenu;
		my @myMusicMenuDelete = map +{id => $_, node => 'myMusic'}, (grep {!$newMenuItems{$_}} keys %allMyMusicMenuItems);
			
		_notifyJive(\@myMusicMenuDelete, $client, 'remove');
	}
	
	foreach (@$myMusicMenu) {
		$allMyMusicMenuItems{$_->{'id'}} = 1;
	}
	
	if ($batch) {
		return $myMusicMenu;
	} else {
		_notifyJive($myMusicMenu, $client);
	}
}


sub globalSearchMenu {
	my $client = shift || undef;

	my @searchMenu = ({
		stringToken	   => 'SEARCH',
		text           => $client->string('SEARCH'),
		homeMenuText   => $client->string('SEARCH'),
		id             => 'globalSearch',
		node           => 'home',
		weight         => 22, # after internet radio
		input => {
			len  => 1, #bug 5318
			processingPopup => {
				text => $client->string('SEARCHING'),
			},
			help => {
				text => $client->string('JIVE_SEARCHFOR_HELP')
			},
		},
		actions => {
			go => {
				cmd => ['globalsearch', 'items'],
				params => {
					menu     => 'globalsearch',
					search   => '__TAGGEDINPUT__',
				},
			},
		},
		window => {
			text => $client->string('SEARCH'),
		},
	});

	return \@searchMenu;	
}

# send a notification for menustatus
sub menuNotification {
	# the lines below are needed as menu notifications are done via notifyFromArray, but
	# if you wanted to debug what's getting sent over the Comet interface, you could do it here
	my $request  = shift;
	my $dataRef          = $request->getParam('_data')   || return;
	my $action   	     = $request->getParam('_action') || 'add';
	my $client           = $request->clientid();
	main::INFOLOG && $log->is_info && $log->info("Menustatus notification sent:", $action, '->', ($client || 'all'));
	main::DEBUGLOG && $log->is_debug && $log->debug(Data::Dump::dump($dataRef));
}

<<<<<<< HEAD
=======

>>>>>>> ebdcc1e3
sub jivePlaylistsCommand {

	main::INFOLOG && $log->info("Begin function");
	my $request    = shift;
	my $client     = $request->client || return;
	my $title      = $request->getParam('title');
	my $url        = $request->getParam('url');
	my $command    = $request->getParam('_cmd');
	my $playlistID = $request->getParam('playlist_id');
	my $token      = uc($command); 
	my @delete_menu= (
		{
			text    => $client->string('CANCEL'),
			actions => {
				go => {
					player => 0,
					cmd    => [ 'jiveblankcommand' ],
				},
			},
			nextWindow => 'parent',
		}
	);
	my $actionItem = {
		text    => $client->string($token) . ' ' . $title,
		actions => {
			go => {
				player => 0,
				cmd    => ['playlists', 'delete'],
				params => {
					playlist_id    => $playlistID,
					title          => $title,
					url            => $url,
				},
			},
		},
		nextWindow => 'grandparent',
	};
	push @delete_menu, $actionItem;

	$request->addResult('offset', 0);
	$request->addResult('count', 2);
	$request->addResult('item_loop', \@delete_menu);

	$request->setStatusDone();

}

sub jiveUnmixableMessage {
	my $request = shift;
	my $service = $request->getParam('contextToken');
	my $serviceString = $request->string($service);

       my @menu = (
               {
                       text    => $request->string('OK'),
                       actions => {
                               go => {
                                       player => 0,
                                       cmd    => [ 'jiveblankcommand' ],
                               },
                       },
                       nextWindow => 'parent',
               }
       );

       $request->addResult('offset', 0);
       $request->addResult('count', 1);
       $request->addResult('item_loop', \@menu);
       $request->addResult('window', { textarea => $request->string('UNMIXABLE', $serviceString), });

        $request->setStatusDone();
}

sub jiveAlarmCommand {
	main::INFOLOG && $log->info("Begin function");

	my $request    = shift;
	my $client     = $request->client || return;

	# this command can issue either a snooze or a cancel
	my $snooze      = $request->getParam('snooze') ? 1 : undef;
	my $stop        = $request->getParam('stop')   ? 1 : undef;
	my $fadein      = $request->getParam('fadein');

	my $alarm       = Slim::Utils::Alarm->getCurrentAlarm($client);

	if ( defined($alarm) ) {
		if ( defined($snooze) ) {
			$alarm->snooze();
		} elsif ( defined ($stop) ) {
			$alarm->stop();
		}
	}

	# a fadein:1 tag needs to set a clientpref for alarmfadeseconds
	if ( defined($fadein) ) {
		$log->error('Fade in alarm being set to ', $fadein);
		$prefs->client($client)->set('alarmfadeseconds', $fadein);
	}
	$request->setStatusDone();
}


sub jivePresetsMenu {
	main::INFOLOG && $log->info("Begin function");
	my $request = shift;
	my $client  = $request->client || shift;

	my $index    = $request->getParam('_index');
	my $quantity = $request->getParam('_quantity');

	my $title   = $request->getParam('title');
	my $url     = $request->getParam('url');
	my $type    = $request->getParam('type');
	my $icon    = $request->getParam('icon');
	my $preset = $request->getParam('key');
	my $parser = $request->getParam('parser');
	my $action = 'grandparent';

	# if playlist_index is sent, that's for the current NP track, derive everything you need from it
	my $playlist_index = $request->getParam('playlist_index');
	if ( defined($playlist_index) ) {
		my $song = Slim::Player::Playlist::song( $client, $playlist_index );
		$url     = $song->url;
		$type    = 'audio';
		$title   = $song->title;
	}

	# preset needs to be saved as either a playlist or default to audio
	if ( defined($type) && $type ne 'playlist' ) {
		$type = 'audio';
	}
	if ( ! defined $title || ! defined $url ) {
		$request->setStatusBadDispatch();
		return;
	}

	my $presets = $prefs->client($client)->get('presets');
	my @presets_menu;
	for my $preset (0..5) {
		my $jive_preset = $preset + 1;
		# is this preset currently set?
		my $set = ref($presets) eq 'ARRAY' && defined $presets->[$preset] ? 1 : 0;
		my $item;

		if ($set) {
			my $currentPreset = $presets->[$preset]->{'text'};
			$log->error($currentPreset);
			$item = {
				text    => $request->string('JIVE_SET_PRESET_X', $jive_preset),
				count   => 2,
				offset   => 0,
				isContextMenu => 1,
				item_loop => [
					{
						text    => $client->string('CANCEL'),
						actions => {
							go => {
								player => 0,
								cmd    => [ 'jiveblankcommand' ],
							},
						},
						nextWindow => 'parent',
					},
					{
						text    => $client->string('JIVE_OVERWRITE_PRESET_X', $currentPreset),
						actions => {
							go => {
								player => 0,
								cmd    => [ 'jivefavorites', 'set_preset', ],
								params => {
									key	=> $jive_preset,
									favorites_url	=> $url,
									favorites_title	=> $title,
									favorites_type	=> $type,
									parser	=> $parser,
								},
							},
						},
						nextWindow => 'presets',
					},

				],
			};
		} else {
			$item = {
				text    => $request->string('JIVE_SET_PRESET_X', $jive_preset),
				actions => {
					go => {
						player => 0,
						cmd    => [ 'jivefavorites', 'set_preset', ],
						params => {
							key	=> $jive_preset,
							favorites_url	=> $url,
							favorites_title	=> $title,
							favorites_type	=> $type,
							parser	=> $parser,
						},
					},
				},
				nextWindow => 'presets',
			};
		}
		push @presets_menu, $item;
	}

	$request->addResult('offset', 0);
	$request->addResult('count', scalar(@presets_menu));
	$request->addResult('item_loop', \@presets_menu);
	$request->setStatusDone();
		
} 


sub jiveFavoritesCommand {

	main::INFOLOG && $log->info("Begin function");
	my $request = shift;
	my $client  = $request->client || shift;
	my $title   = $request->getParam('title');
	my $url     = $request->getParam('url');
	my $type    = $request->getParam('type');
	my $icon    = $request->getParam('icon');
	my $parser  = $request->getParam('parser');
	my $command = $request->getParam('_cmd');
	my $token   = uc($command); # either ADD or DELETE
	my $action = 'grandparent';
	my $favIndex = defined($request->getParam('item_id'))? $request->getParam('item_id') : undef;

	if ( $command eq 'set_preset' ) {
		# XXX: why do we use a favorites_ prefix here but not above?
		my $preset = $request->getParam('key');
		my $title  = $request->getParam('favorites_title');
		my $url    = $request->getParam('favorites_url');
		my $type   = $request->getParam('favorites_type');

		# if playlist_index is sent, that's for the current NP track, derive everything you need from it
		my $playlist_index = $request->getParam('playlist_index');
		if ( defined($playlist_index) ) {
			my $song = Slim::Player::Playlist::song( $client, $playlist_index );
			$url     = $song->url;
			$type    = 'audio';
			$title   = $song->title;
		}

		# favorite needs to be saved as either a playlist or default to audio
		if ( defined($type) && $type ne 'playlist' ) {
			$type = 'audio';
		}
		if ( ! defined $title || ! defined $url ) {
			$request->setStatusBadDispatch();
			return;
		}
		
		$client->setPreset( {
			slot   => $preset,
			URL    => $url,
			text   => $title,
			type   => $type,
			parser => $parser,
		} );

		$client->showBriefly({
			jive => {
				type     => 'popupplay',
				text     => [ $client->string('PRESET_ADDING', $preset), $title ],
			},
		});
	} else {

		my @favorites_menu = (
			{
				text    => $client->string('CANCEL'),
				actions => {
					go => {
						player => 0,
						cmd    => [ 'jiveblankcommand' ],
					},
				},
				nextWindow => 'parent',
			}
		);
		my $actionItem = {
			text    => $client->string($token) . ' ' . $title,
			actions => {
				go => {
					player => 0,
					cmd    => ['favorites', $command ],
					params => {
						title  => $title,
						url    => $url,
						type   => $type,
						parser => $parser,
					},
				},
			},
			nextWindow => $action,
		};
		$actionItem->{'actions'}{'go'}{'params'}{'icon'} = $icon if $icon;
		$actionItem->{'actions'}{'go'}{'params'}{'item_id'} = $favIndex if defined($favIndex);
		push @favorites_menu, $actionItem;
	
		$request->addResult('offset', 0);
		$request->addResult('count', 2);
		$request->addResult('item_loop', \@favorites_menu);
	}
	
	
	$request->setStatusDone();
		
} 

sub _jiveNoResults {
	my $request = shift;
	$request->addResult('count', '1');
	$request->addResult('offset', 0);
	$request->addResultLoop('item_loop', 0, 'text', $request->string('EMPTY'));
	$request->addResultLoop('item_loop', 0, 'style', 'itemNoAction');
	$request->addResultLoop('item_loop', 0, 'action', 'none');
}

sub cacheSearch {
	my $request = shift;
	my $search  = shift;
	
	# Don't cache searches on SN
	return if main::SLIM_SERVICE;

	if (defined($search) && $search->{text} && $search->{actions}{go}{cmd}) {
		unshift (@recentSearches, $search);
	}
	recentSearchMenu($request->client, 0);
}

sub recentSearchMenu {
	my $client  = shift;
	my $batch   = shift;

	my @recentSearchMenu = ();
	return \@recentSearchMenu unless $client;

	if (scalar(@recentSearches) == 1) {
		push @recentSearchMenu,
		{
			text           => $client->string('RECENT_SEARCHES'),
			id             => 'homeSearchRecent',
			node           => 'home',
			weight         => 111,
			actions => {
				go => {
					cmd => ['jiverecentsearches'],
       	                 },
			},
			window => {
				text => $client->string('RECENT_SEARCHES'),
			},
		};
		push @recentSearchMenu,
		{
			text           => $client->string('RECENT_SEARCHES'),
			id             => 'myMusicSearchRecent',
			node           => 'myMusicSearch',
			noCustom       => 1,
			weight         => 50,
			actions => {
				go => {
					cmd => ['jiverecentsearches'],
       	                 	},
			},
			window => {
				text => $client->string('RECENT_SEARCHES'),
			},
		};	
		if (!$batch) {
			_notifyJive(\@recentSearchMenu, $client);
		}
	}
	return \@recentSearchMenu;

}

sub jiveRecentSearchQuery {

	my $request = shift;
	main::INFOLOG && $log->info("Begin Function");

	# check this is the correct query.
	if ($request->isNotQuery([['jiverecentsearches']])) {
		$request->setStatusBadDispatch();
		return;
	}

	my $totalCount = scalar(@recentSearches);
	if ($totalCount == 0) {
		# this is an empty resultset
		_jiveNoResults($request);
	} else {
		my $maxCount = 200;
		$totalCount = $totalCount > $maxCount ? ($maxCount - 1) : $totalCount;
		$request->addResult('count', $totalCount);
		$request->addResult('offset', 0);
		for my $i (0..$totalCount) {
			last unless $recentSearches[$i];
			my $href = $recentSearches[$i];
			for my $key (keys %$href) {
				$request->addResultLoop('item_loop', $i, $key, $href->{$key});
			}
		}
	}
	$request->setStatusDone();
}

sub jiveDummyCommand {
	return;
}


# The following allow download of extensions (applets, wallpaper and sounds) from SC to jive

# hash of providers for extension information
my %extensionProviders = ();

sub registerExtensionProvider {
	my $name     = shift;
	my $provider = shift;
	my $optstr   = shift;

	main::INFOLOG && $log->info("adding extension provider $name" . ($optstr ? " optstr: $optstr" : ""));

	$extensionProviders{ $name } = { provider => $provider, optstr => $optstr };
}

sub removeExtensionProvider {
	my $name = shift;

	main::INFOLOG && $log->info("deleting extension provider $name");

	delete $extensionProviders{ $name };
}

# return all extensions available for a specific type, version and target
# uses extension providers to provide a list of extensions available for the query criteria
# these are async so they can fetch and parse data to build a list of extensions
sub extensionsQuery {
	my $request = shift;
 
	my ($type) = $request->getRequest(0) =~ /jive(applet|wallpaper|sound|patche)s/; # S:P:Extensions always appends 's' to type
	my $version= $request->getParam('version');
	my $target = $request->getParam('target');
	my $optstr = $request->getParam('optstr');

	if (!defined $type) {
		$request->setStatusBadDispatch();
		return;
	}

	my @providers;
	my $language  = $Slim::Utils::Strings::currentLang;

	# remove optional providers if key is included in the query and it does not match
	# this allows SP to select whether optional providers are used to build the list
	for my $provider (keys %extensionProviders) {
		if (!$optstr || !defined $extensionProviders{$provider}->{'optstr'} || $optstr =~ /$extensionProviders{$provider}->{optstr}/) {
			push @providers, $provider;
		}
	}

	if (scalar @providers) {

		$request->privateData( { remaining => scalar @providers, results => [] } );

		$request->setStatusProcessing;

		for my $provider (@providers) {

			$extensionProviders{$provider}->{'provider'}->( {
				'name'   => $provider, 
				'type'   => $type, 
				'target' => $target,
				'version'=> $version, 
				'lang'   => $language,
				'details'=> 1,
				'cb'     => \&_extensionsQueryCB,
				'pt'     => [ $request ]
			});
		}

	} else {

		$request->addResult("count", 0);

		$request->setStatusDone();
	}
}

sub _extensionsQueryCB {
	my $request= shift;
	my $res    = shift;
	my $data   = $request->privateData;

	splice @{$data->{'results'}}, 0, 0, @$res;

	if ( ! --$data->{'remaining'} ) {

		# create a list of entries with the duplicates removed, favoring higher version numbers

		# pass 1 - find max versions
		my $max = {};

		for my $entry (@{$data->{'results'}}) {

			my $name = $entry->{'name'};

			if (!defined $max->{$name} || Slim::Utils::Versions->compareVersions($entry->{'version'}, $max->{$name}) > 0) {

				$max->{$name} = $entry->{'version'};
			}
		}

		# pass 2 - build list containing single entry for per extension
		my @results = ();

		for my $entry (@{$data->{'results'}}) {

			my $name = $entry->{'name'};

			if (exists $max->{$name} && (!defined $max->{$name} || $max->{$name} eq $entry->{'version'})) {

				push @results, $entry;

				delete $max->{$name};
			}
		}

		my $cnt = 0;

		for my $entry ( sort { $a->{'title'} cmp $b->{'title'} } @results ) {

			$request->setResultLoopHash('item_loop', $cnt++, $entry);
		}

		$request->addResult("count", $cnt);

		$request->setStatusDone();
	}
}

sub appMenus {
	my $client = shift;
	my $batch  = shift;
	
	my $isInfo = main::INFOLOG && $log->is_info;
	
	my $apps = $client->apps;
	my $menu = [];
	
	my $disabledPlugins = Slim::Utils::PluginManager->disabledPlugins();
	my @disabled = map { $disabledPlugins->{$_}->{name} } keys %{$disabledPlugins};
	
	# We want to add nodes for the following items:
	# My Apps (node = null)
	# Home menu apps (node = home)
	# If a home menu app is not already defined in @appMenus,
	# i.e. pure OPML apps such as SomaFM
	# create one for it using the generic OPML handler
	
	for my $app ( keys %{$apps} ) {
		next unless ref $apps->{$app} eq 'HASH'; # XXX don't crash on old style
		
		# Is this app supported by a local plugin?
		if ( my $plugin = $apps->{$app}->{plugin} ) {
			# Make sure it's enabled
			if ( my $pluginInfo = Slim::Utils::PluginManager->isEnabled($plugin) ) {
				# Get the predefined menu for this plugin
				if ( my ($globalMenu) = grep { $_->{text} && $_->{text} eq $pluginInfo->{name} } @appMenus ) {				
					main::INFOLOG && $isInfo && $log->info( "App: $app, using plugin $plugin" );
				
					# Clone the existing menu and set the node
					my $clone = Storable::dclone($globalMenu);

					# Set node to home or null
					$clone->{node} = $apps->{$app}->{home_menu} == 1 ? 'home' : '';

					# Use title from app list
					$clone->{stringToken} = $apps->{$app}->{title};

					# flag as an app
					$clone->{isApp} = 1;

					push @{$menu}, $clone;
				}
			}
			else {
				# Bug 13627, Make sure the app is not for a plugin that has been disabled.
				# We could browse menus for a disabled plugin like Last.fm, but playback
				# would be impossible.
				main::INFOLOG && $isInfo && $log->info( "App: $app, not displaying because plugin is disabled" );
				next;
			}
		}
		else {			
			# For type=opml, use generic handler
			if ( $apps->{$app}->{type} eq 'opml' ) {
				main::INFOLOG && $isInfo && $log->info( "App: $app, using generic OPML handler" );
				
				my $url = $apps->{$app}->{url} =~ /^http/
					? $apps->{$app}->{url} 
					: Slim::Networking::SqueezeNetwork->url( $apps->{$app}->{url} );
				
				my $icon = $apps->{$app}->{icon} =~ /^http/
					? $apps->{$app}->{icon} 
					: Slim::Networking::SqueezeNetwork->url( $apps->{$app}->{icon}, 'external' );
				
				my $node = $apps->{$app}->{home_menu} == 1 ? 'home' : '';
				
				push @{$menu}, {
					actions => {
						go => {
							cmd    => [ 'opml_generic', 'items' ],
							params => {
								menu     => 'opml_generic',
								opml_url => $url,
							},
							player => 0,
						},
					},
					displayWhenOff => 0,
					id             => 'opml' . $app,
					isApp		=> 1,
					node           => $node,
					text           => $apps->{$app}->{title},
					window         => {
						'icon-id'  => $icon,
					},
				};
			}
		}
	}
	
	return [] if !scalar @{$menu};
	
	# Alpha sort and add weighting
	my $weight = 25; # After Search
	
	my @sorted =
	 	map { $_->{weight} = $weight++; $_ } 
		sort { $a->{text} cmp $b->{text} }
		@{$menu};
	
	if ( $batch ) {
		return \@sorted;
	}
	else {
		_notifyJive(\@sorted, $client);
	}
}

sub _localizeMenuItemText {
	my ( $client, $item ) = @_;
	
	return unless $client;
	
	# Don't alter the global data
	my $clone = Storable::dclone($item);
	
	if ( $clone->{stringToken} ) {
		if ( $clone->{stringToken} eq uc( $clone->{stringToken} ) ) {
			$clone->{text} = $client->string( delete $clone->{stringToken} );
		}
		else {
			$clone->{text} = delete $clone->{stringToken};
		}
	}
	elsif ( $clone->{text} && $clone->{text} eq uc( $clone->{text} ) ) {
		$clone->{text} = $client->string( $clone->{text} );
	}
	
	# call string() for screensaver titles
	if ( $clone->{screensavers} ) {
		for my $s ( @{ $clone->{screensavers} } ) {
			$s->{text} = $client->string( delete $s->{stringToken} ) if $s->{stringToken};
		}
	}
	
	# call string() for input text if necessary
	if ( my $input = $clone->{input} ) {
		if ( $input->{title} && $input->{title} eq uc( $input->{title} ) ) {
			$input->{title}        = $client->string( $input->{title} );
			$input->{help}->{text} = $client->string( $input->{help}->{text} );
			$input->{processingPopup}->{text} = $client->string( $input->{processingPopup}->{text} );
			$input->{softbutton1}  = $client->string( $input->{softbutton1} );
			$input->{softbutton2}  = $client->string( $input->{softbutton2} );
		}
	}
	
	return $clone;
}

1;<|MERGE_RESOLUTION|>--- conflicted
+++ resolved
@@ -2395,10 +2395,7 @@
 	main::DEBUGLOG && $log->is_debug && $log->debug(Data::Dump::dump($dataRef));
 }
 
-<<<<<<< HEAD
-=======
-
->>>>>>> ebdcc1e3
+
 sub jivePlaylistsCommand {
 
 	main::INFOLOG && $log->info("Begin function");
