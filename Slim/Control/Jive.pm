package Slim::Control::Jive;

# Squeezebox Server Copyright 2001-2009 Logitech
# This program is free software; you can redistribute it and/or
# modify it under the terms of the GNU General Public License, 
# version 2.

use strict;

use POSIX qw(strftime);
use Scalar::Util qw(blessed);
use URI;

use Slim::Utils::Log;
use Slim::Utils::Prefs;
use Slim::Player::Playlist;
use Slim::Player::Client;
#use Data::Dump;

my $prefs   = preferences("server");

=head1 NAME

Slim::Control::Jive

=head1 SYNOPSIS

CLI commands used by Jive.

=cut

my $log = logger('player.jive');

# additional top level menus registered by plugins
my @appMenus           = (); # all available apps
my @pluginMenus        = (); # all non-app plugins
my @recentSearches     = ();

=head1 METHODS

=head2 init()

=cut
sub init {
	my $class = shift;

	# register our functions
	
       #        |requires Client (2 == set disconnected client to clientid if client does not exist)
       #        |  |is a Query
       #        |  |  |has Tags
       #        |  |  |  |Function to call
       #        C  Q  T  F

	Slim::Control::Request::addDispatch(['menu', '_index', '_quantity'], 
		[2, 1, 1, \&menuQuery]);

	Slim::Control::Request::addDispatch(['alarmsettings', '_index', '_quantity'], 
		[1, 1, 1, \&alarmSettingsQuery]);

	Slim::Control::Request::addDispatch(['jiveupdatealarm', '_index', '_quantity'], 
		[1, 1, 1, \&alarmUpdateMenu]);

	Slim::Control::Request::addDispatch(['jiveupdatealarmdays', '_index', '_quantity'], 
		[1, 1, 1, \&alarmUpdateDays]);

	Slim::Control::Request::addDispatch(['syncsettings', '_index', '_quantity'],
		[1, 1, 1, \&syncSettingsQuery]);

	Slim::Control::Request::addDispatch(['sleepsettings', '_index', '_quantity'],
		[1, 1, 1, \&sleepSettingsQuery]);

	Slim::Control::Request::addDispatch(['jivetonesettings', '_index', '_quantity'],
		[1, 1, 1, \&toneSettingsQuery]);

	Slim::Control::Request::addDispatch(['jivefixedvolumesettings', '_index', '_quantity'],
		[1, 1, 1, \&fixedVolumeSettingsQuery]);

	Slim::Control::Request::addDispatch(['jivestereoxl', '_index', '_quantity'],
		[1, 1, 1, \&stereoXLQuery]);

	Slim::Control::Request::addDispatch(['jivelineout', '_index', '_quantity'],
		[1, 1, 1, \&lineOutQuery]);

	Slim::Control::Request::addDispatch(['crossfadesettings', '_index', '_quantity'],
		[1, 1, 1, \&crossfadeSettingsQuery]);

	Slim::Control::Request::addDispatch(['replaygainsettings', '_index', '_quantity'],
		[1, 1, 1, \&replaygainSettingsQuery]);

	Slim::Control::Request::addDispatch(['jivedummycommand', '_index', '_quantity'],
		[1, 1, 1, \&jiveDummyCommand]);

	Slim::Control::Request::addDispatch(['jivealarm'],
		[1, 0, 1, \&jiveAlarmCommand]);

	Slim::Control::Request::addDispatch(['jiveendoftracksleep', '_index', '_quantity' ],
		[1, 1, 1, \&endOfTrackSleepCommand]);

	Slim::Control::Request::addDispatch(['jivefavorites', '_cmd' ],
		[1, 0, 1, \&jiveFavoritesCommand]);

	Slim::Control::Request::addDispatch(['jivealarmvolume'],
		[1, 0, 1, \&jiveAlarmVolumeSlider ]);

	Slim::Control::Request::addDispatch(['jiveplayerbrightnesssettings', '_index', '_quantity'],
		[1, 1, 0, \&playerBrightnessMenu]);

	Slim::Control::Request::addDispatch(['jiveplayertextsettings', '_whatFont', '_index', '_quantity'],
		[1, 1, 0, \&playerTextMenu]);

	Slim::Control::Request::addDispatch(['jiveunmixable'],
		[1, 1, 1, \&jiveUnmixableMessage]);

	Slim::Control::Request::addDispatch(['jivealbumsortsettings'],
		[1, 0, 1, \&albumSortSettingsMenu]);

	Slim::Control::Request::addDispatch(['jivesetalbumsort'],
		[1, 0, 1, \&jiveSetAlbumSort]);

	Slim::Control::Request::addDispatch(['jivesync' ],
		[1, 0, 1, \&jiveSyncCommand]);

	Slim::Control::Request::addDispatch(['jiveplaylists', '_cmd' ],
		[1, 0, 1, \&jivePlaylistsCommand]);

	Slim::Control::Request::addDispatch(['jiverecentsearches'],
		[0, 1, 0, \&jiveRecentSearchQuery]);

	Slim::Control::Request::addDispatch(['date'],
		[0, 1, 1, \&dateQuery]);

	Slim::Control::Request::addDispatch(['firmwareupgrade'],
		[0, 1, 1, \&firmwareUpgradeQuery]);

	Slim::Control::Request::addDispatch(['jiveapplets'],
		[0, 1, 1, \&extensionsQuery]);

	Slim::Control::Request::addDispatch(['jivewallpapers'],
		[0, 1, 1, \&extensionsQuery]);

	Slim::Control::Request::addDispatch(['jivesounds'],
		[0, 1, 1, \&extensionsQuery]);

	Slim::Control::Request::addDispatch(['jivepatches'],
		[0, 1, 1, \&extensionsQuery]);
	
	# setup the menustatus dispatch and subscription
	Slim::Control::Request::addDispatch( ['menustatus', '_data', '_action'],
		[0, 0, 0, sub { warn "menustatus query\n" }]);
	
	if ( $log->is_info ) {
		Slim::Control::Request::subscribe( \&menuNotification, [['menustatus']] );
	}
	
	# setup a cli command for jive that returns nothing; can be useful in some situations
	Slim::Control::Request::addDispatch( ['jiveblankcommand'],
		[0, 0, 0, sub { return 1; }]);
	
}

sub _libraryChanged {
	foreach ( Slim::Player::Client::clients() ) {
		myMusicMenu(0, $_);
	}
}

=head2 getDisplayName()

Returns name of module

=cut
sub getDisplayName {
	return 'JIVE';
}

######
# CLI QUERIES

# handles the "menu" query
sub menuQuery {

	my $request = shift;

	main::INFOLOG && $log->info("Begin menuQuery function");

	if ($request->isNotQuery([['menu']])) {
		$request->setStatusBadDispatch();
		return;
	}

	my $client = $request->client() || 0;
	my $disconnected;
	
	if ( !$client ) {
		require Slim::Player::Disconnected;
		
		# Check if this is a disconnected player request
		if ( my $id = $request->disconnectedClientID ) {
			# On SN, if the player does not exist in the database this is a fatal error
			if ( main::SLIM_SERVICE ) {
				my ($player) = SDI::Service::Model::Player->search( { mac => $id } );
				if ( !$player ) {
					main::INFOLOG && $log->is_info && $log->info("Player $id does not exist in SN database");
					$request->setStatusBadDispatch();
					return;
				}
			}
			
			$client = Slim::Player::Disconnected->new($id);
			$disconnected = 1;
			
			main::INFOLOG && $log->is_info && $log->info("Player $id not connected, using disconnected menu mode");
		}
		else {
			# XXX temporary workaround for requests without a playerid
			$client = Slim::Player::Disconnected->new( '_dummy_' . Time::HiRes::time() );
			$disconnected = 1;
			
			$log->error("Menu requests without a client are deprecated, using disconnected menu mode");
		}
	}
	
	my $direct = ( $disconnected || $request->getParam('direct') ) ? 1 : 0;

	# send main menu notification
	my $menu = mainMenu($client, $direct);
	
	# Return results directly and destroy the client if it is disconnected
	# Also return the results directly if param 'direct' is set
	if ( $direct ) {
		$log->is_info && $log->info('Sending direct menu response');
		
		$request->setRawResults( {
			count     => scalar @{$menu},
			offset    => 0,
			item_loop => $menu,
		} );
		
		if ( $disconnected ) {
			$client->forgetClient;
		}
	}
	
	$request->setStatusDone();
}

sub mainMenu {

	main::INFOLOG && $log->info("Begin function");
	my $client = shift;
	my $direct = shift;
	
	unless ($client && $client->isa('Slim::Player::Client')) {
		# if this isn't a player, no menus should get sent
		return;
	}
 
	# as a convention, make weights => 10 and <= 100; Jive items that want to be below all SS items
	# then just need to have a weight > 100, above SS items < 10

	# for the notification menus, we're going to send everything over "flat"
	# as a result, no item_loops, all submenus (setting, myMusic) are just elements of the big array that get sent

	my @menu = map {
		_localizeMenuItemText( $client, $_ );
	}(
		main::SLIM_SERVICE ? () : {
			stringToken    => 'MY_MUSIC',
			weight         => 11,
			id             => 'myMusic',
			isANode        => 1,
			node           => 'home',
		},
		{
			stringToken    => 'FAVORITES',
			id             => 'favorites',
			node           => 'home',
			weight         => 100,
			actions => {
				go => {
					cmd => ['favorites', 'items'],
					params => {
						menu     => 'favorites',
					},
				},
			},
		},

		@pluginMenus,
		@{playerPower($client, 1)},
		@{playerSettingsMenu($client, 1)},
		@{
			# The Digital Input plugin could be disabled
			if( Slim::Utils::PluginManager->isEnabled('Slim::Plugin::DigitalInput::Plugin')) {
				Slim::Plugin::DigitalInput::Plugin::digitalInputItem($client);
			} else {
				[];
			}
		},
		@{
			# The Line In plugin could be disabled
			if( Slim::Utils::PluginManager->isEnabled('Slim::Plugin::LineIn::Plugin')) {
				Slim::Plugin::LineIn::Plugin::lineInItem($client, 0);
			} else {
				[];
			}
		},
		@{
			# The Audioscrobbler plugin could be disabled
			if( Slim::Utils::PluginManager->isEnabled('Slim::Plugin::AudioScrobbler::Plugin')) {
				Slim::Plugin::AudioScrobbler::Plugin::jiveSettings($client);
			} else {
				[];
			}
		},
		@{internetRadioMenu($client)},
		main::SLIM_SERVICE ? () : @{albumSortSettingsItem($client, 1)},
		main::SLIM_SERVICE ? () : @{myMusicMenu(1, $client)},
		main::SLIM_SERVICE ? () : @{recentSearchMenu($client, 1)},
		@{appMenus($client, 1)},

		@{globalSearchMenu($client)},		
	);

	if ( !$direct ) {
		_notifyJive(\@menu, $client);
	}
	
	return \@menu;
}

sub jiveSetAlbumSort {
	my $request = shift;
	my $client  = $request->client;
	my $sort = $request->getParam('sortMe');
	$prefs->set('jivealbumsort', $sort);
	# resend the myMusic menus with the new sort pref set
	myMusicMenu(0, $client);
	$request->setStatusDone();
}



sub albumSortSettingsMenu {
	main::INFOLOG && $log->info("Begin function");
	my $request = shift;
	my $client = $request->client;
	my $sort    = $prefs->get('jivealbumsort');
	my %sortMethods = (
		artistalbum =>	'SORT_ARTISTALBUM',
		artflow =>	'SORT_ARTISTYEARALBUM',
		album =>	'ALBUM',
	);
	$request->addResult('count', scalar(keys %sortMethods));
	$request->addResult('offset', 0);
	my $i = 0;
	for my $key (sort keys %sortMethods) {
		$request->addResultLoop('item_loop', $i, 'text', $client->string($sortMethods{$key}));
		my $selected = ($sort eq $key) + 0;
		$request->addResultLoop('item_loop', $i, 'radio', $selected);
		my $actions = {
			do => {
				player => 0,
				cmd    => ['jivesetalbumsort'],
				params => {
					'sortMe' => $key,
				},
			},
		};
		$request->addResultLoop('item_loop', $i, 'actions', $actions);
		$i++;
	}
	
}

sub albumSortSettingsItem {
	main::INFOLOG && $log->info("Begin function");
	my $client = shift;
	my $batch = shift;

	my @menu = ();
	push @menu,
	{
		text           => $client->string('ALBUMS_SORT_METHOD'),
		id             => 'settingsAlbumSettings',
		node           => 'advancedSettings',
		iconStyle      => 'hm_advancedSettings',
		weight         => 105,
			actions        => {
			go => {
				cmd => ['jivealbumsortsettings'],
				params => {
					menu => 'radio',
				},
			},
		},
	};

	if ($batch) {
		return \@menu;
	} else {
		_notifyJive(\@menu, $client);
	}

}

# allow a plugin to add a node to the menu
# XXX what uses this?
sub registerPluginNode {
	main::INFOLOG && $log->info("Begin function");
	my $nodeRef = shift;
	my $client = shift || undef;
	unless (ref($nodeRef) eq 'HASH') {
		$log->error("Incorrect data type");
		return;
	}

	$nodeRef->{'isANode'} = 1;
	main::INFOLOG && $log->info("Registering node menu item from plugin");

	# notify this menu to be added
	my $id = _clientId($client);
	Slim::Control::Request::notifyFromArray( $client, [ 'menustatus', $nodeRef, 'add', $id ] );

	# but also remember this structure as part of the plugin menus
	push @pluginMenus, $nodeRef;

}

sub registerAppMenu {
	my $menuArray = shift;
	
	# now we want all of the items in $menuArray to go into @pluginMenus, but we also
	# don't want duplicate items (specified by 'id'), 
	# so we want the ids from $menuArray to stomp on ids from @pluginMenus, 
	# thus getting the "newest" ids into the @pluginMenus array of items
	# we also do not allow any hash without an id into the array, and will log an error if that happens

	my $isInfo = $log->is_info;

	my %seen;
	my @new;

	for my $href (@$menuArray, reverse @appMenus) {
		my $id = $href->{id};
		if ($id) {
			if ( !$seen{$id} ) {
				main::INFOLOG && $isInfo && $log->info("registering app menu " . $id);
				push @new, $href;
			}
			$seen{$id}++;
		}
		else {
			$log->error("Menu items cannot be added without an id");
		}
	}

	# @new is the new @appMenus
	# we do this in reverse so we get previously initialized nodes first 
	# you can't add an item to a node that doesn't exist :)
	@appMenus = reverse @new;
}

# send plugin menus array as a notification to Jive
sub refreshPluginMenus {
	main::INFOLOG && $log->info("Begin function");
	my $client = shift || undef;
	_notifyJive(\@pluginMenus, $client);
}

#allow a plugin to add an array of menu entries
sub registerPluginMenu {
	my $menuArray = shift;
	my $node = shift;
	my $client = shift || undef;

	unless (ref($menuArray) eq 'ARRAY') {
		$log->error("Incorrect data type");
		return;
	}
	
	my $isInfo = $log->is_info;

	if ($node) {
		my @menuArray = @$menuArray;
		for my $i (0..$#menuArray) {
			if (!$menuArray->[$i]{'node'}) {
				$menuArray->[$i]{'node'} = $node;
			}
		}
	}

	main::INFOLOG && $isInfo && $log->info("Registering menus from plugin");

	if ( $client ) {
		# notify this menu to be added
		_notifyJive($menuArray, $client);
	}

	# now we want all of the items in $menuArray to go into @pluginMenus, but we also
	# don't want duplicate items (specified by 'id'), 
	# so we want the ids from $menuArray to stomp on ids from @pluginMenus, 
	# thus getting the "newest" ids into the @pluginMenus array of items
	# we also do not allow any hash without an id into the array, and will log an error if that happens

	my %seen; my @new;

	for my $href (@$menuArray, reverse @pluginMenus) {
		my $id = $href->{'id'};
		my $node = $href->{'node'};
		if ($id) {
			if (!$seen{$id}) {
				main::INFOLOG && $isInfo && $log->info("registering menuitem " . $id . " to " . $node );
				push @new, $href;
			}
			$seen{$id}++;
		} else {
			$log->error("Menu items cannot be added without an id");
		}
	}

	# @new is the new @pluginMenus
	# we do this in reverse so we get previously initialized nodes first 
	# you can't add an item to a node that doesn't exist :)
	@pluginMenus = reverse @new;

}

# allow a plugin to delete an item from the Jive menu based on the id of the menu item
# if the item is a node, then delete its immediate children too
sub deleteMenuItem {
	my $menuId = shift;
	my $client = shift || undef;
	return unless $menuId;
	main::INFOLOG && $log->is_warn && $log->warn($menuId . " menu id slated for deletion");
	
	# send a notification to delete
	# but also remember that this id is not to be sent
	my @menuDelete;
	my @new;
	for my $href (reverse @pluginMenus) {
		next if !$href;
		if (($href->{'id'} && $href->{'id'} eq $menuId)
			|| ($href->{'node'} && $href->{'node'} eq $menuId))
		{
			main::INFOLOG && $log->info("deregistering menuitem ",  $href->{'id'});
			push @menuDelete, $href;
		} else {
			push @new, $href;
		}
	}
	
	push @menuDelete, { id => $menuId };

	_notifyJive(\@menuDelete, $client, 'remove');

	@pluginMenus = reverse @new;
}

# delete all menus items listed in @pluginMenus and @appMenus
# This used to do menu refreshes when apps may have been removed
sub deleteAllMenuItems {
	my $client = shift || return;
	
	my @menuDelete;
	
	for my $menu ( @pluginMenus, @appMenus ) {
		push @menuDelete, { id => $menu->{id} };
	}
	
	main::INFOLOG && $log->is_info && $log->info( $client->id . ' removing menu items: ' . Data::Dump::dump(\@menuDelete) );
	
	_notifyJive( \@menuDelete, $client, 'remove' );
}

sub _purgeMenu {
	my $menu = shift;
	my @menu = @$menu;
	my @purgedMenu = ();
	for my $i (0..$#menu) {
		last unless (defined($menu[$i]));
		push @purgedMenu, $menu[$i];
	}
	return \@purgedMenu;
}


sub alarmSettingsQuery {

	main::INFOLOG && $log->info("Begin function");
	my $request = shift;
	my $client  = $request->client();

	my @menu = ();
	return \@menu unless $client;

	# All Alarms On/Off

	my $val = $prefs->client($client)->get('alarmsEnabled');

	my @alarmStrings = ('OFF', 'ON');
	my @translatedAlarmStrings = map { ucfirst($client->string($_)) } @alarmStrings;

	my $onOff = {
		text           => $client->string("ALARM_ALL_ALARMS"),
		choiceStrings  => [ @translatedAlarmStrings ],
		selectedIndex  => $val + 1, # 1 is added to make it count like Lua
		actions        => {
			do => { 
				choices => [ 
					{
						player => 0,
						cmd    => [ 'alarm', 'disableall' ],
					},
					{
						player => 0,
						cmd    => [ 'alarm', 'enableall' ],
					},
				], 
			},
		},
	};
	push @menu, $onOff;

	my $setAlarms = getCurrentAlarms($client);

	if ( scalar(@$setAlarms) ) {
		push @menu, @$setAlarms;
	}

	my $addAlarm = {
		text           => $client->string("ALARM_ADD"),
		input   => {
			initialText  => 25200, # default is 7:00
			title => $client->string('ALARM_ADD'),
			_inputStyle  => 'time',
			len          => 1,
			help         => {
				text => $client->string('JIVE_ALARMSET_HELP')
			},
		},
		actions => {
			do => {
				player => 0,
				cmd    => [ 'alarm', 'add' ],
				params => {
					time => '__TAGGEDINPUT__',	
					enabled => 1,
				},
			},
		},
		nextWindow => 'refresh',
	};
	push @menu, $addAlarm;

	# Bug 9226: don't offer alarm volume setting if player is set for fixed volume
	my $digitalVolumeControl = $prefs->client($client)->get('digitalVolumeControl');
	if ( ! ( defined $digitalVolumeControl && $digitalVolumeControl == 0 ) ) {
		my $defaultVolLevel = Slim::Utils::Alarm->defaultVolume($client);
		my $defaultVolumeLevels = alarmVolumeSettings($defaultVolLevel, undef, $client->string('ALARM_VOLUME'));
		push @menu, $defaultVolumeLevels;
	}

	my $fadeEnabled = $prefs->client($client)->get('alarmfadeseconds');
	if (!defined ($fadeEnabled) || $fadeEnabled == 0) {
		$fadeEnabled = 0;
	} else {
		$fadeEnabled = 1;
	}

	my $fadeInAlarm = {
		text           => $client->string("ALARM_FADE"),
		checkbox => ($fadeEnabled == 1) + 0,
		actions  => {
			on  => {
				player => 0,
				cmd    => [ 'jivealarm' ],
				params => {
					fadein => 1,
				},
			},
			off => {
				player => 0,
				cmd    => [ 'jivealarm' ],
				params => {
					fadein => 0,
				},
			},
		},		
	};
	push @menu, $fadeInAlarm;

	sliceAndShip($request, $client, \@menu);

}

sub alarmUpdateMenu {

	my $request = shift;
	my $client  = $request->client();
	my $params;

	my @tags = qw( id enabled days time playlist );
	for my $tag (@tags) {
		$params->{$tag} = $request->getParam($tag);
	}

	my $alarm = Slim::Utils::Alarm->getAlarm($client, $params->{id});
	my @menu = ();

	my $enabled = $alarm->enabled();
	my $onOff = {
		text     => $client->string("ALARM_ALARM_ENABLED"),
		checkbox => ($enabled == 1) + 0,
		onClick  => 'refreshOrigin',
		actions  => {
			on  => {
				player => 0,
				cmd    => [ 'alarm', 'update' ],
				params => {
					id      => $params->{id},
					enabled => 1,
				},
			},
			off => {
				player => 0,
				cmd    => [ 'alarm', 'update' ],
				params => {
					id      => $params->{id},
					enabled => 0,
				},
			},
		},		
	};
	push @menu, $onOff;

	my $setTime = {
		text           => $client->string("ALARM_SET_TIME"),
		input   => {
			initialText  => $params->{time}, # this will need to be formatted correctly
			title => $client->string('ALARM_SET_TIME'),
			_inputStyle  => 'time',
			len          => 1,
			help         => {
				text => $client->string('JIVE_ALARMSET_HELP')
			},
		},
		actions => {
			do => {
				player => 0,
				cmd    => [ 'alarm', 'update' ],
				params => {
					id   => $params->{id},
					time => '__TAGGEDINPUT__',	
				},
			},
		},
		nextWindow => 'parent',
	};
	push @menu, $setTime;


	my $setDays = {
		text      => $client->string("ALARM_SET_DAYS"),
		actions   => {
			go => {
				player => 0,
				cmd    => [ 'jiveupdatealarmdays' ],
				params => {
					id => $params->{id},
				},
			},
		},
	};
	push @menu, $setDays;

	my $playlistChoice = {
		text      => $client->string('ALARM_SELECT_PLAYLIST'),
		actions   => {
			go => {
				player => 0,
				cmd    => [ 'alarm', 'playlists' ],
				params => {
					id   => $params->{id},
					menu => 1
				},
			},
		},
	};
	push @menu, $playlistChoice;

	my $repeat = $alarm->repeat();
	my $repeatOn = {
		text     => $client->string("ALARM_ALARM_REPEAT"),
		radio    => ($repeat == 1) + 0,
		onClick  => 'refreshOrigin',
		actions  => {
			do  => {
				player => 0,
				cmd    => [ 'alarm', 'update' ],
				params => {
					id      => $params->{id},
					repeat => 1,
				},
			},
		},		
	};
	push @menu, $repeatOn;

	my $repeatOff = {
		text     => $client->string("ALARM_ALARM_ONETIME"),
		radio    => ($repeat == 0) + 0,
		onClick  => 'refreshOrigin',
		actions  => {
			do => {
				player => 0,
				cmd    => [ 'alarm', 'update' ],
				params => {
					id      => $params->{id},
					repeat => 0,
				},
			},
		},
	};
	push @menu, $repeatOff;

	my @delete_menu= (
		{
			text    => $client->string('CANCEL'),
			actions => {
				go => {
					player => 0,
					cmd    => [ 'jiveblankcommand' ],
				},
			},
			nextWindow => 'parent',
		},
		{
			text    => $client->string('ALARM_DELETE'),
			actions => {
				go => {
					player => 0,
					cmd    => ['alarm', 'delete'],
					params => {
						id => $params->{id},
					},
				},
			},
			nextWindow => 'grandparent',
		},
	);
	my $removeAlarm = {
		text      => $client->string('ALARM_DELETE'),
		count     => scalar(@delete_menu),
		offset    => 0,
		item_loop => \@delete_menu,
	};
	push @menu, $removeAlarm;

	sliceAndShip($request, $client, \@menu);
}

sub alarmUpdateDays {

	my $request = shift;
	my $client  = $request->client;

	my @params  = qw/ id /;
	my $params;
	for my $key (@params) {
		$params->{$key} = $request->getParam($key);
	}
	my $alarm = Slim::Utils::Alarm->getAlarm($client, $params->{id});

	my @days_menu = ();

	for my $day (0..6) {
		my $dayActive = $alarm->day($day);
		my $string = "ALARM_DAY$day";

		my $day = {
			text       => $client->string($string),
			checkbox   => $dayActive + 0,
			onClick    => 'refreshGrandparent',
			actions => {
				on => {
					player => 0,
					cmd    => [ 'alarm', 'update' ],
					params => {
						id => $params->{id},
						dowAdd => $day,
					},
				},
				off => {
					player => 0,
					cmd    => [ 'alarm', 'update' ],
					params => {
						id => $params->{id},
						dowDel => $day,
					},
				},
	
			},
		};
		push @days_menu, $day;
	}

	sliceAndShip($request, $client, \@days_menu);

	$request->setStatusDone();
}

sub getCurrentAlarms {
	
	my $client = shift;
	my @return = ();
	my @alarms = Slim::Utils::Alarm->getAlarms($client);
	#Data::Dump::dump(@alarms);
	my $count = 1;
	for my $alarm (@alarms) {
		my @days;
		for (0..6) {
			push @days, $_ if $alarm->day($_);
		}
		my $name = $client->string('ALARM_ALARM') . " $count: " . $alarm->displayStr;
		my $daysString = join(',', @days);
		my $thisAlarm = {
			text           => $name,
			actions        => {
				go => {
					cmd    => ['jiveupdatealarm'],
					params => {
						id       => $alarm->id,
						enabled  => $alarm->enabled || 0,
						days     => $daysString,
						time     => $alarm->time || 0,
						playlist => $alarm->playlist || 0, # don't pass an undef to jive
					},
					player => 0,
				},
			},
		};
		push @return, $thisAlarm;
		$count++;
	}
	return \@return;
}

sub alarmVolumeSettings {

	my $current_setting = shift || 50;
	my $id              = shift || 0;
	my $string          = shift;

	my $return = { 
		text      => $string,
		actions   => {
			go => {
				player => 0,
				cmd    => [ 'jivealarmvolume' ],
			},
		},
	};
	return $return;
}

sub jiveAlarmVolumeSlider {

	my $request = shift;
	my $client  = $request->client();

	my $current_setting = Slim::Utils::Alarm->defaultVolume($client) || 50;
	my $id              = shift || 0;
	my $string          = shift;

	my @vol_settings;
	my $slider = {
		slider      => 1,
		min         => 1,
		max         => 100,
		sliderIcons => 'volume',
		initial     => $current_setting,
		actions => {
			do => {
				player => 0,
				cmd    => [ 'alarm', 'defaultvolume' ],
				params => {
					valtag => 'volume',
				},
			},
		},
	};

	$request->addResult('offset', 0);
	$request->addResult('count', 1);
	$request->addResult('item_loop', [ $slider ] );
	$request->setStatusDone();

}


sub syncSettingsQuery {

	main::INFOLOG && $log->info("Begin function");
	my $request           = shift;
	my $client            = $request->client();
	my $playersToSyncWith = getPlayersToSyncWith($client);

	my @menu = @$playersToSyncWith;

	sliceAndShip($request, $client, \@menu);

}

sub endOfTrackSleepCommand {

	my $request = shift;
	my $client  = $request->client();

	if ($client->isPlaying()) {

		# calculate the time remaining in seconds 
		my $dur = $client->controller()->playingSongDuration();
		my $remaining = $dur - Slim::Player::Source::songTime($client);
		$client->execute( ['sleep', $remaining ] );
	} else {
		$request->client->showBriefly(
			{ 
			'jive' =>
				{
					'type'    => 'popupplay',
					'text'    => [ $request->string('NOTHING_CURRENTLY_PLAYING') ],
				},
			}
		);
	}
}


sub sleepSettingsQuery {

	main::INFOLOG && $log->info("Begin function");
	my $request = shift;
	my $client  = $request->client();
	my $val     = $client->currentSleepTime();
	my @menu;

	# Bug: 2151 some extra stuff to add the option to sleep after the current song.
	# first make sure we're playing, and its a valid song.
	my $remaining = 0;

	

	if ($val > 0) {
		my $now = Time::HiRes::time();
		my $then = $client->sleepTime();
		my $sleepyTime = int( ($then - $now) / 60 ) + 1;
		my $sleepString = $client->string( 'SLEEPING_IN_X_MINUTES', $sleepyTime );
		push @menu, { text => $sleepString, style => 'itemNoAction' };
		push @menu, sleepInXHash($client, $val, 0);
	}

	#bug 15675 - don't display 'end of song' option for radio streams
	if ($client->isPlaying() && $client->controller()->playingSongDuration()) {

		push @menu, {
			text    => $client->string('SLEEP_AT_END_OF_SONG'),
			actions => {
				go => {
					player => 0,
					cmd => [ 'jiveendoftracksleep' ],
				},
			},
			nextWindow => 'refresh',
			setSelectedIndex => 1,
		};
	}

	push @menu, sleepInXHash($client, $val, 15);
	push @menu, sleepInXHash($client, $val, 30);
	push @menu, sleepInXHash($client, $val, 45);
	push @menu, sleepInXHash($client, $val, 60);
	push @menu, sleepInXHash($client, $val, 90);

	sliceAndShip($request, $client, \@menu);
}

sub stereoXLQuery {

	main::INFOLOG && $log->info("Begin function");
	my $request        = shift;
	my $client         = $request->client();
	my $currentSetting = $client->stereoxl();
	my @strings = qw/ CHOICE_OFF LOW MEDIUM HIGH /;
	my @menu = ();
	for my $i (0..3) {
		my $xlSetting = {
			text    => $client->string($strings[$i]),
			radio   => ($i == $currentSetting) + 0,
			actions => {
				do => {
					player => 0,
					cmd    => [ 'playerpref', 'stereoxl', $i ],
				},
			},
		};
		push @menu, $xlSetting;
	}

	sliceAndShip($request, $client, \@menu);

	$request->setStatusDone();

}

sub lineOutQuery {

	main::INFOLOG && $log->info("Begin function");
	my $request        = shift;
	my $client         = $request->client();
	my $currentSetting = $prefs->client($client)->get('analogOutMode');
	my @strings = qw/ ANALOGOUTMODE_HEADPHONE ANALOGOUTMODE_SUBOUT ANALOGOUTMODE_ALWAYS_ON ANALOGOUTMODE_ALWAYS_OFF /;
	my @menu = ();
	for my $i (0..3) {
		my $lineOutSetting = {
			text    => $client->string($strings[$i]),
			radio   => ($i == $currentSetting) + 0,
			actions => {
				do => {
					player => 0,
					cmd    => [ 'playerpref', 'analogOutMode', $i ],
				},
			},
		};
		push @menu, $lineOutSetting;
	}

	sliceAndShip($request, $client, \@menu);

	$request->setStatusDone();

}


sub fixedVolumeSettingsQuery {

	main::INFOLOG && $log->info("Begin function");
	my $request        = shift;
	my $client         = $request->client();
	my $setting        = $request->getParam('cmd');


	my $digitalVolumeControl = $prefs->client($client)->get('digitalVolumeControl');
	my $currentSetting = 0;
	if ( ( defined $digitalVolumeControl && $digitalVolumeControl == 0 ) ) {
		$currentSetting = 1;
	}

	my @menu = ();
	my $checkbox = {
		text           => $client->string("FIXED_VOLUME_100"),
		checkbox       => $currentSetting,
		actions => {
			on => {
				player => 0,
				cmd    => [ 'playerpref', 'digitalVolumeControl', 0 ],
			},
			off => {
				player => 0,
				cmd    => [ 'playerpref', 'digitalVolumeControl', 1 ],
			},
		},
	};

	push @menu, $checkbox;

	sliceAndShip($request, $client, \@menu);

	$request->setStatusDone();
}


sub toneSettingsQuery {

	main::INFOLOG && $log->info("Begin function");
	my $request        = shift;
	my $client         = $request->client();
	my $tone           = $request->getParam('cmd');

	my $val     = $client->$tone();

	my @menu = ();
	my $slider = {
		slider  => 1,
		min     => -23 + 0,
		max     => 23,
		adjust  => 24, # slider currently doesn't like a slider starting at or below 0
		initial => $val,
		#help    => NO_HELP_STRING_YET,
		actions => {
			do => {
				player => 0,
				cmd    => [ 'playerpref', $tone ],
				params => {
					valtag => 'value',
				},
			},
		},
	};

	push @menu, $slider;

	sliceAndShip($request, $client, \@menu);

	$request->setStatusDone();
}

sub crossfadeSettingsQuery {

	main::INFOLOG && $log->info("Begin function");
	my $request = shift;
	my $client  = $request->client();
	my $val     = $prefs->client($client)->get('transitionType');
	my @strings = (
		'TRANSITION_NONE', 'TRANSITION_CROSSFADE', 
		'TRANSITION_FADE_IN', 'TRANSITION_FADE_OUT', 
		'TRANSITION_FADE_IN_OUT'
	);
	my @menu;

	push @menu, transitionHash($client, $val, $prefs, \@strings, 0);
	push @menu, transitionHash($client, $val, $prefs, \@strings, 1);
	push @menu, transitionHash($client, $val, $prefs, \@strings, 2);
	push @menu, transitionHash($client, $val, $prefs, \@strings, 3);
	push @menu, transitionHash($client, $val, $prefs, \@strings, 4);

	sliceAndShip($request, $client, \@menu);

}

sub replaygainSettingsQuery {

	main::INFOLOG && $log->info("Begin function");
	my $request = shift;
	my $client  = $request->client();
	my $val     = $prefs->client($client)->get('replayGainMode');
	my @strings = (
		'REPLAYGAIN_DISABLED', 'REPLAYGAIN_TRACK_GAIN', 
		'REPLAYGAIN_ALBUM_GAIN', 'REPLAYGAIN_SMART_GAIN'
	);
	my @menu;

	push @menu, replayGainHash($client, $val, $prefs, \@strings, 0);
	push @menu, replayGainHash($client, $val, $prefs, \@strings, 1);
	push @menu, replayGainHash($client, $val, $prefs, \@strings, 2);
	push @menu, replayGainHash($client, $val, $prefs, \@strings, 3);

	sliceAndShip($request, $client, \@menu);
}


sub sliceAndShip {
	my ($request, $client, $menu) = @_;
	my $numitems = scalar(@$menu);
	my $index    = $request->getParam('_index');
	my $quantity = $request->getParam('_quantity');

	$request->addResult("count", $numitems);
	my ($valid, $start, $end) = $request->normalize(scalar($index), scalar($quantity), $numitems);

	if ($valid) {
		my $cnt = 0;
		$request->addResult('offset', $start);

		for my $eachmenu (@$menu[$start..$end]) {
			$request->setResultLoopHash('item_loop', $cnt, $eachmenu);
			$cnt++;
		}
	}
	$request->setStatusDone()
}

# returns a single item for the homeMenu if radios is a valid command
sub internetRadioMenu {
	main::INFOLOG && $log->info("Begin function");
	my $client = shift;
	my @command = ('radios', 0, 200, 'menu:radio');

	my $test_request = Slim::Control::Request::executeRequest($client, \@command);
	my $validQuery = $test_request->isValidQuery();

	my @menu = ();
	
	if ($validQuery && $test_request->getResult('count')) {
		push @menu,
		{
			text           => $client->string('RADIO'),
			id             => 'radios',
			node           => 'home',
			weight         => 20,
			actions        => {
				go => {
					cmd => ['radios'],
					params => {
						menu => 'radio',
					},
				},
			},
			window        => {
					menuStyle => 'album',
			},
		};
	}

	return \@menu;

}

sub playerSettingsMenu {

	main::INFOLOG && $log->info("Begin function");
	my $client = shift;
	my $batch = shift;

	my @menu = ();
	return \@menu unless $client;

 	push @menu, {
		text           => $client->string('AUDIO_SETTINGS'),
		id             => 'settingsAudio',
		node           => 'settings',
		isANode        => 1,
		weight         => 35,
	};
	
	# always add repeat
	push @menu, repeatSettings($client, 1);

	# always add shuffle
	push @menu, shuffleSettings($client, 1);

	# add alarm only if this is a slimproto player
	if ($client->isPlayer()) {
		push @menu, {
			text           => $client->string("ALARM"),
			id             => 'settingsAlarm',
			node           => 'settings',
			weight         => 29,
			actions        => {
				go => {
					cmd    => ['alarmsettings'],
					player => 0,
				},
			},
		};
	}

	# bass, if available
	if ( $client->maxBass() - $client->minBass() > 0 ) {
		push @menu, {
			text           => $client->string("BASS"),
			id             => 'settingsBass',
			node           => 'settingsAudio',
			iconStyle      => 'hm_settingsAudio',
			weight         => 10,
			actions        => {
				go => {
					cmd    => ['jivetonesettings'],
					player => 0,
					params => {
						'cmd' => 'bass',
					},
				},
			},
		};
	}

	# send an option for fixed 100% volume setting is sent for any player that has a digital out
	if ( $client->hasDigitalOut() ) {
		push @menu, {
			text           => $client->string("FIXED_VOLUME"),
			id             => 'settingsFixedVolume',
			iconStyle      => 'hm_settingsAudio',
			node           => 'settingsAudio',
			weight         => 100,
			actions        => {
				go => {
					cmd    => ['jivefixedvolumesettings'],
					player => 0,
				},
			},
		};
	}

	# treble, if available
	if ( $client->maxTreble() - $client->minTreble() > 0 ) {
		push @menu, {
			text           => $client->string("TREBLE"),
			id             => 'settingsTreble',
			node           => 'settingsAudio',
			iconStyle      => 'hm_settingsAudio',
			weight         => 20,
			actions        => {
				go => {
					cmd    => ['jivetonesettings'],
					player => 0,
					params => {
						'cmd' => 'treble',
					},
				},
			},
		};
	}

	# stereoXL, if available
	if ( $client->maxXL() - $client->minXL() ) {
		push @menu, {
			text           => $client->string("STEREOXL"),
			id             => 'settingsStereoXL',
			node           => 'settingsAudio',
			iconStyle      => 'hm_settingsAudio',
			weight         => 90,
			actions        => {
				go => {
					cmd    => ['jivestereoxl'],
					player => 0,
				},
			},
		};
	}

	# lineOut, if available
	if ( $client->hasHeadSubOut() ) {
		push @menu, {
			text           => $client->string("SETUP_ANALOGOUTMODE"),
			id             => 'settingsLineOut',
			node           => 'settingsAudio',
			iconStyle      => 'hm_settingsAudio',
			weight         => 80,
			actions        => {
				go => {
					cmd    => ['jivelineout'],
					player => 0,
				},
			},
		};
	}


	# sleep setting (always)
	push @menu, {
		text           => $client->string("SLEEP"),
		id             => 'settingsSleep',
		node           => 'settings',
		weight         => 65,
		actions        => {
			go => {
				cmd    => ['sleepsettings'],
				player => 0,
			},
		},
	};	

	# synchronization. only if numberOfPlayers > 1
	my $synchablePlayers = howManyPlayersToSyncWith($client);
	if ($synchablePlayers > 0) {
		push @menu, {
			text           => $client->string("SYNCHRONIZE"),
			id             => 'settingsSync',
			node           => 'settings',
			weight         => 70,
			actions        => {
				go => {
					cmd    => ['syncsettings'],
					player => 0,
				},
			},
		};	
	}

	# information, always display
	push @menu, {
		text           => $client->string( 'JIVE_SQUEEZEBOX_INFORMATION' ),
		id             => 'settingsInformation',
		node           => 'advancedSettings',
		weight         => 100,
		actions        => {
				go =>	{
						cmd    => ['systeminfo', 'items'],
						params => {
							menu => 1
						}
					},
				},
	};

	# player name change, always display
	push @menu, {
		text           => $client->string('INFORMATION_PLAYER_NAME'),
		id             => 'settingsPlayerNameChange',
		node           => 'settings',
		weight         => 67,
		input          => {
			initialText  => $client->name(),
			len          => 1, # For those that want to name their player "X"
			allowedChars => $client->string('JIVE_ALLOWEDCHARS_WITHCAPS'),
			help         => {
				           text => $client->string('JIVE_CHANGEPLAYERNAME_HELP')
			},
			softbutton1  => $client->string('INSERT'),
			softbutton2  => $client->string('DELETE'),
		},
                actions        => {
                                do =>   {
                                                cmd    => ['name'],
                                                player => 0,
						params => {
							playername => '__INPUT__',
						},
                                        },
                                  },
	};


	# transition only for Sb2 and beyond (aka 'crossfade')
	if ($client->isa('Slim::Player::Squeezebox2')) {
		push @menu, {
			text           => $client->string("SETUP_TRANSITIONTYPE"),
			id             => 'settingsXfade',
			iconStyle      => 'hm_settingsAudio',
			node           => 'settingsAudio',
			weight         => 30,
			actions        => {
				go => {
					cmd    => ['crossfadesettings'],
					player => 0,
				},
			},
		};	
	}

	# replay gain (aka volume adjustment)
	if ($client->canDoReplayGain(0)) {
		push @menu, {
			text           => $client->string("REPLAYGAIN"),
			id             => 'settingsReplayGain',
			iconStyle      => 'hm_settingsAudio',
			node           => 'settingsAudio',
			weight         => 40,
			actions        => {
				  go => {
					cmd    => ['replaygainsettings'],
					player => 0,
				  },
			},
		};	
	}

	# brightness settings for players with displays 
	if ( $client->isPlayer() && !$client->display->isa('Slim::Display::NoDisplay') ) {
		push @menu, 
		{
			stringToken    => 'JIVE_PLAYER_DISPLAY_SETTINGS',
			id             => 'squeezeboxDisplaySettings',
			iconStyle      => 'hm_advancedSettings',
			isANode        => 1,
			node           => 'advancedSettings',
		},
		{
			text           => $client->string("PLAYER_BRIGHTNESS"),
			id             => 'settingsPlayerBrightness',
			iconStyle      => 'hm_settingsBrightness',
			node           => 'squeezeboxDisplaySettings',
			actions        => {
				  go => {
					cmd    => [ 'jiveplayerbrightnesssettings' ],
					player => 0,
				  },
			},
		},
	}

	# text size settings for players with graphical displays 
	if ( $client->isPlayer() && $client->display->isa('Slim::Display::Graphics') ) {
		push @menu, 
		{
			text           => $client->string("TEXTSIZE"),
			id             => 'settingsPlayerTextsize',
			node           => 'squeezeboxDisplaySettings',
			iconStyle      => 'hm_advancedSettings',
			actions        => {
				  go => {
					cmd    => [ 'jiveplayertextsettings', 'activeFont' ],
					player => 0,
				  },
			},
		},
		{
			text           => $client->string("OFFDISPLAYSIZE"),
			id             => 'settingsPlayerOffTextsize',
			node           => 'squeezeboxDisplaySettings',
			iconStyle      => 'hm_advancedSettings',
			actions        => {
				  go => {
					cmd    => [ 'jiveplayertextsettings', 'idleFont' ],
					player => 0,
				  },
			},
		},
	}

	if ($batch) {
		return \@menu;
	} else {
		_notifyJive(\@menu, $client);
	}
}

sub minAutoBrightness {
	my $current_setting = shift;
	my $string          = shift;

	my @brightness_settings;

	my $slider = {
		slider      => 1,
		min         => 1,
		max         => 5,
		initial     => $current_setting + 0,
		#help    => NO_HELP_STRING_YET,
		actions => {
			do => {
				player => 0,
				cmd    => [ 'playerpref', 'minAutoBrightness' ],
				params => {
					valtag => 'value',
				},
			},
		},
	};

	push @brightness_settings, $slider;

	my $return = { 
		text      => $string,
		count     => scalar(@brightness_settings),
		offset    => 0,
		item_loop => \@brightness_settings,
	};
	return $return;
}

sub sensAutoBrightness {
	my $current_setting = shift;
	my $string          = shift;

	my @brightness_settings;

	my $slider = {
		slider      => 1,
		min         => 1,
		max         => 20,
		initial     => $current_setting + 0,
		#help    => NO_HELP_STRING_YET,
		actions => {
			do => {
				player => 0,
				cmd    => [ 'playerpref', 'sensAutoBrightness' ],
				params => {
					valtag => 'value',
				},
			},
		},
	};

	push @brightness_settings, $slider;

	my $return = { 
		text      => $string,
		count     => scalar(@brightness_settings),
		offset    => 0,
		item_loop => \@brightness_settings,
	};
	return $return;
}

sub playerBrightnessMenu {

	my $request    = shift;
	my $client     = $request->client();

	my @menu = ();

	# WHILE ON, WHILE OFF, IDLE
	my @options = (
		{
			string => 'SETUP_POWERONBRIGHTNESS_ABBR',
			pref   => 'powerOnBrightness',
		},
		{
			string => 'SETUP_POWEROFFBRIGHTNESS_ABBR',
			pref   => 'powerOffBrightness',
		},
		{
			string => 'SETUP_IDLEBRIGHTNESS_ABBR',
			pref   => 'idleBrightness',
		},
	);

	for my $href (@options) {
		my @radios = ();
		my $currentSetting = $prefs->client($client)->get($href->{pref});

		# assemble radio buttons based on what's available for that player
		my $hash  = $client->display->getBrightnessOptions();
		for my $setting (sort { $b <=> $a } keys %$hash) {
			my $item = {
				text => $hash->{$setting},
				radio => ($currentSetting == $setting) + 0,
				actions => {
					do    => {
						cmd    => [ 'playerpref', $href->{pref}, $setting ],
						player => 0,
					},
				},
			};
			push @radios, $item;
		}

		my $item = {
			text    => $client->string($href->{string}),
			count   => scalar(@radios),
			offset  => 0,
			item_loop => \@radios,
		};
		push @menu, $item;
	}

	if( $client->isa( 'Slim::Player::Boom')) {
		my $mab = minAutoBrightness( $prefs->client( $client)->get( 'minAutoBrightness'), $client->string( 'SETUP_MINAUTOBRIGHTNESS'));
		push @menu, $mab;

		my $sab = sensAutoBrightness( $prefs->client( $client)->get( 'sensAutoBrightness'), $client->string( 'SETUP_SENSAUTOBRIGHTNESS'));
		push @menu, $sab;
	}

	sliceAndShip($request, $client, \@menu);

	$request->setStatusDone();

}

sub playerTextMenu {

	my $request    = shift;
	my $client     = $request->client();
	my $whatFont   = $request->getParam('_whatFont');

	my @menu = ();

	my @fonts = ();
	my $i = 0;

	for my $font ( @{ $prefs->client($client)->get($whatFont) } ) {
		push @fonts, {
			name  => $client->string($font),
			value => $i++,
		};
	}

	my $currentSetting = $prefs->client($client)->get($whatFont . '_curr');
	for my $font (@fonts) {
		my $item = {
			text => $font->{name},
			radio => ($font->{value} == $currentSetting) + 0,
			actions => {
				do    => {
					cmd    => [ 'playerpref', $whatFont . '_curr', $font->{value} ],
					player => 0,
				},
			},
		};
		push @menu, $item;
	}

	sliceAndShip($request, $client, \@menu);

	$request->setStatusDone();

}

<<<<<<< HEAD
=======
sub browseMusicFolder {
	main::INFOLOG && $log->info("Begin function");
	my $client = shift;
	my $batch = shift;

	# first we decide if $audiodir has been configured. If not, don't show this
	# (this used to check that $audiodir was actually a directory,
	# but no other UI does that so why should we?)
	
	my $return = 0;
	if (Slim::Utils::Misc::getAudioDir()) {
		main::INFOLOG && $log->info("Adding Browse Music Folder");
		$return = {
				text           => $client->string('BROWSE_MUSIC_FOLDER'),
				id             => 'myMusicMusicFolder',
				node           => 'myMusic',
				weight         => 70,
				actions        => {
					go => {
						cmd    => ['musicfolder'],
						params => {
							menu => 'musicfolder',
						},
					},
				},
			};
	} else {
		# if it disappeared, send a notification to get rid of it if it exists
		main::INFOLOG && $log->info("Removing Browse Music Folder from Jive menu via notification");
		deleteMenuItem('myMusicMusicFolder', $client);
	}

	if ($batch) {
		return $return;
	} else {
		_notifyJive( [ $return ], $client);
	}
}

>>>>>>> f5d916ca
sub repeatSettings {
	my $client = shift;
	my $batch = shift;

	my $repeat_setting = Slim::Player::Playlist::repeat($client);
	my @repeat_strings = ('OFF', 'SONG', 'PLAYLIST_SHORT',);
	my @translated_repeat_strings = map { ucfirst($client->string($_)) } @repeat_strings;
	my @repeatChoiceActions;
	for my $i (0..$#repeat_strings) {
		push @repeatChoiceActions, 
		{
			player => 0,
			cmd    => ['playlist', 'repeat', "$i"],
		};
	}
	my $return = {
		text           => $client->string("REPEAT"),
		id             => 'settingsRepeat',
		node           => 'settings',
		weight         => 20,
		choiceStrings  => [ @translated_repeat_strings ],
		selectedIndex  => $repeat_setting + 1, # 1 is added to make it count like Lua
		actions        => {
			do => { 
				choices => [ 
					@repeatChoiceActions 
				], 
			},
		},
	};
	if ($batch) {
		return $return;
	} else {
		_notifyJive( [ $return ], $client);
	}
}

sub shuffleSettings {
	my $client = shift;
	my $batch = shift;

	my $shuffle_setting = Slim::Player::Playlist::shuffle($client);
	my @shuffle_strings = ( 'OFF', 'SONG', 'ALBUM',);
	my @translated_shuffle_strings = map { ucfirst($client->string($_)) } @shuffle_strings;
	my @shuffleChoiceActions;
	for my $i (0..$#shuffle_strings) {
		push @shuffleChoiceActions, 
		{
			player => 0,
			cmd => ['playlist', 'shuffle', "$i"],
		};
	}
	my $return = {
		text           => $client->string("SHUFFLE"),
		id             => 'settingsShuffle',
		node           => 'settings',
		selectedIndex  => $shuffle_setting + 1,
		weight         => 10,
		choiceStrings  => [ @translated_shuffle_strings ],
		actions        => {
			do => {
				choices => [
					@shuffleChoiceActions
				],
			},
		},
	};

	if ($batch) {
		return $return;
	} else {
		_notifyJive( [ $return ], $client);
	}
}

sub _clientId {
	my $client = shift;
	my $id = 'all';
	if ( blessed($client) && $client->id() ) {
		$id = $client->id();
	}
	return $id;
}
	
sub _notifyJive {
	my ($menu, $client, $action) = @_;
	$action ||= 'add';
	
	my $id = _clientId($client);
	my $menuForExport = $action eq 'add' ? _purgeMenu($menu) : $menu;
	
	$menuForExport = [ map { _localizeMenuItemText( $client, $_ ) } @{$menuForExport} ];
	
	Slim::Control::Request::notifyFromArray( $client, [ 'menustatus', $menuForExport, $action, $id ] );
}

sub howManyPlayersToSyncWith {
	my $client = shift;
	return 0 if $client->isa('Slim::Player::Disconnected');
	
	my @playerSyncList = Slim::Player::Client::clients();
	my $synchablePlayers = 0;
	
	# Restrict based on players with same userid on SN
	my $userid;
	if ( main::SLIM_SERVICE ) {
		$userid = $client->playerData->userid;
	}
	
	for my $player (@playerSyncList) {
		# skip ourself
		next if ($client eq $player);
		# we only sync slimproto devices
		next if (!$player->isPlayer());
		
		# On SN, only sync with players on the current account
		if ( main::SLIM_SERVICE ) {
			next if $userid == 1;
			next if $userid != $player->playerData->userid;
			
			# Skip players with old firmware
			if (
				( $player->model eq 'squeezebox2' && $player->revision < 82 )
				||
				( $player->model eq 'transporter' && $player->revision < 32 )
			) {
				next;
			}
		}
		
		$synchablePlayers++;
	}
	return $synchablePlayers;
}

sub getPlayersToSyncWith() {
	my $client = shift;
	my @return = ();
	
	# Restrict based on players with same userid on SN
	my $userid;
	if ( main::SLIM_SERVICE ) {
		$userid = $client->playerData->userid;
	}
	
	# first add a descriptive line for this player
	push @return, {
		text  => $client->string('SYNC_X_TO', $client->name()),
		style => 'itemNoAction',
	};

	# come up with a list of players and/or sync groups to sync with
	# callback command also has to remove player from whatever it was previously synced to, if anything
	my $cnt      = 0;
	my @players  = Slim::Player::Client::clients();

	# construct the list
	my @syncList;
	my $currentlySyncedWith = 0;
	
	# the logic is a little tricky here...first make a pass at any sync groups that include $client
	if ($client->isSynced()) {
		if (_syncSNCheck($userid, $client)) {
			$syncList[$cnt] = {};
			$syncList[$cnt]->{'id'}           = $client->id();
			$syncList[$cnt]->{'name'}         = $client->syncedWithNames(0);
			$currentlySyncedWith                = $client->syncedWithNames(0);
			$syncList[$cnt]->{'isSyncedWith'} = 1;
			$cnt++;
		}
	}

	# then grab groups or players that are not currently synced with $client
        if (scalar(@players) > 0) {
		for my $eachclient (@players) {
			next if !$eachclient->isPlayer();
			next if $eachclient->isSyncedWith($client);
			next unless _syncSNCheck($userid, $eachclient);
			if ($eachclient->isSynced() && Slim::Player::Sync::isMaster($eachclient)) {
				$syncList[$cnt] = {};
				$syncList[$cnt]->{'id'}           = $eachclient->id();
				$syncList[$cnt]->{'name'}         = $eachclient->syncedWithNames(1);
				$syncList[$cnt]->{'isSyncedWith'} = 0;
				$cnt++;

			# then players which are not synced
			} elsif (! $eachclient->isSynced && $eachclient != $client ) {
				$syncList[$cnt] = {};
				$syncList[$cnt]->{'id'}           = $eachclient->id();
				$syncList[$cnt]->{'name'}         = $eachclient->name();
				$syncList[$cnt]->{'isSyncedWith'} = 0;
				$cnt++;

			}
		}
	}

	for my $syncOption (sort { $a->{name} cmp $b->{name} } @syncList) {
		push @return, { 
			text  => $syncOption->{name},
			radio => ($syncOption->{isSyncedWith} == 1) + 0,
			actions  => {
				do  => {
					player => 0,
					cmd    => [ 'jivesync' ],
					params => {
						syncWith              => $syncOption->{id},
						syncWithString        => $syncOption->{name},
						unsyncWith            => $currentlySyncedWith,
					},
				},
			},		
			nextWindow => 'refresh',
		};	
	}
	
	if ( $client->isSynced() ) {
		push @return, { 
			text  => $client->string('DO_NOT_SYNC'),
			radio => 0,
			actions  => {
				do  => {
					player => 0,
					cmd    => ['jivesync' ],
					params => {
						syncWith              => 0,
						syncWithString        => 0,
						unsyncWith            => $currentlySyncedWith,
					},
				},
			},		
			nextWindow => 'refresh',
		};	
	}

	return \@return;
}

sub _syncSNCheck {
	my ($userid, $player) = @_;
	# On SN, only sync with players on the current account
	if ( main::SLIM_SERVICE ) {
		return undef if $userid == 1;
		return undef if $userid != $player->playerData->userid;
		
		# Skip players with old firmware
		if (
			( $player->model eq 'squeezebox2' && $player->revision < 82 )
			||
			( $player->model eq 'transporter' && $player->revision < 32 )
		) {
			return undef;
		}
	}
	return 1;
}
	
sub jiveSyncCommand {
	my $request = shift;
	my $client  = $request->client();

	my $syncWith         = $request->getParam('syncWith');
	my $syncWithString   = $request->getParam('syncWithString');
	my $unsyncWith       = $request->getParam('unsyncWith') || undef;

	# first unsync if necessary
	my @messages = ();
	if ($unsyncWith) {
		$client->execute( [ 'sync', '-' ] );
		push @messages, $request->string('UNSYNCING_FROM', $unsyncWith);
	}
	# then sync if requested
	if ($syncWith) {
		my $otherClient = Slim::Player::Client::getClient($syncWith);
		$otherClient->execute( [ 'sync', $client->id ] );
			
		push @messages, $request->string('SYNCING_WITH', $syncWithString);
	}
	my $message = join("\n", @messages);

	$client->showBriefly(
		{ 'jive' =>
			{
				'type'    => 'popupplay',
				'text'    => [ $message ],
			},
		}
	);

	$request->setStatusDone();
}

sub dateQuery_filter {
	my ($self, $request) = @_;

	# if time is to be set, pass along the new time value to the listeners
	if (my $newTime = $request->getParam('set')) {
		$self->privateData($newTime);
		return 1;
	}

	$self->privateData(0);
	return 0;
}

sub dateQuery {
	# XXX dateQuery uses registerAutoExecute which is called for every notification!
	# (See Request.pm "send the notification to all filters...")
	# An easy workaround here is to abort on any more params in @_
	return if @_ > 1;
	
	my $request = shift;

	if ( $request->isNotQuery([['date']]) ) {
		$request->setStatusBadDispatch();
		return;
	}
	
	my $newTime = $request->getParam('set') || 0;

	# it time is expliciely set, we'll have to notify our listeners
	if ($newTime) {
		$request->notify();
	}
	else {
		$newTime = $request->privateData() || 0;
		$request->privateData(0);
	}

	# 7.5+ SP devices use epoch time now, much simpler
	$request->addResult( 'date_epoch', $newTime || time() );

	# This is the field 7.3 and earlier players expect.
	#  7.4 is smart enough to take no action when missing
	#  the date_utc field it expects.
	# If they are hitting 7.5 SN/SC code, they're about to
	#  be upgraded anyways, but we should avoid mucking
	#  with their clock in the meantime.  These crafted "all-zeros"
	#  responses will avoid Lua errors, but the "date"
	#  command implemented by busybox will fail out on this
	#  data and take no action due to it resulting in a
	#  negative time_t value.
	$request->addResult( 'date', '0000-00-00T00:00:00+00:00' );

	# manage the subscription
	if (defined(my $timeout = $request->getParam('subscribe'))) {
		$request->registerAutoExecute($timeout, \&dateQuery_filter);		
	}

	$request->setStatusDone();
}

sub firmwareUpgradeQuery_filter {
	my $self = shift;
	my $request = shift;

	# update the query if new firmware downloaded for this machine type
	if ($request->isCommand([['fwdownloaded']]) && 
		(($request->getParam('machine') || 'jive') eq ($self->getParam('_machine') || 'jive')) ) {
		return 1;
	}

	return 0;
}

sub firmwareUpgradeQuery {
	my $request = shift;

	if ( $request->isNotQuery([['firmwareupgrade']]) ) {
		$request->setStatusBadDispatch();
		return;
	}

	my $firmwareVersion = $request->getParam('firmwareVersion');
	my $model           = $request->getParam('machine') || 'jive';
	
	# always send the upgrade url this is also used if the user opts to upgrade
	if ( my $url = Slim::Utils::Firmware->url($model) ) {
		# Bug 6828, Send relative firmware URLs for Jive versions which support it
		my ($cur_rev) = $firmwareVersion =~ m/\sr(\d+)/;
		
		# return full url when running SqueezeOS - we'll serve the direct download link from squeezenetwork
		if ( $cur_rev >= 1659 && !Slim::Utils::OSDetect->getOS()->directFirmwareDownload() ) {
			$request->addResult( relativeFirmwareUrl => URI->new($url)->path );
		}
		else {
			$request->addResult( firmwareUrl => $url );
		}
	}
	
	if ( Slim::Utils::Firmware->need_upgrade( $firmwareVersion, $model ) ) {
		# if this is true a firmware upgrade is forced
		$request->addResult( firmwareUpgrade => 1 );
	}
	else {
		$request->addResult( firmwareUpgrade => 0 );
	}

	# manage the subscription
	if (defined(my $timeout = $request->getParam('subscribe'))) {
		$request->registerAutoExecute($timeout, \&firmwareUpgradeQuery_filter);
	}

	$request->setStatusDone();

}

sub playerPower {

	my $client = shift;
	my $batch = shift;

	return [] unless blessed($client)
		&& $client->isPlayer() && $client->canPowerOff();

	my $name  = $client->name();
	my $power = $client->power();
	my @return; 
	my ($text, $action);

	if ($power == 1) {
		$text = sprintf($client->string('JIVE_TURN_PLAYER_OFF'), $name);
		$action = 0;
	} else {
		$text = sprintf($client->string('JIVE_TURN_PLAYER_ON'), $name);
		$action = 1;
	}

	push @return, {
		text           => $text,
		id             => 'playerpower',
		node           => 'home',
		weight         => 100,
		actions        => {
			do  => {
				player => 0,
				cmd    => ['power', $action],
				},
			},
	};

	if ($batch) {
		return \@return;
	} else {
		# send player power info by notification
		_notifyJive(\@return, $client);
	}

}

sub sleepInXHash {
	main::INFOLOG && $log->info("Begin function");
	my ($client, $val, $sleepTime) = @_;
	my $text = $sleepTime == 0 ? 
		$client->string("SLEEP_CANCEL") :
		$client->string('X_MINUTES', $sleepTime);
	my %return = ( 
		text    => $text,
		actions => {
			go => {
				player => 0,
				cmd => ['sleep', $sleepTime*60 ],
			},
		},
		nextWindow => 'refresh',
		setSelectedIndex => '1',
	);
	return \%return;
}

sub transitionHash {
	
	my ($client, $val, $prefs, $strings, $thisValue) = @_;
	my %return = (
		text    => $client->string($strings->[$thisValue]),
		radio	=> ($val == $thisValue) + 0, # 0 is added to force the data type to number
		actions => {
			do => {
				player => 0,
				cmd => ['playerpref', 'transitionType', "$thisValue" ],
			},
		},
	);
	return \%return;
}

sub replayGainHash {
	
	my ($client, $val, $prefs, $strings, $thisValue) = @_;
	my %return = (
		text    => $client->string($strings->[$thisValue]),
		radio	=> ($val == $thisValue) + 0, # 0 is added to force the data type to number
		actions => {
			do => {
				player => 0,
				cmd => ['playerpref', 'replayGainMode', "$thisValue"],
			},
		},
	);
	return \%return;
}

my %allMyMusicMenuItems;

sub myMusicMenu {
	main::INFOLOG && $log->info("Begin function: ", (Slim::Schema::hasLibrary() ? 'library' : 'no library'));
	my $batch = shift;
	my $client = shift;
	my $sort   = $prefs->get('jivealbumsort') || 'album';

	my $myMusicMenu = Slim::Menu::BrowseLibrary::getJiveMenu($client, 'myMusic', $sort, \&_libraryChanged);
	
	
	if (!$batch) {
		my %newMenuItems = map {$_->{'id'} => 1} @$myMusicMenu;
		my @myMusicMenuDelete = map +{id => $_, node => 'myMusic'}, (grep {!$newMenuItems{$_}} keys %allMyMusicMenuItems);
			
		_notifyJive(\@myMusicMenuDelete, $client, 'remove');
	}
	
	foreach (@$myMusicMenu) {
		$allMyMusicMenuItems{$_->{'id'}} = 1;
	}
	
	if ($batch) {
		return $myMusicMenu;
	} else {
		_notifyJive($myMusicMenu, $client);
	}
}

sub searchMenu {
	main::INFOLOG && $log->info("Begin function");
	my $batch = shift;
	my $client = shift || undef;
	my @searchMenu = (
	{
		text           => $client->string('ARTISTS'),
		homeMenuText   => $client->string('ARTIST_SEARCH'),
		id             => 'myMusicSearchArtists',
		node           => 'myMusicSearch',
		weight         => 10,
		input => {
			len  => 1, #bug 5318
			processingPopup => {
				text => $client->string('SEARCHING'),
			},
			help => {
				text => $client->string('JIVE_SEARCHFOR_HELP')
			},
		},
		actions => {
			go => {
				cmd => ['browselibrary', 'items'],
				params => {
					mode     => 'artists',
					menu     => 'album',
					search   => '__TAGGEDINPUT__',
					_searchType => 'artists',
				},
                        },
		},
                window => {
                        text => $client->string('SEARCHFOR_ARTISTS'),
                },
	},
	{
		text           => $client->string('ALBUMS'),
		homeMenuText   => $client->string('ALBUM_SEARCH'),
		id             => 'myMusicSearchAlbums',
		node           => 'myMusicSearch',
		weight         => 20,
		input => {
			len  => 1, #bug 5318
			processingPopup => {
				text => $client->string('SEARCHING'),
			},
			help => {
				text => $client->string('JIVE_SEARCHFOR_HELP')
			},
		},
		actions => {
			go => {
				cmd => ['browselibrary', 'items'],
				params => {
					mode     => 'albums',
					menu     => 'track',
					search   => '__TAGGEDINPUT__',
					_searchType => 'albums',
				},
			},
		},
		window => {
			text => $client->string('SEARCHFOR_ALBUMS'),
			menuStyle  => 'album',
		},
	},
	{
		text           => $client->string('SONGS'),
		homeMenuText   => $client->string('TRACK_SEARCH'),
		id             => 'myMusicSearchSongs',
		node           => 'myMusicSearch',
		weight         => 30,
		input => {
			len  => 1, #bug 5318
			processingPopup => {
				text => $client->string('SEARCHING'),
			},
			help => {
				text => $client->string('JIVE_SEARCHFOR_HELP')
			},
		},
		actions => {
			go => {
				cmd => ['browselibrary', 'items'],
				params => {
					mode      => 'tracks', 
					menu      => 'track',
					menuStyle => 'album',
					search    => '__TAGGEDINPUT__',
					_searchType => 'tracks',
				},
			},
		},
		window => {
			text => $client->string('SEARCHFOR_SONGS'),
			menuStyle => 'album',
		},
	},
	{
		text           => $client->string('PLAYLISTS'),
		homeMenuText   => $client->string('PLAYLIST_SEARCH'),
		id             => 'myMusicSearchPlaylists',
		node           => 'myMusicSearch',
		weight         => 40,
		input => {
			len  => 1, #bug 5318
			processingPopup => {
				text => $client->string('SEARCHING'),
			},
			help => {
				text => $client->string('JIVE_SEARCHFOR_HELP')
			},
		},
		actions => {
			go => {
				cmd => ['browselibrary', 'items'],
				params => {
					mode     => 'playlists',
					menu     => 'track',
					search   => '__TAGGEDINPUT__',
				},
                        },
		},
		window => {
			text => $client->string('SEARCHFOR_PLAYLISTS'),
		},
	},

	);

	if ($batch) {
		return \@searchMenu;
	} else {
		_notifyJive(\@searchMenu, $client);
	}

}

sub globalSearchMenu {
	my $client = shift || undef;

	my @searchMenu = ({
		stringToken	   => 'SEARCH',
		text           => $client->string('SEARCH'),
		homeMenuText   => $client->string('SEARCH'),
		id             => 'globalSearch',
		node           => 'home',
		weight         => 22, # after internet radio
		input => {
			len  => 1, #bug 5318
			processingPopup => {
				text => $client->string('SEARCHING'),
			},
			help => {
				text => $client->string('JIVE_SEARCHFOR_HELP')
			},
		},
		actions => {
			go => {
				cmd => ['globalsearch', 'items'],
				params => {
					menu     => 'globalsearch',
					search   => '__TAGGEDINPUT__',
				},
			},
		},
		window => {
			text => $client->string('SEARCH'),
		},
	});

	return \@searchMenu;	
}

# send a notification for menustatus
sub menuNotification {
	# the lines below are needed as menu notifications are done via notifyFromArray, but
	# if you wanted to debug what's getting sent over the Comet interface, you could do it here
	my $request  = shift;
	my $dataRef          = $request->getParam('_data')   || return;
	my $action   	     = $request->getParam('_action') || 'add';
	my $client           = $request->clientid();
	main::INFOLOG && $log->is_info && $log->info("Menustatus notification sent:", $action, '->', ($client || 'all'));
	main::DEBUGLOG && $log->is_debug && $log->debug(Data::Dump::dump($dataRef));
}

sub jivePlaylistsCommand {

	main::INFOLOG && $log->info("Begin function");
	my $request    = shift;
	my $client     = $request->client || return;
	my $title      = $request->getParam('title');
	my $url        = $request->getParam('url');
	my $command    = $request->getParam('_cmd');
	my $playlistID = $request->getParam('playlist_id');
	my $token      = uc($command); 
	my @delete_menu= (
		{
			text    => $client->string('CANCEL'),
			actions => {
				go => {
					player => 0,
					cmd    => [ 'jiveblankcommand' ],
				},
			},
			nextWindow => 'parent',
		}
	);
	my $actionItem = {
		text    => $client->string($token) . ' ' . $title,
		actions => {
			go => {
				player => 0,
				cmd    => ['playlists', 'delete'],
				params => {
					playlist_id    => $playlistID,
					title          => $title,
					url            => $url,
				},
			},
		},
		nextWindow => 'grandparent',
	};
	push @delete_menu, $actionItem;

	$request->addResult('offset', 0);
	$request->addResult('count', 2);
	$request->addResult('item_loop', \@delete_menu);

	$request->setStatusDone();

}

sub jiveUnmixableMessage {
	my $request = shift;
	my $service = $request->getParam('contextToken');
	my $serviceString = $request->string($service);

       my @menu = (
               {
                       text    => $request->string('OK'),
                       actions => {
                               go => {
                                       player => 0,
                                       cmd    => [ 'jiveblankcommand' ],
                               },
                       },
                       nextWindow => 'parent',
               }
       );

       $request->addResult('offset', 0);
       $request->addResult('count', 1);
       $request->addResult('item_loop', \@menu);
       $request->addResult('window', { textarea => $request->string('UNMIXABLE', $serviceString), });

        $request->setStatusDone();
}

sub jiveAlarmCommand {
	main::INFOLOG && $log->info("Begin function");

	my $request    = shift;
	my $client     = $request->client || return;

	# this command can issue either a snooze or a cancel
	my $snooze      = $request->getParam('snooze') ? 1 : undef;
	my $stop        = $request->getParam('stop')   ? 1 : undef;
	my $fadein      = $request->getParam('fadein');

	my $alarm       = Slim::Utils::Alarm->getCurrentAlarm($client);

	if ( defined($alarm) ) {
		if ( defined($snooze) ) {
			$alarm->snooze();
		} elsif ( defined ($stop) ) {
			$alarm->stop();
		}
	}

	# a fadein:1 tag needs to set a clientpref for alarmfadeseconds
	if ( defined($fadein) ) {
		$log->error('Fade in alarm being set to ', $fadein);
		$prefs->client($client)->set('alarmfadeseconds', $fadein);
	}
	$request->setStatusDone();
}

sub jiveFavoritesCommand {

	main::INFOLOG && $log->info("Begin function");
	my $request = shift;
	my $client  = $request->client || shift;
	my $title   = $request->getParam('title');
	my $url     = $request->getParam('url');
	my $type    = $request->getParam('type');
	my $icon    = $request->getParam('icon');
	my $command = $request->getParam('_cmd');
	my $token   = uc($command); # either ADD or DELETE
	my $action = 'grandparent';
	my $favIndex = defined($request->getParam('item_id'))? $request->getParam('item_id') : undef;

	if ( $command eq 'set_preset' ) {
		# XXX: why do we use a favorites_ prefix here but not above?
		my $preset = $request->getParam('key');
		my $title  = $request->getParam('favorites_title');
		my $url    = $request->getParam('favorites_url');
		my $type   = $request->getParam('favorites_type');
		my $parser = $request->getParam('parser');

		# if playlist_index is sent, that's for the current NP track, derive everything you need from it
		my $playlist_index = $request->getParam('playlist_index');
		if ( defined($playlist_index) ) {
			my $song = Slim::Player::Playlist::song( $client, $playlist_index );
			$url     = $song->url;
			$type    = 'audio';
			$title   = $song->title;
		}

		# favorite needs to be saved as either a playlist or default to audio
		if ( defined($type) && $type ne 'playlist' ) {
			$type = 'audio';
		}
		if ( ! defined $title || ! defined $url ) {
			$request->setStatusBadDispatch();
			return;
		}
		
		$client->setPreset( {
			slot   => $preset,
			URL    => $url,
			text   => $title,
			type   => $type,
			parser => $parser,
		} );

		$client->showBriefly({
			jive => {
				type     => 'popupplay',
				text     => [ $client->string('PRESET_ADDING', $preset), $title ],
			},
		});
	} else {

		my @favorites_menu = (
			{
				text    => $client->string('CANCEL'),
				actions => {
					go => {
						player => 0,
						cmd    => [ 'jiveblankcommand' ],
					},
				},
				nextWindow => 'parent',
			}
		);
		my $actionItem = {
			text    => $client->string($token) . ' ' . $title,
			actions => {
				go => {
					player => 0,
					cmd    => ['favorites', $command ],
					params => {
						title => $title,
						url   => $url,
						type  => $type,
					},
				},
			},
			nextWindow => $action,
		};
		$actionItem->{'actions'}{'go'}{'params'}{'icon'} = $icon if $icon;
		$actionItem->{'actions'}{'go'}{'params'}{'item_id'} = $favIndex if defined($favIndex);
		push @favorites_menu, $actionItem;
	
		$request->addResult('offset', 0);
		$request->addResult('count', 2);
		$request->addResult('item_loop', \@favorites_menu);
	}
	
	
	$request->setStatusDone();
		
} 

sub _jiveNoResults {
	my $request = shift;
	$request->addResult('count', '1');
	$request->addResult('offset', 0);
	$request->addResultLoop('item_loop', 0, 'text', $request->string('EMPTY'));
	$request->addResultLoop('item_loop', 0, 'style', 'itemNoAction');
	$request->addResultLoop('item_loop', 0, 'action', 'none');
}

sub cacheSearch {
	my $request = shift;
	my $search  = shift;
	
	# Don't cache searches on SN
	return if main::SLIM_SERVICE;

	if (defined($search) && $search->{text} && $search->{actions}{go}{cmd}) {
		unshift (@recentSearches, $search);
	}
	recentSearchMenu($request->client, 0);
}

sub recentSearchMenu {
	my $client  = shift;
	my $batch   = shift;

	my @recentSearchMenu = ();
	return \@recentSearchMenu unless $client;

	if (scalar(@recentSearches) == 1) {
		push @recentSearchMenu,
		{
			text           => $client->string('RECENT_SEARCHES'),
			id             => 'homeSearchRecent',
			node           => 'home',
			weight         => 111,
			actions => {
				go => {
					cmd => ['jiverecentsearches'],
       	                 },
			},
			window => {
				text => $client->string('RECENT_SEARCHES'),
			},
		};
		push @recentSearchMenu,
		{
			text           => $client->string('RECENT_SEARCHES'),
			id             => 'myMusicSearchRecent',
			node           => 'myMusicSearch',
			noCustom       => 1,
			weight         => 50,
			actions => {
				go => {
					cmd => ['jiverecentsearches'],
       	                 	},
			},
			window => {
				text => $client->string('RECENT_SEARCHES'),
			},
		};	
		if (!$batch) {
			_notifyJive(\@recentSearchMenu, $client);
		}
	}
	return \@recentSearchMenu;

}

sub jiveRecentSearchQuery {

	my $request = shift;
	main::INFOLOG && $log->info("Begin Function");

	# check this is the correct query.
	if ($request->isNotQuery([['jiverecentsearches']])) {
		$request->setStatusBadDispatch();
		return;
	}

	my $totalCount = scalar(@recentSearches);
	if ($totalCount == 0) {
		# this is an empty resultset
		_jiveNoResults($request);
	} else {
		my $maxCount = 200;
		$totalCount = $totalCount > $maxCount ? ($maxCount - 1) : $totalCount;
		$request->addResult('count', $totalCount);
		$request->addResult('offset', 0);
		for my $i (0..$totalCount) {
			last unless $recentSearches[$i];
			my $href = $recentSearches[$i];
			for my $key (keys %$href) {
				$request->addResultLoop('item_loop', $i, $key, $href->{$key});
			}
		}
	}
	$request->setStatusDone();
}

sub jiveDummyCommand {
	return;
}


# The following allow download of extensions (applets, wallpaper and sounds) from SC to jive

# hash of providers for extension information
my %extensionProviders = ();

sub registerExtensionProvider {
	my $name     = shift;
	my $provider = shift;
	my $optstr   = shift;

	main::INFOLOG && $log->info("adding extension provider $name" . ($optstr ? " optstr: $optstr" : ""));

	$extensionProviders{ $name } = { provider => $provider, optstr => $optstr };
}

sub removeExtensionProvider {
	my $name = shift;

	main::INFOLOG && $log->info("deleting extension provider $name");

	delete $extensionProviders{ $name };
}

# return all extensions available for a specific type, version and target
# uses extension providers to provide a list of extensions available for the query criteria
# these are async so they can fetch and parse data to build a list of extensions
sub extensionsQuery {
	my $request = shift;
 
	my ($type) = $request->getRequest(0) =~ /jive(applet|wallpaper|sound|patche)s/; # S:P:Extensions always appends 's' to type
	my $version= $request->getParam('version');
	my $target = $request->getParam('target');
	my $optstr = $request->getParam('optstr');

	if (!defined $type) {
		$request->setStatusBadDispatch();
		return;
	}

	my @providers;
	my $language  = $Slim::Utils::Strings::currentLang;

	# remove optional providers if key is included in the query and it does not match
	# this allows SP to select whether optional providers are used to build the list
	for my $provider (keys %extensionProviders) {
		if (!$optstr || !defined $extensionProviders{$provider}->{'optstr'} || $optstr =~ /$extensionProviders{$provider}->{optstr}/) {
			push @providers, $provider;
		}
	}

	if (scalar @providers) {

		$request->privateData( { remaining => scalar @providers, results => [] } );

		$request->setStatusProcessing;

		for my $provider (@providers) {

			$extensionProviders{$provider}->{'provider'}->( {
				'name'   => $provider, 
				'type'   => $type, 
				'target' => $target,
				'version'=> $version, 
				'lang'   => $language,
				'details'=> 1,
				'cb'     => \&_extensionsQueryCB,
				'pt'     => [ $request ]
			});
		}

	} else {

		$request->addResult("count", 0);

		$request->setStatusDone();
	}
}

sub _extensionsQueryCB {
	my $request= shift;
	my $res    = shift;
	my $data   = $request->privateData;

	splice @{$data->{'results'}}, 0, 0, @$res;

	if ( ! --$data->{'remaining'} ) {

		# create a list of entries with the duplicates removed, favoring higher version numbers

		# pass 1 - find max versions
		my $max = {};

		for my $entry (@{$data->{'results'}}) {

			my $name = $entry->{'name'};

			if (!defined $max->{$name} || Slim::Utils::Versions->compareVersions($entry->{'version'}, $max->{$name}) > 0) {

				$max->{$name} = $entry->{'version'};
			}
		}

		# pass 2 - build list containing single entry for per extension
		my @results = ();

		for my $entry (@{$data->{'results'}}) {

			my $name = $entry->{'name'};

			if (exists $max->{$name} && (!defined $max->{$name} || $max->{$name} eq $entry->{'version'})) {

				push @results, $entry;

				delete $max->{$name};
			}
		}

		my $cnt = 0;

		for my $entry ( sort { $a->{'title'} cmp $b->{'title'} } @results ) {

			$request->setResultLoopHash('item_loop', $cnt++, $entry);
		}

		$request->addResult("count", $cnt);

		$request->setStatusDone();
	}
}

sub appMenus {
	my $client = shift;
	my $batch  = shift;
	
	my $isInfo = main::INFOLOG && $log->is_info;
	
	my $apps = $client->apps;
	my $menu = [];
	
	my $disabledPlugins = Slim::Utils::PluginManager->disabledPlugins();
	my @disabled = map { $disabledPlugins->{$_}->{name} } keys %{$disabledPlugins};
	
	# We want to add nodes for the following items:
	# My Apps (node = null)
	# Home menu apps (node = home)
	# If a home menu app is not already defined in @appMenus,
	# i.e. pure OPML apps such as SomaFM
	# create one for it using the generic OPML handler
	
	for my $app ( keys %{$apps} ) {
		next unless ref $apps->{$app} eq 'HASH'; # XXX don't crash on old style
		
		# Is this app supported by a local plugin?
		if ( my $plugin = $apps->{$app}->{plugin} ) {
			# Make sure it's enabled
			if ( my $pluginInfo = Slim::Utils::PluginManager->isEnabled($plugin) ) {
				# Get the predefined menu for this plugin
				if ( my ($globalMenu) = grep { $_->{text} && $_->{text} eq $pluginInfo->{name} } @appMenus ) {				
					main::INFOLOG && $isInfo && $log->info( "App: $app, using plugin $plugin" );
				
					# Clone the existing menu and set the node
					my $clone = Storable::dclone($globalMenu);

					# Set node to home or null
					$clone->{node} = $apps->{$app}->{home_menu} == 1 ? 'home' : '';

					# Use title from app list
					$clone->{stringToken} = $apps->{$app}->{title};

					# flag as an app
					$clone->{isApp} = 1;

					push @{$menu}, $clone;
				}
			}
			else {
				# Bug 13627, Make sure the app is not for a plugin that has been disabled.
				# We could browse menus for a disabled plugin like Last.fm, but playback
				# would be impossible.
				main::INFOLOG && $isInfo && $log->info( "App: $app, not displaying because plugin is disabled" );
				next;
			}
		}
		else {			
			# For type=opml, use generic handler
			if ( $apps->{$app}->{type} eq 'opml' ) {
				main::INFOLOG && $isInfo && $log->info( "App: $app, using generic OPML handler" );
				
				my $url = $apps->{$app}->{url} =~ /^http/
					? $apps->{$app}->{url} 
					: Slim::Networking::SqueezeNetwork->url( $apps->{$app}->{url} );
				
				my $icon = $apps->{$app}->{icon} =~ /^http/
					? $apps->{$app}->{icon} 
					: Slim::Networking::SqueezeNetwork->url( $apps->{$app}->{icon}, 'external' );
				
				my $node = $apps->{$app}->{home_menu} == 1 ? 'home' : '';
				
				push @{$menu}, {
					actions => {
						go => {
							cmd    => [ 'opml_generic', 'items' ],
							params => {
								menu     => 'opml_generic',
								opml_url => $url,
							},
							player => 0,
						},
					},
					displayWhenOff => 0,
					id             => 'opml' . $app,
					isApp		=> 1,
					node           => $node,
					text           => $apps->{$app}->{title},
					window         => {
						'icon-id'  => $icon,
					},
				};
			}
		}
	}
	
	return [] if !scalar @{$menu};
	
	# Alpha sort and add weighting
	my $weight = 25; # After Search
	
	my @sorted =
	 	map { $_->{weight} = $weight++; $_ } 
		sort { $a->{text} cmp $b->{text} }
		@{$menu};
	
	if ( $batch ) {
		return \@sorted;
	}
	else {
		_notifyJive(\@sorted, $client);
	}
}

sub _localizeMenuItemText {
	my ( $client, $item ) = @_;
	
	return unless $client;
	
	# Don't alter the global data
	my $clone = Storable::dclone($item);
	
	if ( $clone->{stringToken} ) {
		if ( $clone->{stringToken} eq uc( $clone->{stringToken} ) ) {
			$clone->{text} = $client->string( delete $clone->{stringToken} );
		}
		else {
			$clone->{text} = delete $clone->{stringToken};
		}
	}
	elsif ( $clone->{text} && $clone->{text} eq uc( $clone->{text} ) ) {
		$clone->{text} = $client->string( $clone->{text} );
	}
	
	# call string() for screensaver titles
	if ( $clone->{screensavers} ) {
		for my $s ( @{ $clone->{screensavers} } ) {
			$s->{text} = $client->string( delete $s->{stringToken} ) if $s->{stringToken};
		}
	}
	
	# call string() for input text if necessary
	if ( my $input = $clone->{input} ) {
		if ( $input->{title} && $input->{title} eq uc( $input->{title} ) ) {
			$input->{title}        = $client->string( $input->{title} );
			$input->{help}->{text} = $client->string( $input->{help}->{text} );
			$input->{processingPopup}->{text} = $client->string( $input->{processingPopup}->{text} );
			$input->{softbutton1}  = $client->string( $input->{softbutton1} );
			$input->{softbutton2}  = $client->string( $input->{softbutton2} );
		}
	}
	
	return $clone;
}

1;<|MERGE_RESOLUTION|>--- conflicted
+++ resolved
@@ -1790,8 +1790,6 @@
 
 }
 
-<<<<<<< HEAD
-=======
 sub browseMusicFolder {
 	main::INFOLOG && $log->info("Begin function");
 	my $client = shift;
@@ -1831,7 +1829,6 @@
 	}
 }
 
->>>>>>> f5d916ca
 sub repeatSettings {
 	my $client = shift;
 	my $batch = shift;
