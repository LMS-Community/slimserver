--- conflicted
+++ resolved
@@ -1231,13 +1231,9 @@
 		
 		if ($menuMode) {
 			
-<<<<<<< HEAD
 			_jivePresetBase($request->getResult('base')->{'actions'}) if $presetFavSet;
 			
-			if ( $window->{'windowStyle'} ) {
-=======
 			if ( $windowStyle ) {
->>>>>>> 7aff51b9
 				$window->{'windowStyle'} = $windowStyle;
 			} 
 			elsif ( $hasImage ) {
