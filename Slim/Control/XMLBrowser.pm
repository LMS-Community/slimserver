package Slim::Control::XMLBrowser;

# $Id: XMLBrowser.pm 23262 2008-09-23 19:21:03Z andy $

# Copyright 2005-2009 Logitech.

# This program is free software; you can redistribute it and/or
# modify it under the terms of the GNU General Public License, 
# version 2.

=head1 NAME

Slim::Control::XMLBrowser

=head1 DESCRIPTION

L<Slim::Control::XMLBrowser> offers base code for xmlbrowser based CLI commands.

=cut

use strict;

use Scalar::Util qw(blessed);
use Tie::IxHash;
use URI::Escape qw(uri_escape_utf8 uri_unescape);
use List::Util qw(min);

use Slim::Control::Request;
use Slim::Formats::XML;
use Slim::Utils::Cache;
use Slim::Utils::Log;
use Slim::Utils::Misc;
use Slim::Utils::Prefs;
#use Slim::Utils::Timers;

use constant CACHE_TIME => 3600; # how long to cache browse sessions

my $log = logger('formats.xml');
my $prefs = preferences('server');

sub cliQuery {
	my ( $query, $feed, $request, $expires, $forceTitle ) = @_;

	main::INFOLOG && $log->info("cliQuery($query)");

	# check this is the correct query.
	if ($request->isNotQuery([[$query], ['items', 'playlist']])) {
		$request->setStatusBadDispatch();
		return;
	}

	$request->setStatusProcessing();
	
	my $itemId     = $request->getParam('item_id');	# get our parameters
	my $index      = $request->getParam('_index');
	my $quantity   = $request->getParam('_quantity');

	# Bug 14100: sending requests that involve newWindow param from SP side results in no
	# _index _quantity args being sent, but XML Browser actually needs them, so they need to be hacked in
	# here and the tagged params mistakenly put in _index and _quantity need to be re-added
	# to the $request params
	if ( $index =~ /:/ ) {
		$request->addParam(split (/:/, $index));
		$index = 0;
		$request->addParam('_index', $index);
	}
	if ( $quantity =~ /:/ ) {
		$request->addParam(split(/:/, $quantity));
		$quantity = 200;
		$request->addParam('_quantity', $quantity);
	}
	
	my $isPlayCommand = $request->isQuery([[$query], ['playlist']]);
	
	# Handle touch-to-play
	if ($request->getParam('touchToPlay') && !$request->getParam('xmlBrowseInterimCM')) {

		$isPlayCommand = 1;
		
		# A hack to handle clients that cannot map the 'go' action
		if (!$request->getParam('_method')) {
			$request->addParam('_method', 'play');
			$request->addResult('goNow', 'nowPlaying');
		}
		
		my $playalbum = undef;
		if ( $request->client ) {
			$playalbum = $prefs->client($request->client)->get('playtrackalbum');
		}
	
		# if player pref for playtrack album is not set, get the old server pref.
		if ( !defined $playalbum ) {
			$playalbum = $prefs->get('playtrackalbum');
		}
		
		if ($playalbum) {
			$itemId =~ s/(.*)\.(\d+)/$1/;			# strip off last node
			$request->addParam('playIndex', $2);	# and save in playIndex
			$request->addParam('item_id', $itemId);
		}
		
	}
	
	my %args = (
		'request' => $request,
		'client'  => $request->client,
		'url'     => $feed,
		'query'   => $query,
		'expires' => $expires,
		'timeout' => 35,
	);

	# If the feed is already XML data (e.g., local music CMs, favorites menus), send it to handleFeed
	if ( ref $feed eq 'HASH' ) {
		
		main::DEBUGLOG && $log->debug("Feed is already XML data!");
		
		$args{'url'} = $feed->{'url'};
		_cliQuery_done( $feed, \%args );
		return;
	}
	
	# Some plugins may give us a callback we should use to get OPML data
	# instead of fetching it ourselves.
	if ( ref $feed eq 'CODE' ) {

		my $callback = sub {
			my $data = shift;
			my $opml;

			if ( ref $data eq 'HASH' ) {
				$opml = $data;
				$opml->{'type'}  ||= 'opml';
				$opml->{'title'} ||= $data->{name} || $request->getParam('title');
			} else {
				$opml = {
					type  => 'opml',
					title => $request->getParam('title'),
					items =>(ref $data ne 'ARRAY' ? [$data] : $data),
				};
			}

			_cliQuery_done( $opml, \%args );
		};
		
		my %args = (params => $request->getParamsCopy());

		# If we are getting an intermediate level, then we just need the one item
		# If we are getting the last level then we need all items if we are doing playall of some kind
		
		my $levels = 0;
		my $nextIndex;
		if ( defined $itemId && length($itemId) ) {
			my @index = split(/\./, $itemId);
			if (length($index[0] >= 8)) {
				shift @index;	# discard sid
			}
			$levels = scalar @index;
			$nextIndex = $index[0] =~ /^(\d+)/;
		}
		
		if ($index && $quantity && !$levels && !$isPlayCommand) {
			
			# hack to allow for some CM entries
			my $j = 10; 
			$j = $index if ($j > $index);
			$args{'index'} = $index - $j;
			$args{'quantity'} = $quantity + $j;
		} elsif ($levels) {
			$args{'index'} = $nextIndex;
			$args{'quantity'} = 1;
		}
		
		
		if ( main::DEBUGLOG && $log->is_debug ) {
			my $cbname = Slim::Utils::PerlRunTime::realNameForCodeRef( $feed );
			$log->debug( "Fetching OPML from coderef $cbname" );
		}

		$feed->( $request->client, $callback, \%args);
		
		return;
	}

	
	if ( $feed =~ /{QUERY}/ ) {
		# Support top-level search
		my $query = $request->getParam('search');
		
		if ( !$query ) {
			($query) = $itemId =~ m/^_([^.]+)/;
		}
		
		$feed =~ s/{QUERY}/$query/g;
	}
	
	# Lookup this browse session in cache if user is browsing below top-level
	# This avoids repated lookups to drill down the menu
	if ( $itemId && $itemId =~ /^([a-f0-9]{8})/ ) {
		my $sid = $1;
		
		# Do not use cache if this is a search query
		if ( $request->getParam('search') ) {
			# Generate a new sid
			my $newsid = Slim::Utils::Misc::createUUID();
			
			$itemId =~ s/^$sid/$newsid/;
			$request->addParam( item_id => "$itemId" ); # stringify for JSON
		}
		
		my $cache = Slim::Utils::Cache->new;
		if ( my $cached = $cache->get("xmlbrowser_$sid") ) {
			main::DEBUGLOG && $log->is_debug && $log->debug( "Using cached session $sid" );
				
			_cliQuery_done( $cached, \%args );
			return;
		}
	}

	main::DEBUGLOG && $log->debug("Asynchronously fetching feed $feed - will be back!");
	
	Slim::Formats::XML->getFeedAsync(
		\&_cliQuery_done,
		\&_cliQuery_error,
		\%args,
	);

}

my @mapAttributes = (
	{
		key => 'DEFAULT',
		func => sub {
			my ($value, @args) = @_;
			return sprintf('%s: %s', $args[0], $value);
		},
	},
	{key => 'name', args => ['TITLE'],},
	{key => 'url', args => ['URL'],
		condition => sub {$_[0] && !ref$_[0]},
	},
	{key => 'description', args => ['DESCRIPTION'],},
	{key => 'bitrate', args => ['BITRATE', 'KBPS'],
		func => sub {
			my ($value, @args) = @_;
			return sprintf('%s: %s%s', $args[0], $value, $args[1]);
		},
	},
	{key => 'duration', args => ['LENGTH'],
		func => sub {
			my ($value, @args) = @_;
			return sprintf('%s: %s:%02s', int($value / 60), $value % 60);
		},
	},
	{key => 'listeners', args => ['NUMBER_OF_LISTENERS'],},		# Shoutcast
	{key => 'current_track', args => ['NOW_PLAYING'],},			# Shoutcast
	{key => 'genre', args => ['GENRE'],},						# Shoutcast
	{key => 'source', args => ['SOURCE'],},						# LMA
);

sub _cliQuery_done {
	my ( $feed, $params ) = @_;

	my $request    = $params->{'request'};
	my $query      = $params->{'query'};
#	my $forceTitle = $params->{'forceTitle'};
	my $window;
	
	main::INFOLOG && $log->info("_cliQuery_done(): ", $request->getRequestString());

	my $cache = Slim::Utils::Cache->new;

	my $isItemQuery = my $isPlaylistCmd = 0;
	my $xmlBrowseInterimCM = $request->getParam('xmlBrowseInterimCM');
	
	if ($request->isQuery([[$query], ['playlist']])) {
		$isPlaylistCmd = 1;
	}
	elsif ($request->isQuery([[$query], ['items']])) {
		if ($request->getParam('touchToPlay') && !$xmlBrowseInterimCM) {
			$isPlaylistCmd = 1;
		} else {
			$isItemQuery = 1;
		}
	}

	# get our parameters
	my $index      = $request->getParam('_index') || 0;
	my $quantity   = $request->getParam('_quantity') || 0;
	my $search     = $request->getParam('search');
	my $want_url   = $request->getParam('want_url') || 0;
	my $item_id    = $request->getParam('item_id');
	my $menu       = $request->getParam('menu');
	my $url        = $request->getParam('url');
	my $trackId    = $request->getParam('track_id');
	
	# menu/jive mgmt
	my $menuMode = defined $menu;
	my $feedMode = defined $request->getParam('feedMode');
	
	# Session ID for this browse session
 	my $sid;
	
	# select the proper list of items
	my @index = ();

	if ( defined $item_id && length($item_id) ) {
		main::DEBUGLOG && $log->is_debug && $log->debug("item_id: $item_id");
		
		@index = split /\./, $item_id;
		
		if ( length( $index[0] ) >= 8 && $index[0] =~ /^[a-f0-9]{8}/ ) {
			# Session ID is first element in index
			$sid = shift @index;
		}
	}
	else {
		my $refs = scalar grep { ref $_->{url} } @{ $feed->{items} };
		
		# Don't cache if list has coderefs
		if ( !$refs ) {
			$sid = Slim::Utils::Misc::createUUID();
		}
	}
	
	my $subFeed = $feed;
	$subFeed->{'offset'} ||= 0;
	
	my @crumbIndex = $sid ? ( $sid ) : ();
	
	# Add top-level search to index
	if ( defined $search && !scalar @index ) {
		@crumbIndex = ( ($sid || '') . '_' . uri_escape_utf8( $search, "^A-Za-z0-9" ) );
	}
	
	if ( $sid ) {
		# Cache the feed structure for this session

		# cachetime is only set by parsers which known the content is dynamic and so can't be cached
		# for all other cases we always cache for CACHE_TIME to ensure the menu stays the same throughout the session
		my $cachetime = defined $feed->{'cachetime'} ? $feed->{'cachetime'} : CACHE_TIME;
		main::DEBUGLOG && $log->is_debug && $log->debug( "Caching session $sid for $cachetime" );
		eval { $cache->set( "xmlbrowser_$sid", $feed, $cachetime ) };
		if ( $@ && $log->is_debug ) {
			$log->debug("Session not cached: $@");
		}
	}
	
	if ( my $levels = scalar @index ) {

		# descend to the selected item
		my $depth = 0;
		
		for my $i ( @index ) {
			main::DEBUGLOG && $log->debug("Considering item $i");

			$depth++;
			
			my ($in) = $i =~ /^(\d+)/;
			$subFeed = $subFeed->{'items'}->[$in - $subFeed->{'offset'}];
			$subFeed->{'offset'} ||= 0;
			
			push @crumbIndex, $i;
			
			# Add search query to crumb list
			if ( $subFeed->{type} && $subFeed->{type} eq 'search' && defined $search ) {
				# Escape periods in the search string
				@crumbIndex[-1] .= '_' . uri_escape_utf8( $search, "^A-Za-z0-9" );
			}
			
			# Change URL if there is a play attribute and it's the last item
			if ( 
			       $subFeed->{play}
				&& $depth == $levels 
				&& $isPlaylistCmd
			) {
				$subFeed->{url}  = $subFeed->{play};
				$subFeed->{type} = 'audio';
			}

			# Change URL if there is a playlist attribute and it's the last item
			if ( 
			       $subFeed->{playlist}
				&& $depth == $levels
				&& $isPlaylistCmd
			) {
				$subFeed->{type} = 'playlist';
				$subFeed->{url}  = $subFeed->{playlist};
			}
			
			# Bug 15343, if we are at the lowest menu level, and we have already
			# fetched and cached this menu level, check if we should always
			# re-fetch this menu. This is used to ensure things like the Pandora
			# station list are always up to date. The reason we check depth==levels
			# is so that when you are browsing at a lower level we don't allow
			# the parent menu to be refreshed out from under the user
			if ( $depth == $levels && $subFeed->{fetched} && $subFeed->{forceRefresh} && !$params->{fromSubFeed} ) {
				main::DEBUGLOG && $log->is_debug && $log->debug("  Forcing refresh of menu");
				delete $subFeed->{fetched};
			}
			
			# If the feed is another URL, fetch it and insert it into the
			# current cached feed
			if ( (!$subFeed->{'type'} || ($subFeed->{'type'} ne 'audio')) && defined $subFeed->{'url'} && !$subFeed->{'fetched'} ) {
				
				if ( $i =~ /(?:\d+)?_(.+)/ ) {
					$search = uri_unescape($1);
				}
				
				# Rewrite the URL if it was a search request
				if ( $subFeed->{type} && $subFeed->{type} eq 'search' && defined $search ) {
					$subFeed->{url} =~ s/{QUERY}/$search/g;
				}
				
				# Setup passthrough args
				my $args = {
					'item'         => $subFeed,
					'url'          => $subFeed->{'url'},
					'feedTitle'    => $subFeed->{'name'} || $subFeed->{'title'},
					'parser'       => $subFeed->{'parser'},
					'parent'       => $feed,
					'parentURL'    => $params->{'parentURL'} || $params->{'url'},
					'currentIndex' => \@crumbIndex,
					'request'      => $request,
					'client'       => $request->client,
					'query'        => $query,
					'expires'      => $params->{'expires'},
					'timeout'      => $params->{'timeout'},
				};
				
				if ( ref $subFeed->{url} eq 'CODE' ) {
					
					# Some plugins may give us a callback we should use to get OPML data
					# instead of fetching it ourselves.
					my $callback = sub {
						my $data = shift;
						my $opml;

						if ( ref $data eq 'HASH' ) {
							$opml = $data;
							$opml->{'type'}  ||= 'opml';
							$opml->{'title'} = $args->{feedTitle};
						} else {
							$opml = {
								type  => 'opml',
								title => $args->{feedTitle},
								items => (ref $data ne 'ARRAY' ? [$data] : $data),
							};
						}
						
						_cliQuerySubFeed_done( $opml, $args );
					};
					
					my $pt = $subFeed->{passthrough} || [];
					my %args = (params => $feed->{'query'});
					
					if (defined $search && $subFeed->{type} && $subFeed->{type} eq 'search') {
						$args{'search'} = $search;
					}
					
					# If we are getting an intermediate level, then we just need the one item
					# If we are getting the last level then we need all items if we are doing playall of some kind
					
					if ($index && $quantity && $depth == $levels && !$isPlaylistCmd) {
						
						# hack to allow for some CM entries
						my $j = 10; 
						$j = $index if ($j > $index);
						$args{'index'} = $index - $j;
						$args{'quantity'} = $quantity + $j;
					} elsif ($depth < $levels) {
						$args{'index'} = $index[$depth];
						$args{'quantity'} = 1;
					}
					
					if ( main::DEBUGLOG && $log->is_debug ) {
						my $cbname = Slim::Utils::PerlRunTime::realNameForCodeRef( $subFeed->{url} );
						$log->debug( "Fetching OPML from coderef $cbname" );
					}

					$subFeed->{url}->( $request->client, $callback, \%args, @{$pt});
				}
				
				# No need to check for a cached version of this subfeed URL as getFeedAsync() will do that

				else {				
					main::DEBUGLOG && $log->debug("Asynchronously fetching subfeed " . $subFeed->{url} . " - will be back!");

					Slim::Formats::XML->getFeedAsync(
						\&_cliQuerySubFeed_done,
						\&_cliQuery_error,
						$args,
					);
				}
				
				return;
			}

			# If the feed is an audio feed, Podcast enclosure or information item, display the info
			# This is a leaf item, so show as much info as we have and go packing after that.		
			if (	$isItemQuery &&
					(
						($subFeed->{'type'} && $subFeed->{'type'} eq 'audio') || 
						$subFeed->{'enclosure'} ||
						$subFeed->{'description'}	
					)
				) {
				
				if ($feedMode) {
					$request->setRawResults($feed);
					$request->setStatusDone();
					return;
				}
				
				main::DEBUGLOG && $log->debug("Adding results for audio or enclosure subfeed");

				my ($valid, $start, $end) = $request->normalize(scalar($index), scalar($quantity), 1);
				
				my $cnt = 0;

				if ($menuMode) {

					for my $eachmenu ( @{ _playlistControlContextMenu({ request => $request, query => $query, item => $subFeed }) } ) {
						main::INFOLOG && $log->info("adding playlist Control CM item $cnt");
						$request->setResultLoopHash('item_loop', $cnt, $eachmenu);
						$cnt++;
					}
				} # $menuMode
				
				else {
					$request->addResult('count', 1);
				}
				
				if ($valid) {
					
					my $loopname = $menuMode ? 'item_loop' : 'loop_loop';
					$request->addResult('offset', $start) if $menuMode;

					# create an ordered hash to store this stuff...
					tie (my %hash, "Tie::IxHash");

					$hash{'id'} = "$item_id"; # stringify for JSON
					$hash{'name'} = $subFeed->{'name'} if defined $subFeed->{'name'};
					$hash{'title'} = $subFeed->{'title'} if defined $subFeed->{'title'};
					
					$hash{'isaudio'} = defined(hasAudio($subFeed)) + 0;				
				
					foreach my $data (keys %{$subFeed}) {
						
						if (ref($subFeed->{$data}) eq 'ARRAY') {
#							if (scalar @{$subFeed->{$data}}) {
#								$hash{'hasitems'} = scalar @{$subFeed->{$data}};
#							}
						}
						
						elsif ($data =~ /enclosure/i && defined $subFeed->{$data}) {
							
							foreach my $enclosuredata (keys %{$subFeed->{$data}}) {
								if ($subFeed->{$data}->{$enclosuredata}) {
									$hash{$data . '_' . $enclosuredata} = $subFeed->{$data}->{$enclosuredata};
								}
							}
						}
						
						elsif ($subFeed->{$data} && $data !~ /^(name|title|parser|fetched)$/) {
							$hash{$data} = $subFeed->{$data};
						}
					}
										
					if ($menuMode) {
						
						foreach my $att (@mapAttributes[1..$#mapAttributes]) {
							my $key = $hash{$att->{'key'}};
							next unless (defined $key && ($att->{'condition'} ? $att->{'condition'}->($key) : $key));
							my $func = $att->{'func'} || $mapAttributes[0]->{'func'};
							my $text = $func->($key, map {$request->string($_)} @{$att->{'args'}});
							$request->addResultLoop($loopname, $cnt, 'text', $text);
							$request->addResultLoop($loopname, $cnt, 'style', 'itemNoAction');
							$request->addResultLoop($loopname, $cnt, 'action', 'none');
							$cnt++;
						}
						
						$request->addResult('count', $cnt);
					} # $menuMode
					
					else {
						$request->setResultLoopHash($loopname, $cnt, \%hash);
					}
				}
				$request->setStatusDone();
				return;
			} # $isItemQuery && (audio || enclosure || description)
		}
	}
	
	if ($feedMode) {
		$request->setRawResults($feed);
		$request->setStatusDone();
		return;
	}
				
	if ($isPlaylistCmd) {

		# get our parameters
		my $client = $request->client();
		my $method = $request->getParam('_method');
		
		my $playIndex = $request->getParam('playIndex');
		
		# playIndex will only be defined if we modified the item-Id earlier, for touchToPlay
		if ($request->getParam('touchToPlay') && defined($playIndex)) {
			if ($method =~ /^(add|play)$/ && $subFeed->{'items'}->[$playIndex]->{playall}) {
				$method .= 'all';
			} else {
				$subFeed = $subFeed->{'items'}->[$playIndex];
			}
		}

		main::INFOLOG && $log->info("Play an item ($method).");

		if ($client && $method =~ /^(add|addall|play|playall|insert|load)$/i) {
			# single item
			if ((defined $subFeed->{'url'} && $subFeed->{'type'} eq 'audio' || defined $subFeed->{'enclosure'})
				&& (defined $subFeed->{'name'} || defined $subFeed->{'title'})
				&& ($method !~ /all/)) {
	
				my $title = $subFeed->{'name'} || $subFeed->{'title'};
				my $url   = $subFeed->{'url'};
	
				# Podcast enclosures
				if ( my $enc = $subFeed->{'enclosure'} ) {
					$url = $enc->{'url'};
				}
				
				# Items with a 'play' attribute will use this for playback
				if ( my $play = $subFeed->{'play'} ) {
					$url = $play;
				}
	
				if ( $url ) {

					main::INFOLOG && $log->info("$method $url");
					
					# Set metadata about this URL
					Slim::Music::Info::setRemoteMetadata( $url, {
						title   => $title,
						ct      => $subFeed->{'mime'},
						secs    => $subFeed->{'duration'},
						bitrate => $subFeed->{'bitrate'},
					} );
				
					$client->execute([ 'playlist', $method, $url ]);
				}
			}
			
			# play all streams of an item (or one stream if pref is unset)
			else {
				my @urls;
				for my $item ( @{ $subFeed->{'items'} } ) {
					my $url;
					
					if ( $item->{'type'} eq 'audio' && $item->{'url'} ) {
						$url = $item->{'url'};
					}
					elsif ( $item->{'enclosure'} && $item->{'enclosure'}->{'url'} ) {
						$url = $item->{'enclosure'}->{'url'};
					}
					elsif ( $item->{'play'} ) {
						$url = $item->{'play'};
					}
					
					# Don't add non-audio items
					# In touch-to-play, only add items with the playall attribute
					if (!$url || defined($playIndex) && !$item->{'playall'}) {
						$playIndex-- if defined($playIndex) && $playIndex >= scalar @urls;
						next;
					}

					# Set metadata about this URL
					Slim::Music::Info::setRemoteMetadata( $url, {
						title   => $item->{'name'} || $item->{'title'},
						ct      => $item->{'mime'},
						secs    => $item->{'duration'},
						bitrate => $item->{'bitrate'},
					} );
					
					main::idleStreams();
					
					push @urls, $url;
				}
				
				if ( @urls ) {

					if ( $method =~ /play|load/i ) {
						$client->execute([ 'playlist', 'clear' ]);
					}

					my $cmd;
					if ($method =~ /add/) {
						$cmd = 'addtracks';
					}
					else {
						$cmd = 'inserttracks';
					}
		
					if ( main::INFOLOG && $log->is_info ) {
						$log->info(sprintf("Playing/adding all items:\n%s", join("\n", @urls)));
					}
	
					$client->execute([ 'playlist', $cmd, 'listref', \@urls ]);

					# if we're adding or inserting, show a showBriefly
					if ( $method =~ /add/ || $method eq 'insert' ) {
						my $icon = $subFeed->{'image'} || $subFeed->{'cover'} || $request->getParam('icon');
						my $title = $subFeed->{'name'} || $subFeed->{'title'};
						_addingToPlaylist($client, $method, $title, $icon);
					# if not, we jump to the correct track in the list
					} else {
						$client->execute([ 'playlist', 'jump', ($playIndex || 0)]);
					}
				}
			}
		}
		else {
			$request->setStatusBadParams();
			return;
		}
	} # ENDIF $isPlaylistCmd

	elsif ($isItemQuery) {

		main::INFOLOG && $log->info("Get items.");
		
		my $items = $subFeed->{'items'};
		my $count = $subFeed->{'total'};;
		$count ||= defined $items ? scalar @$items : 0;
		
		
		# Bug 7024, display an "Empty" item instead of returning an empty list
		if ( $menuMode && !$count ) {
			$items = [ { type => 'text', name => $request->string('EMPTY') } ];
			$count = 1;
		}
	
		# now build the result
	
		my $hasImage = 0;
		my $windowStyle;
		my $presetFavSet = 0;
		my $totalCount = $count;
		my $allTouchToPlay = 1;
		my %actionParamsNeeded;
		
		if ($count || $xmlBrowseInterimCM) {
		
			my $loopname = $menuMode ? 'item_loop' : 'loop_loop';
			my $cnt = 0;

			if ($menuMode) {

				$request->addResult('offset', $index);

				my $firstChunk = !$index;
				for my $eachmenu (@{ _playlistControlContextMenu({ request => $request, query => $query, item => $subFeed }) }) {
					$totalCount = _fixCount(1, \$index, \$quantity, $totalCount);
					
					# Only add them the first time
					if ($firstChunk) {
						$request->setResultLoopHash('item_loop', $cnt, $eachmenu);
						$cnt++;
					}
				}
				
			}

			my ($valid, $start, $end) = $request->normalize(scalar($index), scalar($quantity), $count);
		
			if ($valid) {
				
<<<<<<< HEAD
				my $feedActions = $subFeed->{'actions'};
				
				if (my $title = $subFeed->{'name'} || $subFeed->{'title'}) {
					if ($menuMode && $subFeed->{'name2'}) {
						$title .= "\n" . $subFeed->{'name2'};
					}
					$request->addResult( 'title', $title );
				}
=======
				# Title is preferred here as it will contain the real title from the subfeed,
				# whereas name is the title of the menu item that led to this submenu and may
				# not always match
				$request->addResult( 'title', $subFeed->{'title'} || $subFeed->{'name'} );
>>>>>>> 07a2474a
				
				# decide what is the next step down
				# we go to xxx items from xx items :)
				my $base; my $params = {};
				
				if ($menuMode) {
					if (!$feedActions->{'allAvailableActionsDefined'}) {
						# build the default base element
						$params = {
							'menu' => $query,
						};
					
						if ( $url ) {
							$params->{'url'} = $url;
						}
						
						if ($feed->{'query'}) {
							$params = {%$params, %{$feed->{'query'}}};
						}
						elsif ( $trackId ) {
							$params->{'track_id'} = $trackId;
						}
				
						$base = {
							'actions' => {
								'go' => {
									'cmd' => [ $query, 'items' ],
									'params' => $params,
									'itemsParams' => 'params',
								},
								'play' => {
									'player' => 0,
									'cmd' => [$query, 'playlist', 'play'],
									'itemsParams' => 'params',
									'params' => $params,
									'nextWindow' => 'nowPlaying',
								},
								'add' => {
									'player' => 0,
									'cmd' => [$query, 'playlist', 'add'],
									'itemsParams' => 'params',
									'params' => $params,
								},
								'add-hold' => {
									'player' => 0,
									'cmd' => [$query, 'playlist', 'insert'],
									'itemsParams' => 'params',
									'params' => $params,
								},
								'more' => {
									player      => 0,
									cmd         => [ $query, 'items' ],
									itemsParams => 'params',
									params      => $params,
									window      => {isContextMenu => 1},
								},
							},
						};
					}
					
					if (my $feedActions = $subFeed->{'actions'}) {
						my $n = 0;
						
						my $playalbum = undef;
						if ( $request->client ) {
							$playalbum = $prefs->client($request->client)->get('playtrackalbum');
						}
						# if player pref for playtrack album is not set, get the old server pref.
						if ( !defined $playalbum ) {
							$playalbum = $prefs->get('playtrackalbum');
						}
						
						my $baseAction;
						
						if ($baseAction = _makeAction($feedActions, 'info', \%actionParamsNeeded, 1, 1)) {
							$base->{'actions'}->{'more'} = $baseAction; $n++;
						}
						if ($baseAction = _makeAction($feedActions, 'items', \%actionParamsNeeded, 1)) {
							$base->{'actions'}->{'go'} = $baseAction; $n++;
						}
						if ( $playalbum && ($baseAction = _makeAction($feedActions, 'playall', \%actionParamsNeeded, 1, 0, 'nowPlaying')) ) {
							$base->{'actions'}->{'play'} = $baseAction; $n++;
						} elsif (my $baseAction = _makeAction($feedActions, 'play', \%actionParamsNeeded, 1, 0, 'nowPlaying')) {
							$base->{'actions'}->{'play'} = $baseAction; $n++;
						}
						if ( $playalbum && ($baseAction = _makeAction($feedActions, 'addall', \%actionParamsNeeded, 1)) ) {
							$base->{'actions'}->{'add'} = $baseAction; $n++;
						} elsif (my $baseAction = _makeAction($feedActions, 'add', \%actionParamsNeeded, 1)) {
							$base->{'actions'}->{'add'} = $baseAction; $n++;
						}
						if ($baseAction = _makeAction($feedActions, 'insert', \%actionParamsNeeded, 1)) {
							$base->{'actions'}->{'add-hold'} = $baseAction; $n++;
						}
						
						if ($n >= 5) {
							$feedActions->{'allAvailableActionsDefined'} = 1;
						}
					}
					
					$request->addResult('base', $base);
				}

				# If we have a slideshow param, return all items without chunking, and only
				# include image and caption data
				if ( $request->getParam('slideshow') ) {
					my $images = [];
					for my $item ( @$items ) {
						next unless $item->{image};
						push @{$images}, {
							image   => $item->{image},
							caption => $item->{name},
							date    => $item->{date},
							owner   => $item->{owner},
						};
					}

					$request->addResult( data => $images );
					$request->setStatusDone();
					return;
				}

				my $itemIndex = $start - 1;
				
				$start -= $subFeed->{'offset'};
				$end   -= $subFeed->{'offset'};
				main::DEBUGLOG && $log->is_debug && $log->debug("Getting slice $start..$end: $totalCount; offset=", $subFeed->{'offset'});
				
				for my $item ( @$items[$start..$end] ) {
					$itemIndex++;
					
					# create an ordered hash to store this stuff...
					tie my %hash, "Tie::IxHash";
					
					$hash{id}    = join('.', @crumbIndex, $itemIndex);
					$hash{name}  = $item->{name}  if defined $item->{name};
					$hash{name}  = $request->string($item->{'label'}) . $request->string('COLON') . ' ' .  $hash{'name'} if $hash{'name'} && defined $item->{'label'};
					$hash{type}  = $item->{type}  if defined $item->{type};
					$hash{title} = $item->{title} if defined $item->{title};
					$hash{url}   = $item->{url}   if $want_url && defined $item->{url};
					$hash{image} = $item->{image} if defined $item->{image};

					$hash{isaudio} = defined(hasAudio($item)) + 0;
					my $touchToPlay = defined(touchToPlay($item)) + 0;
					
					# Bug 7684, set hasitems to 1 if any of the following are true:
					# type is not text or audio
					# items array contains items
					{
						my $hasItems = 0;
						
						if ( !defined $item->{type} || $item->{type} !~ /^(?:text|audio)$/i ) {
							$hasItems = 1;
						}
						elsif ( ref $item->{items} eq 'ARRAY' ) {
							$hasItems = scalar @{ $item->{items} };
						}
						
						$hash{hasitems} = $hasItems;
					}
					
					if ($menuMode) {
						# if showBriefly is 1, send the name as a showBriefly
						if ($item->{showBriefly} and ( $hash{name} || $hash{title} ) ) {
							$request->client->showBriefly({ 
										'jive' => {
											'type'    => 'popupplay',
											'text'    => [ $hash{name} || $hash{title} ],
										},
									});

							# Skip this item
							$totalCount--;

							next;
						}

						# if nowPlaying is 1, tell Jive to go to nowPlaying
						if ($item->{nowPlaying}) {
							$request->addResult('goNow', 'nowPlaying');
						}
									
						# wrap = 1 and type = textarea render in the single textarea area above items
						if ( $item->{name} && $item->{wrap} || $item->{type} && $item->{type} eq 'textarea' ) {
							$window->{textarea} = $item->{name};

							# Skip this item
							$totalCount--;
							
							# In case this is the only item, add an empty item list
							$request->setResultLoopHash($loopname, 0, {});
							
							next;
						}
						
						# Avoid including album tracks and the like in context-menus
						if ( $xmlBrowseInterimCM &&
							($item->{play} || ($item->{type} && ($item->{type} eq 'audio')))
							# Cannot do this if we might screw up paging - silly but unlikely
							&& $totalCount < scalar($quantity) )
						{
							# Skip this item
							$totalCount--;
							next;
						}
						
						# Bug 7077, if the item will autoplay, it has an 'autoplays=1' attribute
						if ( $item->{autoplays} ) {
							$request->addResultLoop($loopname, $cnt, 'style', 'itemplay');
						}
						
						my $itemText = $hash{'name'} || $hash{'title'};
						if ($item->{'name2'}) {
							$itemText .= "\n" . $item->{'name2'};
							$windowStyle = 'icon_list' if !$windowStyle;
						}
						elsif ( $item->{line2} ) {
							$windowStyle = 'icon_list';
							$itemText = ( $item->{line1} || $hash{name} || $hash{title} ) . "\n" . $item->{line2};
						}
						$request->addResultLoop($loopname, $cnt, 'text', $itemText);
						
						my $isPlayable = (
							   $item->{play} 
							|| $item->{playlist} 
							|| ($item->{type} && ($item->{type} eq 'audio' || $item->{type} eq 'playlist'))
						);
						
						my $id = $hash{id};
						
						my $presetParams = _favoritesParams($item);
						if ($presetParams && !$xmlBrowseInterimCM) {
							$request->addResultLoop( $loopname, $cnt, 'presetParams', $presetParams );
							$presetFavSet = 1;
						}

						my $itemParams = {};

						if ( !$item->{type} || $item->{type} ne 'text' ) {							
							$itemParams->{'item_id'} = "$id", #stringify, make sure it's a string
						}

						if ( $isPlayable || $item->{isContextMenu} ) {
							$itemParams->{'isContextMenu'} = 1;
						}
						
						my %merged = (%{$params}, %{$itemParams});

						if ( $item->{icon} ) {
							$request->addResultLoop( $loopname, $cnt, 'icon' . ($item->{icon} =~ /^http:/ ? '' : '-id'), $item->{icon} );
							$hasImage = 1;				
						} elsif ( $item->{image} ) {
							$request->addResultLoop( $loopname, $cnt, 'icon', $item->{image} );
							$hasImage = 1;
						}

						if ( $item->{type} && $item->{type} eq 'text' && !$item->{wrap} && !$item->{jive} ) {
							$request->addResultLoop( $loopname, $cnt, 'style', 'itemNoAction' );
							$request->addResultLoop( $loopname, $cnt, 'action', 'none' );
						}
						
						if ( $item->{type} && $item->{type} eq 'search' ) {
							#$itemParams->{search} = '__INPUT__';
							
							# XXX: bug in Jive, this should really be handled by the base go action
							my $actions = {
								go => {
									cmd    => [ $query, 'items' ],
									params => {
										%$params,
										item_id     => "$id",
										search      => '__TAGGEDINPUT__',
										cachesearch => defined $item->{cachesearch} ? $item->{cachesearch} : 1, # Bug 13044, can this search be cached or not?
									},
								},
							};
							
							# Allow search results to become a slideshow
							if ( defined $item->{slideshow} ) {
								$actions->{go}->{params}->{slideshow} = $item->{slideshow};
							}
							
							my $input = {
								len  => 1,
								processingPopup => {
									text => $request->string('SEARCHING'),
								},
								help => {
									text => $request->string('JIVE_SEARCHFOR_HELP')
								},
								softbutton1 => $request->string('INSERT'),
								softbutton2 => $request->string('DELETE'),
								title => $item->{title} || $item->{name},
							};
							
							$request->addResultLoop( $loopname, $cnt, 'actions', $actions );
							$request->addResultLoop( $loopname, $cnt, 'input', $input );
							if ($item->{nextWindow}) {
								$request->addResultLoop( $loopname, $cnt, 'nextWindow', $item->{nextWindow} );
							}
							$allTouchToPlay = 0;
						}
						
						elsif ( !$isPlayable && !$touchToPlay ) {
							
							# I think that doing is this way means that, because $itemParams does not get
							# added as 'params' if !$isPlayable, therefore all the other default actions will
							# bump because SlimBrowser needs 'params' as specified in the base actions.
							
							my $actions = {
								'go' => {
									'cmd' => [ $query, 'items' ],
									'params' => \%merged,
								},
							};
							# Bug 13247, support nextWindow param
							if ( $item->{nextWindow} ) {
								$actions->{go}{nextWindow} = $item->{nextWindow};
								# Bug 15690 - if nextWindow is 'nowPlaying', assume this should be styled as a touch-to-play
								if ( $item->{nextWindow} eq 'nowPlaying' ) {
									$request->addResultLoop( $loopname, $cnt, 'style', 'itemplay');
								}
							}
							$request->addResultLoop( $loopname, $cnt, 'actions', $actions );
							$request->addResultLoop( $loopname, $cnt, 'addAction', 'go');
							$allTouchToPlay = 0;
						}
						
						elsif ( $touchToPlay ) {
														
							$itemParams->{'touchToPlay'} = "$id"; # stringify, make sure it's a string
							
							# XXX not currently supported by client
							$request->addResultLoop( $loopname, $cnt, 'goAction', 'play'); 
							
							$request->addResultLoop( $loopname, $cnt, 'style', 'itemplay');
						}
						else {
							$allTouchToPlay = 0;
						}
						
						my $itemActions = $item->{'itemActions'};
						if ($itemActions) {
							
							my $actions;
							if (!$itemActions->{'allAvailableActionsDefined'}) {
								$actions = $request->getResultLoop($loopname, $cnt, 'actions');
							}
							$actions ||= {};
							
							my $n = 0;
							
							if (my $action = _makeAction($itemActions, 'info', undef, 1, 1)) {
								$actions->{'more'} = $action; $n++;
							}
							
							# Need to be careful not to undo (effectively) a 'go' action mapping
							# (could also consider other mappings but do not curretly)
							my $goAction = $request->getResultLoop($loopname, $cnt, 'goAction');

							if (my $action = _makeAction($itemActions, 'items', undef, 1)) {
								# If 'go' is already mapped to something else (probably 'play')
								# then leave it alone.
								unless ($goAction) {
									$actions->{'go'} = $action; $n++;
								}
							}
							if (my $action = _makeAction($itemActions, 'play', undef, 1, 0, 'nowPlaying')) {
								$actions->{'play'} = $action; $n++;
								
								# This test should really be repeated for all the other actions,
								# in case 'go' is mapped to one of them, but that does not actually
								# happen (would have to be somewhere in this module)
								if ($goAction && $goAction eq 'play') {
									$actions->{'go'} = $action;
								}
							}

							if (my $action = _makeAction($itemActions, 'add', undef, 1)) {
								$actions->{'add'} = $action; $n++;
							}
							if (my $action = _makeAction($itemActions, 'insert', undef, 1)) {
								$actions->{'add-hold'} = $action; $n++;
							}
							$request->addResultLoop( $loopname, $cnt, 'actions', $actions );
							
							if ($n >= 5) {
								$itemActions->{'allAvailableActionsDefined'} = 1;
							}
						}

						if (!$itemActions->{'allAvailableActionsDefined'} && %actionParamsNeeded) {
							foreach my $key (keys %actionParamsNeeded) {
								my %params;
								my @vars = @{$actionParamsNeeded{$key}};
								for (my $i = 0; $i < scalar @vars; $i += 2) {
									$params{$vars[$i]} = $item->{$vars[$i+1]};
								}
								$request->addResultLoop( $loopname, $cnt, $key, \%params );
							}
						}
						
						if (   !$itemActions->{'allAvailableActionsDefined'}
							&& !$feedActions->{'allAvailableActionsDefined'}
							&& scalar keys %{$itemParams} && ($isPlayable || $touchToPlay) )
						{
							$request->addResultLoop( $loopname, $cnt, 'params', $itemParams );
						}
						
						if ( $item->{jive} ) {
							my $actions = $request->getResultLoop($loopname, $cnt, 'actions') || {};
							while (my($name, $action) = each(%{$item->{jive}->{actions} || {}})) {
								$actions->{$name} = $action;
							}
							$request->addResultLoop( $loopname, $cnt, 'actions', $actions );
							
							for my $key ('window', 'showBigArtwork', 'style', 'nextWindow', 'icon-id') {
								if ( $item->{jive}->{$key} ) {
									$request->addResultLoop( $loopname, $cnt, $key, $item->{jive}->{$key} );
								}
							}
						}
						
						$request->addResultLoop( $loopname, $cnt, 'textkey', $item->{textkey} ) if defined $item->{textkey};

					}
					else {
						$request->setResultLoopHash($loopname, $cnt, \%hash);
					}
					$cnt++;
				}
			}

		}

		$request->addResult('count', $totalCount);
		
		if ($menuMode) {
			
			if ($request->getResult('base')) {
				my $baseActions = $request->getResult('base')->{'actions'};
				
				_jivePresetBase($baseActions) if $presetFavSet;
				
				$baseActions->{'go'} = $baseActions->{'play'} if $allTouchToPlay;
			}
			
			if ( $windowStyle ) {
				$window->{'windowStyle'} = $windowStyle;
			} 
			elsif ( $hasImage ) {
				$window->{'windowStyle'} = 'icon_list';
			} 
			else {
				$window->{'windowStyle'} = 'text_list';
			}
			
			# Bug 13247, support windowId param
			if ( $subFeed->{windowId} ) {
				$window->{windowId} = $subFeed->{windowId};
			}

			# send any window parameters we've gathered, if we've gathered any
			if ($window) {
				$request->addResult('window', $window );
			}

			# cache SBC queries for "Recent Search" menu
			if ($search && $request->getParam('cachesearch')) {	# Bug 13044, allow some searches to not be cached
				
				# XXX this is probably obsolete because of move to myapps
				# make a best effort to make a labeled title for the search
				my $queryTypes = {
					rhapsodydirect	=>	'PLUGIN_RHAPSODY_DIRECT_MODULE_NAME',
					mp3tunes	=>	'PLUGIN_MP3TUNES_MODULE_NAME',
					radiotime	=>	'PLUGIN_RADIOTIME_MODULE_NAME',
					slacker		=>	'PLUGIN_SLACKER_MODULE_NAME',
					live365		=>	'PLUGIN_LIVE365_MODULE_NAME',
					lma		=>	'PLUGIN_LMA_MODULE_NAME',
				};
				
				my $title = $search;
				
				if ($queryTypes->{$query}) {
					$title = $request->string($queryTypes->{$query}) . ": " . $title;
				}
		
				my $queryParams = $feed->{'query'} || {};
				my $jiveSearchCache = {
					text     => $title,
					actions  => {
						go => {
							player => 0,
							cmd => [ $query, 'items' ],
							params => {
								'item_id' => $request->getParam('item_id'),
								menu      => $query,
								search    => $search,
								%$queryParams,
							},
						},
					},
				};
				
				Slim::Control::Jive::cacheSearch($request, $jiveSearchCache);
			}
			
		}

	} # ENDIF $isItemQuery
	
	$request->setStatusDone();
}


# Fetch a feed URL that is referenced within another feed.
# After fetching, insert the contents into the original feed
sub _cliQuerySubFeed_done {
	my ( $feed, $params ) = @_;
	
	# If there's a command we need to run, run it.  This is used in various
	# places to trigger actions from an OPML result, such as to start playing
	# a new Pandora radio station
	if ( $feed->{command} ) {
		
		my @p = map { uri_unescape($_) } split / /, $feed->{command};
		my $client = $params->{request}->client();
		
		main::DEBUGLOG && $log->is_debug && $log->debug( "Executing command: " . Data::Dump::dump(\@p) );
		$client->execute( \@p );
	}
	
	# insert the sub-feed data into the original feed
	my $parent = $params->{'parent'};
	my $subFeed = $parent;
	
	for my $i ( @{ $params->{'currentIndex'} } ) {
		# Skip sid and sid + top-level search query
		next if length($i) >= 8 && $i =~ /^[a-f0-9]{8}/;
		
		# If an index contains a search query, strip it out
		$i =~ s/_.+$//g;
		
		$subFeed = $subFeed->{'items'}->[$i - ($subFeed->{'offset'} || 0)];
	}

	if (($subFeed->{'type'} && $subFeed->{'type'} eq 'replace' || $feed->{'replaceparent'}) && 
		$feed->{'items'} && scalar @{$feed->{'items'}} == 1) {
		# if child has 1 item and requests, update previous entry to avoid new menu level
		delete $subFeed->{'url'};
		my $item = $feed->{'items'}[0];
		for my $key (keys %$item) {
			$subFeed->{ $key } = $item->{ $key };
		}
	} 
	else {
		# otherwise insert items as subfeed
		$subFeed->{'items'} = $feed->{'items'};
	}

	$subFeed->{'fetched'} = 1;
	
	# Pass-through forceRefresh flag
	if ( $feed->{forceRefresh} ) {
		$subFeed->{forceRefresh} = 1;
	}
	
<<<<<<< HEAD
	if ($feed->{'actions'}) {
		$subFeed->{'actions'} = $feed->{'actions'};
	}
	$subFeed->{'total'} = $feed->{'total'};
	$subFeed->{'offset'} = $feed->{'offset'};
=======
	# Support alternate title if it's different from this menu in the parent
	if ( $feed->{title} && $subFeed->{name} ne $feed->{title} ) {
		main::DEBUGLOG && $log->is_debug && $log->debug("menu title was '" . $subFeed->{name} . "', changing to '" . $feed->{title} . "'");
		$subFeed->{title} = $feed->{title};
	}
>>>>>>> 07a2474a
	
	# Mark this as coming from subFeed, so that we know to ignore forceRefresh
	$params->{fromSubFeed} = 1;

	# cachetime will only be set by parsers which know their content is dynamic
	if (defined $feed->{'cachetime'}) {
		$parent->{'cachetime'} = min( $parent->{'cachetime'} || CACHE_TIME, $feed->{'cachetime'} );
	}
			
	_cliQuery_done( $parent, $params );
}

sub _addingToPlaylist {
	my $client = shift;
	my $action = shift || 'add';
	my $title  = shift;
	my $icon   = shift;

	my $string = $action eq 'add'
		? $client->string('ADDING_TO_PLAYLIST')
		: $client->string('INSERT_TO_PLAYLIST');

	my $jivestring = $action eq 'add' 
		? $client->string('JIVE_POPUP_ADDING')
		: $client->string('JIVE_POPUP_TO_PLAY_NEXT');

	$client->showBriefly( { 
		line => [ $string ],
		jive => {
			type => 'mixed',
			text => [ $jivestring, $title ],
			style => 'add',
			'icon-id' => defined $icon ? $icon : '/html/music/cover.png',
		},
	} );
}

sub findAction {
	my ($feed, $item, $actionName) = @_;
	
	if ($item && $item->{'itemActions'} && $item->{'itemActions'}->{$actionName}) {
		return wantarray ? ($item->{'itemActions'}->{$actionName}, {}) : $item->{'itemActions'}->{$actionName};
	}
	if ($feed && $feed->{'actions'} && $feed->{'actions'}->{$actionName}) {
		return wantarray ? ($feed->{'actions'}->{$actionName}, $feed->{'actions'}) : $feed->{'actions'}->{$actionName};
	}
	return wantarray ? () : undef;
}

sub _makeAction {
	my ($actions, $actionName, $actionParamsNeeded, $player, $contextMenu, $nextWindow) = @_;
	
	if (my $action = $actions->{$actionName}) {
		if ( !($action->{'command'} && scalar @{$action->{'command'}}) ) {
			return 'none';
		}
	
		my $params = $action->{'fixedParams'} || {};
		$params->{'menu'} ||= 1;
		
		my %action = (
			cmd         => $action->{'command'},
			params      => $params,
		);
		
		$action{'player'} ||= 0 if $player;
		$action{'window'} = {isContextMenu => 1} if $contextMenu;
		$action{'nextWindow'} = $nextWindow if $nextWindow;
		if (defined $actionParamsNeeded) {
			if (exists $action->{'variables'}) {
				if ($action->{'variables'}) {
					$action{'itemsParams'} = $actionName . 'Params';
					$actionParamsNeeded->{$action{'itemsParams'}} = $action->{'variables'};
				}
			} elsif ($actions->{'commonVariables'}) {
				$action{'itemsParams'} = 'commonParams';
				$actionParamsNeeded->{$action{'itemsParams'}} = $actions->{'commonVariables'};
			}
		}
		return \%action;
	}
}

sub _cliQuery_error {
	my ( $err, $params ) = @_;
	
	my $request = $params->{'request'};
	my $url     = $params->{'url'};
	
	logError("While retrieving [$url]: [$err]");
	
	$request->addResult("networkerror", $err);
	$request->addResult('count', 0);

	$request->setStatusDone();	
}

# fix the count in case we're adding additional items
# (play all) to the resultset
sub _fixCount {
	my $insertItem = shift;
	my $index      = shift;
	my $quantity   = shift;
	my $count      = shift;

	my $totalCount = $count || 0;

	if ($insertItem && $count > 1) {
		$totalCount++;
		if (!$$index && $count == $$quantity) {
			# count and qty are the same, don't do anything to index or quantity
		# return one less result as we only add the additional item in the first chunk
		} elsif ( !$$index ) {
			$$quantity--;
		# decrease the index in subsequent queries
		} else {
			$$index--;
		}
	}

	return $totalCount;
}

sub hasAudio {
	my $item = shift;
	
	if ( $item->{'play'} ) {
		return $item->{'play'};
	}
	elsif ( $item->{'type'} && $item->{'type'} =~ /^(?:audio|playlist)$/ ) {
		return $item->{'playlist'} || $item->{'url'} || scalar @{ $item->{outline} || [] };
	}
	elsif ( $item->{'enclosure'} && ( $item->{'enclosure'}->{'type'} =~ /audio/ ) ) {
		return $item->{'enclosure'}->{'url'};
	}
	else {
		return undef;
	}
}

sub touchToPlay {
	my $item = shift;
	
	if ( $item->{'type'} && $item->{'type'} =~ /^(?:audio)$/ ) {
		return 1;
	}
	elsif ( $item->{'on_select'} && $item->{'on_select'} eq 'play' ) {
		return 1;
	}
	elsif ( $item->{'enclosure'} && ( $item->{'enclosure'}->{'type'} =~ /audio/ ) ) {
		return 1;
	}

	return;
}

sub hasLink {
	my $item = shift;

	# for now, only follow link in "slim" namespace
	return $item->{'slim:link'};
}

sub hasDescription {
	my $item = shift;

	my $description = $item->{'description'} || $item->{'name'};

	if ($description and !ref($description)) {

		return $description;

	} else {

		return undef;
	}
}

sub _jivePresetBase {
	my $actions = shift;
	for my $preset (0..9) {
		my $key = 'set-preset-' . $preset;
		$actions->{$key} = {
			player => 0,
			cmd    => [ 'jivefavorites', 'set_preset', "key:$preset" ],
			itemsParams => 'presetParams',
		};
	}
	return $actions;
}

sub _playlistControlContextMenu {

	my $args    = shift;
	my $query   = $args->{'query'};
	my $request = $args->{'request'};
	my $item    = $args->{'item'};

	my @contextMenu;
	
	if (!defined($request->getParam('xmlBrowseInterimCM'))) {
		return \@contextMenu;
	}
	
	# We only add playlist-control items for an item which is playable
	if (hasAudio($item)) {
		my $itemParams = {
			menu    => $request->getParam('menu'),
			item_id => $request->getParam('item_id'),
		};

		@contextMenu = (
			{
				text => $request->string('ADD_TO_END'),
				actions => {
					go => {
						player => 0,
						cmd    => [ $query, 'playlist', 'add'],
						params => $itemParams,
						nextWindow => 'parentNoRefresh',
					},
				},
			},
			{
				text => $request->string('PLAY_NEXT'),
				actions => {
					go => {
						player => 0,
						cmd    => [ $query, 'playlist', 'insert'],
						params => $itemParams,
						nextWindow => 'parentNoRefresh',
					},
				},
			},
			{
				text => $request->string('PLAY'),
				style => 'itemplay',
				actions => {
					go => {
						player => 0,
						cmd    => [ $query, 'playlist', 'play'],
						params => $itemParams,
						nextWindow => 'nowPlaying',
					},
				},
			},
		);
	}

	# Favorites handling
	if (my $favParams = _favoritesParams($item)) {
	
		my $action = 'add';
	 	my $favIndex = undef;
		my $token = 'JIVE_SAVE_TO_FAVORITES';
		if ( Slim::Utils::PluginManager->isEnabled('Slim::Plugin::Favorites::Plugin') ) {
			my $favs = Slim::Utils::Favorites->new($request->client);
			$favIndex = $favs->findUrl($favParams->{favorites_url});
			if (defined($favIndex)) {
				$action = 'delete';
				$token = 'JIVE_DELETE_FROM_FAVORITES';
			}
		}
		
		my $favoriteActions = {
			'go' => {
				player => 0,
				cmd    => [ 'jivefavorites', $action ],
				params => {
					title   => $favParams->{'favorites_title'},
					url     => $favParams->{'favorites_url'},
					type    => $favParams->{'favorites_type'},
					parser  => $favParams->{'parser'},
					isContextMenu => 1,
				},
			},
		};
		$favoriteActions->{'go'}{'params'}{'item_id'} = "$favIndex" if defined($favIndex);
		$favoriteActions->{'go'}{'params'}{'icon'}    = $request->getParam('icon') if $request->getParam('icon');
	
		push @contextMenu, {
			text => $request->string($token),
			actions => $favoriteActions,
		};
	}

	return \@contextMenu;
}

sub _favoritesParams {
	my $item = shift;
	
	my $favorites_url    = $item->{favorites_url} || $item->{play} || $item->{url};
	my $favorites_title  = $item->{title} || $item->{name};
	
	if ( $favorites_url && !ref $favorites_url && $favorites_title ) {
		if ( !$item->{favorites_url} && $item->{type} && $item->{type} eq 'playlist' && $item->{playlist} ) {
			$favorites_url = $item->{playlist};
		}
		
		my %presetParams = (
			favorites_url   => $favorites_url,
			favorites_title => $favorites_title,
			favorites_type  => $item->{type} || 'audio',
		);
		$presetParams{'parser'} = $item->{'parser'} if $item->{'parser'};
		
		return \%presetParams;
	}
}

1;
<|MERGE_RESOLUTION|>--- conflicted
+++ resolved
@@ -777,21 +777,10 @@
 		
 			if ($valid) {
 				
-<<<<<<< HEAD
-				my $feedActions = $subFeed->{'actions'};
-				
-				if (my $title = $subFeed->{'name'} || $subFeed->{'title'}) {
-					if ($menuMode && $subFeed->{'name2'}) {
-						$title .= "\n" . $subFeed->{'name2'};
-					}
-					$request->addResult( 'title', $title );
-				}
-=======
 				# Title is preferred here as it will contain the real title from the subfeed,
 				# whereas name is the title of the menu item that led to this submenu and may
 				# not always match
 				$request->addResult( 'title', $subFeed->{'title'} || $subFeed->{'name'} );
->>>>>>> 07a2474a
 				
 				# decide what is the next step down
 				# we go to xxx items from xx items :)
@@ -1358,19 +1347,11 @@
 		$subFeed->{forceRefresh} = 1;
 	}
 	
-<<<<<<< HEAD
-	if ($feed->{'actions'}) {
-		$subFeed->{'actions'} = $feed->{'actions'};
-	}
-	$subFeed->{'total'} = $feed->{'total'};
-	$subFeed->{'offset'} = $feed->{'offset'};
-=======
 	# Support alternate title if it's different from this menu in the parent
 	if ( $feed->{title} && $subFeed->{name} ne $feed->{title} ) {
 		main::DEBUGLOG && $log->is_debug && $log->debug("menu title was '" . $subFeed->{name} . "', changing to '" . $feed->{title} . "'");
 		$subFeed->{title} = $feed->{title};
 	}
->>>>>>> 07a2474a
 	
 	# Mark this as coming from subFeed, so that we know to ignore forceRefresh
 	$params->{fromSubFeed} = 1;
