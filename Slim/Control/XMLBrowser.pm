package Slim::Control::XMLBrowser;

# $Id: XMLBrowser.pm 23262 2008-09-23 19:21:03Z andy $

# Copyright 2005-2009 Logitech.

# This program is free software; you can redistribute it and/or
# modify it under the terms of the GNU General Public License, 
# version 2.

=head1 NAME

Slim::Control::XMLBrowser

=head1 DESCRIPTION

L<Slim::Control::XMLBrowser> offers base code for xmlbrowser based CLI commands.

=cut

use strict;

use Scalar::Util qw(blessed);
use Tie::IxHash;
use URI::Escape qw(uri_escape_utf8 uri_unescape);
use List::Util qw(min);

use Slim::Control::Request;
use Slim::Formats::XML;
use Slim::Utils::Cache;
use Slim::Utils::Log;
use Slim::Utils::Misc;
use Slim::Utils::Prefs;
#use Slim::Utils::Timers;

use constant CACHE_TIME => 3600; # how long to cache browse sessions

my $log = logger('formats.xml');
my $prefs = preferences('server');

sub cliQuery {
	my ( $query, $feed, $request, $expires, $forceTitle ) = @_;

	main::INFOLOG && $log->info("cliQuery($query)");

	# check this is the correct query.
	if ($request->isNotQuery([[$query], ['items', 'playlist']])) {
		$request->setStatusBadDispatch();
		return;
	}

	$request->setStatusProcessing();
	
	my $itemId     = $request->getParam('item_id');	# get our parameters
	my $index      = $request->getParam('_index');
	my $quantity   = $request->getParam('_quantity');

	# Bug 14100: sending requests that involve newWindow param from SP side results in no
	# _index _quantity args being sent, but XML Browser actually needs them, so they need to be hacked in
	# here and the tagged params mistakenly put in _index and _quantity need to be re-added
	# to the $request params
	if ( $index =~ /:/ ) {
		$request->addParam(split (/:/, $index));
		$index = 0;
		$request->addParam('_index', $index);
	}
	if ( $quantity =~ /:/ ) {
		$request->addParam(split(/:/, $quantity));
		$quantity = 200;
		$request->addParam('_quantity', $quantity);
	}
	
	my $isPlayCommand = $request->isQuery([[$query], ['playlist']]);
	
	# Handle touch-to-play
	if ($request->getParam('touchToPlay') && !$request->getParam('xmlBrowseInterimCM')) {

		$isPlayCommand = 1;
		
		# A hack to handle clients that cannot map the 'go' action
		if (!$request->getParam('_method')) {
			$request->addParam('_method', 'play');
			$request->addResult('goNow', 'nowPlaying');
		}
		
		my $playalbum = undef;
		if ( $request->client ) {
			$playalbum = $prefs->client($request->client)->get('playtrackalbum');
		}
	
		# if player pref for playtrack album is not set, get the old server pref.
		if ( !defined $playalbum ) {
			$playalbum = $prefs->get('playtrackalbum');
		}
		
		if ($playalbum) {
			$itemId =~ s/(.*)\.(\d+)/$1/;			# strip off last node
			$request->addParam('playIndex', $2);	# and save in playIndex
			$request->addParam('item_id', $itemId);
		}
		
	}
	
	my %args = (
		'request' => $request,
		'client'  => $request->client,
		'url'     => $feed,
		'query'   => $query,
		'expires' => $expires,
		'timeout' => 35,
	);

	# If the feed is already XML data (e.g., local music CMs, favorites menus), send it to handleFeed
	if ( ref $feed eq 'HASH' ) {
		
		main::DEBUGLOG && $log->debug("Feed is already XML data!");
		
		$args{'url'} = $feed->{'url'};
		_cliQuery_done( $feed, \%args );
		return;
	}
	
	# Some plugins may give us a callback we should use to get OPML data
	# instead of fetching it ourselves.
	if ( ref $feed eq 'CODE' ) {

		my $callback = sub {
			my $data = shift;
			my $opml;

			if ( ref $data eq 'HASH' ) {
				$opml = $data;
				$opml->{'type'}  ||= 'opml';
				$opml->{'title'} ||= $data->{name} || $request->getParam('title');
			} else {
				$opml = {
					type  => 'opml',
					title => $request->getParam('title'),
					items =>(ref $data ne 'ARRAY' ? [$data] : $data),
				};
			}

			_cliQuery_done( $opml, \%args );
		};
		
		my %args = (params => $request->getParamsCopy());

		# If we are getting an intermediate level, then we just need the one item
		# If we are getting the last level then we need all items if we are doing playall of some kind
		
		my $levels = 0;
		my $nextIndex;
		if ( defined $itemId && length($itemId) ) {
			my @index = split(/\./, $itemId);
			if (length($index[0] >= 8)) {
				shift @index;	# discard sid
			}
			$levels = scalar @index;
			$nextIndex = $index[0] =~ /^(\d+)/;
		}
		
		if ($index && $quantity && !$levels && !$isPlayCommand) {
			
			# hack to allow for some CM entries
			my $j = 10; 
			$j = $index if ($j > $index);
			$args{'index'} = $index - $j;
			$args{'quantity'} = $quantity + $j;
		} elsif ($levels) {
			$args{'index'} = $nextIndex;
			$args{'quantity'} = 1;
		}
		
		
		if ( main::DEBUGLOG && $log->is_debug ) {
			my $cbname = Slim::Utils::PerlRunTime::realNameForCodeRef( $feed );
			$log->debug( "Fetching OPML from coderef $cbname" );
		}

		$feed->( $request->client, $callback, \%args);
		
		return;
	}

	
	if ( $feed =~ /{QUERY}/ ) {
		# Support top-level search
		my $query = $request->getParam('search');
		
		if ( !$query ) {
			($query) = $itemId =~ m/^_([^.]+)/;
		}
		
		$feed =~ s/{QUERY}/$query/g;
	}
	
	# Lookup this browse session in cache if user is browsing below top-level
	# This avoids repated lookups to drill down the menu
	if ( $itemId && $itemId =~ /^([a-f0-9]{8})/ ) {
		my $sid = $1;
		
		# Do not use cache if this is a search query
		if ( $request->getParam('search') ) {
			# Generate a new sid
			my $newsid = Slim::Utils::Misc::createUUID();
			
			$itemId =~ s/^$sid/$newsid/;
			$request->addParam( item_id => "$itemId" ); # stringify for JSON
		}
		
		my $cache = Slim::Utils::Cache->new;
		if ( my $cached = $cache->get("xmlbrowser_$sid") ) {
			main::DEBUGLOG && $log->is_debug && $log->debug( "Using cached session $sid" );
				
			_cliQuery_done( $cached, \%args );
			return;
		}
	}

	main::DEBUGLOG && $log->debug("Asynchronously fetching feed $feed - will be back!");
	
	Slim::Formats::XML->getFeedAsync(
		\&_cliQuery_done,
		\&_cliQuery_error,
		\%args,
	);

}

my @mapAttributes = (
	{
		key => 'DEFAULT',
		func => sub {
			my ($value, @args) = @_;
			return sprintf('%s: %s', $args[0], $value);
		},
	},
	{key => 'name', args => ['TITLE'],},
	{key => 'url', args => ['URL'],
		condition => sub {$_[0] && !ref$_[0]},
	},
	{key => 'description', args => ['DESCRIPTION'],},
	{key => 'bitrate', args => ['BITRATE', 'KBPS'],
		func => sub {
			my ($value, @args) = @_;
			return sprintf('%s: %s%s', $args[0], $value, $args[1]);
		},
	},
	{key => 'duration', args => ['LENGTH'],
		func => sub {
			my ($value, @args) = @_;
			return sprintf('%s: %s:%02s', int($value / 60), $value % 60);
		},
	},
	{key => 'listeners', args => ['NUMBER_OF_LISTENERS'],},		# Shoutcast
	{key => 'current_track', args => ['NOW_PLAYING'],},			# Shoutcast
	{key => 'genre', args => ['GENRE'],},						# Shoutcast
	{key => 'source', args => ['SOURCE'],},						# LMA
);

sub _cliQuery_done {
	my ( $feed, $params ) = @_;

	my $request    = $params->{'request'};
	my $query      = $params->{'query'};
#	my $forceTitle = $params->{'forceTitle'};
	my $window;
	
	main::INFOLOG && $log->info("_cliQuery_done(): ", $request->getRequestString());

	my $cache = Slim::Utils::Cache->new;

	my $isItemQuery = my $isPlaylistCmd = 0;
	my $xmlBrowseInterimCM = $request->getParam('xmlBrowseInterimCM');
	
	if ($request->isQuery([[$query], ['playlist']])) {
		$isPlaylistCmd = 1;
	}
	elsif ($request->isQuery([[$query], ['items']])) {
		if ($request->getParam('touchToPlay') && !$xmlBrowseInterimCM) {
			$isPlaylistCmd = 1;
		} else {
			$isItemQuery = 1;
		}
	}

	# get our parameters
	my $index      = $request->getParam('_index') || 0;
	my $quantity   = $request->getParam('_quantity') || 0;
	my $search     = $request->getParam('search');
	my $want_url   = $request->getParam('want_url') || 0;
	my $item_id    = $request->getParam('item_id');
	my $menu       = $request->getParam('menu');
	my $url        = $request->getParam('url');
	my $trackId    = $request->getParam('track_id');
	
	# menu/jive mgmt
	my $menuMode = defined $menu;
	my $feedMode = defined $request->getParam('feedMode');
	
	# Session ID for this browse session
 	my $sid;
	
	# select the proper list of items
	my @index = ();

	if ( defined $item_id && length($item_id) ) {
		main::DEBUGLOG && $log->is_debug && $log->debug("item_id: $item_id");
		
		@index = split /\./, $item_id;
		
		if ( length( $index[0] ) >= 8 && $index[0] =~ /^[a-f0-9]{8}/ ) {
			# Session ID is first element in index
			$sid = shift @index;
		}
	}
	else {
		my $refs = scalar grep { ref $_->{url} } @{ $feed->{items} };
		
		# Don't cache if list has coderefs
		if ( !$refs ) {
			$sid = Slim::Utils::Misc::createUUID();
		}
	}
	
	my $subFeed = $feed;
	$subFeed->{'offset'} ||= 0;
	
	my @crumbIndex = $sid ? ( $sid ) : ();
	
	# Add top-level search to index
	if ( defined $search && !scalar @index ) {
		@crumbIndex = ( ($sid || '') . '_' . uri_escape_utf8( $search, "^A-Za-z0-9" ) );
	}
	
	if ( $sid ) {
		# Cache the feed structure for this session

		# cachetime is only set by parsers which known the content is dynamic and so can't be cached
		# for all other cases we always cache for CACHE_TIME to ensure the menu stays the same throughout the session
		my $cachetime = defined $feed->{'cachetime'} ? $feed->{'cachetime'} : CACHE_TIME;
		main::DEBUGLOG && $log->is_debug && $log->debug( "Caching session $sid for $cachetime" );
		eval { $cache->set( "xmlbrowser_$sid", $feed, $cachetime ) };
		if ( $@ && $log->is_debug ) {
			$log->debug("Session not cached: $@");
		}
	}
	
	if ( my $levels = scalar @index ) {

		# descend to the selected item
		my $depth = 0;
		
		for my $i ( @index ) {
			main::DEBUGLOG && $log->debug("Considering item $i");

			$depth++;
			
			my ($in) = $i =~ /^(\d+)/;
			$subFeed = $subFeed->{'items'}->[$in - $subFeed->{'offset'}];
			$subFeed->{'offset'} ||= 0;
			
			push @crumbIndex, $i;
			
			# Add search query to crumb list
			if ( $subFeed->{type} && $subFeed->{type} eq 'search' && defined $search ) {
				# Escape periods in the search string
				@crumbIndex[-1] .= '_' . uri_escape_utf8( $search, "^A-Za-z0-9" );
			}
			
			# Change URL if there is a play attribute and it's the last item
			if ( 
			       $subFeed->{play}
				&& $depth == $levels 
				&& $isPlaylistCmd
			) {
				$subFeed->{url}  = $subFeed->{play};
				$subFeed->{type} = 'audio';
			}

			# Change URL if there is a playlist attribute and it's the last item
			if ( 
			       $subFeed->{playlist}
				&& $depth == $levels
				&& $isPlaylistCmd
			) {
				$subFeed->{type} = 'playlist';
				$subFeed->{url}  = $subFeed->{playlist};
			}
			
			# Bug 15343, if we are at the lowest menu level, and we have already
			# fetched and cached this menu level, check if we should always
			# re-fetch this menu. This is used to ensure things like the Pandora
			# station list are always up to date. The reason we check depth==levels
			# is so that when you are browsing at a lower level we don't allow
			# the parent menu to be refreshed out from under the user
			if ( $depth == $levels && $subFeed->{fetched} && $subFeed->{forceRefresh} && !$params->{fromSubFeed} ) {
				main::DEBUGLOG && $log->is_debug && $log->debug("  Forcing refresh of menu");
				delete $subFeed->{fetched};
			}
			
			# If the feed is another URL, fetch it and insert it into the
			# current cached feed
			if ( (!$subFeed->{'type'} || ($subFeed->{'type'} ne 'audio')) && defined $subFeed->{'url'} && !$subFeed->{'fetched'} ) {
				
				if ( $i =~ /(?:\d+)?_(.+)/ ) {
					$search = uri_unescape($1);
				}
				
				# Rewrite the URL if it was a search request
				if ( $subFeed->{type} && $subFeed->{type} eq 'search' && defined $search ) {
					$subFeed->{url} =~ s/{QUERY}/$search/g;
				}
				
				# Setup passthrough args
				my $args = {
					'item'         => $subFeed,
					'url'          => $subFeed->{'url'},
					'feedTitle'    => $subFeed->{'name'} || $subFeed->{'title'},
					'parser'       => $subFeed->{'parser'},
					'parent'       => $feed,
					'parentURL'    => $params->{'parentURL'} || $params->{'url'},
					'currentIndex' => \@crumbIndex,
					'request'      => $request,
					'client'       => $request->client,
					'query'        => $query,
					'expires'      => $params->{'expires'},
					'timeout'      => $params->{'timeout'},
				};
				
				if ( ref $subFeed->{url} eq 'CODE' ) {
					
					# Some plugins may give us a callback we should use to get OPML data
					# instead of fetching it ourselves.
					my $callback = sub {
						my $data = shift;
						my $opml;

						if ( ref $data eq 'HASH' ) {
							$opml = $data;
							$opml->{'type'}  ||= 'opml';
							$opml->{'title'} = $args->{feedTitle};
						} else {
							$opml = {
								type  => 'opml',
								title => $args->{feedTitle},
								items => (ref $data ne 'ARRAY' ? [$data] : $data),
							};
						}
						
						_cliQuerySubFeed_done( $opml, $args );
					};
					
					my $pt = $subFeed->{passthrough} || [];
					my %args = (params => $feed->{'query'});
					
					if (defined $search && $subFeed->{type} && $subFeed->{type} eq 'search') {
						$args{'search'} = $search;
					}
					
					# If we are getting an intermediate level, then we just need the one item
					# If we are getting the last level then we need all items if we are doing playall of some kind
					
					if ($index && $quantity && $depth == $levels && !$isPlaylistCmd) {
						
						# hack to allow for some CM entries
						my $j = 10; 
						$j = $index if ($j > $index);
						$args{'index'} = $index - $j;
						$args{'quantity'} = $quantity + $j;
					} elsif ($depth < $levels) {
						$args{'index'} = $index[$depth];
						$args{'quantity'} = 1;
					}
					
					if ( main::DEBUGLOG && $log->is_debug ) {
						my $cbname = Slim::Utils::PerlRunTime::realNameForCodeRef( $subFeed->{url} );
						$log->debug( "Fetching OPML from coderef $cbname" );
					}

					$subFeed->{url}->( $request->client, $callback, \%args, @{$pt});
				}
				
				# No need to check for a cached version of this subfeed URL as getFeedAsync() will do that

				else {				
					main::DEBUGLOG && $log->debug("Asynchronously fetching subfeed " . $subFeed->{url} . " - will be back!");

					Slim::Formats::XML->getFeedAsync(
						\&_cliQuerySubFeed_done,
						\&_cliQuery_error,
						$args,
					);
				}
				
				return;
			}

			# If the feed is an audio feed, Podcast enclosure or information item, display the info
			# This is a leaf item, so show as much info as we have and go packing after that.		
			if (	$isItemQuery &&
					(
						($subFeed->{'type'} && $subFeed->{'type'} eq 'audio') || 
						$subFeed->{'enclosure'} ||
						$subFeed->{'description'}	
					)
				) {
				
				if ($feedMode) {
					$request->setRawResults($feed);
					$request->setStatusDone();
					return;
				}
				
				main::DEBUGLOG && $log->debug("Adding results for audio or enclosure subfeed");

				my ($valid, $start, $end) = $request->normalize(scalar($index), scalar($quantity), 1);
				
				my $cnt = 0;

				if ($menuMode) {

					for my $eachmenu ( @{ _playlistControlContextMenu({ request => $request, query => $query, item => $subFeed }) } ) {
						main::INFOLOG && $log->info("adding playlist Control CM item $cnt");
						$request->setResultLoopHash('item_loop', $cnt, $eachmenu);
						$cnt++;
					}
				} # $menuMode
				
				else {
					$request->addResult('count', 1);
				}
				
				if ($valid) {
					
					my $loopname = $menuMode ? 'item_loop' : 'loop_loop';
					$request->addResult('offset', $start) if $menuMode;

					# create an ordered hash to store this stuff...
					tie (my %hash, "Tie::IxHash");

					$hash{'id'} = "$item_id"; # stringify for JSON
					$hash{'name'} = $subFeed->{'name'} if defined $subFeed->{'name'};
					$hash{'title'} = $subFeed->{'title'} if defined $subFeed->{'title'};
					
					$hash{'isaudio'} = defined(hasAudio($subFeed)) + 0;				
				
					foreach my $data (keys %{$subFeed}) {
						
						if (ref($subFeed->{$data}) eq 'ARRAY') {
#							if (scalar @{$subFeed->{$data}}) {
#								$hash{'hasitems'} = scalar @{$subFeed->{$data}};
#							}
						}
						
						elsif ($data =~ /enclosure/i && defined $subFeed->{$data}) {
							
							foreach my $enclosuredata (keys %{$subFeed->{$data}}) {
								if ($subFeed->{$data}->{$enclosuredata}) {
									$hash{$data . '_' . $enclosuredata} = $subFeed->{$data}->{$enclosuredata};
								}
							}
						}
						
						elsif ($subFeed->{$data} && $data !~ /^(name|title|parser|fetched)$/) {
							$hash{$data} = $subFeed->{$data};
						}
					}
										
					if ($menuMode) {
						
						foreach my $att (@mapAttributes[1..$#mapAttributes]) {
							my $key = $hash{$att->{'key'}};
							next unless (defined $key && ($att->{'condition'} ? $att->{'condition'}->($key) : $key));
							my $func = $att->{'func'} || $mapAttributes[0]->{'func'};
							my $text = $func->($key, map {$request->string($_)} @{$att->{'args'}});
							$request->addResultLoop($loopname, $cnt, 'text', $text);
							$request->addResultLoop($loopname, $cnt, 'style', 'itemNoAction');
							$request->addResultLoop($loopname, $cnt, 'action', 'none');
							$cnt++;
						}
						
						$request->addResult('count', $cnt);
					} # $menuMode
					
					else {
						$request->setResultLoopHash($loopname, $cnt, \%hash);
					}
				}
				$request->setStatusDone();
				return;
			} # $isItemQuery && (audio || enclosure || description)
		}
	}
	
	if ($feedMode) {
		$request->setRawResults($feed);
		$request->setStatusDone();
		return;
	}
				
	if ($isPlaylistCmd) {

		# get our parameters
		my $client = $request->client();
		my $method = $request->getParam('_method');
		
		my $playIndex = $request->getParam('playIndex');
		
		# playIndex will only be defined if we modified the item-Id earlier, for touchToPlay
		if ($request->getParam('touchToPlay') && defined($playIndex)) {
			if ($method =~ /^(add|play)$/ && $subFeed->{'items'}->[$playIndex]->{playall}) {
				$method .= 'all';
			} else {
				$subFeed = $subFeed->{'items'}->[$playIndex];
			}
		}

		main::INFOLOG && $log->info("Play an item ($method).");

		if ($client && $method =~ /^(add|addall|play|playall|insert|load)$/i) {
			# single item
			if ((defined $subFeed->{'url'} && $subFeed->{'type'} eq 'audio' || defined $subFeed->{'enclosure'})
				&& (defined $subFeed->{'name'} || defined $subFeed->{'title'})
				&& ($method !~ /all/)) {
	
				my $title = $subFeed->{'name'} || $subFeed->{'title'};
				my $url   = $subFeed->{'url'};
	
				# Podcast enclosures
				if ( my $enc = $subFeed->{'enclosure'} ) {
					$url = $enc->{'url'};
				}
				
				# Items with a 'play' attribute will use this for playback
				if ( my $play = $subFeed->{'play'} ) {
					$url = $play;
				}
	
				if ( $url ) {

					main::INFOLOG && $log->info("$method $url");
					
					# Set metadata about this URL
					Slim::Music::Info::setRemoteMetadata( $url, {
						title   => $title,
						ct      => $subFeed->{'mime'},
						secs    => $subFeed->{'duration'},
						bitrate => $subFeed->{'bitrate'},
					} );
				
					$client->execute([ 'playlist', $method, $url ]);
				}
			}
			
			# play all streams of an item (or one stream if pref is unset)
			else {
				my @urls;
				for my $item ( @{ $subFeed->{'items'} } ) {
					my $url;
					
					if ( $item->{'type'} eq 'audio' && $item->{'url'} ) {
						$url = $item->{'url'};
					}
					elsif ( $item->{'enclosure'} && $item->{'enclosure'}->{'url'} ) {
						$url = $item->{'enclosure'}->{'url'};
					}
					elsif ( $item->{'play'} ) {
						$url = $item->{'play'};
					}
					
					# Don't add non-audio items
					# In touch-to-play, only add items with the playall attribute
					if (!$url || defined($playIndex) && !$item->{'playall'}) {
						$playIndex-- if defined($playIndex) && $playIndex >= scalar @urls;
						next;
					}

					# Set metadata about this URL
					Slim::Music::Info::setRemoteMetadata( $url, {
						title   => $item->{'name'} || $item->{'title'},
						ct      => $item->{'mime'},
						secs    => $item->{'duration'},
						bitrate => $item->{'bitrate'},
					} );
					
					main::idleStreams();
					
					push @urls, $url;
				}
				
				if ( @urls ) {

					if ( $method =~ /play|load/i ) {
						$client->execute([ 'playlist', 'clear' ]);
					}

					my $cmd;
					if ($method =~ /add/) {
						$cmd = 'addtracks';
					}
					else {
						$cmd = 'inserttracks';
					}
		
					if ( main::INFOLOG && $log->is_info ) {
						$log->info(sprintf("Playing/adding all items:\n%s", join("\n", @urls)));
					}
	
					$client->execute([ 'playlist', $cmd, 'listref', \@urls ]);

					# if we're adding or inserting, show a showBriefly
					if ( $method =~ /add/ || $method eq 'insert' ) {
						my $icon = $subFeed->{'image'} || $subFeed->{'cover'} || $request->getParam('icon');
						my $title = $subFeed->{'name'} || $subFeed->{'title'};
						_addingToPlaylist($client, $method, $title, $icon);
					# if not, we jump to the correct track in the list
					} else {
						$client->execute([ 'playlist', 'jump', ($playIndex || 0)]);
					}
				}
			}
		}
		else {
			$request->setStatusBadParams();
			return;
		}
	} # ENDIF $isPlaylistCmd

	elsif ($isItemQuery) {

		main::INFOLOG && $log->info("Get items.");
		
		my $items = $subFeed->{'items'};
		my $count = $subFeed->{'total'};;
		$count ||= defined $items ? scalar @$items : 0;
		
		
		# Bug 7024, display an "Empty" item instead of returning an empty list
		if ( $menuMode && !$count ) {
			$items = [ { type => 'text', name => $request->string('EMPTY') } ];
			$count = 1;
		}
	
		# now build the result
	
		my $hasImage = 0;
		my $windowStyle;
		my $presetFavSet = 0;
		my $totalCount = $count;
		my $allTouchToPlay = 1;
		my %actionParamsNeeded;
		
		if ($count || $xmlBrowseInterimCM) {
		
			my $loopname = $menuMode ? 'item_loop' : 'loop_loop';
			my $cnt = 0;

			if ($menuMode) {

				$request->addResult('offset', $index);

				my $firstChunk = !$index;
				for my $eachmenu (@{ _playlistControlContextMenu({ request => $request, query => $query, item => $subFeed }) }) {
					$totalCount = _fixCount(1, \$index, \$quantity, $totalCount);
					
					# Only add them the first time
					if ($firstChunk) {
						$request->setResultLoopHash('item_loop', $cnt, $eachmenu);
						$cnt++;
					}
				}
				
			}

			my ($valid, $start, $end) = $request->normalize(scalar($index), scalar($quantity), $count);
		
			if ($valid) {
				
				my $feedActions = $subFeed->{'actions'};
				
				# Title is preferred here as it will contain the real title from the subfeed,
				# whereas name is the title of the menu item that led to this submenu and may
				# not always match
				if (my $title = $subFeed->{'title'} || $subFeed->{'name'}) {
					if ($menuMode && $subFeed->{'name2'}) {
						$title .= "\n" . $subFeed->{'name2'};
					}
					$request->addResult( 'title', $title );
				}
				
				# decide what is the next step down
				# we go to xxx items from xx items :)
				my $base; my $params = {};
				
				if ($menuMode) {
					if (!$feedActions->{'allAvailableActionsDefined'}) {
						# build the default base element
						$params = {
							'menu' => $query,
						};
					
						if ( $url ) {
							$params->{'url'} = $url;
						}
						
						if ($feed->{'query'}) {
							$params = {%$params, %{$feed->{'query'}}};
						}
						elsif ( $trackId ) {
							$params->{'track_id'} = $trackId;
						}
				
						$base = {
							'actions' => {
								'go' => {
									'cmd' => [ $query, 'items' ],
									'params' => $params,
									'itemsParams' => 'params',
								},
								'play' => {
									'player' => 0,
									'cmd' => [$query, 'playlist', 'play'],
									'itemsParams' => 'params',
									'params' => $params,
									'nextWindow' => 'nowPlaying',
								},
								'add' => {
									'player' => 0,
									'cmd' => [$query, 'playlist', 'add'],
									'itemsParams' => 'params',
									'params' => $params,
								},
								'add-hold' => {
									'player' => 0,
									'cmd' => [$query, 'playlist', 'insert'],
									'itemsParams' => 'params',
									'params' => $params,
								},
								'more' => {
									player      => 0,
									cmd         => [ $query, 'items' ],
									itemsParams => 'params',
									params      => $params,
									window      => {isContextMenu => 1},
								},
							},
						};
					}
					
					if (my $feedActions = $subFeed->{'actions'}) {
						my $n = 0;
						
						my $playalbum = undef;
						if ( $request->client ) {
							$playalbum = $prefs->client($request->client)->get('playtrackalbum');
						}
						# if player pref for playtrack album is not set, get the old server pref.
						if ( !defined $playalbum ) {
							$playalbum = $prefs->get('playtrackalbum');
						}
						
						my $baseAction;
						
						if ($baseAction = _makeAction($feedActions, 'info', \%actionParamsNeeded, 1, 1)) {
							$base->{'actions'}->{'more'} = $baseAction; $n++;
						}
						if ($baseAction = _makeAction($feedActions, 'items', \%actionParamsNeeded, 1)) {
							$base->{'actions'}->{'go'} = $baseAction; $n++;
						}
						if ( $playalbum && ($baseAction = _makeAction($feedActions, 'playall', \%actionParamsNeeded, 1, 0, 'nowPlaying')) ) {
							$base->{'actions'}->{'play'} = $baseAction; $n++;
						} elsif (my $baseAction = _makeAction($feedActions, 'play', \%actionParamsNeeded, 1, 0, 'nowPlaying')) {
							$base->{'actions'}->{'play'} = $baseAction; $n++;
						}
						if ( $playalbum && ($baseAction = _makeAction($feedActions, 'addall', \%actionParamsNeeded, 1)) ) {
							$base->{'actions'}->{'add'} = $baseAction; $n++;
						} elsif (my $baseAction = _makeAction($feedActions, 'add', \%actionParamsNeeded, 1)) {
							$base->{'actions'}->{'add'} = $baseAction; $n++;
						}
						if ($baseAction = _makeAction($feedActions, 'insert', \%actionParamsNeeded, 1)) {
							$base->{'actions'}->{'add-hold'} = $baseAction; $n++;
						}
						
						if ($n >= 5) {
							$feedActions->{'allAvailableActionsDefined'} = 1;
						}
					}
					
					$request->addResult('base', $base);
				}

				# If we have a slideshow param, return all items without chunking, and only
				# include image and caption data
				if ( $request->getParam('slideshow') ) {
					my $images = [];
					for my $item ( @$items ) {
						next unless $item->{image};
						push @{$images}, {
							image   => $item->{image},
							caption => $item->{name},
							date    => $item->{date},
							owner   => $item->{owner},
						};
					}

					$request->addResult( data => $images );
					$request->setStatusDone();
					return;
				}

				my $itemIndex = $start - 1;
				
				$start -= $subFeed->{'offset'};
				$end   -= $subFeed->{'offset'};
				main::DEBUGLOG && $log->is_debug && $log->debug("Getting slice $start..$end: $totalCount; offset=", $subFeed->{'offset'});
				
				for my $item ( @$items[$start..$end] ) {
					$itemIndex++;
					
					# create an ordered hash to store this stuff...
					tie my %hash, "Tie::IxHash";
					
					$hash{id}    = join('.', @crumbIndex, $itemIndex);
					$hash{name}  = $item->{name}  if defined $item->{name};
					$hash{name}  = $request->string($item->{'label'}) . $request->string('COLON') . ' ' .  $hash{'name'} if $hash{'name'} && defined $item->{'label'};
					$hash{type}  = $item->{type}  if defined $item->{type};
					$hash{title} = $item->{title} if defined $item->{title};
					$hash{url}   = $item->{url}   if $want_url && defined $item->{url};
					$hash{image} = $item->{image} if defined $item->{image};

					$hash{isaudio} = defined(hasAudio($item)) + 0;
					my $touchToPlay = defined(touchToPlay($item)) + 0;
					
					# Bug 7684, set hasitems to 1 if any of the following are true:
					# type is not text or audio
					# items array contains items
					{
						my $hasItems = 0;
						
						if ( !defined $item->{type} || $item->{type} !~ /^(?:text|audio)$/i ) {
							$hasItems = 1;
						}
						elsif ( ref $item->{items} eq 'ARRAY' ) {
							$hasItems = scalar @{ $item->{items} };
						}
						
						$hash{hasitems} = $hasItems;
					}
					
					if ($menuMode) {
						# if showBriefly is 1, send the name as a showBriefly
						if ($item->{showBriefly} and ( $hash{name} || $hash{title} ) ) {
							$request->client->showBriefly({ 
										'jive' => {
											'type'    => 'popupplay',
											'text'    => [ $hash{name} || $hash{title} ],
										},
									});

							# Skip this item
							$totalCount--;

							next;
						}

						# if nowPlaying is 1, tell Jive to go to nowPlaying
						if ($item->{nowPlaying}) {
							$request->addResult('goNow', 'nowPlaying');
						}
									
						# wrap = 1 and type = textarea render in the single textarea area above items
						if ( $item->{name} && $item->{wrap} || $item->{type} && $item->{type} eq 'textarea' ) {
							$window->{textarea} = $item->{name};

							# Skip this item
							$totalCount--;
							
							# In case this is the only item, add an empty item list
							$request->setResultLoopHash($loopname, 0, {});
							
							next;
						}
						
						# Avoid including album tracks and the like in context-menus
						if ( $xmlBrowseInterimCM &&
							($item->{play} || ($item->{type} && ($item->{type} eq 'audio')))
							# Cannot do this if we might screw up paging - silly but unlikely
							&& $totalCount < scalar($quantity) )
						{
							# Skip this item
							$totalCount--;
							next;
						}
						
						# Bug 7077, if the item will autoplay, it has an 'autoplays=1' attribute
						if ( $item->{autoplays} ) {
							$request->addResultLoop($loopname, $cnt, 'style', 'itemplay');
						}
						
						my $itemText = $hash{'name'} || $hash{'title'};
						if ($item->{'name2'}) {
							$itemText .= "\n" . $item->{'name2'};
							$windowStyle = 'icon_list' if !$windowStyle;
						}
						elsif ( $item->{line2} ) {
							$windowStyle = 'icon_list';
							$itemText = ( $item->{line1} || $hash{name} || $hash{title} ) . "\n" . $item->{line2};
						}
						$request->addResultLoop($loopname, $cnt, 'text', $itemText);
						
						my $isPlayable = (
							   $item->{play} 
							|| $item->{playlist} 
							|| ($item->{type} && ($item->{type} eq 'audio' || $item->{type} eq 'playlist'))
						);
						
						my $id = $hash{id};
						
<<<<<<< HEAD
						my $presetParams = _favoritesParams($item);
						if ($presetParams && !$xmlBrowseInterimCM) {
							$request->addResultLoop( $loopname, $cnt, 'presetParams', $presetParams );
=======
						if ( !$item->{type} || $item->{type} ne 'text' ) {							
							$itemParams = {
								item_id => "$id", #stringify, make sure it's a string
							};
						}

						my $presetFavSet     = undef;
						my $favorites_url    = $item->{play} || $item->{url};
						my $favorites_title  = $item->{title} || $item->{name};
						my $favorites_type   = $item->{play} ? 'audio' : ($item->{type} || 'audio');
						
						if ( $favorites_url && !ref $favorites_url && $favorites_title ) {
							$itemParams->{favorites_url}   = $favorites_url;
							$itemParams->{favorites_title} = $favorites_title;
							$itemParams->{favorites_type}  = $favorites_type;
							
							if ( $item->{image} ) {
								$itemParams->{icon} = $item->{image};
							}
							if ( $item->{type} && $item->{type} eq 'playlist' && $item->{playlist} ) {
								$itemParams->{favorites_url} = $item->{playlist};
							}
							$itemParams->{type} = $item->{type} if $item->{type};
							$itemParams->{parser} = $item->{parser} if $item->{parser};
>>>>>>> a7381ba7
							$presetFavSet = 1;
						}

						my $itemParams = {};

						if ( !$item->{type} || $item->{type} ne 'text' ) {							
							$itemParams->{'item_id'} = "$id", #stringify, make sure it's a string
						}

						if ( $isPlayable || $item->{isContextMenu} ) {
							$itemParams->{'isContextMenu'} = 1;
						}
						
						my %merged = (%{$params}, %{$itemParams});

						if ( $item->{icon} ) {
							$request->addResultLoop( $loopname, $cnt, 'icon' . ($item->{icon} =~ /^http:/ ? '' : '-id'), $item->{icon} );
							$hasImage = 1;				
						} elsif ( $item->{image} ) {
							$request->addResultLoop( $loopname, $cnt, 'icon', $item->{image} );
							$hasImage = 1;
						}

						if ( $item->{type} && $item->{type} eq 'text' && !$item->{wrap} && !$item->{jive} ) {
							$request->addResultLoop( $loopname, $cnt, 'style', 'itemNoAction' );
							$request->addResultLoop( $loopname, $cnt, 'action', 'none' );
						}
						
						if ( $item->{type} && $item->{type} eq 'search' ) {
							#$itemParams->{search} = '__INPUT__';
							
							# XXX: bug in Jive, this should really be handled by the base go action
							my $actions = {
								go => {
									cmd    => [ $query, 'items' ],
									params => {
										%$params,
										item_id     => "$id",
										search      => '__TAGGEDINPUT__',
										cachesearch => defined $item->{cachesearch} ? $item->{cachesearch} : 1, # Bug 13044, can this search be cached or not?
									},
								},
							};
							
							# Allow search results to become a slideshow
							if ( defined $item->{slideshow} ) {
								$actions->{go}->{params}->{slideshow} = $item->{slideshow};
							}
							
							my $input = {
								len  => 1,
								processingPopup => {
									text => $request->string('SEARCHING'),
								},
								help => {
									text => $request->string('JIVE_SEARCHFOR_HELP')
								},
								softbutton1 => $request->string('INSERT'),
								softbutton2 => $request->string('DELETE'),
								title => $item->{title} || $item->{name},
							};
							
							$request->addResultLoop( $loopname, $cnt, 'actions', $actions );
							$request->addResultLoop( $loopname, $cnt, 'input', $input );
							if ($item->{nextWindow}) {
								$request->addResultLoop( $loopname, $cnt, 'nextWindow', $item->{nextWindow} );
							}
							$allTouchToPlay = 0;
						}
						
						elsif ( !$isPlayable && !$touchToPlay ) {
							
							# I think that doing is this way means that, because $itemParams does not get
							# added as 'params' if !$isPlayable, therefore all the other default actions will
							# bump because SlimBrowser needs 'params' as specified in the base actions.
							
							my $actions = {
								'go' => {
									'cmd' => [ $query, 'items' ],
									'params' => \%merged,
								},
							};
							# Bug 13247, support nextWindow param
							if ( $item->{nextWindow} ) {
								$actions->{go}{nextWindow} = $item->{nextWindow};
								# Bug 15690 - if nextWindow is 'nowPlaying', assume this should be styled as a touch-to-play
								if ( $item->{nextWindow} eq 'nowPlaying' ) {
									$request->addResultLoop( $loopname, $cnt, 'style', 'itemplay');
								}
							}
							$request->addResultLoop( $loopname, $cnt, 'actions', $actions );
							$request->addResultLoop( $loopname, $cnt, 'addAction', 'go');
							$allTouchToPlay = 0;
						}
						
						elsif ( $touchToPlay ) {
														
							$itemParams->{'touchToPlay'} = "$id"; # stringify, make sure it's a string
							
							# XXX not currently supported by client
							$request->addResultLoop( $loopname, $cnt, 'goAction', 'play'); 
							
							$request->addResultLoop( $loopname, $cnt, 'style', 'itemplay');
						}
						else {
							$allTouchToPlay = 0;
						}
						
						my $itemActions = $item->{'itemActions'};
						if ($itemActions) {
							
							my $actions;
							if (!$itemActions->{'allAvailableActionsDefined'}) {
								$actions = $request->getResultLoop($loopname, $cnt, 'actions');
							}
							$actions ||= {};
							
							my $n = 0;
							
							if (my $action = _makeAction($itemActions, 'info', undef, 1, 1)) {
								$actions->{'more'} = $action; $n++;
							}
							
							# Need to be careful not to undo (effectively) a 'go' action mapping
							# (could also consider other mappings but do not curretly)
							my $goAction = $request->getResultLoop($loopname, $cnt, 'goAction');

							if (my $action = _makeAction($itemActions, 'items', undef, 1)) {
								# If 'go' is already mapped to something else (probably 'play')
								# then leave it alone.
								unless ($goAction) {
									$actions->{'go'} = $action; $n++;
								}
							}
							if (my $action = _makeAction($itemActions, 'play', undef, 1, 0, 'nowPlaying')) {
								$actions->{'play'} = $action; $n++;
								
								# This test should really be repeated for all the other actions,
								# in case 'go' is mapped to one of them, but that does not actually
								# happen (would have to be somewhere in this module)
								if ($goAction && $goAction eq 'play') {
									$actions->{'go'} = $action;
								}
							}

							if (my $action = _makeAction($itemActions, 'add', undef, 1)) {
								$actions->{'add'} = $action; $n++;
							}
							if (my $action = _makeAction($itemActions, 'insert', undef, 1)) {
								$actions->{'add-hold'} = $action; $n++;
							}
							$request->addResultLoop( $loopname, $cnt, 'actions', $actions );
							
							if ($n >= 5) {
								$itemActions->{'allAvailableActionsDefined'} = 1;
							}
						}

						if (!$itemActions->{'allAvailableActionsDefined'} && %actionParamsNeeded) {
							foreach my $key (keys %actionParamsNeeded) {
								my %params;
								my @vars = @{$actionParamsNeeded{$key}};
								for (my $i = 0; $i < scalar @vars; $i += 2) {
									$params{$vars[$i]} = $item->{$vars[$i+1]};
								}
								$request->addResultLoop( $loopname, $cnt, $key, \%params );
							}
						}
						
						if (   !$itemActions->{'allAvailableActionsDefined'}
							&& !$feedActions->{'allAvailableActionsDefined'}
							&& scalar keys %{$itemParams} && ($isPlayable || $touchToPlay) )
						{
							$request->addResultLoop( $loopname, $cnt, 'params', $itemParams );
						}
						
						if ( $item->{jive} ) {
							my $actions = $request->getResultLoop($loopname, $cnt, 'actions') || {};
							while (my($name, $action) = each(%{$item->{jive}->{actions} || {}})) {
								$actions->{$name} = $action;
							}
							$request->addResultLoop( $loopname, $cnt, 'actions', $actions );
							
							for my $key ('window', 'showBigArtwork', 'style', 'nextWindow', 'icon-id') {
								if ( $item->{jive}->{$key} ) {
									$request->addResultLoop( $loopname, $cnt, $key, $item->{jive}->{$key} );
								}
							}
						}
						
						$request->addResultLoop( $loopname, $cnt, 'textkey', $item->{textkey} ) if defined $item->{textkey};

					}
					else {
						$request->setResultLoopHash($loopname, $cnt, \%hash);
					}
					$cnt++;
				}
			}

		}

		$request->addResult('count', $totalCount);
		
		if ($menuMode) {
			
			if ($request->getResult('base')) {
				my $baseActions = $request->getResult('base')->{'actions'};
				
				_jivePresetBase($baseActions) if $presetFavSet;
				
				$baseActions->{'go'} = $baseActions->{'play'} if $allTouchToPlay;
			}
			
			if ( $windowStyle ) {
				$window->{'windowStyle'} = $windowStyle;
			} 
			elsif ( $hasImage ) {
				$window->{'windowStyle'} = 'icon_list';
			} 
			else {
				$window->{'windowStyle'} = 'text_list';
			}
			
			# Bug 13247, support windowId param
			if ( $subFeed->{windowId} ) {
				$window->{windowId} = $subFeed->{windowId};
			}

			# send any window parameters we've gathered, if we've gathered any
			if ($window) {
				$request->addResult('window', $window );
			}

			# cache SBC queries for "Recent Search" menu
			if ($search && $request->getParam('cachesearch')) {	# Bug 13044, allow some searches to not be cached
				
				# XXX this is probably obsolete because of move to myapps
				# make a best effort to make a labeled title for the search
				my $queryTypes = {
					rhapsodydirect	=>	'PLUGIN_RHAPSODY_DIRECT_MODULE_NAME',
					mp3tunes	=>	'PLUGIN_MP3TUNES_MODULE_NAME',
					radiotime	=>	'PLUGIN_RADIOTIME_MODULE_NAME',
					slacker		=>	'PLUGIN_SLACKER_MODULE_NAME',
					live365		=>	'PLUGIN_LIVE365_MODULE_NAME',
					lma		=>	'PLUGIN_LMA_MODULE_NAME',
				};
				
				my $title = $search;
				
				if ($queryTypes->{$query}) {
					$title = $request->string($queryTypes->{$query}) . ": " . $title;
				}
		
				my $queryParams = $feed->{'query'} || {};
				my $jiveSearchCache = {
					text     => $title,
					actions  => {
						go => {
							player => 0,
							cmd => [ $query, 'items' ],
							params => {
								'item_id' => $request->getParam('item_id'),
								menu      => $query,
								search    => $search,
								%$queryParams,
							},
						},
					},
				};
				
				Slim::Control::Jive::cacheSearch($request, $jiveSearchCache);
			}
			
		}

	} # ENDIF $isItemQuery
	
	$request->setStatusDone();
}


# Fetch a feed URL that is referenced within another feed.
# After fetching, insert the contents into the original feed
sub _cliQuerySubFeed_done {
	my ( $feed, $params ) = @_;
	
	# If there's a command we need to run, run it.  This is used in various
	# places to trigger actions from an OPML result, such as to start playing
	# a new Pandora radio station
	if ( $feed->{command} ) {
		
		my @p = map { uri_unescape($_) } split / /, $feed->{command};
		my $client = $params->{request}->client();
		
		main::DEBUGLOG && $log->is_debug && $log->debug( "Executing command: " . Data::Dump::dump(\@p) );
		$client->execute( \@p );
	}
	
	# insert the sub-feed data into the original feed
	my $parent = $params->{'parent'};
	my $subFeed = $parent;
	
	for my $i ( @{ $params->{'currentIndex'} } ) {
		# Skip sid and sid + top-level search query
		next if length($i) >= 8 && $i =~ /^[a-f0-9]{8}/;
		
		# If an index contains a search query, strip it out
		$i =~ s/_.+$//g;
		
		$subFeed = $subFeed->{'items'}->[$i - ($subFeed->{'offset'} || 0)];
	}

	if (($subFeed->{'type'} && $subFeed->{'type'} eq 'replace' || $feed->{'replaceparent'}) && 
		$feed->{'items'} && scalar @{$feed->{'items'}} == 1) {
		# if child has 1 item and requests, update previous entry to avoid new menu level
		delete $subFeed->{'url'};
		my $item = $feed->{'items'}[0];
		for my $key (keys %$item) {
			$subFeed->{ $key } = $item->{ $key };
		}
	} 
	else {
		# otherwise insert items as subfeed
		$subFeed->{'items'} = $feed->{'items'};
	}

	$subFeed->{'fetched'} = 1;
	
	# Pass-through forceRefresh flag
	if ( $feed->{forceRefresh} ) {
		$subFeed->{forceRefresh} = 1;
	}
	
	# Support alternate title if it's different from this menu in the parent
	if ( $feed->{title} && $subFeed->{name} ne $feed->{title} ) {
		main::DEBUGLOG && $log->is_debug && $log->debug("menu title was '" . $subFeed->{name} . "', changing to '" . $feed->{title} . "'");
		$subFeed->{title} = $feed->{title};
	}
	if ($feed->{'actions'}) {
		$subFeed->{'actions'} = $feed->{'actions'};
	}
	$subFeed->{'total'} = $feed->{'total'};
	$subFeed->{'offset'} = $feed->{'offset'};
	
	# Mark this as coming from subFeed, so that we know to ignore forceRefresh
	$params->{fromSubFeed} = 1;

	# cachetime will only be set by parsers which know their content is dynamic
	if (defined $feed->{'cachetime'}) {
		$parent->{'cachetime'} = min( $parent->{'cachetime'} || CACHE_TIME, $feed->{'cachetime'} );
	}
			
	_cliQuery_done( $parent, $params );
}

sub _addingToPlaylist {
	my $client = shift;
	my $action = shift || 'add';
	my $title  = shift;
	my $icon   = shift;

	my $string = $action eq 'add'
		? $client->string('ADDING_TO_PLAYLIST')
		: $client->string('INSERT_TO_PLAYLIST');

	my $jivestring = $action eq 'add' 
		? $client->string('JIVE_POPUP_ADDING')
		: $client->string('JIVE_POPUP_TO_PLAY_NEXT');

	$client->showBriefly( { 
		line => [ $string ],
		jive => {
			type => 'mixed',
			text => [ $jivestring, $title ],
			style => 'add',
			'icon-id' => defined $icon ? $icon : '/html/music/cover.png',
		},
	} );
}

sub findAction {
	my ($feed, $item, $actionName) = @_;
	
	if ($item && $item->{'itemActions'} && $item->{'itemActions'}->{$actionName}) {
		return wantarray ? ($item->{'itemActions'}->{$actionName}, {}) : $item->{'itemActions'}->{$actionName};
	}
	if ($feed && $feed->{'actions'} && $feed->{'actions'}->{$actionName}) {
		return wantarray ? ($feed->{'actions'}->{$actionName}, $feed->{'actions'}) : $feed->{'actions'}->{$actionName};
	}
	return wantarray ? () : undef;
}

sub _makeAction {
	my ($actions, $actionName, $actionParamsNeeded, $player, $contextMenu, $nextWindow) = @_;
	
	if (my $action = $actions->{$actionName}) {
		if ( !($action->{'command'} && scalar @{$action->{'command'}}) ) {
			return 'none';
		}
	
		my $params = $action->{'fixedParams'} || {};
		$params->{'menu'} ||= 1;
		
		my %action = (
			cmd         => $action->{'command'},
			params      => $params,
		);
		
		$action{'player'} ||= 0 if $player;
		$action{'window'} = {isContextMenu => 1} if $contextMenu;
		$action{'nextWindow'} = $nextWindow if $nextWindow;
		if (defined $actionParamsNeeded) {
			if (exists $action->{'variables'}) {
				if ($action->{'variables'}) {
					$action{'itemsParams'} = $actionName . 'Params';
					$actionParamsNeeded->{$action{'itemsParams'}} = $action->{'variables'};
				}
			} elsif ($actions->{'commonVariables'}) {
				$action{'itemsParams'} = 'commonParams';
				$actionParamsNeeded->{$action{'itemsParams'}} = $actions->{'commonVariables'};
			}
		}
		return \%action;
	}
}

sub _cliQuery_error {
	my ( $err, $params ) = @_;
	
	my $request = $params->{'request'};
	my $url     = $params->{'url'};
	
	logError("While retrieving [$url]: [$err]");
	
	$request->addResult("networkerror", $err);
	$request->addResult('count', 0);

	$request->setStatusDone();	
}

# fix the count in case we're adding additional items
# (play all) to the resultset
sub _fixCount {
	my $insertItem = shift;
	my $index      = shift;
	my $quantity   = shift;
	my $count      = shift;

	my $totalCount = $count || 0;

	if ($insertItem && $count > 1) {
		$totalCount++;
		if (!$$index && $count == $$quantity) {
			# count and qty are the same, don't do anything to index or quantity
		# return one less result as we only add the additional item in the first chunk
		} elsif ( !$$index ) {
			$$quantity--;
		# decrease the index in subsequent queries
		} else {
			$$index--;
		}
	}

	return $totalCount;
}

sub hasAudio {
	my $item = shift;
	
	if ( $item->{'play'} ) {
		return $item->{'play'};
	}
	elsif ( $item->{'type'} && $item->{'type'} =~ /^(?:audio|playlist)$/ ) {
		return $item->{'playlist'} || $item->{'url'} || scalar @{ $item->{outline} || [] };
	}
	elsif ( $item->{'enclosure'} && ( $item->{'enclosure'}->{'type'} =~ /audio/ ) ) {
		return $item->{'enclosure'}->{'url'};
	}
	else {
		return undef;
	}
}

sub touchToPlay {
	my $item = shift;
	
	if ( $item->{'type'} && $item->{'type'} =~ /^(?:audio)$/ ) {
		return 1;
	}
	elsif ( $item->{'on_select'} && $item->{'on_select'} eq 'play' ) {
		return 1;
	}
	elsif ( $item->{'enclosure'} && ( $item->{'enclosure'}->{'type'} =~ /audio/ ) ) {
		return 1;
	}

	return;
}

sub hasLink {
	my $item = shift;

	# for now, only follow link in "slim" namespace
	return $item->{'slim:link'};
}

sub hasDescription {
	my $item = shift;

	my $description = $item->{'description'} || $item->{'name'};

	if ($description and !ref($description)) {

		return $description;

	} else {

		return undef;
	}
}

sub _jivePresetBase {
	my $actions = shift;
	for my $preset (0..9) {
		my $key = 'set-preset-' . $preset;
		$actions->{$key} = {
			player => 0,
			cmd    => [ 'jivefavorites', 'set_preset', "key:$preset" ],
			itemsParams => 'presetParams',
		};
	}
	return $actions;
}

sub _playlistControlContextMenu {

	my $args    = shift;
	my $query   = $args->{'query'};
	my $request = $args->{'request'};
	my $item    = $args->{'item'};

	my @contextMenu;
	
	if (!defined($request->getParam('xmlBrowseInterimCM'))) {
		return \@contextMenu;
	}
	
	# We only add playlist-control items for an item which is playable
	if (hasAudio($item)) {
		my $itemParams = {
			menu    => $request->getParam('menu'),
			item_id => $request->getParam('item_id'),
		};

		@contextMenu = (
			{
				text => $request->string('ADD_TO_END'),
				actions => {
					go => {
						player => 0,
						cmd    => [ $query, 'playlist', 'add'],
						params => $itemParams,
						nextWindow => 'parentNoRefresh',
					},
				},
			},
			{
				text => $request->string('PLAY_NEXT'),
				actions => {
					go => {
						player => 0,
						cmd    => [ $query, 'playlist', 'insert'],
						params => $itemParams,
						nextWindow => 'parentNoRefresh',
					},
				},
			},
			{
				text => $request->string('PLAY'),
				style => 'itemplay',
				actions => {
					go => {
						player => 0,
						cmd    => [ $query, 'playlist', 'play'],
						params => $itemParams,
						nextWindow => 'nowPlaying',
					},
				},
			},
		);
	}

	# Favorites handling
	if (my $favParams = _favoritesParams($item)) {
	
		my $action = 'add';
	 	my $favIndex = undef;
		my $token = 'JIVE_SAVE_TO_FAVORITES';
		if ( Slim::Utils::PluginManager->isEnabled('Slim::Plugin::Favorites::Plugin') ) {
			my $favs = Slim::Utils::Favorites->new($request->client);
			$favIndex = $favs->findUrl($favParams->{favorites_url});
			if (defined($favIndex)) {
				$action = 'delete';
				$token = 'JIVE_DELETE_FROM_FAVORITES';
			}
		}
		
		my $favoriteActions = {
			'go' => {
				player => 0,
				cmd    => [ 'jivefavorites', $action ],
				params => {
					title   => $favParams->{'favorites_title'},
					url     => $favParams->{'favorites_url'},
					type    => $favParams->{'favorites_type'},
					parser  => $favParams->{'parser'},
					isContextMenu => 1,
				},
			},
		};
		$favoriteActions->{'go'}{'params'}{'item_id'} = "$favIndex" if defined($favIndex);
		$favoriteActions->{'go'}{'params'}{'icon'}    = $request->getParam('icon') if $request->getParam('icon');
	
		push @contextMenu, {
			text => $request->string($token),
			actions => $favoriteActions,
		};
	}

	return \@contextMenu;
}

sub _favoritesParams {
	my $item = shift;
	
	my $favorites_url    = $item->{favorites_url} || $item->{play} || $item->{url};
	my $favorites_title  = $item->{title} || $item->{name};
	
	if ( $favorites_url && !ref $favorites_url && $favorites_title ) {
		if ( !$item->{favorites_url} && $item->{type} && $item->{type} eq 'playlist' && $item->{playlist} ) {
			$favorites_url = $item->{playlist};
		}
		
		my %presetParams = (
			favorites_url   => $favorites_url,
			favorites_title => $favorites_title,
			favorites_type  => $item->{type} || 'audio',
		);
		$presetParams{'parser'} = $item->{'parser'} if $item->{'parser'};
		
		return \%presetParams;
	}
}

1;
<|MERGE_RESOLUTION|>--- conflicted
+++ resolved
@@ -1017,36 +1017,9 @@
 						
 						my $id = $hash{id};
 						
-<<<<<<< HEAD
 						my $presetParams = _favoritesParams($item);
 						if ($presetParams && !$xmlBrowseInterimCM) {
 							$request->addResultLoop( $loopname, $cnt, 'presetParams', $presetParams );
-=======
-						if ( !$item->{type} || $item->{type} ne 'text' ) {							
-							$itemParams = {
-								item_id => "$id", #stringify, make sure it's a string
-							};
-						}
-
-						my $presetFavSet     = undef;
-						my $favorites_url    = $item->{play} || $item->{url};
-						my $favorites_title  = $item->{title} || $item->{name};
-						my $favorites_type   = $item->{play} ? 'audio' : ($item->{type} || 'audio');
-						
-						if ( $favorites_url && !ref $favorites_url && $favorites_title ) {
-							$itemParams->{favorites_url}   = $favorites_url;
-							$itemParams->{favorites_title} = $favorites_title;
-							$itemParams->{favorites_type}  = $favorites_type;
-							
-							if ( $item->{image} ) {
-								$itemParams->{icon} = $item->{image};
-							}
-							if ( $item->{type} && $item->{type} eq 'playlist' && $item->{playlist} ) {
-								$itemParams->{favorites_url} = $item->{playlist};
-							}
-							$itemParams->{type} = $item->{type} if $item->{type};
-							$itemParams->{parser} = $item->{parser} if $item->{parser};
->>>>>>> a7381ba7
 							$presetFavSet = 1;
 						}
 
@@ -1694,7 +1667,7 @@
 		my %presetParams = (
 			favorites_url   => $favorites_url,
 			favorites_title => $favorites_title,
-			favorites_type  => $item->{type} || 'audio',
+			favorites_type  => $item->{play} ? 'audio' : ($item->{type} || 'audio'),
 		);
 		$presetParams{'parser'} = $item->{'parser'} if $item->{'parser'};
 		
