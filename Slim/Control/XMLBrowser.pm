package Slim::Control::XMLBrowser;

# $Id: XMLBrowser.pm 23262 2008-09-23 19:21:03Z andy $

# Copyright 2005-2009 Logitech.

# This program is free software; you can redistribute it and/or
# modify it under the terms of the GNU General Public License, 
# version 2.

=head1 NAME

Slim::Control::XMLBrowser

=head1 DESCRIPTION

L<Slim::Control::XMLBrowser> offers base code for xmlbrowser based CLI commands.

=cut

use strict;

use Scalar::Util qw(blessed);
use Tie::IxHash;
use URI::Escape qw(uri_escape_utf8 uri_unescape);
use List::Util qw(min);

use Slim::Control::Request;
use Slim::Formats::XML;
use Slim::Utils::Cache;
use Slim::Utils::Log;
use Slim::Utils::Misc;
use Slim::Utils::Prefs;
use Slim::Music::TitleFormatter;
#use Slim::Utils::Timers;
use Slim::Web::ImageProxy qw(proxiedImage);

use constant CACHE_TIME => 3600; # how long to cache browse sessions

my $log = logger('formats.xml');
my $prefs = preferences('server');

sub cliQuery {
	my ( $query, $feed, $request, $expires, $forceTitle ) = @_;

	main::INFOLOG && $log->info("cliQuery($query)");
	main::DEBUGLOG && $log->is_debug && $log->debug(Data::Dump::dump($request->getParamsCopy));

	# check this is the correct query.
	if ($request->isNotQuery([[$query], ['items', 'playlist']])) {
		$request->setStatusBadDispatch();
		return;
	}

	$request->setStatusProcessing();
	
	my $itemId     = $request->getParam('item_id');	# get our parameters
	my $index      = $request->getParam('_index');
	my $quantity   = $request->getParam('_quantity');
	my $client     = $request->client();

	# Bug 14100: sending requests that involve newWindow param from SP side results in no
	# _index _quantity args being sent, but XML Browser actually needs them, so they need to be hacked in
	# here and the tagged params mistakenly put in _index and _quantity need to be re-added
	# to the $request params
	if ( defined $index && $index =~ /:/ ) {
		$request->addParam(split (/:/, $index));
		$index = 0;
		$request->addParam('_index', $index);
	}
	if ( defined $quantity && $quantity =~ /:/ ) {
		$request->addParam(split(/:/, $quantity));
		$quantity = 200;
		$request->addParam('_quantity', $quantity);
	}
	
	my $isPlayCommand = $request->isQuery([[$query], ['playlist']]);
	
	# Handle touch-to-play
	if ($request->getParam('touchToPlay') && !$request->getParam('xmlBrowseInterimCM')
		&& (!$isPlayCommand || $request->getParam('_method') eq 'play')) {

		$isPlayCommand = 1;
		
		# A hack to handle clients that cannot map the 'go' action
		if (!$request->getParam('_method')) {
			$request->addParam('_method', 'play');
			$request->addResult('goNow', 'nowPlaying');
		}
		
		my $playalbum = undef;
		if ( $client ) {
			$playalbum = $prefs->client($client)->get('playtrackalbum');
		}
	
		# if player pref for playtrack album is not set, get the old server pref.
		if ( !defined $playalbum ) {
			$playalbum = $prefs->get('playtrackalbum');
		}
		
		if ($playalbum && !$request->getParam('touchToPlaySingle')) {
			$itemId =~ s/(.*)\.(\d+)/$1/;			# strip off last node
			$request->addParam('playIndex', $2);	# and save in playIndex
			$request->addParam('item_id', $itemId);
		}
		
	}
	
	my %args = (
		'request' => $request,
		'client'  => $client,
		'url'     => $feed,
		'query'   => $query,
		'expires' => $expires,
		'timeout' => 35,
	);

	# If the feed is already XML data (e.g., local music CMs, favorites menus), send it to handleFeed
	if ( ref $feed eq 'HASH' ) {
		
		main::DEBUGLOG && $log->debug("Feed is already XML data!");
		
		$args{'url'} = $feed->{'url'};
		_cliQuery_done( $feed, \%args );
		return;
	}
	
	# Some plugins may give us a callback we should use to get OPML data
	# instead of fetching it ourselves.
	if ( ref $feed eq 'CODE' ) {

		my $callback = sub {
			my $data = shift;
			my $opml;

			if ( ref $data eq 'HASH' ) {
				$opml = $data;
				$opml->{'type'}  ||= 'opml';
				$opml->{'title'} ||= $data->{name} || $request->getParam('title');
			} else {
				$opml = {
					type  => 'opml',
					title => $request->getParam('title'),
					items =>(ref $data ne 'ARRAY' ? [$data] : $data),
				};
			}

			_cliQuery_done( $opml, \%args );
		};
		
		my %args = (params => $request->getParamsCopy(), isControl => 1);

		# If we are getting an intermediate level, then we just need the one item
		# If we are getting the last level then we need all items if we are doing playall of some kind
		
		my $levels = 0;
		my $nextIndex;
		if ( defined $itemId && length($itemId) ) {
			my @index = split(/\./, $itemId);
			if (length($index[0]) >= 8) {
				shift @index;	# discard sid
			}
			$levels = scalar @index;
			($nextIndex) = $index[0] =~ /^(\d+)/;
		}
		
		if (defined $index && $quantity && !$levels && !$isPlayCommand) {
			if (defined $request->getParam('feedMode')) {
				$args{'index'} = $index;
				$args{'quantity'} = $quantity;
			} else {
				# hack to allow for some CM entries
				my $j = 10; 
				$j = $index if ($j > $index);
				$args{'index'} = $index - $j;
				$args{'quantity'} = $quantity + $j;
			}
		} elsif ($levels) {
			$args{'index'} = $nextIndex;
			$args{'quantity'} = 1;
		}
		
		if ($request->getParam('menu')) {
			if (my $sort = $prefs->get('jivealbumsort')) {
				$args{'orderBy'} = 'sort:' . $sort;
			}
		}
		
		
		if ( main::DEBUGLOG && $log->is_debug ) {
			my $cbname = Slim::Utils::PerlRunTime::realNameForCodeRef( $feed );
			$log->debug( "Fetching OPML from coderef $cbname" );
		}

		$feed->( $client, $callback, \%args);
		
		return;
	}

	
	if ( $feed =~ /{QUERY}/ ) {
		# Support top-level search
		my $query = $request->getParam('search');
		
		if ( !$query ) {
			($query) = $itemId =~ m/^_([^.]+)/;
		}
		
		$feed =~ s/{QUERY}/$query/g;

		$args{'url'} = $feed;
	}
	
	# Lookup this browse session in cache if user is browsing below top-level
	# This avoids repated lookups to drill down the menu
	if ( $itemId && $itemId =~ /^([a-f0-9]{8})/ ) {
		my $sid = $1;
		
		# Do not use cache if this is a search query
		if ( $request->getParam('search') ) {
			# Generate a new sid
			my $newsid = Slim::Utils::Misc::createUUID();
			
			$itemId =~ s/^$sid/$newsid/;
			$request->addParam( item_id => "$itemId" ); # stringify for JSON
		}
		
		my $cache = Slim::Utils::Cache->new;
		if ( my $cached = $cache->get("xmlbrowser_$sid") ) {
			main::DEBUGLOG && $log->is_debug && $log->debug( "Using cached session $sid" );
				
			_cliQuery_done( $cached, \%args );
			return;
		}
	}

	main::DEBUGLOG && $log->debug("Asynchronously fetching feed $feed - will be back!");
	
	Slim::Formats::XML->getFeedAsync(
		\&_cliQuery_done,
		\&_cliQuery_error,
		\%args,
	);

}

my @mapAttributes = (
	{
		key => 'DEFAULT',
		func => sub {
			my ($value, @args) = @_;
			return sprintf('%s: %s', $args[0], $value);
		},
	},
	{key => 'name', args => ['TITLE'],},
	{key => 'url', args => ['URL'],
		condition => sub {$_[0] && !ref$_[0]},
	},
	{key => 'description', args => ['DESCRIPTION'],},
	{key => 'bitrate', args => ['BITRATE', 'KBPS'],
		func => sub {
			my ($value, @args) = @_;
			return sprintf('%s: %s%s', $args[0], $value, $args[1]);
		},
	},
	{key => 'duration', args => ['LENGTH'],
		func => sub {
			my ($value, @args) = @_;
			return sprintf('%s: %s:%02s', $args[0], int($value / 60), $value % 60);
		},
	},
	{key => 'listeners', args => ['NUMBER_OF_LISTENERS'],},		# Shoutcast
	{key => 'current_track', args => ['NOW_PLAYING'],},			# Shoutcast
	{key => 'genre', args => ['GENRE'],},						# Shoutcast
	{key => 'source', args => ['SOURCE'],},						# LMA
);

sub _cliQuery_done {
	my ( $feed, $params ) = @_;

	my $request    = $params->{'request'};
	my $query      = $params->{'query'};
#	my $forceTitle = $params->{'forceTitle'};
	my $client     = $request->client();
	my $window;
	
	main::INFOLOG && $log->info("_cliQuery_done(): ", $request->getRequestString());

	my $cache = Slim::Utils::Cache->new;

	my $isItemQuery = my $isPlaylistCmd = 0;
	my $xmlBrowseInterimCM = $request->getParam('xmlBrowseInterimCM');
	my $xmlbrowserPlayControl = $request->getParam('xmlbrowserPlayControl');
	
	if ($request->isQuery([[$query], ['playlist']])) {
		$isPlaylistCmd = 1;
	}
	elsif ($request->isQuery([[$query], ['items']])) {
		if ($request->getParam('touchToPlay') && !$xmlBrowseInterimCM) {
			$isPlaylistCmd = 1;
		} else {
			$isItemQuery = 1;
		}
	}

	# get our parameters
	my $index      = $request->getParam('_index') || 0;
	my $quantity   = $request->getParam('_quantity') || 0;
	my $search     = $request->getParam('search');
	my $want_url   = $request->getParam('want_url') || 0;
	my $item_id    = $request->getParam('item_id');
	my $menu       = $request->getParam('menu');
	my $url        = $request->getParam('url');
	my $trackId    = $request->getParam('track_id');
	
	# menu/jive mgmt
	my $menuMode = defined $menu;
	my $feedMode = defined $request->getParam('feedMode');
	
	my $playalbum = undef;
	if ( $client ) {
		$playalbum = $prefs->client($client)->get('playtrackalbum');
	}
	# if player pref for playtrack album is not set, get the old server pref.
	if ( !defined $playalbum ) {
		$playalbum = $prefs->get('playtrackalbum');
	}
						
	# Session ID for this browse session
 	my $sid;
	
	# select the proper list of items
	my @index = ();

	if ( defined $item_id && length($item_id) ) {
		main::DEBUGLOG && $log->is_debug && $log->debug("item_id: $item_id");
		
		@index = split /\./, $item_id;
		
		if ( length( $index[0] ) >= 8 && $index[0] =~ /^[a-f0-9]{8}/ ) {
			# Session ID is first element in index
			$sid = shift @index;
		}
	}
	else {
		my $refs = scalar grep { ref $_->{url} } @{ $feed->{items} };
		
		# Don't cache if list has coderefs
		if ( !$refs ) {
			$sid = Slim::Utils::Misc::createUUID();
		}
	}
	
	my $subFeed = $feed;
	$subFeed->{'offset'} ||= 0;
	
	my @crumbIndex = $sid ? ( $sid ) : ();
	
	# Add top-level search to index
	if ( defined $search && !scalar @index ) {
		@crumbIndex = ( ($sid || '') . '_' . uri_escape_utf8( $search, "^A-Za-z0-9" ) );
	}
	
	if ( $sid ) {
		# Cache the feed structure for this session

		# cachetime is only set by parsers which known the content is dynamic and so can't be cached
		# for all other cases we always cache for CACHE_TIME to ensure the menu stays the same throughout the session
		my $cachetime = defined $feed->{'cachetime'} ? $feed->{'cachetime'} : CACHE_TIME;
		main::DEBUGLOG && $log->is_debug && $log->debug( "Caching session $sid for $cachetime" );
		eval { $cache->set( "xmlbrowser_$sid", $feed, $cachetime ) };
		if ( $@ && $log->is_debug ) {
			$log->debug("Session not cached: $@");
		}
	}
	
	if ( my $levels = scalar @index ) {

		# descend to the selected item
		my $depth = 0;
		
		for my $i ( @index ) {
			main::DEBUGLOG && $log->debug("Considering item $i");

			$depth++;
			
			my ($in) = $i =~ /^(\d+)/;
			$subFeed = $subFeed->{'items'}->[$in - $subFeed->{'offset'}];
			$subFeed->{'offset'} ||= 0;
			
			push @crumbIndex, $i;
			
			$search = $subFeed->{'searchParam'} if (defined $subFeed->{'searchParam'});
			
			# Add search query to crumb list
			if ( $subFeed->{type} && $subFeed->{type} eq 'search' && defined $search ) {
				# Escape periods in the search string
				$crumbIndex[-1] .= '_' . uri_escape_utf8( $search, "^A-Za-z0-9" );
			}
			
			# Change URL if there is a play attribute and it's the last item
			if ( 
			       $subFeed->{play}
				&& $depth == $levels 
				&& $isPlaylistCmd
			) {
				$subFeed->{url}  = $subFeed->{play};
				$subFeed->{type} = 'audio';
			}

			# Change URL if there is a playlist attribute and it's the last item
			if ( 
			       $subFeed->{playlist}
				&& $depth == $levels
				&& $isPlaylistCmd
			) {
				$subFeed->{type} = 'playlist';
				$subFeed->{url}  = $subFeed->{playlist};
			}
			
			# Bug 15343, if we are at the lowest menu level, and we have already
			# fetched and cached this menu level, check if we should always
			# re-fetch this menu. This is used to ensure things like the Pandora
			# station list are always up to date. The reason we check depth==levels
			# is so that when you are browsing at a lower level we don't allow
			# the parent menu to be refreshed out from under the user
			if ( $depth == $levels && $subFeed->{fetched} && $subFeed->{forceRefresh} && !$params->{fromSubFeed} ) {
				main::DEBUGLOG && $log->is_debug && $log->debug("  Forcing refresh of menu");
				delete $subFeed->{fetched};
			}
			
			# If the feed is another URL, fetch it and insert it into the
			# current cached feed
			if ( (!$subFeed->{'type'} || ($subFeed->{'type'} ne 'audio')) && defined $subFeed->{'url'} && !$subFeed->{'fetched'}

				# Only fetch playlist-with-parser types if playing - so favorites get the unsubstituted (long-lived) URL
				#
				# Unfortunately, we cannot do this because playtrackalbum & touchToPlay logic interfers by
				# stripping the last component off the hierarchy.	
				# && !($isItemQuery && $subFeed->{'type'} && $subFeed->{'type'} eq 'playlist' && $subFeed->{'parser'})
			) {
				
				if ( $i =~ /(?:\d+)?_(.+)/ ) {
					$search = Slim::Utils::Unicode::utf8on(uri_unescape($1));
				}
				
				# Rewrite the URL if it was a search request
				if ( $subFeed->{type} && $subFeed->{type} eq 'search' && defined $search ) {
					my $encoded = URI::Escape::uri_escape_utf8($search);
					$subFeed->{url} =~ s/{QUERY}/$encoded/g;
				}
				
				# Setup passthrough args
				my $args = {
					'item'         => $subFeed,
					'url'          => $subFeed->{'url'},
					'feedTitle'    => $subFeed->{'name'} || $subFeed->{'title'},
					'parser'       => $subFeed->{'parser'},
					'parent'       => $feed,
					'parentURL'    => $params->{'parentURL'} || $params->{'url'},
					'currentIndex' => \@crumbIndex,
					'request'      => $request,
					'client'       => $client,
					'query'        => $query,
					'expires'      => $params->{'expires'},
					'timeout'      => $params->{'timeout'},
				};
				
				if ( ref $subFeed->{url} eq 'CODE' ) {
					
					# Some plugins may give us a callback we should use to get OPML data
					# instead of fetching it ourselves.
					my $callback = sub {
						my $data = shift;
						my $opml;

						if ( ref $data eq 'HASH' ) {
							$opml = $data;
							$opml->{'type'}  ||= 'opml';
							$opml->{'title'} = $args->{feedTitle};
						} else {
							$opml = {
								type  => 'opml',
								title => $args->{feedTitle},
								items => (ref $data ne 'ARRAY' ? [$data] : $data),
							};
						}
						
						_cliQuerySubFeed_done( $opml, $args );
					};
					
					my $pt = $subFeed->{passthrough} || [];
					my %args = (params => $feed->{'query'}, isControl => 1);
					
					if (defined $search && $subFeed->{type} && ($subFeed->{type} eq 'search' || defined $subFeed->{'searchParam'})) {
						$args{'search'} = $search;
					}
					
					# If we are getting an intermediate level, then we just need the one item
					# If we are getting the last level then we need all items if we are doing playall of some kind
					
					if (defined $index && $quantity && $depth == $levels && !$isPlaylistCmd) {
						if ($feedMode) {
							$args{'index'} = $index;
							$args{'quantity'} = $quantity;
						} else {
							# hack to allow for some CM entries
							my $j = 10; 
							$j = $index if ($j > $index);
							$args{'index'} = $index - $j;
							$args{'quantity'} = $quantity + $j;
						}
					} elsif ($depth < $levels) {
						$args{'index'} = $index[$depth];
						$args{'quantity'} = 1;
					}
					
					if ( main::DEBUGLOG && $log->is_debug ) {
						my $cbname = Slim::Utils::PerlRunTime::realNameForCodeRef( $subFeed->{url} );
						$log->debug( "Fetching OPML from coderef $cbname" );
					}

					$subFeed->{url}->( $client, $callback, \%args, @{$pt});
				}
				
				# No need to check for a cached version of this subfeed URL as getFeedAsync() will do that

				else {				
					main::DEBUGLOG && $log->debug("Asynchronously fetching subfeed " . $subFeed->{url} . " - will be back!");

					Slim::Formats::XML->getFeedAsync(
						\&_cliQuerySubFeed_done,
						\&_cliQuery_error,
						$args,
					);
				}
				
				return;
			}

			# If the feed is an audio feed, Podcast enclosure or information item, display the info
			# This is a leaf item, so show as much info as we have and go packing after that.		
			if (	$isItemQuery &&
					(
						($subFeed->{'type'} && $subFeed->{'type'} eq 'audio') || 
						$subFeed->{'enclosure'} ||
						# Bug 17385 - rss feeds include description at non leaf levels	
						($subFeed->{'description'} && $subFeed->{'type'} ne 'rss')
					)
				) {
				
				if ($feedMode) {
					$request->setRawResults($feed);
					$request->setStatusDone();
					return;
				}
				
				main::DEBUGLOG && $log->debug("Adding results for audio or enclosure subfeed");

				my ($valid, $start, $end) = $request->normalize(scalar($index), scalar($quantity), 1);
				
				my $cnt = 0;

				if ($menuMode) {
					if ($xmlBrowseInterimCM) {
						for my $eachmenu ( @{ _playlistControlContextMenu({ request => $request, query => $query, item => $subFeed }) } ) {
							main::INFOLOG && $log->info("adding playlist Control CM item $cnt");
							$request->setResultLoopHash('item_loop', $cnt, $eachmenu);
							$cnt++;
						}
					}
				} # $menuMode
				
				else {
					$request->addResult('count', 1);
				}
				
				if ($valid) {
					
					my $loopname = $menuMode ? 'item_loop' : 'loop_loop';
					$request->addResult('offset', $start) if $menuMode;

					my %hash;
					# create an ordered hash to store this stuff... except not for menuMode
					tie (%hash, "Tie::IxHash") unless $menuMode;

					$hash{'id'} = "$item_id"; # stringify for JSON
					$hash{'name'} = $subFeed->{'name'} if defined $subFeed->{'name'};
					$hash{'title'} = $subFeed->{'title'} if defined $subFeed->{'title'};
					
					$hash{'isaudio'} = defined(hasAudio($subFeed)) + 0;				
				
					foreach my $data (keys %{$subFeed}) {
						
						if (ref($subFeed->{$data}) eq 'ARRAY') {
#							if (scalar @{$subFeed->{$data}}) {
#								$hash{'hasitems'} = scalar @{$subFeed->{$data}};
#							}
						}
						
						elsif ($data =~ /enclosure/i && defined $subFeed->{$data}) {
							
							foreach my $enclosuredata (keys %{$subFeed->{$data}}) {
								if ($subFeed->{$data}->{$enclosuredata}) {
									$hash{$data . '_' . $enclosuredata} = $subFeed->{$data}->{$enclosuredata};
								}
							}
						}
						
						elsif ($subFeed->{$data} && $data !~ /^(name|title|parser|fetched)$/) {
							$hash{$data} = $subFeed->{$data};
						}
					}
										
					if ($menuMode) {
						
						foreach my $att (@mapAttributes[1..$#mapAttributes]) {
							my $key = $hash{$att->{'key'}};
							next unless (defined $key && ($att->{'condition'} ? $att->{'condition'}->($key) : $key));
							my $func = $att->{'func'} || $mapAttributes[0]->{'func'};
							my $text = $func->($key, map {$request->string($_)} @{$att->{'args'}});
							$request->addResultLoop($loopname, $cnt, 'text', $text);
							$request->addResultLoop($loopname, $cnt, 'style', 'itemNoAction');
							$request->addResultLoop($loopname, $cnt, 'action', 'none');
							$cnt++;
						}
						
						$request->addResult('count', $cnt);
					} # $menuMode
					
					else {
						$request->setResultLoopHash($loopname, $cnt, \%hash);
					}
				}
				$request->setStatusDone();
				return;
			} # $isItemQuery && (audio || enclosure || description)
		}
	}
	
	if ($feedMode) {
		$request->setRawResults($feed);
		$request->setStatusDone();
		return;
	}
				
	if ($isPlaylistCmd) {

		# get our parameters
		my $method = $request->getParam('_method');
		
		my $playIndex = $request->getParam('playIndex');
		
		# playIndex will only be defined if we modified the item-Id earlier, for touchToPlay
		if ($request->getParam('touchToPlay') && defined($playIndex)) {
			if ($method =~ /^(add|play)$/ && $subFeed->{'items'}->[$playIndex]->{playall}) {
				$method .= 'all';
			} else {
				$subFeed = $subFeed->{'items'}->[$playIndex];
			}
		}

		main::INFOLOG && $log->info("Play an item ($method).");

		if ($client && $method =~ /^(add|addall|play|playall|insert|load)$/i) {

			# single item
			if ((defined $subFeed->{'url'} && $subFeed->{'type'} eq 'audio' || defined $subFeed->{'enclosure'})
				&& (defined $subFeed->{'name'} || defined $subFeed->{'title'})
				&& ($method !~ /all/)) {
	
				my $title = $subFeed->{'name'} || $subFeed->{'title'};
				my $url   = $subFeed->{'url'};
	
				# Podcast enclosures
				if ( my $enc = $subFeed->{'enclosure'} ) {
					$url = $enc->{'url'};
				}
				
				# Items with a 'play' attribute will use this for playback
				if ( my $play = $subFeed->{'play'} ) {
					$url = $play;
				}
	
				if ( $url ) {

					main::INFOLOG && $log->info("$method $url");
					
					# Set metadata about this URL
					Slim::Music::Info::setRemoteMetadata( $url, {
						title   => $title,
						ct      => $subFeed->{'mime'},
						secs    => $subFeed->{'duration'},
						bitrate => $subFeed->{'bitrate'},
<<<<<<< HEAD
						cover   => $subFeed->{'image'} || $subFeed->{'cover'} || $request->getParam('icon'),
=======
						cover   => $subFeed->{'image'} || $subFeed->{'cover'} || $subFeed->{'icon'} || $request->getParam('icon'),
>>>>>>> a3b5d541
					} );
				
					$client->execute([ 'playlist', $method, $url ]);
				}
				else {
					main::INFOLOG && $log->info("No valid URL found for: ", $title);
				}
			}
			
			# play all streams of an item (or one stream if pref is unset)
			else {
				my @urls;
				for my $item ( @{ $subFeed->{'items'} } ) {
					my $url;
					
					if ( $item->{'type'} eq 'audio' && $item->{'url'} ) {
						$url = $item->{'url'};
					}
					elsif ( $item->{'enclosure'} && $item->{'enclosure'}->{'url'} ) {
						$url = $item->{'enclosure'}->{'url'};
					}
					elsif ( $item->{'play'} ) {
						$url = $item->{'play'};
					}
					
					# Don't add non-audio items
					# In touch-to-play, only add items with the playall attribute
					if (!$url || defined($playIndex) && !$item->{'playall'}) {
						$playIndex-- if defined($playIndex) && $playIndex >= scalar @urls;
						next;
					}

					# Set metadata about this URL
					Slim::Music::Info::setRemoteMetadata( $url, {
						title   => $item->{'name'} || $item->{'title'},
						ct      => $item->{'mime'},
						secs    => $item->{'duration'},
						bitrate => $item->{'bitrate'},
						cover   => $subFeed->{'image'} || $subFeed->{'cover'} || $request->getParam('icon'),
					} );
					
					main::idleStreams();
					
					push @urls, $url;
				}
				
				if ( @urls ) {

					my $cmd;
					if ( $method =~ /play|load/i ) {
						$cmd = 'loadtracks';
					} elsif ($method =~ /add/) {
						$cmd = 'addtracks';
						$playIndex = undef;
					} else {
						$cmd = 'inserttracks';
						$playIndex = undef;
					}
		
					if ( main::INFOLOG && $log->is_info ) {
						$log->info(sprintf("Playing/adding all items:\n%s", join("\n", @urls)));
					}
	
					$client->execute([ 'playlist', $cmd, 'listref', \@urls, undef, $playIndex ]);

					# if we're adding or inserting, show a showBriefly
					if ( $method =~ /add/ || $method eq 'insert' ) {
						my $icon = proxiedImage($subFeed->{'image'} || $subFeed->{'cover'} || $request->getParam('icon'));
						my $title = $subFeed->{'name'} || $subFeed->{'title'};
						_addingToPlaylist($client, $method, $title, $icon);
					}
				}
				else {
					main::INFOLOG && $log->info("No valid URL found for: ", ($subFeed->{'name'} || $subFeed->{'title'}));
				}
				
			}
		}
		else {
			$request->setStatusBadParams();
			return;
		}
	} # ENDIF $isPlaylistCmd

	elsif ($isItemQuery) {

		main::INFOLOG && $log->info("Get items.");
		
		my $items = $subFeed->{'items'};
		my $count = $subFeed->{'total'};;
		$count ||= defined $items ? scalar @$items : 0;
		
		# now build the result
	
		my $hasImage = 0;
		my $windowStyle;
		my $presetFavSet = 0;
		my $totalCount = $count;
		my $allTouchToPlay = 1;
		my $defeatDestructiveTouchToPlay = _defeatDestructiveTouchToPlay($request, $client);
		my %actionParamsNeeded;
		
		if ($menuMode && defined $xmlbrowserPlayControl) {

			$totalCount = 0;
			my $i = $xmlbrowserPlayControl - $subFeed->{'offset'};
			if ($i < 0 || $i > $count) {
				$log->error("Requested item index $xmlbrowserPlayControl out of range: ",
					$subFeed->{'offset'}, '..', $subFeed->{'offset'} + $count -1);
			} else {
				my $item = $items->[$i];
				for my $eachmenu (@{ 
					_playlistControlContextMenu({
						request     => $request,
						query       => $query,
						item        => $item,
						subFeed     => $subFeed,
						noFavorites => 1,
						subItemId   => $xmlbrowserPlayControl,
						playalbum   => 1,	# Allways add play-all item
					})
				})
				{
					$request->setResultLoopHash('item_loop', $totalCount, $eachmenu);
					$totalCount++;
				}
				
			}
			$request->addResult('offset', 0);
		}
			
		elsif ($menuMode || $count || $xmlBrowseInterimCM) {
		
			# Bug 7024, display an "Empty" item instead of returning an empty list
			if ( $menuMode && !$count && !$xmlBrowseInterimCM) {
				$items = [ { type => 'text', name => $request->string('EMPTY') } ];
				$totalCount = $count = 1;
			}
			
			my $loopname = $menuMode ? 'item_loop' : 'loop_loop';
			my $cnt = 0;

			if ($menuMode) {

				$request->addResult('offset', $index);

				my $firstChunk = !$index;
				if ($xmlBrowseInterimCM && !$subFeed->{'menuComplete'}) {
					for my $eachmenu (@{ _playlistControlContextMenu({ request => $request, query => $query, item => $subFeed }) }) {
						$totalCount = _fixCount(1, \$index, \$quantity, $totalCount);
						
						# Only add them the first time
						if ($firstChunk) {
							$request->setResultLoopHash('item_loop', $cnt, $eachmenu);
							$cnt++;
						}
					}
				}
				
			}

			my ($valid, $start, $end) = $request->normalize(scalar($index), scalar($quantity), $count);
		
			if ($valid) {
				
				my $feedActions = $subFeed->{'actions'};
				
				# Title is preferred here as it will contain the real title from the subfeed,
				# whereas name is the title of the menu item that led to this submenu and may
				# not always match
				if (my $title = $subFeed->{'title'} || $subFeed->{'name'}) {
					if ($menuMode && $subFeed->{'name2'}) {
						$title .= "\n" . $subFeed->{'name2'};
					}
					$request->addResult( 'title', $title );
				}
				
				# decide what is the next step down
				# we go to xxx items from xx items :)
				my $base; my $params = {};
				
				if ($menuMode) {
					if (!$feedActions->{'allAvailableActionsDefined'}) {
						# build the default base element
						$params = {
							'menu' => $query,
						};
					
						if ( $url ) {
							$params->{'url'} = $url;
						}
						
						if ($feed->{'query'}) {
							$params = {%$params, %{$feed->{'query'}}};
						}
						elsif ( $trackId ) {
							$params->{'track_id'} = $trackId;
						}
				
						$base = {
							'actions' => {
								'go' => {
									'cmd' => [ $query, 'items' ],
									'params' => $params,
									'itemsParams' => 'params',
								},
								'play' => {
									'player' => 0,
									'cmd' => [$query, 'playlist', 'play'],
									'itemsParams' => 'params',
									'params' => $params,
									'nextWindow' => 'nowPlaying',
								},
								'add' => {
									'player' => 0,
									'cmd' => [$query, 'playlist', 'add'],
									'itemsParams' => 'params',
									'params' => $params,
								},
								'add-hold' => {
									'player' => 0,
									'cmd' => [$query, 'playlist', 'insert'],
									'itemsParams' => 'params',
									'params' => $params,
								},
								'more' => {
									player      => 0,
									cmd         => [ $query, 'items' ],
									itemsParams => 'params',
									params      => $params,
									window      => {isContextMenu => 1},
								},
							},
						};
					}
					
					if (my $feedActions = $subFeed->{'actions'}) {
						my $n = 0;
						
						my $baseAction;
						
						if ($baseAction = _makeAction($feedActions, 'info', \%actionParamsNeeded, 1, 1)) {
							$base->{'actions'}->{'more'} = $baseAction; $n++;
						}
						if ($baseAction = _makeAction($feedActions, 'items', \%actionParamsNeeded, 1)) {
							$base->{'actions'}->{'go'} = $baseAction; $n++;
						}
						if ( $playalbum && ($baseAction = _makeAction($feedActions, 'playall', \%actionParamsNeeded, 1, 0, 'nowPlaying')) ) {
							$base->{'actions'}->{'play'} = $baseAction; $n++;
						} elsif (my $baseAction = _makeAction($feedActions, 'play', \%actionParamsNeeded, 1, 0, 'nowPlaying')) {
							$base->{'actions'}->{'play'} = $baseAction; $n++;
						}
						if ( $playalbum && ($baseAction = _makeAction($feedActions, 'addall', \%actionParamsNeeded, 1)) ) {
							$base->{'actions'}->{'add'} = $baseAction; $n++;
						} elsif (my $baseAction = _makeAction($feedActions, 'add', \%actionParamsNeeded, 1)) {
							$base->{'actions'}->{'add'} = $baseAction; $n++;
						}
						if ($baseAction = _makeAction($feedActions, 'insert', \%actionParamsNeeded, 1)) {
							$base->{'actions'}->{'add-hold'} = $baseAction; $n++;
						}
						
						if ($n >= 5) {
							$feedActions->{'allAvailableActionsDefined'} = 1;
						}
					}
					
					$base->{'actions'}->{'playControl'} = {
						player      => 0,
						window      => {isContextMenu => 1},
						cmd         => [map {$request->getRequest($_)} (0 .. ($request->getRequestCount()-1))],
						itemsParams => 'playControlParams',
						params      => $request->getParamsCopy(),
					};
					
					$request->addResult('base', $base);
				}

				# If we have a slideshow param, return all items without chunking, and only
				# include image and caption data
				if ( $request->getParam('slideshow') ) {
					my $images = [];
					for my $item ( @$items ) {
						next unless $item->{image};
						push @{$images}, {
							image   => proxiedImage($item->{image}),
							caption => $item->{name},
							date    => $item->{date},
							owner   => $item->{owner},
						};
					}

					$request->addResult( data => $images );
					$request->setStatusDone();
					return;
				}

				my $itemIndex = $start - 1;
				my $format  = $prefs->get('titleFormat')->[ $prefs->get('titleFormatWeb') ];
								
				$start -= $subFeed->{'offset'};
				$end   -= $subFeed->{'offset'};
				main::DEBUGLOG && $log->is_debug && $log->debug("Getting slice $start..$end: $totalCount; offset=", $subFeed->{'offset'}, ' quantity=', scalar @$items);
		
				my $search = $subFeed->{type} && $subFeed->{type} eq 'search';
				
				my $baseId = scalar @crumbIndex ? join('.', @crumbIndex, '') : '';
				for my $item ( @$items[$start..$end] ) {
					$itemIndex++;
					
					if ($item->{ignore}) {
						# Skip this item
						$totalCount--;
						next;
					}
					
					my $id = $baseId . $itemIndex;
					
					my $name;
					if ($name = $item->{name}) {
						if (defined $item->{'label'}) {
							$name = $request->string($item->{'label'}) . $request->string('COLON') . ' ' .  $name;
						} elsif (!$search && ($item->{'hasMetadata'} || '') eq 'track') {
							$name = Slim::Music::TitleFormatter::infoFormat(undef, $format, 'TITLE', $item) || $name;
						}
					}
					
					my $isPlayable = (
						   $item->{play} 
						|| $item->{playlist} 
						|| ($item->{type} && ($item->{type} eq 'audio' || $item->{type} eq 'playlist'))
					);
			
					# keep track of station icons
					if ( 
						$isPlayable 
						&& $item->{url} =~ /^http/ 
						&& $item->{url} !~ m|\.com/api/\w+/v1/opml| 
						&& (my $cover = ($item->{image} || $item->{cover})) 
						&& !Slim::Utils::Cache->new->get("remote_image_" . $item->{url})
					) {
						$cache->set("remote_image_" . $item->{url}, $cover, 86400);
					}
					
					if ($menuMode) {
						my %hash;
						
						$hash{'type'}   = $item->{'type'}  if defined $item->{'type'};
										# search|text|textarea|audio|playlist|link|opml|replace|redirect|radio
										# radio is a radio-button selection item, not an internet-radio station 
						my $nameOrTitle = $name || $item->{title} || '';
						my $touchToPlay = defined(touchToPlay($item)) + 0;
						
						# if showBriefly is 1, send the name as a showBriefly
						if ($item->{showBriefly} and ( $nameOrTitle ) ) {
							$client->showBriefly({ 
										'jive' => {
											'type'    => 'popupplay',
											'text'    => [ $nameOrTitle ],
										},
									}) if $client;

							# Skip this item
							$totalCount--;

							next;
						}

						# if nowPlaying is 1, tell Jive to go to nowPlaying
						if ($item->{nowPlaying}) {
							$request->addResult('goNow', 'nowPlaying');
						}
									
						# wrap = 1 and type = textarea render in the single textarea area above items
						if ( $item->{name} && $item->{wrap} || $item->{type} && $item->{type} eq 'textarea' ) {
							$window->{textarea} = $item->{name};

							# Skip this item
							$totalCount--;
							
							# In case this is the only item, add an empty item list
							$request->setResultLoopHash($loopname, 0, {});
							
							next;
						}
						
						# Avoid including album tracks and the like in context-menus
						if ( $xmlBrowseInterimCM &&
							($item->{play} || ($item->{type} && ($item->{type} eq 'audio')))
							# Cannot do this if we might screw up paging - silly but unlikely
							&& $totalCount < scalar($quantity) )
						{
							# Skip this item
							$totalCount--;
							next;
						}
						
						# Bug 13175, support custom windowStyle - this is really naff
						if ( $item->{style} ) {
							$windowStyle = $item->{style};
						}
						
						# Bug 7077, if the item will autoplay, it has an 'autoplays=1' attribute
						if ( $item->{autoplays} ) {
							$hash{'style'} = 'itemplay';
						}
						
						elsif (my $playcontrol = $item->{'playcontrol'}) {
							if    ($playcontrol eq 'play')   {$hash{'style'} = 'item_play';}
							elsif ($playcontrol eq 'add')    {$hash{'style'} = 'item_add';}
							elsif ($playcontrol eq 'insert' && $client->revision !~ /^7\.[0-7]/) {$hash{'style'} = 'item_insert';}
						}
						
						my $itemText = $nameOrTitle;
						if ($item->{'name2'}) {
							$itemText .= "\n" . $item->{'name2'};
							$windowStyle = 'icon_list' if !$windowStyle;
						}
						elsif ( my $line2 = $item->{line2} || $item->{subtext} ) { # subtext is returned by TuneIn's OPML
							$windowStyle = 'icon_list';
							$itemText = ( $item->{line1} || $nameOrTitle ) . "\n" . $line2;
						}
						$hash{'text'} = $itemText;
						
						if ($isPlayable) {
							my $presetParams = _favoritesParams($item);
							if ($presetParams && !$xmlBrowseInterimCM) {
								$hash{'presetParams'} = $presetParams;
								$presetFavSet = 1;
							}
						}

						my $itemParams = {};

						if ( !$item->{type} || $item->{type} ne 'text' ) {							
							$itemParams->{'item_id'} = "$id", #stringify, make sure it's a string
						}

						if ( $isPlayable || $item->{isContextMenu} ) {
							$itemParams->{'isContextMenu'} = 1;
						}
						
						if ($item->{type} && $item->{type} eq 'slideshow') {
							$itemParams->{slideshow} = 1;
						}

						my %merged = (%{$params}, %{$itemParams});

						if ( $item->{icon} ) {
							$hash{'icon' . ($item->{icon} =~ /^http:/ ? '' : '-id')} = proxiedImage($item->{icon});
							$hasImage = 1;
						} elsif ( $item->{image} ) {
							$hash{'icon'} = proxiedImage($item->{image});
							$hasImage = 1;
						}
						if (my $coverid = $item->{'artwork_track_id'}) {
							$hash{'icon-id'} = proxiedImage($coverid);
							$hasImage = 1;
						}

						if ( $item->{type} && $item->{type} eq 'text' && !$item->{wrap} && !$item->{jive} ) {
							$hash{'style'} ||= 'itemNoAction';
							$hash{'action'} = 'none';
						}
						
						if ( $item->{type} && $item->{type} eq 'localservice' ) {
							$hash{'actions'} = {
								go => {
									localservice => $item->{serviceId},
								},
							};
						}

						elsif ( $item->{type} && $item->{type} eq 'search' ) {
							#$itemParams->{search} = '__INPUT__';
							
							# XXX: bug in Jive, this should really be handled by the base go action
							my $actions = {
								go => {
									cmd    => [ $query, 'items' ],
									params => {
										%$params,
										item_id     => "$id",
										search      => '__TAGGEDINPUT__',
										cachesearch => defined $item->{cachesearch} ? $item->{cachesearch} : 1, # Bug 13044, can this search be cached or not?
									},
								},
							};
							
							# Allow search results to become a slideshow
							if ( defined $item->{slideshow} ) {
								$actions->{go}->{params}->{slideshow} = $item->{slideshow};
							}
							
							my $input = {
								len  => 1,
								processingPopup => {
									text => $request->string('SEARCHING'),
								},
								help => {
									text => $request->string('JIVE_SEARCHFOR_HELP')
								},
								softbutton1 => $request->string('INSERT'),
								softbutton2 => $request->string('DELETE'),
								title => $item->{title} || $item->{name},
							};
							
							$hash{'actions'} = $actions;
							$hash{'input'} = $input;
							if ($item->{nextWindow}) {
								$hash{'nextWindow'} = $item->{nextWindow};
							}
							$allTouchToPlay = 0;
						}
						
						elsif ( !$isPlayable && !$touchToPlay && ($hash{'style'} || '') ne 'itemNoAction') {
							
							# I think that doing it this way means that, because $itemParams does not get
							# added as 'params' if !$isPlayable, therefore all the other default actions will
							# bump because SlimBrowser needs 'params' as specified in the base actions.
							
							my $actions = {
								'go' => {
									'cmd' => [ $query, 'items' ],
									'params' => \%merged,
								},
							};
							# Bug 13247, support nextWindow param
							if ( $item->{nextWindow} ) {
								$actions->{go}{nextWindow} = $item->{nextWindow};
								# Bug 15690 - if nextWindow is 'nowPlaying', assume this should be styled as a touch-to-play
								if ( $item->{nextWindow} eq 'nowPlaying' ) {
									$hash{'style'} = 'itemplay';
								}
							}
							$hash{'actions'} = $actions;
							$hash{'addAction'} = 'go';
							$allTouchToPlay = 0;
						}
						
						elsif ( $touchToPlay ) {
							if (!$defeatDestructiveTouchToPlay) {
								$itemParams->{'touchToPlay'} = "$id"; # stringify, make sure it's a string
								$itemParams->{'touchToPlaySingle'} = 1 if !$item->{'playall'};
								
								# not currently supported by 7.5 client
								$hash{'goAction'} = 'play'; 
								
								$hash{'style'} = 'itemplay';
							} else {
								# not currently supported by 7.5 client
								$hash{'goAction'} = 'playControl'; 
								$hash{'playControlParams'} = {xmlbrowserPlayControl=>"$itemIndex"};
							}
						}
						else {
							$allTouchToPlay = 0;
						}
						
						my $itemActions = $item->{'itemActions'};
						if ($itemActions) {
							
							my $actions;
							if (!$itemActions->{'allAvailableActionsDefined'}) {
								$actions = $hash{'actions'};
							}
							$actions ||= {};
							
							my $n = 0;
							
							if (my $action = _makeAction($itemActions, 'info', undef, 1, 1)) {
								$actions->{'more'} = $action; $n++;
							}
							
							# Need to be careful not to undo (effectively) a 'go' action mapping
							# (could also consider other mappings but do not curretly)
							my $goAction = $hash{'goAction'};

							if (my $action = _makeAction($itemActions, 'items', undef, 1, 0, $item->{nextWindow})) {
								# If 'go' is already mapped to something else (probably 'play')
								# then leave it alone.
								unless ($goAction) {
									$actions->{'go'} = $action; $n++;
								}
							}
							if (my $action = _makeAction($itemActions, 'play', undef, 1, 0, 'nowPlaying')) {
								$actions->{'play'} = $action; $n++;
								
								# This test should really be repeated for all the other actions,
								# in case 'go' is mapped to one of them, but that does not actually
								# happen (would have to be somewhere in this module)
								if ($goAction && $goAction eq 'play') {
									$actions->{'go'} = $action;
								}
							}

							if (my $action = _makeAction($itemActions, 'add', undef, 1)) {
								$actions->{'add'} = $action; $n++;
							}
							if (my $action = _makeAction($itemActions, 'insert', undef, 1)) {
								$actions->{'add-hold'} = $action; $n++;
							}
							$hash{'actions'} = $actions;
							
							if ($n >= 5) {
								$itemActions->{'allAvailableActionsDefined'} = 1;
							}
						}

						if (!$itemActions->{'allAvailableActionsDefined'} && %actionParamsNeeded) {
							foreach my $key (keys %actionParamsNeeded) {
								my %params;
								my @vars = @{$actionParamsNeeded{$key}};
								for (my $i = 0; $i < scalar @vars; $i += 2) {
									$params{$vars[$i]} = $item->{$vars[$i+1]};
								}
								$hash{$key} = \%params;
							}
						}
						
						if (   !$itemActions->{'allAvailableActionsDefined'}
							&& !$feedActions->{'allAvailableActionsDefined'}
							&& scalar keys %{$itemParams} && ($isPlayable || $touchToPlay) )
						{
							$hash{'params'} = $itemParams;
						}
						
						if ( $item->{jive} ) {
							my $actions = $hash{'actions'} || {};
							while (my($name, $action) = each(%{$item->{jive}->{actions} || {}})) {
								$actions->{$name} = $action;
							}
							$hash{'actions'} = $actions;
							
							for my $key ('window', 'showBigArtwork', 'style', 'nextWindow') {
								if ( $item->{jive}->{$key} ) {
									$hash{$key} = $item->{jive}->{$key};
								}
							}
							
							$hash{'icon-id'} = proxiedImage($item->{jive}->{'icon-id'}) if $item->{jive}->{'icon-id'};
						}
						
						if (exists $hash{'actions'} && scalar keys %{$hash{'actions'}}) {
							delete $hash{'action'};
							delete $hash{'style'} if $hash{'style'} eq 'itemNoAction';
						}
						
						$hash{'textkey'} = $item->{textkey} if defined $item->{textkey};
						
						$request->setResultLoopHash($loopname, $cnt, \%hash);

					}
					else {
						# create an ordered hash to store this stuff...
						tie my %hash, "Tie::IxHash";
						
						$hash{id}    = $id;
						$hash{name}  = $name          if defined $name;
						$hash{type}  = $item->{type}  if defined $item->{type};
						$hash{title} = $item->{title} if defined $item->{title};
						$hash{image} = proxiedImage($item->{image}) if defined $item->{image};

						# add url entries if requested unless they are coderefs as this breaks serialisation
						if ($want_url && defined $item->{url} && (!ref $item->{url} || ref $item->{url} ne 'CODE')) {
							$hash{url} = $item->{url};
						}	

						$hash{isaudio} = defined(hasAudio($item)) + 0;
						
						# Bug 7684, set hasitems to 1 if any of the following are true:
						# type is not text or audio
						# items array contains items
						{
							my $hasItems = 0;
							
							if ( !defined $item->{type} || $item->{type} !~ /^(?:text|audio)$/i ) {
								$hasItems = 1;
							}
							elsif ( ref $item->{items} eq 'ARRAY' ) {
								$hasItems = scalar @{ $item->{items} };
							}
							
							$hash{hasitems} = $hasItems;
						}
					
						$request->setResultLoopHash($loopname, $cnt, \%hash);
					}
					$cnt++;
				}
			}

		}

		$request->addResult('count', $totalCount);
		
		if ($menuMode) {
			
			if ($request->getResult('base')) {
				my $baseActions = $request->getResult('base')->{'actions'};
				
				_jivePresetBase($baseActions) if $presetFavSet;
				
				if ($allTouchToPlay) {
					$baseActions->{'go'} = $defeatDestructiveTouchToPlay ? $baseActions->{'playControl'} : $baseActions->{'play'};
				}
			}
			
			if ( $windowStyle ) {
				$window->{'windowStyle'} = $windowStyle;
			} 
			elsif ( $hasImage ) {
				$window->{'windowStyle'} = 'home_menu';
			} 
			else {
				$window->{'windowStyle'} = 'text_list';
			}
			
			# Bug 13247, support windowId param
			if ( $subFeed->{windowId} ) {
				$window->{windowId} = $subFeed->{windowId};
			}

			# send any window parameters we've gathered, if we've gathered any
			if ($window) {
				$request->addResult('window', $window );
			}

			# cache SBC queries for "Recent Search" menu
			if ($search && ($request->getParam('cachesearch') || $subFeed->{'cachesearch'})) {	# Bug 13044, allow some searches to not be cached
				
				# XXX this is probably obsolete because of move to myapps
				# make a best effort to make a labeled title for the search
				my $queryTypes = {
					rhapsodydirect	=>	'PLUGIN_RHAPSODY_DIRECT_MODULE_NAME',
					mp3tunes	=>	'PLUGIN_MP3TUNES_MODULE_NAME',
					radiotime	=>	'PLUGIN_RADIOTIME_MODULE_NAME',
					slacker		=>	'PLUGIN_SLACKER_MODULE_NAME',
					live365		=>	'PLUGIN_LIVE365_MODULE_NAME',
					lma		=>	'PLUGIN_LMA_MODULE_NAME',
				};
				
				my $title = $search;
				
				if ($queryTypes->{$query}) {
					$title = $request->string($queryTypes->{$query}) . ": " . $title;
				} elsif (my $key = $subFeed->{'cachesearch'}) {
					if (length($key) > 1) {
						$key = $request->string($key) if (uc($key) eq $key);
						$title = $key . ': ' . $title;
					}
				}
		
				my $queryParams = $feed->{'query'} || {};
				my $jiveSearchCache = {
					text     => $title,
					actions  => {
						go => {
							player => 0,
							cmd => [ $query, 'items' ],
							params => {
								'item_id' => $request->getParam('item_id'),
								menu      => $query,
								search    => $search,
								%$queryParams,
							},
						},
					},
				};
				
				Slim::Control::Jive::cacheSearch($request, $jiveSearchCache);
			}
			
		}

	} # ENDIF $isItemQuery
	
	$request->setStatusDone();
}


# Fetch a feed URL that is referenced within another feed.
# After fetching, insert the contents into the original feed
sub _cliQuerySubFeed_done {
	my ( $feed, $params ) = @_;
	
	# If there's a command we need to run, run it.  This is used in various
	# places to trigger actions from an OPML result, such as to start playing
	# a new Pandora radio station
	if ( $feed->{command} ) {
		
		my @p = map { uri_unescape($_) } split / /, $feed->{command};
		my $client = $params->{request}->client();
		
		if ($client) {
			main::DEBUGLOG && $log->is_debug && $log->debug( "Executing command: " . Data::Dump::dump(\@p) );
			$client->execute( \@p );
		} else {
			$log->error('No client to execute command for.');
		}
	}
	
	# insert the sub-feed data into the original feed
	my $parent = $params->{'parent'};
	my $subFeed = $parent;
	
	for my $i ( @{ $params->{'currentIndex'} } ) {
		# Skip sid and sid + top-level search query
		next if length($i) >= 8 && $i =~ /^[a-f0-9]{8}/;
		
		# If an index contains a search query, strip it out
		$i =~ s/_.+$//g;
		
		$subFeed = $subFeed->{'items'}->[$i - ($subFeed->{'offset'} || 0)];
	}

	if (($subFeed->{'type'} && $subFeed->{'type'} eq 'replace' || $feed->{'replaceparent'}) && 
		$feed->{'items'} && scalar @{$feed->{'items'}} == 1) {
		# if child has 1 item and requests, update previous entry to avoid new menu level
		delete $subFeed->{'url'};
		my $item = $feed->{'items'}[0];
		for my $key (keys %$item) {
			$subFeed->{ $key } = $item->{ $key };
		}
	} 
	else {
		# otherwise insert items as subfeed
		$subFeed->{'items'} = $feed->{'items'};
	}

	$subFeed->{'fetched'} = 1;
	
	# Pass-through forceRefresh flag
	if ( $feed->{forceRefresh} ) {
		$subFeed->{forceRefresh} = 1;
	}
	
	# Support alternate title if it's different from this menu in the parent
	if ( $feed->{title} && $subFeed->{name} ne $feed->{title} ) {
		main::DEBUGLOG && $log->is_debug && $log->debug("menu title was '" . $subFeed->{name} . "', changing to '" . $feed->{title} . "'");
		$subFeed->{title} = $feed->{title};
	}
	if ($feed->{'actions'}) {
		$subFeed->{'actions'} = $feed->{'actions'};
	}
	$subFeed->{'total'} = $feed->{'total'};
	$subFeed->{'offset'} = $feed->{'offset'};
	$subFeed->{'menuComplete'} = $feed->{'menuComplete'};
	
	# Mark this as coming from subFeed, so that we know to ignore forceRefresh
	$params->{fromSubFeed} = 1;

	# cachetime will only be set by parsers which know their content is dynamic
	if (defined $feed->{'cachetime'}) {
		$parent->{'cachetime'} = min( $parent->{'cachetime'} || CACHE_TIME, $feed->{'cachetime'} );
	}
			
	_cliQuery_done( $parent, $params );
}

sub _addingToPlaylist {
	my $client = shift;
	my $action = shift || 'add';
	my $title  = shift;
	my $icon   = shift;

	my $string = $action eq 'add'
		? $client->string('ADDING_TO_PLAYLIST')
		: $client->string('INSERT_TO_PLAYLIST');

	my $jivestring = $action eq 'add' 
		? $client->string('JIVE_POPUP_ADDING')
		: $client->string('JIVE_POPUP_TO_PLAY_NEXT');

	$client->showBriefly( { 
		line => [ $string ],
		jive => {
			type => 'mixed',
			text => [ $jivestring, $title ],
			style => 'add',
			'icon-id' => defined $icon ? proxiedImage($icon) : '/html/images/cover.png',
		},
	} );
}

sub findAction {
	my ($feed, $item, $actionName) = @_;
	
	if ($item && $item->{'itemActions'} && $item->{'itemActions'}->{$actionName}) {
		return wantarray ? ($item->{'itemActions'}->{$actionName}, {}) : $item->{'itemActions'}->{$actionName};
	}
	if ($item && $item->{'itemActions'} && $item->{'itemActions'}->{'allAvailableActionsDefined'}) {
		return wantarray ? () : undef;
	}
	if ($feed && $feed->{'actions'} && $feed->{'actions'}->{$actionName}) {
		return wantarray ? ($feed->{'actions'}->{$actionName}, $feed->{'actions'}) : $feed->{'actions'}->{$actionName};
	}
	return wantarray ? () : undef;
}

sub _makePlayAction {
	my ($subFeed, $item, $name, $nextWindow, $query, $mode, $item_id, $playIndex) = @_;
	
	my %params;
	my $cmd;
	
	if (my ($feedAction, $feedActions) = findAction($subFeed, $item, $name)) {
		%params = %{$feedAction->{'fixedParams'}} if $feedAction->{'fixedParams'};
		my @vars = exists $feedAction->{'variables'} ? @{$feedAction->{'variables'}} : @{$feedActions->{'commonVariables'} || []};
		for (my $i = 0; $i < scalar @vars; $i += 2) {
			$params{$vars[$i]} = $item->{$vars[$i+1]};
		}

		$cmd = $feedAction->{'command'};
	} else {
		%params = (
			'item_id' => $item_id,
		);
		$params{'playIndex'} = $playIndex if defined $playIndex;
		$params{'mode'}      = $mode if defined $mode;
		
		$cmd = [ $query, 'playlist', $name ],
	}
	
	if ($cmd) {
		$params{'menu'} = 1;

		my %action = (
			player      => 0,
			cmd         => $cmd,
			params      => \%params,
		);
		$action{'nextWindow'} = $nextWindow if $nextWindow;
		
		return \%action;
	}
	
	return undef;
}

sub _makeAction {
	my ($actions, $actionName, $actionParamsNeeded, $player, $contextMenu, $nextWindow) = @_;
	
	if (my $action = $actions->{$actionName}) {
		if ( !($action->{'command'} && scalar @{$action->{'command'}}) ) {
			return 'none';
		}
	
		my $params = $action->{'fixedParams'} || {};
		$params->{'menu'} ||= 1;
		
		my %action = (
			cmd         => $action->{'command'},
			params      => $params,
		);
		
		$action{'player'} ||= 0 if $player;
		$action{'window'} = {isContextMenu => 1} if $contextMenu;
		$action{'nextWindow'} = $nextWindow if $nextWindow;
		if (defined $actionParamsNeeded) {
			if (exists $action->{'variables'}) {
				if ($action->{'variables'}) {
					$action{'itemsParams'} = $actionName . 'Params';
					$actionParamsNeeded->{$action{'itemsParams'}} = $action->{'variables'};
				}
			} elsif ($actions->{'commonVariables'}) {
				$action{'itemsParams'} = 'commonParams';
				$actionParamsNeeded->{$action{'itemsParams'}} = $actions->{'commonVariables'};
			}
		}
		return \%action;
	}
}

sub _cliQuery_error {
	my ( $err, $params ) = @_;
	
	my $request = $params->{'request'};
	my $url     = $params->{'url'};
	
	logError("While retrieving [$url]: [$err]");
	
	$request->addResult("networkerror", $err);
	$request->addResult('count', 0);

	$request->setStatusDone();	
}

# fix the count in case we're adding additional items
# (play all) to the resultset
sub _fixCount {
	my $insertItem = shift;
	my $index      = shift;
	my $quantity   = shift;
	my $count      = shift;

	my $totalCount = $count || 0;

	if ($insertItem) {
		$totalCount++;
		if ($count) {
			if (!$$index && $count == $$quantity) {
				# count and qty are the same, don't do anything to index or quantity
			# return one less result as we only add the additional item in the first chunk
			} elsif ( !$$index ) {
				$$quantity--;
			# decrease the index in subsequent queries
			} else {
				$$index--;
			}
		}
	}

	return $totalCount;
}

sub hasAudio {
	my $item = shift;
	
	if ( $item->{'play'} ) {
		return $item->{'play'};
	}
	elsif ( $item->{'type'} && $item->{'type'} =~ /^(?:audio|playlist)$/ ) {
		return $item->{'playlist'} || $item->{'url'} || scalar @{ $item->{outline} || [] };
	}
	elsif ( $item->{'enclosure'} && ( $item->{'enclosure'}->{'type'} =~ /audio/ ) ) {
		return $item->{'enclosure'}->{'url'};
	}
	else {
		return undef;
	}
}

sub touchToPlay {
	my $item = shift;
	
	if ( $item->{'type'} && $item->{'type'} =~ /^(?:audio)$/ ) {
		return 1;
	}
	elsif ( $item->{'on_select'} && $item->{'on_select'} eq 'play' ) {
		return 1;
	}
	elsif ( $item->{'enclosure'} && ( $item->{'enclosure'}->{'type'} =~ /audio/ ) ) {
		return 1;
	}

	return;
}

sub hasLink {
	my $item = shift;

	# for now, only follow link in "slim" namespace
	return $item->{'slim:link'};
}

sub hasDescription {
	my $item = shift;

	my $description = $item->{'description'} || $item->{'name'};

	if ($description and !ref($description)) {

		return $description;

	} else {

		return undef;
	}
}

sub _jivePresetBase {
	my $actions = shift;
	for my $preset (0..9) {
		my $key = 'set-preset-' . $preset;
		$actions->{$key} = {
			player => 0,
			cmd    => [ 'jivefavorites', 'set_preset', "key:$preset" ],
			itemsParams => 'presetParams',
		};
	}
	return $actions;
}

sub _playlistControlContextMenu {

	my $args    = shift;
	my $query   = $args->{'query'};
	my $request = $args->{'request'};
	my $item    = $args->{'item'};

	my @contextMenu;

	my $canIcons = $request && $request->client && ($request->client->revision !~ /^7\.[0-7]/);
	
	# We only add playlist-control items for an item which is playable
	if (hasAudio($item)) {
		my $item_id = $request->getParam('item_id') || '';
		my $mode    = $request->getParam('mode');
		my $sub_id  = $args->{'subItemId'};
		my $subFeed = $args->{'subFeed'};
		
		if (defined $sub_id) {
			$item_id .= '.' if length($item_id);
			$item_id .= $sub_id;
		}
		
		my $itemParams = {
			menu    => $request->getParam('menu'),
			item_id => $item_id,
		};
		
		my $addPlayAll = (
			   $args->{'playalbum'}
			&& defined $sub_id
			&& $subFeed && scalar @{$subFeed->{'items'} || []} > 1
			&& ($subFeed->{'playall'} || $item->{'playall'})
		);
		
		my $action;
		
		if ($action = _makePlayAction($subFeed, $item, 'add', 'parentNoRefresh', $query, $mode, $item_id)) {
			push @contextMenu, {
				text => $request->string('ADD_TO_END'),
				style => 'item_add',
				actions => {go => $action},
			},
		}
		
		if ($action = _makePlayAction($subFeed, $item, 'insert', 'parentNoRefresh', $query, $mode, $item_id)) {
			push @contextMenu, {
				text => $request->string('PLAY_NEXT'),
				style => $canIcons ? 'item_insert' : 'itemNoAction',
				actions => {go => $action},
			},
		}
		
		if ($action = _makePlayAction($subFeed, $item, 'play', 'nowPlaying', $query, $mode, $item_id)) {
			push @contextMenu, {
				text => $request->string($addPlayAll ? 'PLAY_THIS_SONG' : 'PLAY'),
				style => 'item_play',
				actions => {go => $action},
			},
		}
		
		if ($addPlayAll && ($action = _makePlayAction($subFeed, $item, 'playall', 'nowPlaying', $query, $mode, $request->getParam('item_id'), $sub_id))) {
			push @contextMenu, {
				text => $request->string('JIVE_PLAY_ALL_SONGS'),
				style => $canIcons ? 'item_playall' : 'itemNoAction',
				actions => {go => $action},
			},
		}
	}

	# Favorites handling
	my $favParams;
	if (($favParams = _favoritesParams($item)) && !$args->{'noFavorites'}) {
	
		my $action = 'add';
	 	my $favIndex = undef;
		my $token = 'JIVE_SAVE_TO_FAVORITES';
		if ( Slim::Utils::PluginManager->isEnabled('Slim::Plugin::Favorites::Plugin') ) {
			my $favs = Slim::Utils::Favorites->new($request->client);
			$favIndex = $favs->findUrl($favParams->{favorites_url});
			if (defined($favIndex)) {
				$action = 'delete';
				$token = 'JIVE_DELETE_FROM_FAVORITES';
			}
		}
		
		my $favoriteActions = {
			'go' => {
				player => 0,
				cmd    => [ 'jivefavorites', $action ],
				params => {
					title   => $favParams->{'favorites_title'},
					url     => $favParams->{'favorites_url'},
					type    => $favParams->{'favorites_type'},
					parser  => $favParams->{'parser'},
					isContextMenu => 1,
				},
			},
		};
		$favoriteActions->{'go'}{'params'}{'item_id'} = "$favIndex" if defined($favIndex);
		if (my $icon = $favParams->{'icon'} || $request->getParam('icon')) {
			$favoriteActions->{'go'}{'params'}{'icon'} = $icon;
		}
	
		push @contextMenu, {
			text => $request->string($token),
			style => $canIcons ? 'item_fav' : 'itemNoAction',
			actions => $favoriteActions,
		};
	}

	return \@contextMenu;
}

sub _favoritesParams {
	my $item = shift;
	
	my $favorites_url    = $item->{favorites_url} || $item->{play} || $item->{url};
	my $favorites_title  = $item->{title} || $item->{name};
	
	if ( $favorites_url && !ref $favorites_url && $favorites_title ) {
		if ( !$item->{favorites_url} && $item->{type} && $item->{type} eq 'playlist' && $item->{playlist} && !ref $item->{playlist}) {
			$favorites_url = $item->{playlist};
		}
		
		my %presetParams = (
			favorites_url   => $favorites_url,
			favorites_title => $favorites_title,
			favorites_type  => $item->{favorites_type} || ($item->{play} ? 'audio' : ($item->{type} || 'audio')),
		);
		$presetParams{'parser'} = $item->{'parser'} if $item->{'parser'};
		
		if (my $icon = $item->{'image'} || $item->{'icon'} || $item->{'cover'}) {
			$presetParams{'icon'} = proxiedImage($icon);
		}
		
		return \%presetParams;
	}
}

sub _defeatDestructiveTouchToPlay {
	my ($request, $client) = @_;
	my $pref;
	
	if ($client && (my $agent = $client->controllerUA)) {
		if ($agent =~ /squeezeplay/i) {
			my ($version, $revision) = ($agent =~ m%/(\d+(?:\.\d+)?)[.\d]*-r(\d+)%);
			
			return 0 if $version < 7.6;
			return 0 if $version eq '7.6' && $revision < 9337;
		}
	}
	
	$pref = $request->getParam('defeatDestructiveTouchToPlay');
	$pref = $prefs->client($client)->get('defeatDestructiveTouchToPlay') if $client && !defined $pref;
	$pref = $prefs->get('defeatDestructiveTouchToPlay') if !defined $pref;
	
	# Values:
	# 0 => no defeat
	# 1 => always defeat
	# 2 => defeat if playlist length > 1
	# 3 => defeat only if playing and current-playlist-length > 1
	# 4 => defeat only if playing and current item not a radio stream
	
	return 0 if !$pref;
	return 1 if $pref == 1 || !$client;
	return ($client->isPlaying() && $client->playingSong()->duration() && !$client->playingSong()->isPlaylist()) if $pref == 4;
	my $l = Slim::Player::Playlist::count($client);
	return 0 if $l < 2;
	return 0 if $pref == 3 && (!$client->isPlaying() || $l < 2);
	
	return 1;
}

1;
<|MERGE_RESOLUTION|>--- conflicted
+++ resolved
@@ -692,11 +692,7 @@
 						ct      => $subFeed->{'mime'},
 						secs    => $subFeed->{'duration'},
 						bitrate => $subFeed->{'bitrate'},
-<<<<<<< HEAD
-						cover   => $subFeed->{'image'} || $subFeed->{'cover'} || $request->getParam('icon'),
-=======
 						cover   => $subFeed->{'image'} || $subFeed->{'cover'} || $subFeed->{'icon'} || $request->getParam('icon'),
->>>>>>> a3b5d541
 					} );
 				
 					$client->execute([ 'playlist', $method, $url ]);
