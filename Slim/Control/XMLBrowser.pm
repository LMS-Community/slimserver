--- conflicted
+++ resolved
@@ -749,12 +749,13 @@
 					if ( $request->client ) {
 						$playalbum = $prefs->client($request->client)->get('playtrackalbum');
 					}
-<<<<<<< HEAD
        		 			# if player pref for playtrack album is not set, get the old server pref.
-=======
-					
+					if ( !defined $playalbum ) {
+						$playalbum = $prefs->get('playtrackalbum');
+					}
+
+				
 					# if player pref for playtrack album is not set, get the old server pref.
->>>>>>> cbea77c7
 					if ( !defined $playalbum ) {
 						$playalbum = $prefs->get('playtrackalbum');
 					}
