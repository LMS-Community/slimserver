--- conflicted
+++ resolved
@@ -1231,11 +1231,8 @@
 		
 		if ($menuMode) {
 			
-<<<<<<< HEAD
 			_jivePresetBase($request->getResult('base')->{'actions'}) if $presetFavSet;
 			
-			$window->{'windowStyle'} = $windowStyle || 'text_list';
-=======
 			if ( $window->{'windowStyle'} ) {
 				$window->{'windowStyle'} = $windowStyle;
 			} 
@@ -1245,7 +1242,6 @@
 			else {
 				$window->{'windowStyle'} = 'text_list';
 			}
->>>>>>> 0b8d87f8
 			
 			# Bug 13247, support windowId param
 			if ( $subFeed->{windowId} ) {
