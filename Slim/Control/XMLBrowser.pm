--- conflicted
+++ resolved
@@ -995,22 +995,16 @@
 							$request->addResultLoop($loopname, $cnt, 'style', 'itemplay');
 						}
 						
-<<<<<<< HEAD
 						my $itemText = $hash{'name'} || $hash{'title'};
 						if ($item->{'name2'}) {
 							$itemText .= "\n" . $item->{'name2'};
 							$windowStyle = 'icon_list' if !$windowStyle;
 						}
+						elsif ( $item->{line2} ) {
+							$windowStyle = 'icon_list';
+							$itemText = ( $item->{line1} || $hash{name} || $hash{title} ) . "\n" . $item->{line2};
+						}
 						$request->addResultLoop($loopname, $cnt, 'text', $itemText);
-=======
-						# Use 2-line icon_list style if line1/line2 values are provided
-						if ( $item->{line2} ) {
-							$windowStyle = 'icon_list';
-							$hash{name} = ( $item->{line1} || $hash{name} || $hash{title} ) . "\n" . $item->{line2};
-						}
-
-						$request->addResultLoop($loopname, $cnt, 'text', $hash{'name'} || $hash{'title'});
->>>>>>> 6e79082f
 						
 						my $isPlayable = (
 							   $item->{play} 
