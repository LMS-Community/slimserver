--- conflicted
+++ resolved
@@ -1920,10 +1920,7 @@
 			$self->dump('Request');
 			
 			if ( main::SLIM_SERVICE ) {
-<<<<<<< HEAD
-=======
 				$@ =~ s/"/'/g;
->>>>>>> 3fc16976
 				SDI::Util::Syslog::error("service=SS-Request method=${funcName} error=\"$@\"");
 			}
 		}
@@ -1998,10 +1995,7 @@
 			
 			if ( main::SLIM_SERVICE ) {
 				my $name = Slim::Utils::PerlRunTime::realNameForCodeRef($funcPtr);
-<<<<<<< HEAD
-=======
 				$@ =~ s/"/'/g;
->>>>>>> 3fc16976
 				SDI::Util::Syslog::error("service=SS-Request method=${name} error=\"$@\"");
 			}
 		}
@@ -2035,10 +2029,7 @@
 					
 					if ( main::SLIM_SERVICE ) {
 						my $name = Slim::Utils::PerlRunTime::realNameForCodeRef($funcPtr);
-<<<<<<< HEAD
-=======
 						$@ =~ s/"/'/g;
->>>>>>> 3fc16976
 						SDI::Util::Syslog::error("service=SS-Request method=${name} error=\"$@\"");
 					}
 				}
@@ -2054,10 +2045,7 @@
 					
 					if ( main::SLIM_SERVICE ) {
 						my $name = Slim::Utils::PerlRunTime::realNameForCodeRef($funcPtr);
-<<<<<<< HEAD
-=======
 						$@ =~ s/"/'/g;
->>>>>>> 3fc16976
 						SDI::Util::Syslog::error("service=SS-Request method=${name} error=\"$@\"");
 					}
 				}
@@ -2121,10 +2109,7 @@
 				
 				if ( main::SLIM_SERVICE ) {
 					my $name = Slim::Utils::PerlRunTime::realNameForCodeRef($notifyFuncRef);
-<<<<<<< HEAD
-=======
 					$@ =~ s/"/'/g;
->>>>>>> 3fc16976
 					SDI::Util::Syslog::error("service=SS-Request method=${name} error=\"$@\"");
 				}
 			}
@@ -2156,10 +2141,7 @@
 							logError("While trying to run function coderef [$funcName]: [$@]");
 							
 							if ( main::SLIM_SERVICE ) {
-<<<<<<< HEAD
-=======
 								$@ =~ s/"/'/g;
->>>>>>> 3fc16976
 								SDI::Util::Syslog::error("service=SS-Request method=${funcName} error=\"$@\"");
 							}
 							
@@ -2583,10 +2565,7 @@
 		$deleteSub = 1;
 		
 		if ( main::SLIM_SERVICE ) {
-<<<<<<< HEAD
-=======
 			$@ =~ s/"/'/g;
->>>>>>> 3fc16976
 			SDI::Util::Syslog::error("service=SS-Request method=${funcName} error=\"$@\"");
 		}
 	}
