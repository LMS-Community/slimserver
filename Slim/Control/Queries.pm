package Slim::Control::Queries;

# $Id:  $
#
# SqueezeCenter Copyright 2001-2007 Logitech.
# This program is free software; you can redistribute it and/or
# modify it under the terms of the GNU General Public License,
# version 2.
#
# This program is distributed in the hope that it will be useful,
# but WITHOUT ANY WARRANTY; without even the implied warranty of
# MERCHANTABILITY or FITNESS FOR A PARTICULAR PURPOSE.  See the
# GNU General Public License for more details.

################################################################################

=head1 NAME

Slim::Control::Queries

=head1 DESCRIPTION

L<Slim::Control::Queries> implements most SqueezeCenter queries and is designed to 
 be exclusively called through Request.pm and the mechanisms it defines.

 Except for subscribe-able queries (such as status and serverstatus), there are no
 important differences between the code for a query and one for
 a command. Please check the commented command in Commands.pm.

=cut

use strict;

use Data::URIEncode qw(complex_to_query);
use Data::Dump;
use JSON::XS::VersionOneAndTwo;
use Scalar::Util qw(blessed);
use URI::Escape;

use Slim::Utils::Misc qw( specified validMacAddress );
use Slim::Utils::Alarms;
use Slim::Utils::Log;
use Slim::Utils::Unicode;
use Slim::Utils::Prefs;

{
	if ($^O =~ /Win32/) {
		require Win32::DriveInfo;
	}
}

my $log = logger('control.queries');

my $prefs = preferences('server');

# Frequently used data can be cached in memory, such as the list of albums for Jive
my $cache = {};
my @recentSearches = ();

sub alarmsQuery {
	my $request = shift;

	$log->info("Begin Function");

	# check this is the correct query.
	if ($request->isNotQuery([['alarms']])) {
		$request->setStatusBadDispatch();
		return;
	}

	# get our parameters
	my $client   = $request->client();
	my $index    = $request->getParam('_index');
	my $quantity = $request->getParam('_quantity');
	my $filter	 = $request->getParam('filter');
	my $alarmDOW = $request->getParam('dow');
	
	
	if ($request->paramNotOneOfIfDefined($filter, ['all', 'defined', 'enabled'])) {
		$request->setStatusBadParams();
		return;
	}
	
	my @results;

	if (defined $alarmDOW) {

		$results[0] = Slim::Utils::Alarms->newLoaded($client, $alarmDOW);

	} else {

		my $i = 0;

		$filter = 'enabled' if !defined $filter;

		for $alarmDOW (0..7) {

			my $alarm = Slim::Utils::Alarms->newLoaded($client, $alarmDOW);
			
			my $wanted = ( 
				($filter eq 'all') ||
				($filter eq 'defined' && !$alarm->undefined()) ||
				($filter eq 'enabled' && $alarm->enabled())
			);

			$results[$i++] = $alarm if $wanted;
		}
	}

	my $count = scalar @results;

	$request->addResult('fade', $prefs->client($client)->get('alarmfadeseconds'));
	$count += 0;
	$request->addResult('count', $count);

	my ($valid, $start, $end) = $request->normalize(scalar($index), scalar($quantity), $count);

	if ($valid) {

		my $loopname = 'alarms_loop';
		my $cnt = 0;
		
		for my $eachitem (@results[$start..$end]) {
			$request->addResultLoop($loopname, $cnt, 'dow', $eachitem->dow());
			$request->addResultLoop($loopname, $cnt, 'enabled', $eachitem->enabled());
			$request->addResultLoop($loopname, $cnt, 'time', $eachitem->time());
			$request->addResultLoop($loopname, $cnt, 'volume', $eachitem->volume());
			$request->addResultLoop($loopname, $cnt, 'url', $eachitem->playlist());
			$request->addResultLoop($loopname, $cnt, 'playlist_id', $eachitem->playlistid());
			$cnt++;
		}
	}

	$request->setStatusDone();
}

sub albumsQuery {
	my $request = shift;

	$log->info("Begin Function");

	# check this is the correct query.
	if ($request->isNotQuery([['albums']])) {
		$request->setStatusBadDispatch();
		return;
	}

	# get our parameters
	my %favorites;
	$favorites{'url'}    = $request->getParam('favorites_url');
	$favorites{'title'}  = $request->getParam('favorites_title');
	my $index         = $request->getParam('_index');
	my $quantity      = $request->getParam('_quantity');
	my $tags          = $request->getParam('tags');
	my $search        = $request->getParam('search');
	my $compilation   = $request->getParam('compilation');
	my $contributorID = $request->getParam('artist_id');
	my $genreID       = $request->getParam('genre_id');
	my $trackID       = $request->getParam('track_id');
	my $year          = $request->getParam('year');
	my $sort          = $request->getParam('sort');
	my $menu          = $request->getParam('menu');
	my $insert        = $request->getParam('menu_all');
	my $to_cache      = $request->getParam('cache');
	
	if ($request->paramNotOneOfIfDefined($sort, ['new', 'album', 'artflow'])) {
		$request->setStatusBadParams();
		return;
	}

	# menu/jive mgmt
	my $menuMode = defined $menu;
	my $insertAll = $menuMode && defined $insert;

	if (!defined $tags) {
		$tags = 'l';
	}
	
	# get them all by default
	my $where = {};
	my $attr = {};
	
	# Normalize and add any search parameters
	if (defined $trackID) {
		$where->{'tracks.id'} = $trackID;
		push @{$attr->{'join'}}, 'tracks';
	}
	
	# ignore everything if $track_id was specified
	else {
	
		if ($sort && $sort eq 'new') {

			$attr->{'order_by'} = 'tracks.timestamp desc, tracks.disc, tracks.tracknum, tracks.titlesort';
			push @{$attr->{'join'}}, 'tracks';
		}
		
		if ($sort && $sort eq 'artflow') {

			$attr->{'order_by'} = Slim::Schema->resultset('Album')->fixupSortKeys('contributor.namesort,album.year,album.titlesort');
			push @{$attr->{'join'}}, 'contributor';
		}

		if (specified($search)) {
			$where->{'me.titlesearch'} = {'like', Slim::Utils::Text::searchStringSplit($search)};
		}
		
		if (defined $year) {
			$where->{'me.year'} = $year;
		}
		
		# Manage joins
		if (defined $contributorID){
		
			# handle the case where we're asked for the VA id => return compilations
			if ($contributorID == Slim::Schema->variousArtistsObject->id) {
				$compilation = 1;
			}
			else {	
				$where->{'contributorAlbums.contributor'} = $contributorID;
				push @{$attr->{'join'}}, 'contributorAlbums';
				$attr->{'distinct'} = 1;
			}			
		}
	
		if (defined $genreID){
			$where->{'genreTracks.genre'} = $genreID;
			push @{$attr->{'join'}}, {'tracks' => 'genreTracks'};
			$attr->{'distinct'} = 1;
		}
	
		if (defined $compilation) {
			if ($compilation == 1) {
				$where->{'me.compilation'} = 1;
			}
			if ($compilation == 0) {
				$where->{'me.compilation'} = [ { 'is' => undef }, { '=' => 0 } ];
			}
		}
	}
	
	# Jive menu mode, needs contributor data and only a subset of columns
	if ( $menuMode ) {
		push @{ $attr->{'join'} }, 'contributor';
		$attr->{'cols'} = [ qw(id artwork title contributor.name contributor.namesort titlesort musicmagic_mixable ) ];
	}
	
	# Flatten request for lookup in cache, only for Jive menu queries
	my $cacheKey = complex_to_query($where) . complex_to_query($attr) . $menu . $tags . (defined $insert ? $insert : '');
	if ( $menuMode ) {
		if ( my $cached = $cache->{albums}->{$cacheKey} ) {
			my $copy = from_json( $cached );
			
			# Don't slice past the end of the array
			if ( $copy->{count} < $index + $quantity ) {
				$quantity = $copy->{count} - $index;
			}
		
			# Slice the full album result according to start and end
			$copy->{item_loop} = [ @{ $copy->{item_loop} }[ $index .. ( $index + $quantity ) - 1 ] ];
		
			# Change offset value
			$copy->{offset} = $index;
		
			$request->setRawResults( $copy );
			$request->setStatusDone();
		
			return;
		}
	}
	
	# use the browse standard additions, sort and filters, and complete with 
	# our stuff
	my $rs = Slim::Schema->rs('Album')->browse->search($where, $attr);

	my $count = $rs->count;

	if ($menuMode) {

		# Bug 5435, 8020
		# on "new music" queries, return the count as being 
		# the user setting for new music limit if available
		# then fall back to the block size if the pref doesn't exist
		if (defined $sort && $sort eq 'new') {
			if (!$prefs->get('browseagelimit')) {
				if ($count > $quantity) {
					$count = $quantity;
				}
			} else {
				if ($count > $prefs->get('browseagelimit')) {
					$count = $prefs->get('browseagelimit');
				}
			}
		}

		# decide what is the next step down
		# generally, we go to tracks after albums, so we get menu:track
		# from the tracks we'll go to songinfo
		my $actioncmd = $menu . 's';
		my $nextMenu = 'songinfo';
		
		# build the base element
		my $base = {
			'actions' => {
				'go' => {
					'cmd' => [$actioncmd],
					'params' => {
						'menu' => $nextMenu,
						'menu_all' => '1',
						'sort' => 'tracknum',
					},
					'itemsParams' => 'params',
				},
				'play' => {
					'player' => 0,
					'cmd' => ['playlistcontrol'],
					'params' => {
						'cmd' => 'load',
					},
					'itemsParams' => 'params',
				},
				'add' => {
					'player' => 0,
					'cmd' => ['playlistcontrol'],
					'params' => {
						'cmd' => 'add',
					},
					'itemsParams' => 'params',
				},
				'add-hold' => {
					'player' => 0,
					'cmd' => ['playlistcontrol'],
					'params' => {
						'cmd' => 'insert',
					},
					'itemsParams' => 'params',
				}		
			},
			'window' => {
				'titleStyle' => "album",
			}
		};
		
		$base->{'actions'}{'play-hold'} = _musicIPBase();

		# adapt actions to SS preference
		if (!$prefs->get('noGenreFilter') && defined $genreID) {
			$base->{'actions'}->{'go'}->{'params'}->{'genre_id'} = $genreID;
			$base->{'actions'}->{'play'}->{'params'}->{'genre_id'} = $genreID;
			$base->{'actions'}->{'add'}->{'params'}->{'genre_id'} = $genreID;
		}
		$request->addResult('base', $base);
	}
	
	if (Slim::Music::Import->stillScanning()) {
		$request->addResult('rescan', 1);
	}

	$count += 0;

	my $totalCount = _fixCount($insertAll, \$index, \$quantity, $count);

	# now build the result
	my ($valid, $start, $end) = $request->normalize(scalar($index), scalar($quantity), $count);

	my $loopname = $menuMode?'item_loop':'albums_loop';
	my $chunkCount = 0;
	$request->addResult('offset', $request->getParam('_index')) if $menuMode;

	if ($valid) {


		# first PLAY ALL item
		if ($insertAll) {
			$chunkCount = _playAll(start => $start, end => $end, chunkCount => $chunkCount, request => $request, loopname => $loopname, includeArt => 1);
		}

		# We need to know the 'No album' name so that those items
		# which have been grouped together under it do not get the
		# album art of the first album.
		# It looks silly to go to Madonna->No album and see the
		# picture of '2 Unlimited'.
		my $noAlbumName = $request->string('NO_ALBUM');

		for my $eachitem ($rs->slice($start, $end)) {

			# Jive result formatting
			if ($menuMode) {
				
				# we want the text to be album\nartist
				my $artist = $eachitem->contributor->name;
				my $text   = $eachitem->title;
				if (defined $artist) {
					$text = $text . "\n" . $artist;
				}

				my $favorites_title = $text;
				$favorites_title =~ s/\n/ - /g;

				$request->addResultLoop($loopname, $chunkCount, 'text', $text);
				
				my $id = $eachitem->id();
				$id += 0;

				# the favorites url to be sent to jive is the album title here
				# album id would be (much) better, but that would screw up the favorite on a rescan
				# title is a really stupid thing to use, since there's no assurance it's unique
				my $url = 'db:album.titlesearch=' . $eachitem->title;

				my $params = {
					'album_id'        => $id,
					'favorites_url'   => $url,
					'favorites_title' => $favorites_title,
				};
				
				if (defined $contributorID) {
					$params->{artist_id} = $contributorID;
				}

				if ($sort && $sort eq 'artflow') {
					$params->{textkey} = substr($eachitem->contributor->namesort, 0, 1);
				} elsif ($sort && $sort ne 'new') {
					$params->{textkey} = substr($eachitem->titlesort, 0, 1);
				}

				$request->addResultLoop($loopname, $chunkCount, 'params', $params);

				# artwork if we have it
				if ($eachitem->title ne $noAlbumName &&
				    defined(my $iconId = $eachitem->artwork())) {
					$iconId += 0;
					$request->addResultLoop($loopname, $chunkCount, 'icon-id', $iconId);
				}

				_musicIPItemParams(request => $request, obj => $eachitem, loopname => $loopname, chunkCount => $chunkCount, params => $params);
			}
			
			# "raw" result formatting (for CLI or JSON RPC)
			else {
				$request->addResultLoop($loopname, $chunkCount, 'id', $eachitem->id);
				$tags =~ /l/ && $request->addResultLoop($loopname, $chunkCount, 'album', $eachitem->title);
				$tags =~ /y/ && $request->addResultLoopIfValueDefined($loopname, $chunkCount, 'year', $eachitem->year);
				$tags =~ /j/ && $request->addResultLoopIfValueDefined($loopname, $chunkCount, 'artwork_track_id', $eachitem->artwork);
				$tags =~ /t/ && $request->addResultLoop($loopname, $chunkCount, 'title', $eachitem->rawtitle);
				$tags =~ /i/ && $request->addResultLoopIfValueDefined($loopname, $chunkCount, 'disc', $eachitem->disc);
				$tags =~ /q/ && $request->addResultLoopIfValueDefined($loopname, $chunkCount, 'disccount', $eachitem->discc);
				$tags =~ /w/ && $request->addResultLoopIfValueDefined($loopname, $chunkCount, 'compilation', $eachitem->compilation);
				if ($tags =~ /a/) {
					my @artists = $eachitem->artists();
					if ( blessed( $artists[0] ) ) {
						$request->addResultLoopIfValueDefined($loopname, $chunkCount, 'artist', $artists[0]->name());
					}
				}
			}
			
			$chunkCount++;
		}

		if ($menuMode) {
			# Add Favorites as the last item, if applicable
			my $lastChunk;
			if ( $end == $count - 1 && $chunkCount < $request->getParam('_quantity') ) {
				$lastChunk = 1;
			}
			($chunkCount, $totalCount) = _jiveAddToFavorites(lastChunk => $lastChunk, start => $start, chunkCount => $chunkCount, listCount => $totalCount, request => $request, loopname => $loopname, favorites => \%favorites, includeArt => 1);
		}
	}
	elsif ($totalCount > 1 && $menuMode) {
		($chunkCount, $totalCount) = _jiveAddToFavorites(lastChunk => 1, start => $start, chunkCount => $chunkCount, listCount => $totalCount, request => $request, loopname => $loopname, favorites => \%favorites, includeArt => 1);	
	}

	if ($totalCount == 0 && $menuMode) {
		# this is an empty resultset
		_jiveNoResults($request);
	} else {
		$request->addResult('count', $totalCount);
	}

	# Cache data as JSON to speed up the cloning of it later, this is faster
	# than using Storable
	if ( $to_cache && $menuMode ) {
		$cache->{albums}->{$cacheKey} = to_json( $request->getResults() );
	} elsif ( $menuMode && $search && $totalCount > 0 && $start == 0 && !$request->getParam('cached_search') ) {
		my $searchParams = {
			title => $request->string('ALBUMS') . ": " . $search,
			cmd =>  [ 'albums' ], 
			search      => $request->getParam('search'),
			menu        => $request->getParam('menu'),
			menu_all    => $request->getParam('menu_all'),
			menuStyle   => 'album',
			_searchType => $request->getParam('_searchType'),
		};
<<<<<<< HEAD
		unshift (@recentSearches, $searchParams);
=======
		Slim::Control::Jive::cacheSearch($searchParams);
>>>>>>> be03ff62
	}
	
	$request->setStatusDone();
}

<<<<<<< HEAD
sub recentSearchQuery {
	my $request = shift;
	$log->info("Begin Function");

	# check this is the correct query.
	if ($request->isNotQuery([['recentsearches']])) {
		$request->setStatusBadDispatch();
		return;
	}

	my $totalCount = scalar(@recentSearches);
	if ($totalCount == 0) {
		# this is an empty resultset
		_jiveNoResults($request);
	} else {
		my $maxCount = 200;
		$totalCount = $totalCount > $maxCount ? ($maxCount - 1) : $totalCount;
		$request->addResult('count', $totalCount);
		$request->addResult('offset', 0);
		for my $i (0..$totalCount) {
			last unless $recentSearches[$i];
			$request->addResultLoop('item_loop', $i, 'text', $recentSearches[$i]->{title});
			my $actions = {
				go => {
					cmd => $recentSearches[$i]->{cmd},
					params => {
						search => $recentSearches[$i]->{search},
					},
				},
			};
			$actions->{go}{params}{cached_search} = 1;
			for my $param ('menu', '_searchType', 'menu_all', 'menuStyle') {
				if ($recentSearches[$i]->{$param}) {
					$actions->{'go'}{'params'}{$param} = $recentSearches[$i]->{$param};
				}
			}
			if ($recentSearches[$i]->{menuStyle}) {
				$request->addResultLoop('item_loop', $i, 'window', { menuStyle => $recentSearches[$i]->{menuStyle} });
			}
			$request->addResultLoop('item_loop', $i, 'actions', $actions);
		}
	}
	$request->setStatusDone();
}

=======
>>>>>>> be03ff62
sub artistsQuery {
	my $request = shift;

	$log->info("Begin Function");

	# check this is the correct query.
	if ($request->isNotQuery([['artists']])) {
		$request->setStatusBadDispatch();
		return;
	}

	# get our parameters
	my $index    = $request->getParam('_index');
	my $quantity = $request->getParam('_quantity');
	my $search   = $request->getParam('search');
	my $year     = $request->getParam('year');
	my $genreID  = $request->getParam('genre_id');
	my $genreString  = $request->getParam('genre_string');
	my $trackID  = $request->getParam('track_id');
	my $albumID  = $request->getParam('album_id');
	my $menu     = $request->getParam('menu');
	my $insert   = $request->getParam('menu_all');
	my $to_cache = $request->getParam('cache');
	my %favorites;
	$favorites{'url'} = $request->getParam('favorites_url');
	$favorites{'title'} = $request->getParam('favorites_title');
	
	# menu/jive mgmt
	my $menuMode = defined $menu;
	my $insertAll = $menuMode && defined $insert;
	my $allAlbums = defined $genreID;
	
	# get them all by default
	my $where = {};
	
	# sort them
	my $attr = {
		'order_by' => 'me.namesort',
		'distinct' => 'me.id'
	};
	
	# same for the VA search
	my $where_va = {'me.compilation' => 1};
	my $attr_va = {};

 	# Normalize any search parameters
 	if (specified($search)) {
 
 		$where->{'me.namesearch'} = {'like', Slim::Utils::Text::searchStringSplit($search)};
 	}

	my $rs;
	my $cacheKey;

	# Manage joins 
	if (defined $trackID) {
		$where->{'contributorTracks.track'} = $trackID;
		push @{$attr->{'join'}}, 'contributorTracks';
		
		# don't use browse here as it filters VA...
		$rs = Slim::Schema->rs('Contributor')->search($where, $attr);
	}
	else {
		if (defined $genreID) {
			$where->{'genreTracks.genre'} = $genreID;
			push @{$attr->{'join'}}, {'contributorTracks' => {'track' => 'genreTracks'}};
			
			$where->{'contributorTracks.role'} = { 'in' => Slim::Schema->artistOnlyRoles };
			
			$where_va->{'genreTracks.genre'} = $genreID;
			push @{$attr_va->{'join'}}, {'tracks' => 'genreTracks'};
		}
		
		if (defined $albumID || defined $year) {
		
			if (defined $albumID) {
				$where->{'track.album'} = $albumID;
				
				$where_va->{'me.id'} = $albumID;
			}
			
			if (defined $year) {
				$where->{'track.year'} = $year;
				
				$where_va->{'track.year'} = $year;
			}
			
			if (!defined $genreID) {
				# don't need to add track again if we have a genre search
				push @{$attr->{'join'}}, {'contributorTracks' => 'track'};

				# same logic for VA search
				if (defined $year) {
					push @{$attr->{'join'}}, 'track';
				}
			}
		}
		
		# Flatten request for lookup in cache, only for Jive menu queries
		$cacheKey = complex_to_query($where) . complex_to_query($attr) . $menu . (defined $insert ? $insert : '');
		if ( $menuMode ) {
			if ( my $cached = $cache->{artists}->{$cacheKey} ) {

				my $copy = from_json( $cached );

				# Don't slice past the end of the array
				if ( $copy->{count} < $index + $quantity ) {
					$quantity = $copy->{count} - $index;
				}

				# Slice the full album result according to start and end
				$copy->{item_loop} = [ @{ $copy->{item_loop} }[ $index .. ( $index + $quantity ) - 1 ] ];

				# Change offset value
				$copy->{offset} = $index;

				$request->setRawResults( $copy );
				$request->setStatusDone();

				return;
			}
		}
		
		# use browse here
		$rs = Slim::Schema->rs('Contributor')->browse( undef, $where )->search( {}, $attr );
	}
	
	my $count = $rs->count;
	my $totalCount = $count || 0;

	# Various artist handling. Don't do if pref is off, or if we're
	# searching, or if we have a track
	my $count_va = 0;

	if ($prefs->get('variousArtistAutoIdentification') &&
		!defined $search && !defined $trackID) {

		# Only show VA item if there are any
		$count_va =  Slim::Schema->rs('Album')->search($where_va, $attr_va)->count;

		# fix the index and counts if we have to include VA
		$totalCount = _fixCount($count_va, \$index, \$quantity, $count);

		# don't add the VA item on subsequent queries
		$count_va = ($count_va && !$index);
	}

	# now build the result
	
	if ($menuMode) {

		# decide what is the next step down
		# generally, we go to albums after artists, so we get menu:album
		# from the albums we'll go to tracks
		my $actioncmd = $menu . 's';
		my $nextMenu = 'track';
		
		# build the base element
		my $base = {
			'actions' => {
				'go' => {
					'cmd' => [$actioncmd],
					'params' => {
						menu     => $nextMenu,
						menu_all => '1',
					},
					'itemsParams' => 'params'
				},
				'play' => {
					'player' => 0,
					'cmd' => ['playlistcontrol'],
					'params' => {
						'cmd' => 'load',
					},
					'itemsParams' => 'params'
				},
				'add' => {
					'player' => 0,
					'cmd' => ['playlistcontrol'],
					'params' => {
						'cmd' => 'add',
					},
					'itemsParams' => 'params'
				},
				'add-hold' => {
					'player' => 0,
					'cmd' => ['playlistcontrol'],
					'params' => {
						'cmd' => 'insert',
					},
					'itemsParams' => 'params'
				},
			},
			# style correctly the window that opens for the action element
			'window' => {
				'menuStyle'  => 'album',
				'titleStyle' => 'artists',
			},
		};
		$base->{'actions'}{'play-hold'} = _musicIPBase();

		if (!$prefs->get('noGenreFilter') && defined $genreID) {
			$base->{'actions'}->{'go'}->{'params'}->{'genre_id'} = $genreID;
			$base->{'actions'}->{'play'}->{'params'}->{'genre_id'} = $genreID;
			$base->{'actions'}->{'add'}->{'params'}->{'genre_id'} = $genreID;
		}
		$request->addResult('base', $base);
	}


	$totalCount = _fixCount($insertAll, \$index, \$quantity, $totalCount);

	if (Slim::Music::Import->stillScanning()) {
		$request->addResult('rescan', 1);
	}

	$count += 0;

	my ($valid, $start, $end) = $request->normalize(scalar($index), scalar($quantity), $count);

	my $loopname = $menuMode?'item_loop':'artists_loop';
	my $chunkCount = 0;
	$request->addResult( 'offset', $request->getParam('_index') ) if $menuMode;

	if ($valid) {

		my @data = $rs->slice($start, $end);
			
		# Various artist handling. Don't do if pref is off, or if we're
		# searching, or if we have a track
		if ($count_va) {
			unshift @data, Slim::Schema->variousArtistsObject;
		}

		# first PLAY ALL item
		if ($insertAll) {
			$chunkCount = _playAll(start => $start, end => $end, chunkCount => $chunkCount, request => $request, loopname => $loopname);
		}


		for my $obj (@data) {

			next if !$obj;
			my $id = $obj->id();
			$id += 0;

			if ($menuMode){
				$request->addResultLoop($loopname, $chunkCount, 'text', $obj->name);

				# the favorites url to be sent to jive is the artist name here
				my $url = 'db:contributor.namesearch=' . $obj->name;

				my $params = {
					'favorites_url'   => $url,
					'favorites_title' => $obj->name,
					'artist_id' => $id, 
					'textkey' => substr($obj->namesort, 0, 1),
				};
				_musicIPItemParams(request => $request, obj => $obj, loopname => $loopname, chunkCount => $chunkCount, params => $params);
				$request->addResultLoop($loopname, $chunkCount, 'params', $params);
			}
			else {
				$request->addResultLoop($loopname, $chunkCount, 'id', $id);
				$request->addResultLoop($loopname, $chunkCount, 'artist', $obj->name);
			}

			$chunkCount++;
		}
		
		if ($menuMode) {
			# Add Favorites as the last item, if applicable
			my $lastChunk = 0;
			if ( $end == $count - 1 && $chunkCount < $request->getParam('_quantity') ) {
				$lastChunk = 1;
			}

			if ($allAlbums) {
				($chunkCount, $totalCount) = _jiveGenreAllAlbums(start => $start, end => $end, lastChunk => $lastChunk, listCount => $totalCount, chunkCount => $chunkCount, request => $request, loopname => $loopname, genreID => $genreID, genreString => $genreString );
			}

			($chunkCount, $totalCount) = _jiveAddToFavorites(lastChunk => ($lastChunk == 1), listCount => $totalCount, chunkCount => $chunkCount, request => $request, loopname => $loopname, favorites => \%favorites);
		}
	}
	elsif ($totalCount > 1 && $menuMode) {
		($chunkCount, $totalCount) = _jiveAddToFavorites(lastChunk => 1, listCount => $totalCount, chunkCount => $chunkCount, request => $request, loopname => $loopname, favorites => \%favorites);
	}

	if ($totalCount == 0 && $menuMode) {
		# this is an empty resultset
		_jiveNoResults($request);
	} else {
		$request->addResult('count', $totalCount);
	}
	
	# Cache data as JSON to speed up the cloning of it later, this is faster
	# than using Storable
	if ( $to_cache && $menuMode ) {
		$cache->{artists}->{$cacheKey} = to_json( $request->getResults() );
	} elsif ( $menuMode && $search && $totalCount > 0 && $start == 0 && !$request->getParam('cached_search') ) {
		my $searchParams = {
			title => $request->string('ARTISTS') . ": " . $search,
			cmd =>  [ 'artists' ], 
			search      => $request->getParam('search'),
			menu        => $request->getParam('menu'),
			menu_all    => $request->getParam('menu_all'),
			_searchType => $request->getParam('_searchType'),
		};
<<<<<<< HEAD
		unshift (@recentSearches, $searchParams);
=======
		Slim::Control::Jive::cacheSearch($searchParams);
>>>>>>> be03ff62
	}
	$request->setStatusDone();
}


sub cursonginfoQuery {
	my $request = shift;
	
	$log->info("Begin Function");

	# check this is the correct query.
	if ($request->isNotQuery([['duration', 'artist', 'album', 'title', 'genre',
			'path', 'remote', 'current_title']])) {
		$request->setStatusBadDispatch();
		return;
	}
	
	my $client = $request->client();

	# get the query
	my $method = $request->getRequest(0);
	my $url = Slim::Player::Playlist::url($client);
	
	if (defined $url) {

		if ($method eq 'path') {
			
			$request->addResult("_$method", $url);

		} elsif ($method eq 'remote') {
			
			$request->addResult("_$method", 
				Slim::Music::Info::isRemoteURL($url));
			
		} elsif ($method eq 'current_title') {
			
			$request->addResult("_$method", 
				Slim::Music::Info::getCurrentTitle($client, $url));

		} else {

			my $track = Slim::Schema->rs('Track')->objectForUrl($url);

			if (!blessed($track) || !$track->can('secs')) {

				logBacktrace("Couldn't fetch object for URL: [$url] - skipping track.");

			} else {

				if ($method eq 'duration') {

					$request->addResult("_$method", $track->secs() || 0);

				} elsif ($method eq 'album' || $method eq 'artist' || $method eq 'genre') {

					$request->addResult("_$method", $track->$method->name || 0);

				} else {

					$request->addResult("_$method", $track->$method() || 0);
				}
			}
		}
	}

	$request->setStatusDone();
}


sub connectedQuery {
	my $request = shift;
	
	$log->info("Begin Function");

	# check this is the correct query.
	if ($request->isNotQuery([['connected']])) {
		$request->setStatusBadDispatch();
		return;
	}
	
	# get our parameters
	my $client = $request->client();
	
	$request->addResult('_connected', $client->connected() || 0);
	
	$request->setStatusDone();
}


sub debugQuery {
	my $request = shift;
	
	$log->info("Begin Function");

	# check this is the correct query.
	if ($request->isNotQuery([['debug']])) {
		$request->setStatusBadDispatch();
		return;
	}
	
	# get our parameters
	my $category = $request->getParam('_debugflag');

	if ( !defined $category || !Slim::Utils::Log->isValidCategory($category) ) {

		$request->setStatusBadParams();
		return;
	}

	my $categories = Slim::Utils::Log->allCategories;
	
	if (defined $categories->{$category}) {
	
		$request->addResult('_value', $categories->{$category});
		
		$request->setStatusDone();

	} else {

		$request->setStatusBadParams();
	}
}


sub displayQuery {
	my $request = shift;
	
	$log->info("Begin Function");

	# check this is the correct query.
	if ($request->isNotQuery([['display']])) {
		$request->setStatusBadDispatch();
		return;
	}
	
	# get our parameters
	my $client = $request->client();
	
	my $parsed = $client->parseLines($client->curLines());

	$request->addResult('_line1', $parsed->{line}[0] || '');
	$request->addResult('_line2', $parsed->{line}[1] || '');
		
	$request->setStatusDone();
}


sub displaynowQuery {
	my $request = shift;
	
	$log->info("Begin Function");

	# check this is the correct query.
	if ($request->isNotQuery([['displaynow']])) {
		$request->setStatusBadDispatch();
		return;
	}
	
	# get our parameters
	my $client = $request->client();

	$request->addResult('_line1', $client->prevline1());
	$request->addResult('_line2', $client->prevline2());
		
	$request->setStatusDone();
}


sub displaystatusQuery_filter {
	my $self = shift;
	my $request = shift;

	# we only listen to display messages
	return 0 if !$request->isCommand([['displaynotify']]);

	# retrieve the clientid, abort if not about us
	my $clientid = $request->clientid();
	return 0 if !defined $clientid;
	return 0 if $clientid ne $self->clientid();

	my $subs  = $self->getParam('subscribe');
	my $type  = $request->getParam('_type');
	my $parts = $request->getParam('_parts');

	# check displaynotify type against subscription ('showbriefly', 'update', 'bits', 'all')
	if ($subs eq $type || ($subs eq 'bits' && $type ne 'showbriefly') || $subs eq 'all') {

		my $pd = $self->privateData;

		# display forwarding is suppressed for this subscriber source
		return 0 if exists $parts->{ $pd->{'format'} } && !$parts->{ $pd->{'format'} };

		# don't send updates if there is no change
		return 0 if ($type eq 'update' && !$self->client->display->renderCache->{'screen1'}->{'changed'});

		# store display info in subscription request so it can be accessed by displaystatusQuery
		$pd->{'type'}  = $type;
		$pd->{'parts'} = $parts;

		# execute the query immediately
		$self->__autoexecute;
	}

	return 0;
}

sub displaystatusQuery {
	my $request = shift;
	
	$log->info("displaystatusQuery()");

	# check this is the correct query
	if ($request->isNotQuery([['displaystatus']])) {
		$request->setStatusBadDispatch();
		return;
	}

	my $subs  = $request->getParam('subscribe');

	# return any previously stored display info from displaynotify
	if (my $pd = $request->privateData) {

		my $client= $request->client;
		my $format= $pd->{'format'};
		my $type  = $pd->{'type'};
		my $parts = $type eq 'showbriefly' ? $pd->{'parts'} : $client->display->renderCache;

		$request->addResult('type', $type);

		# return screen1 info if more than one screen
		$parts = $parts->{'screen1'} if $parts->{'screen1'};

		if ($subs eq 'bits' && $parts->{'bitsref'}) {
			
			# send the display bitmap if it exists (graphics display)
			use bytes;

			my $bits = ${$parts->{'bitsref'}};
			if ($parts->{'scroll'}) {
				$bits |= substr(${$parts->{'scrollbitsref'}}, 0, $parts->{'overlaystart'}[$parts->{'scrollline'}]);
			}

			$request->addResult('bits', MIME::Base64::encode_base64($bits) );
			$request->addResult('ext', $parts->{'extent'});

		} elsif ($format eq 'cli') {

			# format display for cli
			for my $c (keys %$parts) {
				next unless $c =~ /^(line|center|overlay)$/;
				for my $l (0..$#{$parts->{$c}}) {
					$request->addResult("$c$l", $parts->{$c}[$l]) if ($parts->{$c}[$l] ne '');
				}
			}

		} elsif ($format eq 'jive') {

			# send display to jive from one of the following components
			if (my $ref = $parts->{'jive'} && ref $parts->{'jive'}) {
				if ($ref eq 'CODE') {
					$request->addResult('display', $parts->{'jive'}->() );
				} elsif($ref eq 'ARRAY') {
					$request->addResult('display', { 'text' => $parts->{'jive'} });
				} else {
					$request->addResult('display', $parts->{'jive'} );
				}
			} else {
				$request->addResult('display', { 'text' => $parts->{'line'} || $parts->{'center'} });
			}
		}

	} elsif ($subs =~ /showbriefly|update|bits|all/) {
		# new subscription request - add subscription, assume cli or jive format for the moment
		$request->privateData({ 'format' => $request->source eq 'CLI' ? 'cli' : 'jive' }); 

		my $client = $request->client;

		$log->info("adding displaystatus subscription $subs");

		if ($subs eq 'bits') {

			if ($client->display->isa('Slim::Display::NoDisplay')) {
				# there is currently no display class, we need an emulated display to generate bits
				Slim::bootstrap::tryModuleLoad('Slim::Display::EmulatedSqueezebox2');
				if ($@) {
					$log->logBacktrace;
					logError("Couldn't load Slim::Display::EmulatedSqueezebox2: [$@]");

				} else {
					# swap to emulated display
					$client->display->forgetDisplay();
					$client->display( Slim::Display::EmulatedSqueezebox2->new($client) );
					$client->display->init;				
					# register ourselves for execution and a cleanup function to swap the display class back
					$request->registerAutoExecute(0, \&displaystatusQuery_filter, \&_displaystatusCleanupEmulated);
				}

			} elsif ($client->display->isa('Slim::Display::EmulatedSqueezebox2')) {
				# register ourselves for execution and a cleanup function to swap the display class back
				$request->registerAutoExecute(0, \&displaystatusQuery_filter, \&_displaystatusCleanupEmulated);

			} else {
				# register ourselves for execution and a cleanup function to clear width override when subscription ends
				$request->registerAutoExecute(0, \&displaystatusQuery_filter, sub {
					$client->display->widthOverride(1, undef);
					if ( !Slim::Control::Request::hasSubscribers('displaystatus', $client->id) ) {
						$log->info("last listener - suppressing display notify");
						$client->display->notifyLevel(0);
					}
					$client->update;
				});
			}

			# override width for new subscription
			$client->display->widthOverride(1, $request->getParam('width'));

		} else {
			$request->registerAutoExecute(0, \&displaystatusQuery_filter, sub {
				if ( !Slim::Control::Request::hasSubscribers('displaystatus', $client->id) ) {
					$log->info("last listener - suppressing display notify");
					$client->display->notifyLevel(0);
				}
			});
		}

		if ($subs eq 'showbriefly') {
			$client->display->notifyLevel(1);
		} else {
			$client->display->notifyLevel(2);
			$client->update;
		}
	}
	
	$request->setStatusDone();
}

# cleanup function to disable display emulation.  This is a named sub so that it can be suppressed when resubscribing.
sub _displaystatusCleanupEmulated {
	my $request = shift;
	my $client  = $request->client;

	if ( !Slim::Control::Request::hasSubscribers('displaystatus', $client->id) ) {
		$log->info("last listener - swapping back to NoDisplay class");
		$client->display->forgetDisplay();
		$client->display( Slim::Display::NoDisplay->new($client) );
		$client->display->init;
	}
}


sub genresQuery {
	my $request = shift;

	$log->info("Begin Function");

	# check this is the correct query.
	if ($request->isNotQuery([['genres']])) {
		$request->setStatusBadDispatch();
		return;
	}

	# get our parameters
	my $index         = $request->getParam('_index');
	my $quantity      = $request->getParam('_quantity');
	my $search        = $request->getParam('search');
	my $year          = $request->getParam('year');
	my $contributorID = $request->getParam('artist_id');
	my $albumID       = $request->getParam('album_id');
	my $trackID       = $request->getParam('track_id');
	my $menu          = $request->getParam('menu');
	my $insert        = $request->getParam('menu_all');
	my $to_cache      = $request->getParam('cache');
	
	# menu/jive mgmt
	my $menuMode  = defined $menu;
	my $insertAll = $menuMode && defined $insert;
		
	# get them all by default
	my $where = {};
	
	# sort them
	my $attr = {
		'distinct' => 'me.id'
	};

	# Normalize and add any search parameters
	if (specified($search)) {

		$where->{'me.namesearch'} = {'like', Slim::Utils::Text::searchStringSplit($search)};
	}

	# Manage joins
	if (defined $trackID) {
			$where->{'genreTracks.track'} = $trackID;
			push @{$attr->{'join'}}, 'genreTracks';
	}
	else {
		# ignore those if we have a track. 
		
		if (defined $contributorID){
		
			# handle the case where we're asked for the VA id => return compilations
			if ($contributorID == Slim::Schema->variousArtistsObject->id) {
				$where->{'album.compilation'} = 1;
				push @{$attr->{'join'}}, {'genreTracks' => {'track' => 'album'}};
			}
			else {	
				$where->{'contributorTracks.contributor'} = $contributorID;
				push @{$attr->{'join'}}, {'genreTracks' => {'track' => 'contributorTracks'}};
			}
		}
	
		if (defined $albumID || defined $year){
			if (defined $albumID) {
				$where->{'track.album'} = $albumID;
			}
			if (defined $year) {
				$where->{'track.year'} = $year;
			}
			push @{$attr->{'join'}}, {'genreTracks' => 'track'};
		}
	}
	
	# Flatten request for lookup in cache, only for Jive menu queries
	my $cacheKey = complex_to_query($where) . complex_to_query($attr) . $menu . (defined $insert ? $insert : '');
	if ( $menuMode ) {
		if ( my $cached = $cache->{genres}->{$cacheKey} ) {
			my $copy = from_json( $cached );

			# Don't slice past the end of the array
			if ( $copy->{count} < $index + $quantity ) {
				$quantity = $copy->{count} - $index;
			}

			# Slice the full album result according to start and end
			$copy->{item_loop} = [ @{ $copy->{item_loop} }[ $index .. ( $index + $quantity ) - 1 ] ];

			# Change offset value
			$copy->{offset} = $index;

			$request->setRawResults( $copy );
			$request->setStatusDone();

			return;
		}
	}

	my $rs = Slim::Schema->resultset('Genre')->browse->search($where, $attr);

	my $count = $rs->count;

	# now build the result
	
	if ($menuMode) {

		# decide what is the next step down
		# generally, we go to artists after genres, so we get menu:artist
		# from the artists we'll go to albums
		my $actioncmd = $menu . 's';
		my $nextMenu = 'album';
		
		# build the base element
		my $base = {
			'actions' => {
				'go' => {
					'cmd' => [$actioncmd],
					'params' => {
						menu     => $nextMenu,
						menu_all => '1',
					},
					'itemsParams' => 'params',
				},
				'play' => {
					'player' => 0,
					'cmd' => ['playlistcontrol'],
					'params' => {
						'cmd' => 'load',
					},
					'itemsParams' => 'params',
				},
				'add' => {
					'player' => 0,
					'cmd' => ['playlistcontrol'],
					'params' => {
						'cmd' => 'add',
					},
					'itemsParams' => 'params',
				},
				'add-hold' => {
					'player' => 0,
					'cmd' => ['playlistcontrol'],
					'params' => {
						'cmd' => 'insert',
					},
					'itemsParams' => 'params',
				},
			},
			window => { titleStyle => 'genres', },
		};
		$base->{'actions'}{'play-hold'} = _musicIPBase();
		$request->addResult('base', $base);

	}
	
	if (Slim::Music::Import->stillScanning()) {
		$request->addResult('rescan', 1);
	}

	$count += 0;
	my $totalCount = _fixCount($insertAll, \$index, \$quantity, $count);

	my ($valid, $start, $end) = $request->normalize(scalar($index), scalar($quantity), $count);

	if ($valid) {

		my $loopname = $menuMode?'item_loop':'genres_loop';
		my $chunkCount = 0;
		$request->addResult( 'offset', $request->getParam('_index') ) if $menuMode;
		
		if ($insertAll) {
			$chunkCount = _playAll(start => $start, end => $end, chunkCount => $chunkCount, request => $request, loopname => $loopname);
		}
		for my $eachitem ($rs->slice($start, $end)) {
			
			my $id = $eachitem->id();
			$id += 0;
			
			if ($menuMode) {
				$request->addResultLoop($loopname, $chunkCount, 'text', $eachitem->name);
				
				# here the url is the genre name
				my $url = 'db:genre.namesearch=' . $eachitem->name;
				my $params = {
					'genre_id'        => $id,
					'genre_string'    => $eachitem->name,
					'textkey'         => substr($eachitem->namesort, 0, 1),
					'favorites_url'   => $url,
					'favorites_title' => $eachitem->name,
				};

				$request->addResultLoop($loopname, $chunkCount, 'params', $params);
				_musicIPItemParams(request => $request, obj => $eachitem, loopname => $loopname, chunkCount => $chunkCount, params => $params);
			}
			else {
				$request->addResultLoop($loopname, $chunkCount, 'id', $id);
				$request->addResultLoop($loopname, $chunkCount, 'genre', $eachitem->name);
			}
			$chunkCount++;
		}
	}

	if ($totalCount == 0 && $menuMode) {
		_jiveNoResults($request);
	} else {
		$request->addResult('count', $totalCount);
	}
	
	# Cache data as JSON to speed up the cloning of it later, this is faster
	# than using Storable
	if ( $to_cache && $menuMode ) {
		$cache->{genres}->{$cacheKey} = to_json( $request->getResults() );
	}

	$request->setStatusDone();
}


sub infoTotalQuery {
	my $request = shift;
	
	$log->info("Begin Function");

	# check this is the correct query.
	if ($request->isNotQuery([['info'], ['total'], ['genres', 'artists', 'albums', 'songs']])) {
		$request->setStatusBadDispatch();
		return;
	}
	
	# get our parameters
	my $entity = $request->getRequest(2);

	if ($entity eq 'albums') {
		$request->addResult("_$entity", Slim::Schema->count('Album'));
	}

	if ($entity eq 'artists') {
		$request->addResult("_$entity", Slim::Schema->rs('Contributor')->browse->count);
	}

	if ($entity eq 'genres') {
		$request->addResult("_$entity", Slim::Schema->count('Genre'));
	}

	if ($entity eq 'songs') {
		$request->addResult("_$entity", Slim::Schema->rs('Track')->browse->count);
	}
	
	$request->setStatusDone();
}


sub irenableQuery {
	my $request = shift;
	
	$log->info("Begin Function");

	# check this is the correct query.
	if ($request->isNotQuery([['irenable']])) {
		$request->setStatusBadDispatch();
		return;
	}
	
	# get the parameters
	my $client = $request->client();

	$request->addResult('_irenable', $client->irenable());
	
	$request->setStatusDone();
}


sub linesperscreenQuery {
	my $request = shift;
	
	$log->info("Begin Function");

	# check this is the correct query.
	if ($request->isNotQuery([['linesperscreen']])) {
		$request->setStatusBadDispatch();
		return;
	}
	
	# get our parameters
	my $client = $request->client();

	$request->addResult('_linesperscreen', $client->linesPerScreen());
	
	$request->setStatusDone();
}


sub mixerQuery {
	my $request = shift;
	
	$log->info("Begin Function");

	# check this is the correct query.
	if ($request->isNotQuery([['mixer'], ['volume', 'muting', 'treble', 'bass', 'pitch']])) {
		$request->setStatusBadDispatch();
		return;
	}

	# get our parameters
	my $client = $request->client();
	my $entity = $request->getRequest(1);

	if ($entity eq 'muting') {
		$request->addResult("_$entity", $prefs->client($client)->get("mute"));
	}
	elsif ($entity eq 'volume') {
		$request->addResult("_$entity", $prefs->client($client)->get("volume"));
	} else {
		$request->addResult("_$entity", $client->$entity());
	}
	
	$request->setStatusDone();
}


sub modeQuery {
	my $request = shift;
	
	$log->info("Begin Function");

	# check this is the correct query.
	if ($request->isNotQuery([['mode']])) {
		$request->setStatusBadDispatch();
		return;
	}
	
	# get our parameters
	my $client = $request->client();

	$request->addResult('_mode', Slim::Player::Source::playmode($client));
	
	$request->setStatusDone();
}


sub musicfolderQuery {
	my $request = shift;
	
	$log->info("musicfolderQuery()");

	# check this is the correct query.
	if ($request->isNotQuery([['musicfolder']])) {
		$request->setStatusBadDispatch();
		return;
	}
	
	# get our parameters
	my $index    = $request->getParam('_index');
	my $quantity = $request->getParam('_quantity');
	my $folderId = $request->getParam('folder_id');
	my $url      = $request->getParam('url');
	my $menu     = $request->getParam('menu');
	my $insert   = $request->getParam('menu_all');
	
	# menu/jive mgmt
	my $menuMode  = defined $menu;
	my $insertAll = $menuMode && defined $insert;
	
	# url overrides any folderId
	my $params = ();
	
	if (defined $url) {
		$params->{'url'} = $url;
	} else {
		# findAndScanDirectory sorts it out if $folderId is undef
		$params->{'id'} = $folderId;
	}
	
	# Pull the directory list, which will be used for looping.
	my ($topLevelObj, $items, $count) = Slim::Utils::Misc::findAndScanDirectoryTree($params);

	# create filtered data
	
	my $topPath = $topLevelObj->path;
	my $osName  = Slim::Utils::OSDetect::OS();
	my @data;

	for my $relPath (@$items) {

		$log->debug("relPath: $relPath" );
		
		my $url  = Slim::Utils::Misc::fixPath($relPath, $topPath) || next;

		$log->debug("url: $url" );

		# Amazingly, this just works. :)
		# Do the cheap compare for osName first - so non-windows users
		# won't take the penalty for the lookup.
		if ($osName eq 'win' && Slim::Music::Info::isWinShortcut($url)) {
			$url = Slim::Utils::Misc::fileURLFromWinShortcut($url);
		}
	
		my $item = Slim::Schema->rs('Track')->objectForUrl({
			'url'      => $url,
			'create'   => 1,
			'readTags' => 1,
		});
	
		if (!blessed($item) || !$item->can('content_type')) {

			next;
		}

		# Bug: 1360 - Don't show files referenced in a cuesheet
		next if ($item->content_type eq 'cur');

		push @data, $item;
	}

	$count = scalar(@data);

	# now build the result
	
	if ($menuMode) {

		# decide what is the next step down
		# assume we have a folder, for other types we will override in the item
		# we go to musicfolder from musicfolder :)

		# build the base element
		my $base = {
			'actions' => {
				'go' => {
					'cmd' => ["musicfolder"],
					'params' => {
						menu     => 'musicfolder',
						menu_all => '1',
					},
					'itemsParams' => 'params',
				},
				'play' => {
					'player' => 0,
					'cmd' => ['playlistcontrol'],
					'params' => {
						'cmd' => 'load',
					},
					'itemsParams' => 'params',
				},
				'add' => {
					'player' => 0,
					'cmd' => ['playlistcontrol'],
					'params' => {
						'cmd' => 'add',
					},
					'itemsParams' => 'params',
				},
				'add-hold' => {
					'player' => 0,
					'cmd' => ['playlistcontrol'],
					'params' => {
						'cmd' => 'insert',
					},
					'itemsParams' => 'params',
				},
			},
			window => {
				titleStyle => 'musicfolder',
			},
		};
		$request->addResult('base', $base);
	}

	if (Slim::Music::Import->stillScanning()) {
		$request->addResult("rescan", 1);
	}

	my $totalCount = _fixCount($insertAll, \$index, \$quantity, $count);

	my ($valid, $start, $end) = $request->normalize(scalar($index), scalar($quantity), $count);

	if ($valid) {
		
		my $loopname =  $menuMode?'item_loop':'folder_loop';
		my $chunkCount = 0;
		$request->addResult( 'offset', $request->getParam('_index') ) if $menuMode;
		
		if ($insertAll) {
			$chunkCount = _playAll(start => $start, end => $end, chunkCount => $chunkCount, request => $request, loopname => $loopname);
		}

		for my $eachitem (@data[$start..$end]) {

			next if ($eachitem == undef);

			my $filename = Slim::Music::Info::fileName($eachitem->url());
			my $id = $eachitem->id();
			$id += 0;
			
			if ($menuMode) {
				$request->addResultLoop($loopname, $chunkCount, 'text', $filename);

				my $params = {
					'textkey' => uc(substr($filename, 0, 1)),
				};
				
				# each item is different, but most items are folders
				# the base assumes so above, we override it here
				

				# assumed case, folder
				if (Slim::Music::Info::isDir($eachitem) || -d Slim::Utils::Misc::pathFromMacAlias($eachitem->url)) {

					$params->{'folder_id'} = $id;

				# playlist
				} elsif (Slim::Music::Info::isPlaylist($eachitem)) {
					
					my $actions = {
						'go' => {
							'cmd' => ['playlists', 'tracks'],
							'params' => {
								menu        => 'songinfo',
								menu_all    => '1',
								playlist_id => $id,
							},
						},
						'play' => {
							'player' => 0,
							'cmd' => ['playlistcontrol'],
							'params' => {
								'cmd' => 'load',
								'playlist_id' => $id,
							},
						},
						'add' => {
							'player' => 0,
							'cmd' => ['playlistcontrol'],
							'params' => {
								'cmd' => 'add',
								'playlist_id' => $id,
							},
						},
						'add-hold' => {
							'player' => 0,
							'cmd' => ['playlistcontrol'],
							'params' => {
								'cmd' => 'insert',
								'playlist_id' => $id,
							},
						},
					};
					$request->addResultLoop($loopname, $chunkCount, 'actions', $actions);

				# song
				} elsif (Slim::Music::Info::isSong($eachitem)) {
					
					my $actions = {
						'go' => {
							'cmd' => ['songinfo'],
							'params' => {
								'menu' => 'nowhere',
								'track_id' => $id,
							},
						},
						'play' => {
							'player' => 0,
							'cmd' => ['playlistcontrol'],
							'params' => {
								'cmd' => 'load',
								'track_id' => $id,
							},
						},
						'add' => {
							'player' => 0,
							'cmd' => ['playlistcontrol'],
							'params' => {
								'cmd' => 'add',
								'track_id' => $id,
							},
						},
						'add-hold' => {
							'player' => 0,
							'cmd' => ['playlistcontrol'],
							'params' => {
								'cmd' => 'insert',
								'track_id' => $id,
							},
						},
					};
					$request->addResultLoop($loopname, $chunkCount, 'actions', $actions);

				# not sure
				} else {
					
					# don't know what that is, abort!
					my $actions = {
						'go' => {
							'cmd' => ["musicfolder"],
							'params' => {
								'menu' => 'musicfolder',
							},
							'itemsParams' => 'params',
						},
						'play' => {
							'player' => 0,
							'cmd' => ['playlistcontrol'],
							'params' => {
								'cmd' => 'load',
							},
							'itemsParams' => 'params',
						},
						'add' => {
							'player' => 0,
							'cmd' => ['playlistcontrol'],
							'params' => {
								'cmd' => 'add',
							},
							'itemsParams' => 'params',
						},
						'add-hold' => {
							'player' => 0,
							'cmd' => ['playlistcontrol'],
							'params' => {
								'cmd' => 'insert',
							},
							'itemsParams' => 'params',
						},
					};
					$request->addResultLoop($loopname, $chunkCount, 'actions', $actions);
				}

				$request->addResultLoop($loopname, $chunkCount, 'params', $params);
			}

			else {
				$request->addResultLoop($loopname, $chunkCount, 'id', $id);
				$request->addResultLoop($loopname, $chunkCount, 'filename', $filename);
			
				if (Slim::Music::Info::isDir($eachitem)) {
					$request->addResultLoop($loopname, $chunkCount, 'type', 'folder');
				} elsif (Slim::Music::Info::isPlaylist($eachitem)) {
					$request->addResultLoop($loopname, $chunkCount, 'type', 'playlist');
				} elsif (Slim::Music::Info::isSong($eachitem)) {
					$request->addResultLoop($loopname, $chunkCount, 'type', 'track');
				} elsif (-d Slim::Utils::Misc::pathFromMacAlias($eachitem->url)) {
					$request->addResultLoop($loopname, $chunkCount, 'type', 'folder');
				} else {
					$request->addResultLoop($loopname, $chunkCount, 'type', 'unknown');
				}
			}
			$chunkCount++;
		}
	}

	if ($totalCount == 0 && $menuMode) {
		_jiveNoResults($request);
	} else {
		$request->addResult('count', $totalCount);
	}

	# we might have changed - flush to the db to be in sync.
	$topLevelObj->update;
	
	$request->setStatusDone();
}


sub nameQuery {
	my $request = shift;

	$log->info("Begin Function");

	# check this is the correct query.
	if ($request->isNotQuery([['name']])) {
		$request->setStatusBadDispatch();
		return;
	}
	
	# get our parameters
	my $client = $request->client();

	$request->addResult("_value", $client->name());
	
	$request->setStatusDone();
}


sub playerXQuery {
	my $request = shift;

	$log->info("Begin Function");

	# check this is the correct query.
	if ($request->isNotQuery([['player'], ['count', 'name', 'address', 'ip', 'id', 'model', 'displaytype', 'isplayer', 'canpoweroff', 'uuid']])) {
		$request->setStatusBadDispatch();
		return;
	}
	
	# get our parameters
	my $entity;
	$entity      = $request->getRequest(1);
	# if element 1 is 'player', that means next element is the entity
	$entity      = $request->getRequest(2) if $entity eq 'player';  
	my $clientparam = $request->getParam('_IDorIndex');
	
	if ($entity eq 'count') {
		$request->addResult("_$entity", Slim::Player::Client::clientCount());

	} else {	
		my $client;
		
		# were we passed an ID?
		if (defined $clientparam && Slim::Utils::Misc::validMacAddress($clientparam)) {

			$client = Slim::Player::Client::getClient($clientparam);

		} else {
		
			# otherwise, try for an index
			my @clients = Slim::Player::Client::clients();

			if (defined $clientparam && defined $clients[$clientparam]) {
				$client = $clients[$clientparam];
			}
		}

		# brute force attempt using eg. player's IP address (web clients)
		if (!defined $client) {
			$client = Slim::Player::Client::getClient($clientparam);
		}

		if (defined $client) {

			if ($entity eq "name") {
				$request->addResult("_$entity", $client->name());
			} elsif ($entity eq "address" || $entity eq "id") {
				$request->addResult("_$entity", $client->id());
			} elsif ($entity eq "ip") {
				$request->addResult("_$entity", $client->ipport());
			} elsif ($entity eq "model") {
				$request->addResult("_$entity", $client->model());
			} elsif ($entity eq "isplayer") {
				$request->addResult("_$entity", $client->isPlayer());
			} elsif ($entity eq "displaytype") {
				$request->addResult("_$entity", $client->vfdmodel());
			} elsif ($entity eq "canpoweroff") {
				$request->addResult("_$entity", $client->canPowerOff());
			} elsif ($entity eq "uuid") {
                                $request->addResult("_$entity", $client->uuid());
                        }
		}
	}
	
	$request->setStatusDone();
}

sub playersQuery {
	my $request = shift;

	$log->info("Begin Function");

	# check this is the correct query.
	if ($request->isNotQuery([['players']])) {
		$request->setStatusBadDispatch();
		return;
	}
	
	# get our parameters
	my $index    = $request->getParam('_index');
	my $quantity = $request->getParam('_quantity');
	
	my @prefs;
	
	if (defined(my $pref_list = $request->getParam('playerprefs'))) {

		# split on commas
		@prefs = split(/,/, $pref_list);
	}
	
	my $count = Slim::Player::Client::clientCount();
	$count += 0;

	my ($valid, $start, $end) = $request->normalize(scalar($index), scalar($quantity), $count);
	$request->addResult('count', $count);

	if ($valid) {
		my $idx = $start;
		my $cnt = 0;
		my @players = Slim::Player::Client::clients();

		if (scalar(@players) > 0) {

			for my $eachclient (@players[$start..$end]) {
				$request->addResultLoop('players_loop', $cnt, 
					'playerindex', $idx);
				$request->addResultLoop('players_loop', $cnt, 
					'playerid', $eachclient->id());
                                $request->addResultLoop('players_loop', $cnt,
                                        'uuid', $eachclient->uuid());
				$request->addResultLoop('players_loop', $cnt, 
					'ip', $eachclient->ipport());
				$request->addResultLoop('players_loop', $cnt, 
					'name', $eachclient->name());
				$request->addResultLoop('players_loop', $cnt, 
					'model', $eachclient->model());
				$request->addResultLoop('players_loop', $cnt, 
					'isplayer', $eachclient->isPlayer());
				$request->addResultLoop('players_loop', $cnt, 
					'displaytype', $eachclient->vfdmodel())
					unless ($eachclient->model() eq 'http');
				$request->addResultLoop('players_loop', $cnt, 
					'canpoweroff', $eachclient->canPowerOff());
				$request->addResultLoop('players_loop', $cnt, 
					'connected', ($eachclient->connected() || 0));

				for my $pref (@prefs) {
					if (defined(my $value = $prefs->client($eachclient)->get($pref))) {
						$request->addResultLoop('players_loop', $cnt, 
							$pref, $value);
					}
				}
					
				$idx++;
				$cnt++;
			}	
		}
	}
	
	$request->setStatusDone();
}


sub playlistPlaylistsinfoQuery {
	my $request = shift;
	
	$log->info("Begin Function");

	# check this is the correct query
	if ($request->isNotQuery([['playlist'], ['playlistsinfo']])) {
		$request->setStatusBadDispatch();
		return;
	}
	
	# get the parameters
	my $client = $request->client();

	my $playlistObj = $client->currentPlaylist();
	
	if (blessed($playlistObj)) {
		if ($playlistObj->can('id')) {
			$request->addResult("id", $playlistObj->id());
		}

		$request->addResult("name", $playlistObj->title());
				
		$request->addResult("modified", $client->currentPlaylistModified());

		$request->addResult("url", $playlistObj->url());
	}
	
	$request->setStatusDone();
}


sub playlistXQuery {
	my $request = shift;
	
	$log->info("Begin Function");

	# check this is the correct query
	if ($request->isNotQuery([['playlist'], ['name', 'url', 'modified', 
			'tracks', 'duration', 'artist', 'album', 'title', 'genre', 'path', 
			'repeat', 'shuffle', 'index', 'jump', 'remote']])) {
		$request->setStatusBadDispatch();
		return;
	}
	
	# get the parameters
	my $client = $request->client();
	my $entity = $request->getRequest(1);
	my $index  = $request->getParam('_index');
		
	if ($entity eq 'repeat') {
		$request->addResult("_$entity", Slim::Player::Playlist::repeat($client));

	} elsif ($entity eq 'shuffle') {
		$request->addResult("_$entity", Slim::Player::Playlist::shuffle($client));

	} elsif ($entity eq 'index' || $entity eq 'jump') {
		$request->addResult("_$entity", Slim::Player::Source::playingSongIndex($client));

	} elsif ($entity eq 'name' && defined(my $playlistObj = $client->currentPlaylist())) {
		$request->addResult("_$entity", Slim::Music::Info::standardTitle($client, $playlistObj));

	} elsif ($entity eq 'url') {
		my $result = $client->currentPlaylist();
		$request->addResult("_$entity", $result);

	} elsif ($entity eq 'modified') {
		$request->addResult("_$entity", $client->currentPlaylistModified());

	} elsif ($entity eq 'tracks') {
		$request->addResult("_$entity", Slim::Player::Playlist::count($client));

	} elsif ($entity eq 'path') {
		my $result = Slim::Player::Playlist::url($client, $index);
		$request->addResult("_$entity",  $result || 0);

	} elsif ($entity eq 'remote') {
		if (defined (my $url = Slim::Player::Playlist::url($client, $index))) {
			$request->addResult("_$entity", Slim::Music::Info::isRemoteURL($url));
		}
		
	} elsif ($entity =~ /(duration|artist|album|title|genre)/) {

		my $track = Slim::Schema->rs('Track')->objectForUrl({
			'url'      => Slim::Player::Playlist::song($client, $index),
			'create'   => 1,
			'readTags' => 1,
		});

		if (blessed($track) && $track->can('secs')) {

			# Just call the method on Track
			if ($entity eq 'duration') {

				$request->addResult("_$entity", $track->secs());
			
			} elsif ($entity eq 'album' || $entity eq 'artist' || $entity eq 'genre') {

				$request->addResult("_$entity", $track->$entity->name || 0);

			} else {

				$request->addResult("_$entity", $track->$entity());
			}
		}
	}
	
	$request->setStatusDone();
}


sub playlistsTracksQuery {
	my $request = shift;

	$log->info("Begin Function");

	# check this is the correct query.
	# "playlisttracks" is deprecated (July 06).
	if ($request->isNotQuery([['playlisttracks']]) &&
		$request->isNotQuery([['playlists'], ['tracks']])) {
		$request->setStatusBadDispatch();
		return;
	}

	# get our parameters
	my $tags       = 'gald';
	my $index      = $request->getParam('_index');
	my $quantity   = $request->getParam('_quantity');
	my $tagsprm    = $request->getParam('tags');
	my $playlistID = $request->getParam('playlist_id');

	if (!defined $playlistID) {
		$request->setStatusBadParams();
		return;
	}
	my $menu          = $request->getParam('menu');
	my $insert        = $request->getParam('menu_all');
	
	# menu/jive mgmt
	my $menuMode = defined $menu;
	my $insertAll = $menuMode && defined $insert;
		
	# did we have override on the defaults?
	$tags = $tagsprm if defined $tagsprm;

	my $iterator;
	my @tracks;

	my $playlistObj = Slim::Schema->find('Playlist', $playlistID);

	if (blessed($playlistObj) && $playlistObj->can('tracks')) {
		$iterator = $playlistObj->tracks();
	}

	# now build the result
	
	if ($menuMode) {

		# decide what is the next step down
		# generally, we go to songingo after playlists tracks, so we get menu:songinfo
		# from the artists we'll go to albums

		# build the base element
		my $base = {
			'actions' => {
				'go' => {
					'cmd' => ['songinfo'],
					'params' => {
						'menu' => 'nowhere',
					},
					'itemsParams' => 'params',
				},
				'play' => {
					'player' => 0,
					'cmd' => ['playlistcontrol'],
					'params' => {
						'cmd' => 'load',
					},
					'itemsParams' => 'params',
				},
				'add' => {
					'player' => 0,
					'cmd' => ['playlistcontrol'],
					'params' => {
						'cmd' => 'add',
					},
					'itemsParams' => 'params',
				},
				'add-hold' => {
					'player' => 0,
					'cmd' => ['playlistcontrol'],
					'params' => {
						'cmd' => 'insert',
					},
					'itemsParams' => 'params',
				},
			},
		};
		$request->addResult('base', $base);
	}

	if (Slim::Music::Import->stillScanning()) {
		$request->addResult("rescan", 1);
	}

	if (defined $iterator) {

		my $totalCount = $iterator->count();
		$totalCount += 0;
		
		my ($valid, $start, $end) = $request->normalize(scalar($index), scalar($quantity), $totalCount);

		if ($valid) {


			my $format = $prefs->get('titleFormat')->[ $prefs->get('titleFormatWeb') ];
			my $cur = $start;
			my $loopname = $menuMode?'item_loop':'playlisttracks_loop';
			my $chunkCount = 0;
			$request->addResult( 'offset', $request->getParam('_index') ) if $menuMode;
			
			if ($insertAll) {
				$chunkCount = _playAll(start => $start, end => $end, chunkCount => $chunkCount, request => $request, loopname => $loopname);
			}

			for my $eachitem ($iterator->slice($start, $end)) {

				if ($menuMode) {
					
					my $text = Slim::Music::TitleFormatter::infoFormat($eachitem, $format, 'TITLE');
					$request->addResultLoop($loopname, $chunkCount, 'text', $text);
					my $id = $eachitem->id();
					$id += 0;
					my $params = {
						'track_id' =>  $id, 
					};
					$request->addResultLoop($loopname, $chunkCount, 'params', $params);

				}
				else {
					_addSong($request, $loopname, $chunkCount, $eachitem, $tags, 
							"playlist index", $cur);
				}
				
				$cur++;
				$chunkCount++;
			}


			my $lastChunk;
			if ( $end == $totalCount - 1 && $chunkCount < $request->getParam('_quantity') ) {
				$lastChunk = 1;
			}

                        # add a favorites link below play/add links
                        #Add another to result count
                        my %favorites;
                        $favorites{'title'} = $playlistObj->name;
                        $favorites{'url'} = $playlistObj->url;

			($chunkCount, $totalCount) = _jiveDeletePlaylist(start => $start, end => $end, lastChunk => $lastChunk, listCount => $totalCount, chunkCount => $chunkCount, request => $request, loopname => $loopname, playlistURL => $playlistObj->url, playlistID => $playlistID, playlistTitle => $playlistObj->name );
			($chunkCount, $totalCount) = _jiveAddToFavorites(lastChunk => $lastChunk, start => $start, chunkCount => $chunkCount, listCount => $totalCount, request => $request, loopname => $loopname, favorites => \%favorites);

		}
		$request->addResult("count", $totalCount);

	} else {

		$request->addResult("count", 0);
	}

	$request->setStatusDone();	
}


sub playlistsQuery {
	my $request = shift;

	$log->info("Begin Function");

	# check this is the correct query.
	if ($request->isNotQuery([['playlists']])) {
		$request->setStatusBadDispatch();
		return;
	}

	# get our parameters
	my $index    = $request->getParam('_index');
	my $quantity = $request->getParam('_quantity');
	my $search   = $request->getParam('search');
	my $tags     = $request->getParam('tags') || '';
	my $menu     = $request->getParam('menu');
	my $insert   = $request->getParam('menu_all');
	
	# menu/jive mgmt
	my $menuMode  = defined $menu;
	my $insertAll = $menuMode && defined $insert;

	# Normalize any search parameters
	if (defined $search) {
		$search = Slim::Utils::Text::searchStringSplit($search);
	}

	my $rs = Slim::Schema->rs('Playlist')->getPlaylists('all', $search);

	# now build the result
	my $count = $rs->count;
	
	if ($menuMode) {

		# decide what is the next step down
		# generally, we go to playlists tracks after playlists, so we get menu:track
		# from the tracks we'll go to songinfo
		
		# build the base element
		my $base = {
			'actions' => {
				'go' => {
					'cmd' => ['playlists', 'tracks'],
					'params' => {
						menu     => 'songinfo',
						menu_all => '1',
					},
					'itemsParams' => 'params',
				},
				'play' => {
					'player' => 0,
					'cmd' => ['playlistcontrol'],
					'params' => {
						'cmd' => 'load',
					},
					'itemsParams' => 'params',
				},
				'add' => {
					'player' => 0,
					'cmd' => ['playlistcontrol'],
					'params' => {
						'cmd' => 'add',
					},
					'itemsParams' => 'params',
				},
				'add-hold' => {
					'player' => 0,
					'cmd' => ['playlistcontrol'],
					'params' => {
						'cmd' => 'insert',
					},
					'itemsParams' => 'params',
				},
			},
			window => {
				titleStyle => 'playlist',
			},
		};
		$request->addResult('base', $base);
	}

	if (Slim::Music::Import->stillScanning()) {
		$request->addResult("rescan", 1);
	}

	if (defined $rs) {

		$count += 0;
		my $totalCount = _fixCount($insertAll, \$index, \$quantity, $count);
		
		my ($valid, $start, $end) = $request->normalize(
			scalar($index), scalar($quantity), $count);

		if ($valid) {
			
			my $loopname = $menuMode?'item_loop':'playlists_loop';
			my $chunkCount = 0;
			$request->addResult( 'offset', $request->getParam('_index') ) if $menuMode;

			if ($insertAll) {
				$chunkCount = _playAll(start => $start, end => $end, chunkCount => $chunkCount, request => $request, loopname => $loopname);
			}

			for my $eachitem ($rs->slice($start, $end)) {

				my $id = $eachitem->id();
				$id += 0;

				if ($menuMode) {
					$request->addResultLoop($loopname, $chunkCount, 'text', $eachitem->title);

					my $params = {
						'playlist_id' =>  $id, 
						'textkey' => substr($eachitem->namesort, 0, 1),
					};

					$request->addResultLoop($loopname, $chunkCount, 'params', $params);
				} else {
					$request->addResultLoop($loopname, $chunkCount, "id", $id);
					$request->addResultLoop($loopname, $chunkCount, "playlist", $eachitem->title);
					$request->addResultLoop($loopname, $chunkCount, "url", $eachitem->url) if ($tags =~ /u/);
				}
				$chunkCount++;
			}
		}
		if ($totalCount == 0 && $menuMode) {
			_jiveNoResults($request);
		} else {
			$request->addResult("count", $totalCount);
		}

		if ( $menuMode && $search && $totalCount > 0 && $start == 0 && !$request->getParam('cached_search') ) {
			my $searchParams = {
				title => $request->string('PLAYLISTS') . ": " . $request->getParam('search'),
				cmd =>  [ 'playlists' ], 
				search      => $request->getParam('search'),
				menu        => $request->getParam('menu'),
				menu_all    => $request->getParam('menu_all'),
				_searchType => $request->getParam('_searchType'),
			};
<<<<<<< HEAD
			unshift (@recentSearches, $searchParams);
=======
			Slim::Control::Jive::cacheSearch($searchParams);
>>>>>>> be03ff62
		}
	
	} else {
		$request->addResult("count", 0);
	}
	$request->setStatusDone();
}


sub playerprefQuery {
	my $request = shift;
	
	$log->info("Begin Function");

	# check this is the correct query.
	if ($request->isNotQuery([['playerpref']])) {
		$request->setStatusBadDispatch();
		return;
	}
	
	# get the parameters
	my $client   = $request->client();
	my $prefName = $request->getParam('_prefname');

	# split pref name from namespace: name.space.pref:
	my $namespace = 'server';
	if ($prefName =~ /^(.*):(\w+)$/) {
		$namespace = $1;
		$prefName = $2;
	}
	
	if (!defined $prefName || !defined $namespace) {
		$request->setStatusBadParams();
		return;
	}

	$request->addResult('_p2', preferences($namespace)->client($client)->get($prefName));
	
	$request->setStatusDone();
}


sub playerprefValidateQuery {
	my $request = shift;
	
	$log->info("Begin Function");

	# check this is the correct query.
	if ($request->isNotQuery([['playerpref'], ['validate']])) {
		$request->setStatusBadDispatch();
		return;
	}

	# get our parameters
	my $client   = $request->client();
	my $prefName = $request->getParam('_prefname');
	my $newValue = $request->getParam('_newvalue');

	# split pref name from namespace: name.space.pref:
	my $namespace = 'server';
	if ($prefName =~ /^(.*):(\w+)$/) {
		$namespace = $1;
		$prefName = $2;
	}
	
	if (!defined $prefName || !defined $namespace || !defined $newValue) {
		$request->setStatusBadParams();
		return;
	}

	$request->addResult('valid', preferences($namespace)->client($client)->validate($prefName, $newValue) ? 1 : 0);
	
	$request->setStatusDone();
}


sub powerQuery {
	my $request = shift;
	
	$log->info("Begin Function");

	# check this is the correct query.
	if ($request->isNotQuery([['power']])) {
		$request->setStatusBadDispatch();
		return;
	}
	
	# get the parameters
	my $client = $request->client();

	$request->addResult('_power', $client->power());
	
	$request->setStatusDone();
}


sub prefQuery {
	my $request = shift;
	
	$log->info("Begin Function");

	# check this is the correct query.
	if ($request->isNotQuery([['pref']])) {
		$request->setStatusBadDispatch();
		return;
	}
	
	# get the parameters
	my $prefName = $request->getParam('_prefname');

	# split pref name from namespace: name.space.pref:
	my $namespace = 'server';
	if ($prefName =~ /^(.*):(\w+)$/) {
		$namespace = $1;
		$prefName = $2;
	}
	
	if (!defined $prefName || !defined $namespace) {
		$request->setStatusBadParams();
		return;
	}

	$request->addResult('_p2', preferences($namespace)->get($prefName));
	
	$request->setStatusDone();
}


sub prefValidateQuery {
	my $request = shift;
	
	$log->info("Begin Function");

	# check this is the correct query.
	if ($request->isNotQuery([['pref'], ['validate']])) {
		$request->setStatusBadDispatch();
		return;
	}

	# get our parameters
	my $prefName = $request->getParam('_prefname');
	my $newValue = $request->getParam('_newvalue');

	# split pref name from namespace: name.space.pref:
	my $namespace = 'server';
	if ($prefName =~ /^(.*):(\w+)$/) {
		$namespace = $1;
		$prefName = $2;
	}
	
	if (!defined $prefName || !defined $namespace || !defined $newValue) {
		$request->setStatusBadParams();
		return;
	}

	$request->addResult('valid', preferences($namespace)->validate($prefName, $newValue) ? 1 : 0);
	
	$request->setStatusDone();
}


sub rateQuery {
	my $request = shift;
	
	$log->info("Begin Function");

	# check this is the correct query.
	if ($request->isNotQuery([['rate']])) {
		$request->setStatusBadDispatch();
		return;
	}
	
	# get the parameters
	my $client = $request->client();

	$request->addResult('_rate', Slim::Player::Source::rate($client));
	
	$request->setStatusDone();
}


sub readDirectoryQuery {
	my $request = shift;

	$log->info("readDirectoryQuery");

	# check this is the correct query.
	if ($request->isNotQuery([['readdirectory']])) {
		$request->setStatusBadDispatch();
		return;
	}

	# get our parameters
	my $index    = $request->getParam('_index');
	my $quantity = $request->getParam('_quantity');
	my $folder   = Slim::Utils::Unicode::utf8off($request->getParam('folder'));
	my $filter   = $request->getParam('filter');

	use File::Spec::Functions qw(catdir);
	my @fsitems;		# raw list of items 
	my %fsitems;		# meta data cache

	if ($folder eq '/' && Slim::Utils::OSDetect::OS() eq 'win') {
		@fsitems = sort map {
			$fsitems{"$_:"} = {
				d => 1,
				f => 0
			};
			"$_:"; 
		} Win32::DriveInfo::DrivesInUse();
		$folder = '';
	}
	else {
		$filter ||= '';

		my $filterRE = qr/./ unless ($filter eq 'musicfiles');

		# get file system items in $folder
		@fsitems = Slim::Utils::Misc::readDirectory(catdir($folder), $filterRE);
		map { 
			$fsitems{$_} = {
				d => -d catdir($folder, $_),
				f => -f _
			}
		} @fsitems;
	}

	if ($filter eq 'foldersonly') {
		@fsitems = grep { $fsitems{$_}->{d} } @fsitems;
	}

	elsif ($filter eq 'filesonly') {
		@fsitems = grep { $fsitems{$_}->{f} } @fsitems;
	}

	# return all folders plus files of type
	elsif ($filter =~ /^filetype:(.*)/) {
		my $filterRE = qr/\.$1$/;
		@fsitems = grep { $fsitems{$_}->{d} || $_ =~ $filterRE } @fsitems;
	}

	# search anywhere within path/filename
	elsif ($filter && $filter !~ /^(?:filename|filetype):/) {
		@fsitems = grep { catdir($folder, $_) =~ /$filter/i } @fsitems;
	}

	my $count = @fsitems;
	$count += 0;
	$request->addResult('count', $count);

	my ($valid, $start, $end) = $request->normalize(scalar($index), scalar($quantity), $count);

	if ($valid) {
		my $idx = $start;
		my $cnt = 0;

		if (scalar(@fsitems)) {
			# sort folders < files
			@fsitems = sort { 
				if ($fsitems{$a}->{d}) {
					if ($fsitems{$b}->{d}) { uc($a) cmp uc($b) }
					else { -1 }
				}
				else {
					if ($fsitems{$b}->{d}) { 1 }
					else { uc($a) cmp uc($b) }
				}
			} @fsitems;

			my $path;
			for my $item (@fsitems[$start..$end]) {
				$path = ($folder ? catdir($folder, $item) : $item);

				$request->addResultLoop('fsitems_loop', $cnt, 'path', Slim::Utils::Unicode::utf8decode($path));
				$request->addResultLoop('fsitems_loop', $cnt, 'name', Slim::Utils::Unicode::utf8decode($item));
				$request->addResultLoop('fsitems_loop', $cnt, 'isfolder', $fsitems{$item}->{d});

				$idx++;
				$cnt++;
			}	
		}
	}

	$request->setStatusDone();	
}


sub rescanQuery {
	my $request = shift;
	
	$log->info("Begin Function");

	# check this is the correct query.
	if ($request->isNotQuery([['rescan']])) {
		$request->setStatusBadDispatch();
		return;
	}

	# no params for the rescan query

	$request->addResult('_rescan', Slim::Music::Import->stillScanning() ? 1 : 0);
	
	$request->setStatusDone();
}


sub rescanprogressQuery {
	my $request = shift;
	
	$log->info("Begin Function");

	# check this is the correct query.
	if ($request->isNotQuery([['rescanprogress']])) {
		$request->setStatusBadDispatch();
		return;
	}

	# no params for the rescanprogress query

	if (Slim::Music::Import->stillScanning) {
		$request->addResult('rescan', 1);

		# get progress from DB
		my $args = {
			'type' => 'importer',
		};

		my @progress = Slim::Schema->rs('Progress')->search( $args, { 'order_by' => 'start,id' } )->all;

		# calculate total elapsed time
		my $total_time = 0;
		for my $p (@progress) {
			my $runtime = ($p->finish || time()) - $p->start;
			$total_time += $runtime;
		}

		# report it
		my $hrs  = int($total_time / 3600);
		my $mins = int(($total_time - $hrs * 60)/60);
		my $sec  = $total_time - 3600 * $hrs - 60 * $mins;
		$request->addResult('totaltime', sprintf("%02d:%02d:%02d", $hrs, $mins, $sec));

		# now indicate % completion for all importers
		for my $p (@progress) {

			my $percComplete = $p->finish ? 100 : $p->total ? $p->done / $p->total * 100 : -1;
			$request->addResult($p->name(), int($percComplete));
		}
	
	# if we're not scanning, just say so...
	} else {
		$request->addResult('rescan', 0);
	}

	$request->setStatusDone();
}


sub searchQuery {
	my $request = shift;

	$log->info("Begin Function");

	# check this is the correct query
	if ($request->isNotQuery([['search']])) {
		$request->setStatusBadDispatch();
		return;
	}

	my $index    = $request->getParam('_index');
	my $quantity = $request->getParam('_quantity');
	my $query    = $request->getParam('term');

	if (!defined $query || $query eq '') {
		$request->setStatusBadParams();
		return;
	}

	if (Slim::Music::Import->stillScanning) {
		$request->addResult('rescan', 1);
	}

	my $totalCount = 0;
	my $search     = Slim::Utils::Text::searchStringSplit($query);
	my %results    = ();
	my @types      = Slim::Schema->searchTypes;

	# Ugh - we need two loops here, as "count" needs to come first.
	for my $type (@types) {

		my $rs      = Slim::Schema->rs($type)->searchNames($search);
		my $count   = $rs->count || 0;

		$results{$type}->{'rs'}    = $rs;
		$results{$type}->{'count'} = $count;

		$totalCount += $count;
	}

	$totalCount += 0;
	$request->addResult('count', $totalCount);

	for my $type (@types) {

		my $count = $results{$type}->{'count'};

		$count += 0;

		my ($valid, $start, $end) = $request->normalize(scalar($index), scalar($quantity), $count);

		if ($valid) {
			$request->addResult("${type}s_count", $count);
	
			my $loopName  = "${type}s_loop";
			my $loopCount = 0;
	
			for my $result ($results{$type}->{'rs'}->slice($start, $end)) {
	
				# add result to loop
				$request->addResultLoop($loopName, $loopCount, "${type}_id", $result->id);
				$request->addResultLoop($loopName, $loopCount, $type, $result->name);
	
				$loopCount++;
			}
		}
	}
	
	$request->setStatusDone();
}


# the filter function decides, based on a notified request, if the serverstatus
# query must be re-executed.
sub serverstatusQuery_filter {
	my $self = shift;
	my $request = shift;
	
	# we want to know about rescan and all client notifs, as well as power on/off
	# FIXME: wipecache and rescan are synonyms...
	if ($request->isCommand([['wipecache', 'rescan', 'client', 'power']])) {
		return 1.3;
	}
	
	# FIXME: prefset???
	# we want to know about any pref in our array
	if (defined(my $prefsPtr = $self->privateData()->{'server'})) {
		if ($request->isCommand([['pref']])) {
			if (defined(my $reqpref = $request->getParam('_prefname'))) {
				if (grep($reqpref, @{$prefsPtr})) {
					return 1.3;
				}
			}
		}
	}
	if (defined(my $prefsPtr = $self->privateData()->{'player'})) {
		if ($request->isCommand([['playerpref']])) {
			if (defined(my $reqpref = $request->getParam('_prefname'))) {
				if (grep($reqpref, @{$prefsPtr})) {
					return 1.3;
				}
			}
		}
	}
	if ($request->isCommand([['name']])) {
		return 1.3;
	}
	
	return 0;
}


sub serverstatusQuery {
	my $request = shift;
	
	$log->info("serverstatusQuery()");

	# check this is the correct query
	if ($request->isNotQuery([['serverstatus']])) {
		$request->setStatusBadDispatch();
		return;
	}
	
	if (Slim::Music::Import->stillScanning()) {
		$request->addResult('rescan', "1");
		if (my $p = Slim::Schema->rs('Progress')->search({ 'type' => 'importer', 'active' => 1 })->first) {

			$request->addResult('progressname', $request->string($p->name."_PROGRESS"));
			$request->addResult('progressdone', $p->done);
			$request->addResult('progresstotal', $p->total);
		}
	}
	
	# add version
	$request->addResult('version', $::VERSION);

	# add totals
	$request->addResult("info total albums", Slim::Schema->count('Album'));
	$request->addResult("info total artists", Slim::Schema->rs('Contributor')->browse->count);
	$request->addResult("info total genres", Slim::Schema->count('Genre'));
	$request->addResult("info total songs", Slim::Schema->rs('Track')->browse->count);

	my %savePrefs;
	if (defined(my $pref_list = $request->getParam('prefs'))) {

		# split on commas
		my @prefs = split(/,/, $pref_list);
		$savePrefs{'server'} = \@prefs;
	
		for my $pref (@{$savePrefs{'server'}}) {
			if (defined(my $value = $prefs->get($pref))) {
				$request->addResult($pref, $value);
			}
		}
	}
	if (defined(my $pref_list = $request->getParam('playerprefs'))) {

		# split on commas
		my @prefs = split(/,/, $pref_list);
		$savePrefs{'player'} = \@prefs;
		
	}


	# get our parameters
	my $index    = $request->getParam('_index');
	my $quantity = $request->getParam('_quantity');

	my $count = Slim::Player::Client::clientCount();
	$count += 0;

	$request->addResult('player count', $count);

	my ($valid, $start, $end) = $request->normalize(scalar($index), scalar($quantity), $count);

	if ($valid) {

		my $cnt = 0;
		my @players = Slim::Player::Client::clients();

		if (scalar(@players) > 0) {

			for my $eachclient (@players[$start..$end]) {
				$request->addResultLoop('players_loop', $cnt, 
					'playerid', $eachclient->id());
                                $request->addResultLoop('players_loop', $cnt,
                                        'uuid', $eachclient->uuid());
				$request->addResultLoop('players_loop', $cnt, 
					'ip', $eachclient->ipport());
				$request->addResultLoop('players_loop', $cnt, 
					'name', $eachclient->name());
				$request->addResultLoop('players_loop', $cnt, 
					'model', $eachclient->model());
				$request->addResultLoop('players_loop', $cnt, 
					'power', $eachclient->power());
				$request->addResultLoop('players_loop', $cnt, 
					'displaytype', $eachclient->vfdmodel())
					unless ($eachclient->model() eq 'http');
				$request->addResultLoop('players_loop', $cnt, 
					'canpoweroff', $eachclient->canPowerOff());
				$request->addResultLoop('players_loop', $cnt, 
					'connected', ($eachclient->connected() || 0));
				$request->addResultLoop('players_loop', $cnt, 
					'isplayer', ($eachclient->isPlayer() || 0));
				$request->addResultLoop('players_loop', $cnt, 
					'player_needs_upgrade', "1")
					if ($eachclient->needsUpgrade());
				$request->addResultLoop('players_loop', $cnt,
					'player_is_upgrading', "1")
					if ($eachclient->isUpgrading());

				for my $pref (@{$savePrefs{'player'}}) {
					if (defined(my $value = $prefs->client($eachclient)->get($pref))) {
						$request->addResultLoop('players_loop', $cnt, 
							$pref, $value);
					}
				}
					
				$cnt++;
			}
		}

	}

	# return list of players connected to SN
	my @sn_players = Slim::Networking::SqueezeNetwork::Players->get_players();

	$count = scalar @sn_players || 0;

	$request->addResult('sn player count', $count);

	($valid, $start, $end) = $request->normalize(scalar($index), scalar($quantity), $count);

	if ($valid) {

		my $sn_cnt = 0;
			
		for my $player ( @sn_players ) {
			$request->addResultLoop(
				'sn_players_loop', $sn_cnt, 'id', $player->{id}
			);
			
			$request->addResultLoop( 
				'sn_players_loop', $sn_cnt, 'name', $player->{name}
			);
			
			$request->addResultLoop(
				'sn_players_loop', $sn_cnt, 'playerid', $player->{mac}
			);
				
			$sn_cnt++;
		}
	}

	# return list of players connected to other servers
	my $other_players = Slim::Networking::Discovery::Players::getPlayerList();

	$count = scalar keys %{$other_players} || 0;

	$request->addResult('other player count', $count);

	($valid, $start, $end) = $request->normalize(scalar($index), scalar($quantity), $count);

	if ($valid) {

		my $other_cnt = 0;
			
		for my $player ( keys %{$other_players} ) {
			$request->addResultLoop(
				'other_players_loop', $other_cnt, 'playerid', $player
			);

			$request->addResultLoop( 
				'other_players_loop', $other_cnt, 'name', $other_players->{$player}->{name}
			);

			$request->addResultLoop(
				'other_players_loop', $other_cnt, 'model', $other_players->{$player}->{model}
			);

			$request->addResultLoop(
				'other_players_loop', $other_cnt, 'server', $other_players->{$player}->{server}
			);

			$request->addResultLoop(
				'other_players_loop', $other_cnt, 'serverurl', 
					Slim::Networking::Discovery::Server::getWebHostAddress($other_players->{$player}->{server})
			);

			$other_cnt++;
		}
	}
	
	# manage the subscription
	if (defined(my $timeout = $request->getParam('subscribe'))) {
	
		# store the prefs array as private data so our filter above can find it back
		$request->privateData(\%savePrefs);
		
		# register ourselves to be automatically re-executed on timeout or filter
		$request->registerAutoExecute($timeout, \&serverstatusQuery_filter);
	}
	
	$request->setStatusDone();
}


sub signalstrengthQuery {
	my $request = shift;
	
	$log->info("Begin Function");

	# check this is the correct query.
	if ($request->isNotQuery([['signalstrength']])) {
		$request->setStatusBadDispatch();
		return;
	}
	
	# get the parameters
	my $client = $request->client();

	$request->addResult('_signalstrength', $client->signalStrength() || 0);
	
	$request->setStatusDone();
}


sub sleepQuery {
	my $request = shift;
	
	$log->info("Begin Function");

	# check this is the correct query
	if ($request->isNotQuery([['sleep']])) {
		$request->setStatusBadDispatch();
		return;
	}
	
	# get the parameters
	my $client = $request->client();

	my $isValue = $client->sleepTime() - Time::HiRes::time();
	if ($isValue < 0) {
		$isValue = 0;
	}
	
	$request->addResult('_sleep', $isValue);
	
	$request->setStatusDone();
}


# the filter function decides, based on a notified request, if the status
# query must be re-executed.
sub statusQuery_filter {
	my $self = shift;
	my $request = shift;
	
	# retrieve the clientid, abort if not about us
	my $clientid = $request->clientid();
	return 0 if !defined $clientid;
	return 0 if $clientid ne $self->clientid();
	
	# commands we ignore
	return 0 if $request->isCommand([['ir', 'button', 'debug', 'pref', 'display', 'prefset', 'playerpref']]);
	return 0 if $request->isCommand([['playlist'], ['open', 'jump']]);

	# special case: the client is gone!
	if ($request->isCommand([['client'], ['forget']])) {
		
		# pretend we do not need a client, otherwise execute() fails
		# and validate() deletes the client info!
		$self->needClient(0);
		
		# we'll unsubscribe above if there is no client
		return 1;
	}

	# suppress frequent updates during volume changes
	if ($request->isCommand([['mixer'], ['volume']])) {

		return 3;
	}

	# give it a tad more time for muting to leave room for the fade to finish
	# see bug 5255
	if ($request->isCommand([['mixer'], ['muting']])) {

		return 1.4;
	}

	# send everyother notif with a small delay to accomodate
	# bursts of commands
	return 1.3;
}


sub statusQuery {
	my $request = shift;
	
	$log->info("statusQuery()");

	# check this is the correct query
	if ($request->isNotQuery([['status']])) {
		$request->setStatusBadDispatch();
		return;
	}
	
	# get the initial parameters
	my $client = $request->client();
	my $menu = $request->getParam('menu');
	
	# menu/jive mgmt
	my $menuMode = defined $menu;

	# accomodate the fact we can be called automatically when the client is gone
	if (!defined($client)) {
		$request->addResult('error', "invalid player");
		$request->registerAutoExecute('-');
		$request->setStatusDone();
		return;
	}
		
	my $SP3  = ($client->model() eq 'slimp3');
	my $SQ   = ($client->model() eq 'softsqueeze');
	my $SB   = ($client->model() eq 'squeezebox');
	my $SB2  = ($client->model() eq 'squeezebox2');
	my $TS   = ($client->model() eq 'transporter');
	my $RSC  = ($client->model() eq 'http');
	
	my $connected = $client->connected() || 0;
	my $power     = $client->power();
	my $repeat    = Slim::Player::Playlist::repeat($client);
	my $shuffle   = Slim::Player::Playlist::shuffle($client);
	my $songCount = Slim::Player::Playlist::count($client);
	my $idx = 0;


	# now add the data...

	if (Slim::Music::Import->stillScanning()) {
		$request->addResult('rescan', "1");
	}

	if ($client->needsUpgrade()) {
		$request->addResult('player_needs_upgrade', "1");
	}
	
	if ($client->isUpgrading()) {
		$request->addResult('player_is_upgrading', "1");
	}
	
	# add player info...
	$request->addResult("player_name", $client->name());
	$request->addResult("player_connected", $connected);

	# add showBriefly info
	if ($client->display->renderCache->{showBriefly}
		&& $client->display->renderCache->{showBriefly}->{line}
		&& $client->display->renderCache->{showBriefly}->{ttl} > time()) {
		$request->addResult('showBriefly', $client->display->renderCache->{showBriefly}->{line});
	}

	if (!$RSC) {
		$power += 0;
		$request->addResult("power", $power);
	}
	
	if ($SB || $SB2 || $TS) {
		$request->addResult("signalstrength", ($client->signalStrength() || 0));
	}
	
	my $playlist_cur_index;
	# this will be true for http class players
	
		$request->addResult('mode', Slim::Player::Source::playmode($client));

		if (my $song = Slim::Player::Playlist::url($client)) {

			if (Slim::Music::Info::isRemoteURL($song)) {
				$request->addResult('remote', 1);
				$request->addResult('current_title', 
					Slim::Music::Info::getCurrentTitle($client, $song));
			}
			
			$request->addResult('time', 
				Slim::Player::Source::songTime($client));
			$request->addResult('rate', 
				Slim::Player::Source::rate($client));
			
			my $track = Slim::Schema->rs('Track')->objectForUrl($song);

			if (blessed($track) && $track->can('secs')) {

				my $dur = $track->secs;

				if ($dur) {
					$dur += 0;
					$request->addResult('duration', $dur);
				}
			}
			
			my $canSeek = Slim::Music::Info::canSeek($client, $song);
			if ($canSeek) {
				$request->addResult('can_seek', 1);
			}
		}
		
		if ($client->currentSleepTime()) {

			my $sleep = $client->sleepTime() - Time::HiRes::time();
			$request->addResult('sleep', $client->currentSleepTime() * 60);
			$request->addResult('will_sleep_in', ($sleep < 0 ? 0 : $sleep));
		}
		
		if (Slim::Player::Sync::isSynced($client)) {

			my $master = Slim::Player::Sync::masterOrSelf($client);

			$request->addResult('sync_master', $master->id());

			my @slaves = Slim::Player::Sync::slaves($master);
			my @sync_slaves = map { $_->id } @slaves;

			$request->addResult('sync_slaves', join(",", @sync_slaves));
		}
	
		if (!$RSC) {
			# undefined for remote streams
			my $vol = $prefs->client($client)->get('volume');
			$vol += 0;
			$request->addResult("mixer volume", $vol);
		}
		
		if ($SB || $SP3) {
			$request->addResult("mixer treble", $client->treble());
			$request->addResult("mixer bass", $client->bass());
		}

		if ($SB) {
			$request->addResult("mixer pitch", $client->pitch());
		}

		$repeat += 0;
		$request->addResult("playlist repeat", $repeat);
		$shuffle += 0;
		$request->addResult("playlist shuffle", $shuffle); 
	
		if (defined (my $playlistObj = $client->currentPlaylist())) {
			$request->addResult("playlist_id", $playlistObj->id());
			$request->addResult("playlist_name", $playlistObj->title());
			$request->addResult("playlist_modified", $client->currentPlaylistModified());
		}

		if ($songCount > 0) {
			$playlist_cur_index = Slim::Player::Source::playingSongIndex($client);
			$request->addResult(
				"playlist_cur_index", 
				$playlist_cur_index
			);
			$request->addResult("playlist_timestamp", $client->currentPlaylistUpdateTime())
		}

		$request->addResult("playlist_tracks", $songCount);
	
	# give a count in menu mode no matter what
	if ($menuMode) {
		$log->debug("statusQuery(): setup base for jive");
		$songCount += 0;
		# add two for playlist save/clear to the count if the playlist is non-empty
		my $menuCount = $songCount?$songCount+2:0;
		$request->addResult("count", $menuCount);
		
		my $base = {
			'actions' => {
				'go' => {
					'cmd' => ['songinfo'],
					'params' => {
						'menu' => 'nowhere', 
						'context' => 'playlist',
					},
					'itemsParams' => 'params',
				},
			},
			'window' => {
				'titleStyle' => 'album',
			}
		};
		$request->addResult('base', $base);
	}
	
	if ($songCount > 0) {
	
		$log->debug("statusQuery(): setup non-zero player response");
		# get the other parameters
		my $tags     = $request->getParam('tags');
		my $index    = $request->getParam('_index');
		my $quantity = $request->getParam('_quantity');
	
		$tags = 'gald' if !defined $tags;
		my $loop = $menuMode ? 'item_loop' : 'playlist_loop';

		# we can return playlist data.
		# which mode are we in?
		my $modecurrent = 0;

		if (defined($index) && ($index eq "-")) {
			$modecurrent = 1;
		}
		
		# if repeat is 1 (song) and modecurrent, then show the current song
		if ($modecurrent && ($repeat == 1) && $quantity) {

			$request->addResult('offset', $playlist_cur_index) if $menuMode;
			my $track = Slim::Player::Playlist::song($client, $playlist_cur_index);

			if ($menuMode) {
				_addJiveSong($request, $loop, 0, 1, $track);
			}
			else {
				_addSong($request, $loop, 0, 
					$track, $tags,
					'playlist index', $playlist_cur_index
				);
			}
			
		} else {

			my ($valid, $start, $end);
			
			if ($modecurrent) {
				($valid, $start, $end) = $request->normalize($playlist_cur_index, scalar($quantity), $songCount);
			} else {
				($valid, $start, $end) = $request->normalize(scalar($index), scalar($quantity), $songCount);
			}

			if ($valid) {
				my $count = 0;
				$start += 0;
				$request->addResult('offset', $request->getParam('_index')) if $menuMode;
				
				for ($idx = $start; $idx <= $end; $idx++) {
					
					my $track = Slim::Player::Playlist::song($client, $idx);
					my $current = ($idx == $playlist_cur_index);

					if ($menuMode) {
						_addJiveSong($request, $loop, $count, $current, $track);
						# add clear and save playlist items at the bottom
						if ( ($idx+1)  == $songCount) {
							_addJivePlaylistControls($request, $loop, $count);
						}
					}
					else {
						_addSong(	$request, $loop, $count, 
									$track, $tags,
									'playlist index', $idx
								);
					}

					$count++;
					
					# give peace a chance...
					if ($count % 5) {
						::idleStreams();
					}
				}
				
				#we don't do that in menu mode!
				if (!$menuMode) {
				
					my $repShuffle = $prefs->get('reshuffleOnRepeat');
					my $canPredictFuture = ($repeat == 2)  			# we're repeating all
											&& 						# and
											(	($shuffle == 0)		# either we're not shuffling
												||					# or
												(!$repShuffle));	# we don't reshuffle
				
					if ($modecurrent && $canPredictFuture && ($count < scalar($quantity))) {

						# wrap around the playlist...
						($valid, $start, $end) = $request->normalize(0, (scalar($quantity) - $count), $songCount);		

						if ($valid) {

							for ($idx = $start; $idx <= $end; $idx++){

								_addSong($request, $loop, $count, 
									Slim::Player::Playlist::song($client, $idx), $tags,
									'playlist index', $idx
								);

								$count++;
								::idleStreams() ;
							}
						}
					}

				}
			}
		}
	}


	# manage the subscription
	if (defined(my $timeout = $request->getParam('subscribe'))) {
		$log->debug("statusQuery(): setting up subscription");
	
		# register ourselves to be automatically re-executed on timeout or filter
		$request->registerAutoExecute($timeout, \&statusQuery_filter);
	}
	
	$request->setStatusDone();
}

sub songinfoQuery {
	my $request = shift;

	$log->info("Begin Function");

	# check this is the correct query.
	if ($request->isNotQuery([['songinfo']])) {
		$request->setStatusBadDispatch();
		return;
	}

	my $tags  = 'abcdefghijJklmnopqrstvwxyzBCDEFHIJKLMNOQRTUVWXYZ'; # all letter EXCEPT u, A & S, G & P
	my $track;

	# get our parameters
	my $index    = $request->getParam('_index');
	my $quantity = $request->getParam('_quantity');
	my $url	     = $request->getParam('url');
	my $trackID  = $request->getParam('track_id');
	my $tagsprm  = $request->getParam('tags');
	
	my $menu     = $request->getParam('menu');
	my $context  = $request->getParam('context');
	my $playlist_index = $request->getParam('playlist_index');
	my $insert   = $request->getParam('menu_play');

	# menu/jive mgmt
	my $menuMode = defined $menu;
	my $insertPlay = $menuMode;

	if (!defined $trackID && !defined $url) {
		$request->setStatusBadParams();
		return;
	}

	# did we have override on the defaults?
	$tags = $tagsprm if defined $tagsprm;

	# find the track
	if (defined $trackID){

		$track = Slim::Schema->find('Track', $trackID);

	} else {

		if ( defined $url ){

			$track = Slim::Schema->rs('Track')->objectForUrl($url);
		}
	}
	
	# now build the result
	
	if (Slim::Music::Import->stillScanning()) {
		$request->addResult("rescan", 1);
	}

	if (blessed($track) && $track->can('id')) {

		my $trackId = $track->id();
		$trackId += 0;

		if ($menuMode) {

			# decide what is the next step down
			# generally, we go nowhere after songinfo, so we get menu:nowhere...

			# build the base element
			my $go_action;
			if ($menu eq 'nowplaying') {
				$go_action = 
					{ 
						cmd  => ['songinfo'],
						params => {
							menu => 'nowhere',
							itemsParams => 'params', 
							cmd => 'load',
							track_id => $trackId,
					},
				};
			} 
			my $base = {
				actions => {

					# no go, we ain't going anywhere!

					# we play/add the current track id
					play => {
						player => 0,
						cmd => ['playlistcontrol'],
						params => {
							cmd => 'load',
							track_id => $trackId,
						},
					},
					add => {
						player => 0,
						cmd => ['playlistcontrol'],
						params => {
							cmd => 'add',
							track_id => $trackId,
						},
					},
					'add-hold' => {
						player => 0,
						cmd => ['playlistcontrol'],
						params => {
							cmd => 'insert',
							track_id => $trackId,
						},
					},
				},
				window => {
				},
			};
			if ($menu eq 'nowplaying') {
				# this will get album and artist. may need more tags here
				$tags = 'Al'; 
				# actions for next step--drilling down to songinfo
				$base->{'actions'}{'go'} = $go_action;
				$base->{'window'}{'titleStyle'} = 'album';
				$base->{'window'}{'icon-id'} = $trackId;
				$log->error($base->{'actions'}{'go'});
			} else {
				# tags for songinfo page, ordered like SC7 Web UI
				# j tag is '1' if artwork exists; it's put in front so it can act as a flag for "J"
				# J tag gives icon-id for artwork
				$tags = 'jAlGyJkitodYfrTvun';
			}
			$request->addResult('base', $base);
		}

		my $hashRef = _songData($request, $track, $tags, $menuMode);
		my $count = scalar (keys %{$hashRef});

		$count += 0;

		# insertPlay will add Play & Add items - have to fix by two elements
		# first for Play
		my $totalCount = _fixCount($insertPlay, \$index, \$quantity, $count);
		# then for Add (note we are now sending the amended $totalCount to _fixCount()
		$totalCount = _fixCount($insertPlay, \$index, \$quantity, $totalCount);

		my ($valid, $start, $end) = $request->normalize(scalar($index), scalar($quantity), $count);

		my $loopname = $menuMode?'item_loop':'songinfo_loop';
		$request->addResult('offset', $request->getParam('_index')) if $menuMode;
		my $chunkCount = 0;

		if ($valid) {

		# this is where we construct the nowplaying menu
		if ($menu eq 'nowplaying' && $menuMode) {
			$request->addResult("count", 1);
			$request->addResult('offset', $request->getParam('_index')) if $menuMode;
			my @vals;
			my $loopname = 'item_loop';
			while (my ($key, $val) = each %{$hashRef}) {
				# catch multi-genres or artists
				if ($key =~ /(\w+)::(\d+)/) {
					$key = $1;
					my $id = $val->[0] + 0;
					$val = $val->[1];
				}
				push @vals, $val;
			}
			my $string = join ("\n", @vals);
			$request->addResultLoop($loopname, $chunkCount, 'text', $string);
			$request->addResultLoop($loopname, $chunkCount, 'icon-id', $trackId);
		} else {
			

			my $idx = 0;

			# add Play this song and Add this song items
			if ($insertPlay) {
			
				# insert first item if needed
				if ($start == 0  ) {
					my ($play_string, $add_string, $delete_string, $jump_string);
					if ( $track->remote ) {
						$play_string = $request->string('PLAY');
						$add_string = $request->string('ADD');
						$delete_string = $request->string('REMOVE_FROM_PLAYLIST');
						$jump_string = $request->string('PLAY');
					} else {
						$play_string = $request->string('JIVE_PLAY_THIS_SONG');
						$add_string = $request->string('JIVE_ADD_THIS_SONG');
						$delete_string = $request->string('REMOVE_FROM_PLAYLIST');
						$jump_string = $request->string('JIVE_PLAY_THIS_SONG');
					}	
					# setup hash for different items between play and add
					my %items = ( 	
						'play' => {
							'string'  => $play_string,
							'style'   => 'itemplay',
							'command' => [ 'playlistcontrol' ],
							'cmd'     => 'load',
						},
						'add' => {
							'string'  => $add_string,
							'style'   => 'itemadd',
							'command' => [ 'playlistcontrol' ],
							'cmd'     => 'add',
						},
						'add-hold' => {
							'string'  => $add_string,
							'style'   => 'itemadd',
							'command' => [ 'playlistcontrol' ],
							'cmd'     => 'insert',
						},
						'delete' => {
							'string'  => $delete_string,
							'style'   => 'item',
							'command' => [ 'playlist', 'delete', $playlist_index ],
						},
						'jump' => {
							'string'  => $jump_string,
							'style'   => 'itemplay',
							'command' => [ 'playlist', 'jump', $playlist_index ],
						},

					);
					my $addOrDelete = 'add';
					my $jumpOrPlay = 'play';
					if ( $context eq 'playlist' ) {
						$addOrDelete = 'delete';
						$jumpOrPlay = 'jump';
					}
					for my $mode ($jumpOrPlay, $addOrDelete) {
						# override the actions, babe!
						my $actions = {
							'do' => {
								'player' => 0,
								'cmd' => $items{$mode}{'command'},
							},
							'play' => {
								'player' => 0,
								'cmd' => $items{$mode}{'command'},
							},
							'add' => {
								'player' => 0,
								'cmd'    => $items{'add'}{'command'},
							},
						};
						# tagged params are sent for play and add, not delete/jump
						if ($mode ne 'delete' && $mode ne 'jump') {
							$actions->{'add-hold'} = {
								'player' => 0,
								'cmd' => $items{'add-hold'}{'command'},
							};
							$actions->{'add'}{'params'} = {
									'cmd' => $items{'add'}{'cmd'},
									'track_id' => $trackId,
							};
							$actions->{'add-hold'}{'params'} = {
									'cmd' => $items{'add-hold'}{'cmd'},
									'track_id' => $trackId,
							};
							$actions->{'do'}{'params'} = {
									'cmd' => $items{$mode}{'cmd'},
									'track_id' => $trackId,
							};
							$actions->{'play'}{'params'} = {
									'cmd' => $items{$mode}{'cmd'},
									'track_id' => $trackId,
							};
						
						} else {
							$request->addResultLoop($loopname, $chunkCount, 'nextWindow', 'playlist');
						}
						$request->addResultLoop($loopname, $chunkCount, 'text', $items{$mode}{'string'});
						$request->addResultLoop($loopname, $chunkCount, 'actions', $actions);
						$request->addResultLoop($loopname, $chunkCount, 'style', $items{$mode}{'style'});
						$chunkCount++;
					}
				}
			}

			my $artworkExists = 0; # artwork defaults to not being present

			# add a favorites link below play/add links
			#Add another to result count
			my %favorites;
			$favorites{'title'} = $hashRef->{'TITLE'};
			$favorites{'url'}   = $hashRef->{'LOCATION'};
			
			while (my ($key, $val) = each %{$hashRef}) {
				if ( $key eq 'SHOW_ARTWORK' && $val ne '0' ) {
					$artworkExists++; # flag that artwork exists
				}

				my $suppress = 0;
				if ($idx >= $start && $idx <= $end) {

					if ($menuMode) {

						# catch multi-genres or artists
						my $actions;
						if ($key =~ /(\w+)::(\d+)/) {
						
							$key = $1;
							my $id = $val->[0] + 0;
							$val = $val->[1];
							
							# genre
							if ($key eq 'GENRE') {
								$actions = {
									'go' => {
										'cmd' => ['artists'],
										'params' => {
											'menu' => 'album',
											'menu_all' => 1,
											'genre_id' => $id,
										},
									},
									'play' => {
										'player' => 0,
										'cmd' => ['playlistcontrol'],
										'params' => {
											'cmd' => 'load',
											'genre_id' => $id,
										},
									},
									'add' => {
										'player' => 0,
										'cmd' => ['playlistcontrol'],
										'params' => {
											'cmd' => 'add',
											'genre_id' => $id,
										},
									},
								};
								$request->addResultLoop($loopname, $chunkCount, 'window', { 'titleStyle' => 'genres', text => $val } );
								# add MusicIP handler for play-hold when available
								my $genreObj = Slim::Schema->find("Genre", $id);
								$actions->{'play-hold'} = _musicIPItemHandler(obj => $genreObj, request => $request, chunkCount => $chunkCount, 'obj_param' => 'genre_id', loopname => $loopname );

							}
						
							# album -- not multi, but _songData simulates it in menuMode so we can add our action here
							elsif ($key eq 'ALBUM') {
								$actions = {
									'go' => {
										'cmd' => ['tracks'],
										'params' => {
											'menu' => 'songinfo',
											'menu_all' => 1,
											'album_id' => $id,
											'sort' => 'tracknum',
										},
									},
									'play' => {
										'player' => 0,
										'cmd' => ['playlistcontrol'],
										'params' => {
											'cmd' => 'load',
											'album_id' => $id,
										},
									},
									'add' => {
										'player' => 0,
										'cmd' => ['playlistcontrol'],
										'params' => {
											'cmd' => 'add',
											'album_id' => $id,
										},
									},
									'add-hold' => {
										'player' => 0,
										'cmd' => ['playlistcontrol'],
										'params' => {
											'cmd' => 'insert',
											'album_id' => $id,
										},
									},
								};
								# style correctly the title that opens for the action element
								$request->addResultLoop($loopname, $chunkCount, 'window', { 'titleStyle' => 'album', 'icon-id' => $trackId, text => $val } );
								# add MusicIP handler for play-hold when available
								my $albumObj = Slim::Schema->find("Album", $id);
								$actions->{'play-hold'} = _musicIPItemHandler(obj => $albumObj, request => $request, chunkCount => $chunkCount, 'obj_param' => 'album_id', loopname => $loopname );
							}
							
							#or one of the artist role -- we don't test explicitely !!!
							else {
								
								$actions = {
									'go' => {
										'cmd' => ['albums'],
										'params' => {
											'menu' => 'track',
											'menu_all' => 1,
											'artist_id' => $id,
										},
									},
									'play' => {
										'player' => 0,
										'cmd' => ['playlistcontrol'],
										'params' => {
											'cmd' => 'load',
											'artist_id' => $id,
										},
									},
									'add' => {
										'player' => 0,
										'cmd' => ['playlistcontrol'],
										'params' => {
											'cmd' => 'add',
											'artist_id' => $id,
										},
									},
									'add-hold' => {
										'player' => 0,
										'cmd' => ['playlistcontrol'],
										'params' => {
											'cmd' => 'insert',
											'artist_id' => $id,
										},
									},
								};
								
								# style correctly the window that opens for the action element
								$request->addResultLoop($loopname, $chunkCount, 'window', { 'titleStyle' => 'artists', 'menuStyle' => 'album', text => $val } );
								# add MusicIP handler for play-hold when available
								my $artistObj = Slim::Schema->find("Contributor", $id);
								$actions->{'play-hold'} = _musicIPItemHandler(obj => $artistObj, request => $request, chunkCount => $chunkCount, 'obj_param' => 'artist_id', loopname => $loopname );
							}
							
							$request->addResultLoop($loopname, $chunkCount, 'actions', $actions);
						}
						# special case: artwork, only if it exists
						elsif ($key eq 'COVERART' && $artworkExists) {
								# Bug 7443, check for a track cover before using the album cover
								my $coverId = $track->coverArtExists ? $track->id : $val;
							
								$actions = {
									'do' => {
										'cmd' => ['artwork', $coverId],
									},
								};

								$request->addResultLoop($loopname, $chunkCount, 'actions', $actions);
								$request->addResultLoop($loopname, $chunkCount, 'showBigArtwork', 1);

								my $text = $request->string('SHOW_ARTWORK');
								$request->addResultLoop($loopname, $chunkCount, 'text', $text);

								# we're going to skip to the next loop (and increment $chunkCount)
								#  so we don't get the 'key: value' style menu item
								$chunkCount++; $idx++; next; 
								
						}
						else {
							# pretty print some of the stuff...
							# it's done all over the place for the web interface:
							## some of it in the template!
							## some of it in Pages::addSongInfo
							## the rest is using pretty printing methods of track
						
							if ($key eq 'COMPILATION') {
								$val = $request->string('YES');
							}

							elsif ( $key eq 'YEAR' && $val != 0 ) {
								my $actions = {
									go => {
										cmd => ["albums"],
										itemsParams => "params",
										params => { year => $val, menu => "track", menu_all => 1 },
                                          },
									'play' => {
										player => 0,
										itemsParams => 'params',
										cmd => ['playlistcontrol'],
										params => {
											year => $val,
											cmd => 'load',
										},
									},
									'add' => {
										player => 0,
										itemsParams => 'params',
										cmd => ['playlistcontrol'],
										params => {
											year => $val,
											cmd => 'add',
										},
									},
									'add-hold' => {
										player => 0,
										itemsParams => 'params',
										cmd => ['playlistcontrol'],
										params => {
											year => $val,
											cmd => 'insert',
										},
									},
								};
								# style correctly the title that opens for the action element
								$request->addResultLoop($loopname, $chunkCount, 'actions', $actions);
								$request->addResultLoop($loopname, $chunkCount, 'window', { 'menuStyle' => 'album' , 'titleStyle' => 'mymusic' } );

							} elsif ($key eq 'TITLE') {
								# add MusicIP handler for play-hold when available
								my $trackObj = Slim::Schema->find("Track", $trackID);
								my $actions = { 
									'play-hold' => _musicIPItemHandler(obj => $trackObj, request => $request, chunkCount => $chunkCount, 'obj_param' => 'track_id', loopname => $loopname ), 
								};
								$request->addResultLoop($loopname, $chunkCount, 'actions', $actions);
							}
							elsif ($key eq 'LENGTH') {
								$val = $track->duration();
							}
							elsif ($key eq 'ALBUMREPLAYGAIN' || $key eq 'REPLAYGAIN') {
								$val = sprintf("%2.2f", $val) . " dB";
							}
							elsif ($key eq 'RATING') {
								$val = $val / 100;
							}
							elsif ($key eq 'FILELENGTH') {
								$val = Slim::Utils::Misc::delimitThousands($val) . " " . $request->string('BYTES');
							}
							elsif ($key eq 'SAMPLERATE') {
								$val = $track->prettySampleRate();
							}
							elsif ($key eq 'SAMPLESIZE') {
								$val = $val . " " . $request->string('BITS');
							}
							elsif ($key eq 'LOCATION') {
								$val = $track->path();
							}
							elsif ( $key eq 'YEAR' && $val eq '0' ||
								$key eq 'COMMENT' && $val eq '0' ||
								$key eq 'SHOW_ARTWORK' || # always suppress coverArtExists
								$key eq 'COVERART' && !$artworkExists) {
								# bug 5241, don't show YEAR or COMMENT if it's 0
								$suppress = 1; 
							} 
							# comments are often long, so we deliver them in a new window as a textarea
							elsif ( $key eq 'COMMENT' && $val ne '0') {
								$request->addResultLoop($loopname, $chunkCount, 'text', $request->string($key));
								$request->addResultLoop($loopname, $chunkCount, 'textArea', $val);

								my $window = { 
									text =>$request->string($key) . ": " . $hashRef->{TITLE},  
									titleStyle => 'mymusic' 
								};
                						$request->addResultLoop($loopname, $chunkCount, 'window', $window);

								my $actions = {
						                # this is a dummy command...doesn't do anything but is required
									go =>   {
                                               					 cmd    => ['playerinformation'],
							                         player => 0,
									},
								};
								$request->addResultLoop($loopname, $chunkCount, 'actions', $actions);
								$request->addResultLoop($loopname, $chunkCount, 'style', 'item');

								# we want chunkCount to increment, but not to add the key:val text string below
								$chunkCount++; $idx++; next;
							}
							
							my $style   = $key eq 'YEAR' ? 'item' : 'itemNoAction';
							$request->addResultLoop($loopname, $chunkCount, 'style', $style) unless $suppress;
						}
						$request->addResultLoop($loopname, $chunkCount, 'text', $request->string($key) . ": " . $val) unless $suppress;
					}
					else {
						$request->addResultLoop($loopname, $chunkCount, $key, $val);
					}
					if ($suppress) {
						# now there's one less in the loop
						$count--;
						$totalCount--;
						$idx--;
					}
					else {
						$chunkCount++;					
					}
				}
				$idx++;
 			}

			# Add "Create MusicIP Mix" item when MusicIP enabled, running, and track is mixable
			if ( Slim::Utils::PluginManager->isEnabled('Slim::Plugin::MusicMagic::Plugin') &&
				Slim::Plugin::MusicMagic::Plugin->isRunning ) {
				my $trackObj = Slim::Schema->find("Track", $trackID);
				# object must be blessed and mixable
				if (blessed($trackObj) && $trackObj->musicmagic_mixable) {
					my $actions = {
						go	=> {
							player => 0,
							cmd    => ['musicip', 'mix'],
							'params'	=> {
								'menu'		=> '1',
								'track_id'	=> $trackID,
							},
						},
					};
					$request->addResultLoop($loopname, $chunkCount, 'text', $request->string('MUSICIP_CREATEMIX'));
					$request->addResultLoop($loopname, $chunkCount, 'actions', $actions);
					$chunkCount++;
					$totalCount++;
				}
			}

			# Add Favorites as the last item to all chunks (the assumption is that there will be 1 chunk in this response 100% of the time)
			($chunkCount, $totalCount) = _jiveAddToFavorites(lastChunk => 1, start => $start, chunkCount => $chunkCount, listCount => $totalCount, request => $request, loopname => $loopname, favorites => \%favorites);

			# because of suppression of some items, only now can we add the count
			$request->addResult("count", $totalCount);

		}
		}
	}

	$request->setStatusDone();
}


sub syncQuery {
	my $request = shift;
	
	$log->info("Begin Function");

	# check this is the correct query
	if ($request->isNotQuery([['sync']])) {
		$request->setStatusBadDispatch();
		return;
	}
	
	# get the parameters
	my $client = $request->client();

	if (Slim::Player::Sync::isSynced($client)) {
	
		my @buddies = Slim::Player::Sync::syncedWith($client);
		my @sync_buddies = map { $_->id() } @buddies;

		$request->addResult('_sync', join(",", @sync_buddies));
	} else {
	
		$request->addResult('_sync', '-');
	}
	
	$request->setStatusDone();
}


sub timeQuery {
	my $request = shift;
	
	$log->info("Begin Function");

	# check this is the correct query.
	if ($request->isNotQuery([['time', 'gototime']])) {
		$request->setStatusBadDispatch();
		return;
	}
	
	# get the parameters
	my $client = $request->client();

	$request->addResult('_time', Slim::Player::Source::songTime($client));
	
	$request->setStatusDone();
}

sub titlesQuery {
	my $request = shift;

	$log->info("Begin Function");

	# check this is the correct query.
	if ($request->isNotQuery([['titles', 'tracks', 'songs']])) {
		$request->setStatusBadDispatch();
		return;
	}

	# Bug 6889, exclude remote tracks from these queries
	my $where  = { 'me.remote' => { '!=' => 1 } };
	my $attr   = {};

	my $tags   = 'gald';

	# get our parameters
	my $index         = $request->getParam('_index');
	my $quantity      = $request->getParam('_quantity');
	my $tagsprm       = $request->getParam('tags');
	my $sort          = $request->getParam('sort');
	my $search        = $request->getParam('search');
	my $genreID       = $request->getParam('genre_id');
	my $contributorID = $request->getParam('artist_id');
	my $albumID       = $request->getParam('album_id');
	my $year          = $request->getParam('year');
	my $menuStyle     = $request->getParam('menuStyle') || 'item';

	my %favorites;
	$favorites{'url'} = $request->getParam('favorites_url');
	$favorites{'title'} = $request->getParam('favorites_title');
	
	my $menu          = $request->getParam('menu');
	my $insert        = $request->getParam('menu_all');
	
	# menu/jive mgmt
	my $menuMode = defined $menu;
	my $insertAll = $menuMode && defined $insert;

	if ($request->paramNotOneOfIfDefined($sort, ['title', 'tracknum'])) {
		$request->setStatusBadParams();
		return;
	}

	# did we have override on the defaults?
	# note that this is not equivalent to 
	# $val = $param || $default;
	# since when $default eq '' -> $val eq $param
	$tags = $tagsprm if defined $tagsprm;

	# Normalize any search parameters
	if (specified($search)) {
		$where->{'me.titlesearch'} = {'like' => Slim::Utils::Text::searchStringSplit($search)};
	}

	if (defined $albumID){
		$where->{'me.album'} = $albumID;
	}

	if (defined $year) {
		$where->{'me.year'} = $year;
	}

	# we don't want client playlists (Now playing), transporter sources,
	# directories, or playlists.
	$where->{'me.content_type'} = [ -and => {'!=', 'cpl'},  {'!=', 'src'},  {'!=', 'ssp'}, {'!=', 'dir'} ];

	# Manage joins
	if (defined $genreID) {

		$where->{'genreTracks.genre'} = $genreID;

		push @{$attr->{'join'}}, 'genreTracks';
#		$attr->{'distinct'} = 1;
	}

	if (defined $contributorID) {
	
		# handle the case where we're asked for the VA id => return compilations
		if ($contributorID == Slim::Schema->variousArtistsObject->id) {
			$where->{'album.compilation'} = 1;
			push @{$attr->{'join'}}, 'album';
		}
		else {	
			$where->{'contributorTracks.contributor'} = $contributorID;
			push @{$attr->{'join'}}, 'contributorTracks';
		}
	}

	if ($sort && $sort eq "tracknum") {

		if (!($tags =~ /t/)) {
			$tags = $tags . "t";
		}

		$attr->{'order_by'} =  "me.disc, me.tracknum, concat('0', me.titlesort)";
	}
	else {
		$attr->{'order_by'} =  "me.titlesort";
	}

	my $rs = Slim::Schema->rs('Track')->search($where, $attr)->distinct;

	my $count = $rs->count;

	# now build the result
	
	if ($menuMode) {

		# decide what is the next step down
		# generally, we go to songinfo after albums, so we get menu:track
		# from songinfo we go nowhere...
		my $actioncmd = 'songinfo';
		my $nextMenu = 'nowhere';
		
		# build the base element
		my $base = {
			'actions' => {
				'go' => {
					'cmd' => [$actioncmd],
					'params' => {
						'menu' => $nextMenu,
#						'menu_play' => '1',
					},
					'itemsParams' => 'params',
				},
				'play' => {
					'player' => 0,
					'cmd' => ['playlistcontrol'],
					'params' => {
						'cmd' => 'load',
					},
					'itemsParams' => 'params',
				},
				'add' => {
					'player' => 0,
					'cmd' => ['playlistcontrol'],
					'params' => {
						'cmd' => 'add',
					},
					'itemsParams' => 'params',
				},
				'add-hold' => {
					'player' => 0,
					'cmd' => ['playlistcontrol'],
					'params' => {
						'cmd' => 'insert',
					},
					'itemsParams' => 'params',
				},
			},
			'window' => {
				'titleStyle' => 'album',
			}
		};
		$base->{'actions'}{'play-hold'} = _musicIPBase();
		$request->addResult('base', $base);
		
	}

	if (Slim::Music::Import->stillScanning) {
		$request->addResult("rescan", 1);
	}

	$count += 0;
	my $totalCount = _fixCount($insertAll, \$index, \$quantity, $count);

	my ($valid, $start, $end) = $request->normalize(scalar($index), scalar($quantity), $count);

	my $loopname = $menuMode?'item_loop':'titles_loop';
	# this is the count of items in this part of the request (e.g., menu 100 200)
	# not to be confused with $count, which is the count of the entire list
	my $chunkCount = 0;
	$request->addResult('offset', $request->getParam('_index')) if $menuMode;

	if ($valid) {
		
		my $format = $prefs->get('titleFormat')->[ $prefs->get('titleFormatWeb') ];

		# first PLAY ALL item
		if ($insertAll) {
			$chunkCount = _playAll(start => $start, end => $end, chunkCount => $chunkCount, request => $request, loopname => $loopname, includeArt => ( $menuStyle eq 'album' ) );
		}


		for my $item ($rs->slice($start, $end)) {
			
			# jive formatting
			if ($menuMode) {
				
				my $id = $item->id();
				$id += 0;
				my $params = {
					'track_id' =>  $id, 
				};
				$request->addResultLoop($loopname, $chunkCount, 'params', $params);
			
			
				# open a window with icon etc...
			

				my $text = $item->title;
				my $album;
				my $albumObj = $item->album();
				
				# Bug 7443, check for a track cover before using the album cover
				my $iconId = $item->coverArtExists ? $id : 0;
				
				if(defined($albumObj)) {
					$album = $albumObj->title();
					$iconId ||= $albumObj->artwork();
				}
				$text = $text . "\n" . (defined($album)?$album:"");
			
				my $artist;
				if(defined(my $artistObj = $item->artist())) {
					$artist = $artistObj->name();
				}
				$text = $text . "\n" . (defined($artist)?$artist:"");
			
				my $window = {
					'text' => $text,
				};

				if ($menuStyle eq 'album') {
					$request->addResultLoop($loopname, $chunkCount, 'style', 'albumitem');
					$request->addResultLoop($loopname, $chunkCount, 'text', $text);
				} else {
					my $oneLineTrackTitle = Slim::Music::TitleFormatter::infoFormat($item, $format, 'TITLE');
					$request->addResultLoop($loopname, $chunkCount, 'text', $oneLineTrackTitle);
				}
			
				if (defined($iconId)) {
					$iconId += 0;
					$window->{'icon-id'} = $iconId;
					if ($menuStyle eq 'album') {
						$request->addResultLoop($loopname, $chunkCount, 'icon-id', $iconId);
					}
				}

				$request->addResultLoop($loopname, $chunkCount, 'window', $window);
				 _musicIPItemParams(request => $request, obj => $item, loopname => $loopname, chunkCount => $chunkCount, params => $params);
			}
			
			# regular formatting
			else {
				_addSong($request, $loopname, $chunkCount, $item, $tags);
			}
			
			$chunkCount++;
			
			# give peace a chance...
			if ($chunkCount % 5) {
				::idleStreams();
			}
		}

		if ($menuMode) {
			# Add Favorites as the last item, if applicable
			my $lastChunk;
			if ( $end == $count - 1 && $chunkCount < $request->getParam('_quantity') ) {
				$lastChunk = 1;
			}
			($chunkCount, $totalCount) = _jiveAddToFavorites(lastChunk => $lastChunk, start => $start, listCount => $totalCount, chunkCount => $chunkCount, request => $request, loopname => $loopname, favorites => \%favorites);
		}
	}
	elsif ($totalCount > 1 && $menuMode) {
		($chunkCount, $totalCount) = _jiveAddToFavorites(lastChunk => 1, start => $start, listCount => $totalCount, chunkCount => $chunkCount, request => $request, loopname => $loopname, favorites => \%favorites);
	}

	if ($totalCount == 0 && $menuMode) {
		# this is an empty resultset
		_jiveNoResults($request);
	} else {
		$request->addResult('count', $totalCount);
	}

	if ( $menuMode && $search && $totalCount > 0 && $start == 0 && !$request->getParam('cached_search') ) {
		my $searchParams = {
			title => $request->string('SONGS') . ": " . $search,
			cmd =>  [ 'tracks' ], 
			search      => $request->getParam('search'),
			menu        => $request->getParam('menu'),
			menu_all    => $request->getParam('menu_all'),
			menuStyle   => 'album',
			_searchType => $request->getParam('_searchType'),
		};
<<<<<<< HEAD
		unshift (@recentSearches, $searchParams);
=======
		Slim::Control::Jive::cacheSearch($searchParams);
>>>>>>> be03ff62
	}
	
	$request->setStatusDone();
}


sub versionQuery {
	my $request = shift;
	
	$log->info("Begin Function");

	# check this is the correct query.
	if ($request->isNotQuery([['version']])) {
		$request->setStatusBadDispatch();
		return;
	}

	# no params for the version query

	$request->addResult('_version', $::VERSION);
	
	$request->setStatusDone();
}


sub yearsQuery {
	my $request = shift;

	$log->info("Begin Function");

	# check this is the correct query.
	if ($request->isNotQuery([['years']])) {
		$request->setStatusBadDispatch();
		return;
	}

	# get our parameters
	my $index         = $request->getParam('_index');
	my $quantity      = $request->getParam('_quantity');	
	my $menu          = $request->getParam('menu');
	my $insert        = $request->getParam('menu_all');
	
	# menu/jive mgmt
	my $menuMode  = defined $menu;
	my $insertAll = $menuMode && defined $insert;
	
	# get them all by default
	my $where = {};
	
	# sort them
	my $attr = {
		'distinct' => 'me.id'
	};

	my $rs = Slim::Schema->resultset('Year')->browse->search($where, $attr);

	my $count = $rs->count;

	# now build the result
	
	if ($menuMode) {

		# decide what is the next step down
		# generally, we go to albums after years, so we get menu:album
		# from the albums we'll go to tracks
		my $actioncmd = $menu . 's';
		my $nextMenu = 'track';
		
		# build the base element
		my $base = {
			'actions' => {
				'go' => {
					'cmd' => [$actioncmd],
					'params' => {
						menu     => $nextMenu,
						menu_all => '1',
					},
					'itemsParams' => 'params',
				},
				'play' => {
					'player' => 0,
					'cmd' => ['playlistcontrol'],
					'params' => {
						'cmd' => 'load',
					},
					'itemsParams' => 'params',
				},
				'add' => {
					'player' => 0,
					'cmd' => ['playlistcontrol'],
					'params' => {
						'cmd' => 'add',
					},
					'itemsParams' => 'params',
				},
				'add-hold' => {
					'player' => 0,
					'cmd' => ['playlistcontrol'],
					'params' => {
						'cmd' => 'insert',
					},
					'itemsParams' => 'params',
				},
			},
			'window' => {
				menuStyle   => 'album',
				titleStyle  => 'years',
			}
		};
		# sort by artist, year, album when sending the albums query
		if ($actioncmd eq 'albums') {
			$base->{'actions'}{'go'}{'params'}{'sort'} = 'artflow';
		}
		$request->addResult('base', $base);
	}

	if (Slim::Music::Import->stillScanning()) {
		$request->addResult('rescan', 1);
	}

	$count += 0;
	my $totalCount = _fixCount($insertAll, \$index, \$quantity, $count);

	my ($valid, $start, $end) = $request->normalize(scalar($index), scalar($quantity), $count);

	if ($valid) {

		my $loopname = $menuMode?'item_loop':'years_loop';
		my $chunkCount = 0;
		$request->addResult('offset', $request->getParam('_index')) if $menuMode;

		if ($insertAll) {
			$chunkCount = _playAll(start => $start, end => $end, chunkCount => $chunkCount, request => $request, loopname => $loopname);
		}

		for my $eachitem ($rs->slice($start, $end)) {


			my $id = $eachitem->id();
			$id += 0;

			my $url = $eachitem->id() ? 'db:year.id=' . $eachitem->id() : 0;

			if ($menuMode) {
				$request->addResultLoop($loopname, $chunkCount, 'text', $eachitem->name);

				my $params = {
					'year'            => $id,
					# bug 6781: can't add a year to favorites
					'favorites_url'   => $url,
					'favorites_title' => $id,
				};

				$request->addResultLoop($loopname, $chunkCount, 'params', $params);
			}
			else {
				$request->addResultLoop($loopname, $chunkCount, 'year', $id);
			}
			$chunkCount++;
		}
	}

	if ($totalCount == 0 && $menuMode) {
		_jiveNoResults($request);
	} else {
		$request->addResult('count', $totalCount);
	}

	$request->setStatusDone();
}

################################################################################
# Special queries
################################################################################

=head2 dynamicAutoQuery( $request, $query, $funcptr, $data )

 This function is a helper function for any query that needs to poll enabled
 plugins. In particular, this is used to implement the CLI radios query,
 that returns all enabled radios plugins. This function is best understood
 by looking as well in the code used in the plugins.
 
 Each plugins does in initPlugin (edited for clarity):
 
    $funcptr = addDispatch(['radios'], [0, 1, 1, \&cli_radiosQuery]);
 
 For the first plugin, $funcptr will be undef. For all the subsequent ones
 $funcptr will point to the preceding plugin cli_radiosQuery() function.
 
 The cli_radiosQuery function looks like:
 
    sub cli_radiosQuery {
      my $request = shift;
      
      my $data = {
         #...
      };
 
      dynamicAutoQuery($request, 'radios', $funcptr, $data);
    }
 
 The plugin only defines a hash with its own data and calls dynamicAutoQuery.
 
 dynamicAutoQuery will call each plugin function recursively and add the
 data to the request results. It checks $funcptr for undefined to know if
 more plugins are to be called or not.
 
=cut

sub dynamicAutoQuery {
	my $request = shift;                       # the request we're handling
	my $query   = shift || return;             # query name
	my $funcptr = shift;                       # data returned by addDispatch
	my $data    = shift || return;             # data to add to results
	
	$log->info("Begin Function");

	# check this is the correct query.
	if ($request->isNotQuery([[$query]])) {
		$request->setStatusBadDispatch();
		return;
	}

	# get our parameters
	my $index    = $request->getParam('_index');
	my $quantity = $request->getParam('_quantity') || 0;
	my $sort     = $request->getParam('sort');
	my $menu     = $request->getParam('menu');

	my $menuMode = defined $menu;

	# we have multiple times the same resultset, so we need a loop, named
	# after the query name (this is never printed, it's just used to distinguish
	# loops in the same request results.
	my $loop = $menuMode?'item_loop':$query . 's_loop';

	# if the caller asked for results in the query ("radios 0 0" returns 
	# immediately)
	if ($quantity) {

		# add the data to the results
		my $cnt = $request->getResultLoopCount($loop) || 0;
		
		if ( ref $data eq 'HASH' && scalar keys %{$data} ) {
			$data->{weight} = $data->{weight} || 100;
			$request->setResultLoopHash($loop, $cnt, $data);
		}
		
		# more to jump to?
		# note we carefully check $funcptr is not a lemon
		if (defined $funcptr && ref($funcptr) eq 'CODE') {
			
			eval { &{$funcptr}($request) };
	
			# arrange for some useful logging if we fail
			if ($@) {

				logError("While trying to run function coderef: [$@]");
				$request->setStatusBadDispatch();
				$request->dump('Request');
			}
		}
		
		# $funcptr is undefined, we have everybody, now slice & count
		else {
			
			# sort if requested to do so
			if ($sort) {
				$request->sortResultLoop($loop, $sort);
			}
			
			# slice as needed
			my $count = $request->getResultLoopCount($loop);
			$request->sliceResultLoop($loop, $index, $quantity);
			$request->addResult('offset', $request->getParam('_index')) if $menuMode;
			$count += 0;
			$request->setResultFirst('count', $count);
			
			# don't forget to call that to trigger notifications, if any
			$request->setStatusDone();
		}
	}
	else {
		$request->setStatusDone();
	}
}

################################################################################
# Helper functions
################################################################################

sub _addSong {
	my $request   = shift; # request
	my $loop      = shift; # loop
	my $index     = shift; # loop index
	my $pathOrObj = shift; # song path or object
	my $tags      = shift; # tags to use
	my $prefixKey = shift; # prefix key, if any
	my $prefixVal = shift; # prefix value, if any   

	# get the hash with the data	
	my $hashRef = _songData($request, $pathOrObj, $tags);
	
	# add the prefix in the first position, use a fancy feature of
	# Tie::LLHash
	if (defined $prefixKey) {
		(tied %{$hashRef})->Unshift($prefixKey => $prefixVal);
	}
	
	# add it directly to the result loop
	$request->setResultLoopHash($loop, $index, $hashRef);
}

sub _addJivePlaylistControls {

	my ($request, $loop, $count) = @_;
	
	my $client = $request->client;
	
	# clear playlist
	my $text = $client->string('CLEAR_PLAYLIST');
	# add clear playlist and save playlist menu items
	$count++;
	my @clear_playlist = (
		{
			text    => $client->string('CANCEL'),
			actions => {
				go => {
					player => 0,
					cmd    => [ 'jiveblankcommand' ],
				},
			},
			nextWindow => 'playlist',
		},
		{
			text    => $client->string('CLEAR_PLAYLIST'),
			actions => {
				do => {
					player => 0,
					cmd    => ['playlist', 'clear'],
				},
			},
			nextWindow => 'home',
		},
	);

	$request->addResultLoop($loop, $count, 'text', $text);
	$request->addResultLoop($loop, $count, 'icon-id', '/html/images/blank.png');
	$request->addResultLoop($loop, $count, 'offset', 0);
	$request->addResultLoop($loop, $count, 'count', 2);
	$request->addResultLoop($loop, $count, 'item_loop', \@clear_playlist);
	$request->addResultLoop($loop, $count, 'window', { titleStyle => 'playlist' } );

	# save playlist
	my $input = {
		len          => 1,
		allowedChars => $client->string('JIVE_ALLOWEDCHARS_WITHCAPS'),
		help         => {
			text => $client->string('JIVE_SAVEPLAYLIST_HELP'),
		},
	};
	my $actions = {
		do => {
			player => 0,
			cmd    => ['playlist', 'save'],
			params => {
				playlistName => '__INPUT__',
			},
			itemsParams => 'params',
		},
	};
	$count++;

	$text = $client->string('SAVE_PLAYLIST');
	$request->addResultLoop($loop, $count, 'text', $text);
	$request->addResultLoop($loop, $count, 'icon-id', '/html/images/blank.png');
	$request->addResultLoop($loop, $count, 'input', $input);
	$request->addResultLoop($loop, $count, 'actions', $actions);
	$request->addResultLoop($loop, $count, 'window', { titleStyle => 'playlist' } );

}

sub _addJiveSong {
	my $request   = shift; # request
	my $loop      = shift; # loop
	my $count     = shift; # loop index
	my $current   = shift;
	my $track     = shift;
	
	# If we have a remote track, check if a plugin can provide metadata
	my $remoteMeta = {};
	if ( $track->remote ) {
		my $url     = $track->url;
		my $handler = Slim::Player::ProtocolHandlers->handlerForURL($url);
		$request->addResultLoop($loop, $count, 'trackType', 'radio');
		if ( $handler && $handler->can('getMetadataFor') ) {
			$remoteMeta = $handler->getMetadataFor( $request->client, $url );
			
			# if we have a plugin-defined title, remove the current_title value
			if ( $current && $remoteMeta->{title} ) {
				$request->addResult( 'current_title' => undef );
			}
			
			# Bug 6943, let plugins override the duration value, radio-type plugins
			# like Pandora need this because they change the duration when the next
			# track begins streaming
			if ( $current && $remoteMeta->{duration} ) {
				$request->addResult( duration => $remoteMeta->{duration} + 0 );
			}
		}
	} else {
		$request->addResultLoop($loop, $count, 'trackType', 'local');
	}
	
	my $text = $remoteMeta->{title} || $track->title;
	my $album;
	my $albumObj = $track->album();
	my $iconId;
	
	# Bug 7443, check for a track cover before using the album cover
	if ( $track->coverArtExists() ) {
		$iconId = $track->id;
	}
	
	if ( defined $albumObj ) {
		$album = $albumObj->title();
		$iconId ||= $albumObj->artwork();
	}
	elsif ( $remoteMeta->{album} ) {
		$album = $remoteMeta->{album};
	}
	

	$text .= ( defined $album ) ? "\n$album" : '';
	
	my $artist;
	if ( defined( my $artistObj = $track->artist() ) ) {
		$artist = $artistObj->name();
	}
	elsif ( $remoteMeta->{artist} ) {
		$artist = $remoteMeta->{artist};
	}
	
	$text .= ( defined $artist ) ? "\n$artist" : '';
	
	if ( defined $iconId ) {
		$iconId += 0;
		$request->addResultLoop($loop, $count, 'icon-id', $iconId);
	}
	elsif ( defined($remoteMeta->{cover}) ) {
		$request->addResultLoop( $loop, $count, 'icon', $remoteMeta->{cover} );
	}
	
	# Special case for Internet Radio streams, if the track is remote, has no duration,
	# has title metadata, and has no album metadata, display the station title as line 1 of the text
	if ( $track->remote && !$track->secs && $remoteMeta->{title} && !$album ) {
		$text = $track->title . "\n" . $text;
	}

	$request->addResultLoop($loop, $count, 'text', $text);

	# Add trackinfo menu action for remote URLs
	if ( $track->remote ) {

		# Protocol Handlers can define their own track info OPML menus
		my $handler = Slim::Player::ProtocolHandlers->handlerForURL( $track->url );
		my $actions;
		# this covers things like Rhapsody, Pandora, etc.
		# trackinfo CLI command is in Slim::Buttons::Trackinfo
		if ( $handler && $handler->can('trackInfoURL') ) {
        		$actions = {
				go => {
					cmd    => [ 'trackinfo', 'items' ],
					params => {
						menu => 'menu',
						url  => $track->url,
					},
				},
			};
		# this covers standard internet streams
	        } else {
        		$actions = {
				go => {
					cmd    => [ 'songinfo' ],
					params => {
						menu => 'menu',
						url  => $track->url,
						context => 'playlist',
						playlist_index => $count,
					},
				},
			};
		}
		$request->addResultLoop( $loop, $count, 'actions', $actions );
	}

	my $id = $track->id();
	$id += 0;
	my $params = {
		'track_id' => $id, 
		'playlist_index' => $count,
	};
	$request->addResultLoop($loop, $count, 'params', $params);
}


sub _jiveNoResults {
	my $request = shift;
	my $search = $request->getParam('search');
	$request->addResult('count', '1');
	$request->addResult('offset', 0);

	if (defined($search)) {
		$request->addResultLoop('item_loop', 0, 'text', $request->string('NO_SEARCH_RESULTS'));
	} else {
		$request->addResultLoop('item_loop', 0, 'text', $request->string('EMPTY'));
	}

	$request->addResultLoop('item_loop', 0, 'style', 'itemNoAction');
	$request->addResultLoop('item_loop', 0, 'action', 'none');
}

sub _jiveAddToFavorites {

	my %args       = @_;
	my $chunkCount = $args{'chunkCount'};
	my $listCount  = $args{'listCount'};
	my $loopname   = $args{'loopname'};
	my $request    = $args{'request'};
	my $favorites  = $args{'favorites'};
	my $start      = $args{'start'};
	my $lastChunk  = $args{'lastChunk'};
	my $includeArt = $args{'includeArt'};


	return ($chunkCount, $listCount) unless $loopname && $favorites;
	
	# Do nothing unless Favorites are enabled
	if ( !Slim::Utils::PluginManager->isEnabled('Slim::Plugin::Favorites::Plugin') ) {
		return ($chunkCount, $listCount);
	}

	# we need %favorites populated or else we don't want this item
	if (!$favorites->{'title'} || !$favorites->{'url'}) {
		return ($chunkCount, $listCount);
	}
	
	# We'll add a Favorites item to this request.
	# We always bump listCount to indicate this request list will contain one more item at the end
	$listCount++;

	# Add the actual favorites item if we're in the last chunk
	if ( $lastChunk ) {
		my $action = 'add';
		my $token = 'JIVE_ADD_TO_FAVORITES';
		# first we check to see if the URL exists in favorites already
		my $client = $request->client();
		my $favIndex = undef;
		if ( blessed($client) ) {
			my $favs = Slim::Utils::Favorites->new($client);
			$favIndex = $favs->findUrl($favorites->{'url'});
			if (defined($favIndex)) {
				$action = 'delete';
				$token = 'JIVE_DELETE_FROM_FAVORITES';
			}
		}

		$request->addResultLoop($loopname, $chunkCount, 'text', $request->string($token));
		my $actions = {
			'go' => {
				player => 0,
				cmd    => [ 'jivefavorites', $action ],
				params => {
						title   => $favorites->{'title'},
						url     => $favorites->{'url'},
				},
			},
		};
		$actions->{'go'}{'params'}{'item_id'} = $favIndex if defined($favIndex);

		$request->addResultLoop($loopname, $chunkCount, 'actions', $actions);
		$request->addResultLoop($loopname, $chunkCount, 'window', { 'titleStyle' => 'favorites' });

		if ($includeArt) {
			$request->addResultLoop($loopname, $chunkCount, 'style', 'albumitem');
			$request->addResultLoop($loopname, $chunkCount, 'icon-id', '/html/images/favorites.png');
		} else {
			$request->addResultLoop($loopname, $chunkCount, 'style', 'item');
		}
	
		$chunkCount++;
	}

	return ($chunkCount, $listCount);
}

sub _jiveDeletePlaylist {

	my %args          = @_;
	my $chunkCount    = $args{'chunkCount'};
	my $listCount     = $args{'listCount'};
	my $loopname      = $args{'loopname'};
	my $request       = $args{'request'};
	my $start         = $args{'start'};
	my $end           = $args{'end'};
	my $lastChunk     = $args{'lastChunk'};
	my $playlistURL   = $args{'playlistURL'};
	my $playlistTitle = $args{'playlistTitle'};
	my $playlistID    = $args{'playlistID'};

	return ($chunkCount, $listCount) unless $loopname && $playlistURL;
	return ($chunkCount, $listCount) if $start == 0 && $end == 0;
	
	# We always bump listCount to indicate this request list will contain one more item at the end
	$listCount++;

	# Add the actual favorites item if we're in the last chunk
	if ( $lastChunk ) {
		my $token = 'JIVE_DELETE_PLAYLIST';
		$request->addResultLoop($loopname, $chunkCount, 'text', $request->string($token));
		my $actions = {
			'go' => {
				player => 0,
				cmd    => [ 'jiveplaylists', 'delete' ],
				params => {
						url	        => $playlistURL,
						playlist_id     => $playlistID,
						title           => $playlistTitle,
						menu		=> 'track',
						menu_all	=> 1,
				},
			},
		};

		$request->addResultLoop($loopname, $chunkCount, 'actions', $actions);
		$request->addResultLoop($loopname, $chunkCount, 'window', { 'titleStyle' => 'playlist' });
		$request->addResultLoop($loopname, $chunkCount, 'style', 'item');
		$chunkCount++;
	}

	return ($chunkCount, $listCount);
}

sub _jiveGenreAllAlbums {

	my %args       = @_;
	my $chunkCount = $args{'chunkCount'};
	my $listCount  = $args{'listCount'};
	my $loopname   = $args{'loopname'};
	my $request    = $args{'request'};
	my $start      = $args{'start'};
	my $end        = $args{'end'};
	my $lastChunk  = $args{'lastChunk'};
	my $genreID    = $args{'genreID'};
	my $genreString    = $args{'genreString'};
	my $includeArt = $args{'includeArt'};

	return ($chunkCount, $listCount) unless $loopname && $genreID;
	return ($chunkCount, $listCount) if $start == 0 && $end == 0;
	
	# We always bump listCount to indicate this request list will contain one more item at the end
	$listCount++;

	# Add the actual favorites item if we're in the last chunk
	if ( $lastChunk ) {
		my $token = 'ALL_ALBUMS';
		$request->addResultLoop($loopname, $chunkCount, 'text', $request->string($token));
		my $actions = {
			'go' => {
				player => 0,
				cmd    => [ 'albums' ],
				params => {
						genre_id	=> $genreID,
						menu		=> 'track',
						menu_all	=> 1,
				},
			},
		};

		$request->addResultLoop($loopname, $chunkCount, 'actions', $actions);
		$request->addResultLoop($loopname, $chunkCount, 'window', { 'titleStyle' => 'genres', text => "$genreString" });

		if ($includeArt) {
			$request->addResultLoop($loopname, $chunkCount, 'style', 'albumitem');
			$request->addResultLoop($loopname, $chunkCount, 'icon-id', '/html/images/playall.png');
		} else {
			$request->addResultLoop($loopname, $chunkCount, 'style', 'item');
		}
	
		$chunkCount++;
	}

	return ($chunkCount, $listCount);
}

sub _songData {
	my $request   = shift; # current request object
	my $pathOrObj = shift; # song path or object
	my $tags      = shift; # tags to use
	my $menuMode  = shift; # if true, we're in Menu mode


	# figure out the track object
	my $track     = Slim::Schema->rs('Track')->objectForUrl($pathOrObj);

	if (!blessed($track) || !$track->can('id')) {

		logError("Called with invalid object or path: $pathOrObj!");
		
		# For some reason, $pathOrObj may be an id... try that before giving up...
		if ($pathOrObj =~ /^\d+$/) {
			$track = Slim::Schema->find('Track', $pathOrObj);
		}

		if (!blessed($track) || !$track->can('id')) {

			logError("Can't make track from: $pathOrObj!");
			return;
		}
	}
	
	# If we have a remote track, check if a plugin can provide metadata
	my $remoteMeta = {};
	if ( $track->remote ) {
		my $url     = $track->url;
		my $handler = Slim::Player::ProtocolHandlers->handlerForURL($url);
		if ( $handler && $handler->can('getMetadataFor') ) {
			$remoteMeta = $handler->getMetadataFor( $request->client, $url );
			
			$remoteMeta->{a} = $remoteMeta->{artist};
			$remoteMeta->{A} = $remoteMeta->{artist};
			$remoteMeta->{l} = $remoteMeta->{album};
			$remoteMeta->{K} = $remoteMeta->{cover};
			$remoteMeta->{d} = $remoteMeta->{duration};
			$remoteMeta->{Y} = $remoteMeta->{replay_gain};
			$remoteMeta->{o} = $remoteMeta->{type};
			$remoteMeta->{r} = $remoteMeta->{bitrate};
			$remoteMeta->{B} = $remoteMeta->{buttons};
			$remoteMeta->{L} = $remoteMeta->{info_link};

			# if we have a plugin-defined title, remove the current_title value
			if ( $remoteMeta->{title} ) {
				$request->addResult( 'current_title' => undef );
			}
			
			# Bug 6943, let plugins override the duration value, radio-type plugins
			# like Pandora need this because they change the duration when the next
			# track begins streaming
			if ( $remoteMeta->{duration} ) {
				# Bug 7643, only do this if there is only one track on the playlist
				if ( Slim::Player::Playlist::count( $request->client ) == 1 ) {
					$request->addResult( duration => $remoteMeta->{duration} + 0 );
				}
			}
		}
	}
	
	# define an ordered hash for our results
	tie (my %returnHash, "Tie::IxHash");

	# in normal mode, we want to use a tag name as key
	# in menu mode, we want to use a string token we can i8n as key
	my $keyIndex = 0;

	# add fields present no matter $tags
	if ($menuMode) {
		$returnHash{'TITLE'} = $remoteMeta->{title} || $track->title;
		
		# use token as key in menuMode
		$keyIndex = 1;
	}
	else {
		$returnHash{'id'}    = $track->id;
		$returnHash{'title'} = $remoteMeta->{title} || $track->title;
	}

	my %tagMap = (
		# Tag    Tag name             Token            Track method         Track field
		#------------------------------------------------------------------------------
		# '.' => ['id',               '',              'id'],               #id
		  'u' => ['url',              'LOCATION',      'url'],              #url
		  'o' => ['type',             'TYPE',          'content_type'],     #content_type
		# '.' => ['title',            'TITLE',         'title'],            #title
		#                                                                   #titlesort 
		#                                                                   #titlesearch 
		  'e' => ['album_id',         '',              'albumid'],          #album 
		  't' => ['tracknum',         'TRACK',         'tracknum'],         #tracknum
		  'n' => ['modificationTime', 'MODTIME',       'modificationTime'], #timestamp
		  'f' => ['filesize',         'FILELENGTH',    'filesize'],         #filesize
		#                                                                   #tag 
		  'i' => ['disc',             'DISC',          'disc'],             #disc
		  'j' => ['coverart',         'SHOW_ARTWORK',              'coverArtExists'],   #cover
		  'x' => ['remote',           '',              'remote'],           #remote 
		#                                                                   #audio 
		#                                                                   #audio_size 
		#                                                                   #audio_offset
		  'y' => ['year',             'YEAR',          'year'],             #year
		  'd' => ['duration',         'LENGTH',        'secs'],             #secs
		#                                                                   #vbr_scale 
		  'r' => ['bitrate',          'BITRATE',       'prettyBitRate'],    #bitrate
		  'T' => ['samplerate',       'SAMPLERATE',    'samplerate'],       #samplerate 
		  'I' => ['samplesize',       'SAMPLESIZE',    'samplesize'],       #samplesize 
		#                                                                   #channels 
		#                                                                   #block_alignment
		#                                                                   #endian 
		  'm' => ['bpm',              'BPM',           'bpm'],              #bpm
		  'v' => ['tagversion',       'TAGVERSION',    'tagversion'],       #tagversion
		# 'z' => ['drm',              '',              'drm'],              #drm
		#                                                                   #musicmagic_mixable
		#                                                                   #musicbrainz_id 
		#                                                                   #playcount 
		#                                                                   #lastplayed 
		#                                                                   #lossless 
		  'w' => ['lyrics',           'LYRICS',        'lyrics'],           #lyrics 
		  'R' => ['rating',           'RATING',        'rating'],           #rating 
		  'Y' => ['replay_gain',      'REPLAYGAIN',    'replay_gain'],      #replay_gain 
		#                                                                   #replay_peak


		# Tag    Tag name              Token              Relationship     Method          Track relationship
		#--------------------------------------------------------------------------------------------------
		  'a' => ['artist',            'ARTIST',          'artist',        'name'],         #->contributors
		  's' => ['artist_id',         '',                'artist',        'id'],           #->contributors
		  'A' => ['<role>',            '<ROLE>',          'contributors',  'name'],         #->contributors[role].name
		  'S' => ['<role>_ids',        '',                'contributors',  'id'],           #->contributors[role].id
#		  'b' => ['band',              'B',               'band'],                          #->contributors
#		  'c' => ['composer',          'C',               'composer'],                      #->contributors
#		  'h' => ['conductor',         'D',               'conductor'],                     #->contributors
                                                                            
		  'l' => ['album',             'ALBUM',           'album',         'title'],        #->album.title
		  'q' => ['disccount',         '',                'album',         'discc'],        #->album.discc
		  'J' => ["artwork_track_id",  'COVERART',                'album',         'artwork'],      #->album.artwork
		  'C' => ['compilation',       'COMPILATION',     'album',         'compilation'],  #->album.compilation
		  'X' => ['album_replay_gain', 'ALBUMREPLAYGAIN', 'album',         'replay_gain'],  #->album.replay_gain
                                                                            
		  'g' => ['genre',             'GENRE',           'genre',         'name'],         #->genre_track->genre.name
		  'p' => ['genre_id',          '',                'genre',         'id'],           #->genre_track->genre.id
		  'G' => ['genres',            'GENRE',           'genres',        'name'],         #->genre_track->genres.name
		  'P' => ['genre_ids',         '',                'genres',        'id'],           #->genre_track->genres.id
                                                                            
		  'k' => ['comment',           'COMMENT',         'comment'],                       #->comment_object
		  'K' => [''],                                                                      # artwork URL, not in db
		  'B' => [''],                                                                      # radio stream special buttons
		  'L' => [''],                                                                      # special trackinfo link for i.e. Pandora
		  'N' => [''],                                                                      # remote stream title

	);
	
	# loop so that stuff is returned in the order given...
	for my $tag (split //, $tags) {
		
		# special case, artwork URL for remote tracks
		if ($tag eq 'K') {
			if ( my $meta = $remoteMeta->{$tag} ) {
				$returnHash{artwork_url} = $meta;
			}
		}

		# special case, button handling for remote tracks
		elsif ($tag eq 'B') {
			if ( my $meta = $remoteMeta->{$tag} ) {
				$returnHash{buttons} = $meta;
			}
		}

		# special case, remote stream name
		elsif ($tag eq 'N' && $track->remote && !$track->secs && $remoteMeta->{title} && !$remoteMeta->{album} ) {
			if ( my $meta = $track->title ) {
				$returnHash{remote_title} = $meta;
			}
		}
		
		# special case, info_link for remote tracks
		elsif ($tag eq 'L') {
			if ( my $meta = $remoteMeta->{$tag} ) {
				$returnHash{info_link} = $meta;
			}
		}

		# special case artists (tag A and S)
		elsif ($tag eq 'A' || $tag eq 'S') {
			if ( my $meta = $remoteMeta->{$tag} ) {
				$returnHash{artist} = $meta;
				next;
			}
			
			if (defined(my $submethod = $tagMap{$tag}->[3])) {
				
				my $postfix = ($tag eq 'S')?"_ids":"";
			
				foreach my $type (Slim::Schema::Contributor::contributorRoles()) {
				
					if ($menuMode) {
						my $key = uc($type);
						my $idx = 0;
						foreach my $contrib ($track->contributorsOfType($type)->all) {
							$returnHash{$key . "::" . $idx++} = [$contrib->id(), $contrib->name()];
						}
					}
					else {
						
						my $key = lc($type) . $postfix;
						my $value = join(', ', map { $_ = $_->$submethod() } $track->contributorsOfType($type)->all);
				
						if (defined $value && $value ne '') {

							# add the tag to the result
							$returnHash{$key} = $value;
						}
					}
				}
			}
		}

		# if we have a method/relationship for the tag
		elsif (defined(my $method = $tagMap{$tag}->[2])) {
			
			if ($method ne '') {

				my $value;
				my $key = $tagMap{$tag}->[$keyIndex];
				
				# Override with remote track metadata if available
				if ( defined $remoteMeta->{$tag} ) {
					$value = $remoteMeta->{$tag};
				}

				# tag with submethod
				elsif (defined(my $submethod = $tagMap{$tag}->[3])) {

					# call submethod
					if (defined(my $related = $track->$method)) {
						
						# array returned/genre
						if ( blessed($related) && $related->isa('Slim::Schema::ResultSet::Genre')) {
							
							if ($menuMode) {
								my $idx = 0;
								foreach my $genre ($related->all) {
									$returnHash{$key . "::" . $idx++} = [$genre->id(), $genre->name()];
								}
							} 
							else {
								$value = join(', ', map { $_ = $_->$submethod() } $related->all);
							}
						}
						# special case album in menuMode
						elsif ($menuMode && $key eq 'ALBUM') {
							# send a dummy key::0 to trigger adding action in songinfo
							# and return an [id, name] array
							$key = $key . "::0";
							$value = [ $track->albumid(), $related->$submethod() ];
						}
						else {
							$value = $related->$submethod();
						}
					}
				}
				
				# simple track method
				else {
					$value = $track->$method();
				}
				
				# correct values
				if (($tag eq 'R' || $tag eq 'x') && $value == 0) {
					$value = undef;
				}
				
				# if we have a value
				if (defined $value && $value ne '') {

					# add the tag to the result
					$returnHash{$key} = $value;
				}
			}
		}
	}

	return \%returnHash;
}

sub _playAll {

	my %args       = @_;
	my $start      = $args{'start'};
	my $end        = $args{'end'};
	my $chunkCount = $args{'chunkCount'};
	my $loopname   = $args{'loopname'};
	my $request    = $args{'request'};
	my $includeArt = $args{'includeArt'};

	# insert first item if needed
	if ($start == 0 && $end == 0) {
		# one item list, so do not add a play all and just return
		return $chunkCount;
	} elsif ($start == 0) {
		# we're going to add a 'play all' and an 'add all'
		# init some vars for each mode for use in the two item loop below
		my %items = ( 	
			'play' => {
					'string'      => $request->string('JIVE_PLAY_ALL'),
					'style'       => 'itemplay',
					'playAction'  => 'playtracks',
					'addAction'   => 'addtracks',
					'playCmd'     => [ 'playlistcontrol' ],
					'addCmd'      => [ 'playlistcontrol' ],
					'addHoldCmd'      => [ 'playlistcontrol' ],
					'params'      => { 
						'play' =>  { 'cmd' => 'load', },
						'add'  =>  { 'cmd' => 'add',  },
						'add-hold'  =>  { 'cmd' => 'insert',  },
					},
			},
			'add' => { 
					'string'     => $request->string('JIVE_ADD_ALL'),
					'style'      => 'itemadd',
					'playAction' => 'addtracks',
					'addAction'  => 'addtracks',
					'playCmd'    => [ 'playlistcontrol' ],
					'addCmd'     => [ 'playlistcontrol' ],
					'addHoldCmd'     => [ 'playlistcontrol' ],
					'params'     => { 
						'play' =>  { 'cmd' => 'add', },
						'add'  =>  { 'cmd' => 'add', },
						'add-hold'  =>  { 'cmd' => 'insert',  },
					},
			},
	);

		# IF WE DECIDE TO ADD AN 'ADD ALL' item, THIS IS THE ONLY LINE THAT NEEDS CHANGING
		#for my $mode ('play', 'add') {
		for my $mode ('play') {

		$request->addResultLoop($loopname, $chunkCount, 'text', $items{$mode}{'string'});
		$request->addResultLoop($loopname, $chunkCount, 'style', $items{$mode}{'style'});

		if ($includeArt) {
			$request->addResultLoop($loopname, $chunkCount, 'style', 'albumitem');
			$request->addResultLoop($loopname, $chunkCount, 'icon-id', '/html/images/playall.png');
		}

		# get all our params
		my $params = $request->getParamsCopy();
		my $searchType = $request->getParam('_searchType');
	
		# remove keys starting with _ (internal or positional) and make copies
		while (my ($key, $val) = each %{$params}) {
			if ($key =~ /^_/ || $key eq 'menu' || $key eq 'menu_all') {
				next;
			}
			# search is a special case of _playAll, which needs to fire off a different cli command
			if ($key eq 'search') {
				# we don't need a cmd: tagged param for these
				delete($items{$mode}{'params'}{'play'}{'cmd'});
				delete($items{$mode}{'params'}{'add'}{'cmd'});
				delete($items{$mode}{'params'}{'add-hold'}{'cmd'});
				my $searchParam;
				for my $button ('add', 'add-hold', 'play') {
					if ($searchType eq 'artists') {
						$searchParam = 'contributor.namesearch=' . $val;
					} elsif ($searchType eq 'albums') {
						$searchParam = 'album.titlesearch=' . $val;
					} else {
						$searchParam = 'track.titlesearch=' . $val;
					}
				}
				$items{$mode}{'playCmd'} = ['playlist', 'loadtracks', $searchParam ];
				$items{$mode}{'addCmd'}  = ['playlist', 'addtracks', $searchParam ];
				$items{$mode}{'addHoldCmd'}  = ['playlist', 'inserttracks', $searchParam ];
				$items{$mode}{'playCmd'} = $items{$mode}{'addCmd'} if $mode eq 'add';
			} else {
				$items{$mode}{'params'}{'add'}{$key}  = $val;
				$items{$mode}{'params'}{'add-hold'}{$key}  = $val;
				$items{$mode}{'params'}{'play'}{$key} = $val;
			}
		}
				
		# override the actions, babe!
		my $actions = {
			'do' => {
				'player' => 0,
				'cmd'    => $items{$mode}{'playCmd'},
				'params' => $items{$mode}{'params'}{'play'},
			},
			'play' => {
				'player' => 0,
				'cmd'    => $items{$mode}{'playCmd'},
				'params' => $items{$mode}{'params'}{'play'},
			},
			'add' => {
				'player' => 0,
				'cmd'    => $items{$mode}{'addCmd'},
				'params' => $items{$mode}{'params'}{'add'},
			},
			'add-hold' => {
				'player' => 0,
				'cmd'    => $items{$mode}{'addCmd'},
				'params' => $items{$mode}{'params'}{'add-hold'},
			},
		};
		$request->addResultLoop($loopname, $chunkCount, 'actions', $actions);
		$chunkCount++;

		}

	}

	return $chunkCount;

}

# this is a silly little sub that allows jive cover art to be rendered in a large window
sub showArtwork {

	$log->info("Begin showArtwork Function");
	my $request = shift;

	# get our parameters
	my $id = $request->getParam('_artworkid');

	$request->addResult('artworkId'  => $id);
	$request->addResult('offset', 0);
	$request->setStatusDone();

}

# Wipe cached data, called after a rescan
sub wipeCaches {
	$cache = {};
}


# fix the count in case we're adding additional items
# (play all, VA etc.) to the resultset
sub _fixCount {
	my $insertItem = shift;
	my $index      = shift;
	my $quantity   = shift;
	my $count      = shift;

	my $totalCount = $count || 0;

	if ($insertItem && $count > 1) {
		$totalCount++;

		# return one less result as we only add the additional item in the first chunk
		if ( !$$index ) {
			$$quantity--;
		}

		# decrease the index in subsequent queries
		else {
			$$index--;
		}
	}

	return $totalCount;
}

sub _musicIPItemParams {

	if ( !Slim::Utils::PluginManager->isEnabled('Slim::Plugin::MusicMagic::Plugin')  ||
		!Slim::Plugin::MusicMagic::Plugin->isRunning  ) {
		return;	
	}
	my %args       = @_;
	my $chunkCount = $args{'chunkCount'};
	my $loopname   = $args{'loopname'};
	my $params     = $args{'params'};
	my $request    = $args{'request'};
	my $obj        = $args{'obj'};

	if ($obj->musicmagic_mixable) {
		$request->addResultLoop($loopname, $chunkCount, 'playHoldAction', 'go');
	} else {
		my $playHoldAction = {
			player => 0,
			cmd    => ['musicip', 'unmixable'],
				params => $params,
			};
		$request->addResultLoop($loopname, $chunkCount, 'actions', { 'play-hold' => $playHoldAction });
	}

}
	
sub _musicIPBase {
	if ( !Slim::Utils::PluginManager->isEnabled('Slim::Plugin::MusicMagic::Plugin')  ||
		!Slim::Plugin::MusicMagic::Plugin->isRunning  ) {
		return undef;	
	} else {
		return {
			player => 0,
			cmd    => ['musicip', 'mix'],
			params => {
				menu => '1',
			},
			itemsParams => 'params',
		};
	}
}

sub _musicIPItemHandler {
	my %args       = @_;
	my $chunkCount = $args{'chunkCount'};
	my $loopname   = $args{'loopname'};
	my $obj        = $args{'obj'};
	my $obj_param  = $args{'obj_param'};
	my $request    = $args{'request'};

	# MusicMagic needs to be enabled and running, and object must be blessed
	if (	Slim::Utils::PluginManager->isEnabled('Slim::Plugin::MusicMagic::Plugin') &&
		Slim::Plugin::MusicMagic::Plugin->isRunning &&
		blessed($obj)  ) {
		if ($obj->musicmagic_mixable) {
			$request->addResultLoop($loopname, $chunkCount, 'playHoldAction', 'go');
			return {
				player => 0,
				cmd    => ['musicip', 'mix'],
				'params'	=> {
					'menu'		=> '1',
					$obj_param	=> $obj->id,
				},
			};
		} else {
			return {
				player => 0,
				cmd    => ['musicip', 'unmixable'],
			};
		}
	} else {
		return undef;
	}
}
	
=head1 SEE ALSO

L<Slim::Control::Request.pm>

=cut

1;

__END__<|MERGE_RESOLUTION|>--- conflicted
+++ resolved
@@ -55,7 +55,6 @@
 
 # Frequently used data can be cached in memory, such as the list of albums for Jive
 my $cache = {};
-my @recentSearches = ();
 
 sub alarmsQuery {
 	my $request = shift;
@@ -490,64 +489,12 @@
 			menuStyle   => 'album',
 			_searchType => $request->getParam('_searchType'),
 		};
-<<<<<<< HEAD
-		unshift (@recentSearches, $searchParams);
-=======
 		Slim::Control::Jive::cacheSearch($searchParams);
->>>>>>> be03ff62
 	}
 	
 	$request->setStatusDone();
 }
 
-<<<<<<< HEAD
-sub recentSearchQuery {
-	my $request = shift;
-	$log->info("Begin Function");
-
-	# check this is the correct query.
-	if ($request->isNotQuery([['recentsearches']])) {
-		$request->setStatusBadDispatch();
-		return;
-	}
-
-	my $totalCount = scalar(@recentSearches);
-	if ($totalCount == 0) {
-		# this is an empty resultset
-		_jiveNoResults($request);
-	} else {
-		my $maxCount = 200;
-		$totalCount = $totalCount > $maxCount ? ($maxCount - 1) : $totalCount;
-		$request->addResult('count', $totalCount);
-		$request->addResult('offset', 0);
-		for my $i (0..$totalCount) {
-			last unless $recentSearches[$i];
-			$request->addResultLoop('item_loop', $i, 'text', $recentSearches[$i]->{title});
-			my $actions = {
-				go => {
-					cmd => $recentSearches[$i]->{cmd},
-					params => {
-						search => $recentSearches[$i]->{search},
-					},
-				},
-			};
-			$actions->{go}{params}{cached_search} = 1;
-			for my $param ('menu', '_searchType', 'menu_all', 'menuStyle') {
-				if ($recentSearches[$i]->{$param}) {
-					$actions->{'go'}{'params'}{$param} = $recentSearches[$i]->{$param};
-				}
-			}
-			if ($recentSearches[$i]->{menuStyle}) {
-				$request->addResultLoop('item_loop', $i, 'window', { menuStyle => $recentSearches[$i]->{menuStyle} });
-			}
-			$request->addResultLoop('item_loop', $i, 'actions', $actions);
-		}
-	}
-	$request->setStatusDone();
-}
-
-=======
->>>>>>> be03ff62
 sub artistsQuery {
 	my $request = shift;
 
@@ -855,11 +802,7 @@
 			menu_all    => $request->getParam('menu_all'),
 			_searchType => $request->getParam('_searchType'),
 		};
-<<<<<<< HEAD
-		unshift (@recentSearches, $searchParams);
-=======
 		Slim::Control::Jive::cacheSearch($searchParams);
->>>>>>> be03ff62
 	}
 	$request->setStatusDone();
 }
@@ -2452,11 +2395,7 @@
 				menu_all    => $request->getParam('menu_all'),
 				_searchType => $request->getParam('_searchType'),
 			};
-<<<<<<< HEAD
-			unshift (@recentSearches, $searchParams);
-=======
 			Slim::Control::Jive::cacheSearch($searchParams);
->>>>>>> be03ff62
 		}
 	
 	} else {
@@ -4489,11 +4428,7 @@
 			menuStyle   => 'album',
 			_searchType => $request->getParam('_searchType'),
 		};
-<<<<<<< HEAD
-		unshift (@recentSearches, $searchParams);
-=======
 		Slim::Control::Jive::cacheSearch($searchParams);
->>>>>>> be03ff62
 	}
 	
 	$request->setStatusDone();
