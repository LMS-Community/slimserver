package Slim::Control::Queries;

# Logitech Media Server Copyright 2001-2011 Logitech.
# This program is free software; you can redistribute it and/or
# modify it under the terms of the GNU General Public License,
# version 2.
#
# This program is distributed in the hope that it will be useful,
# but WITHOUT ANY WARRANTY; without even the implied warranty of
# MERCHANTABILITY or FITNESS FOR A PARTICULAR PURPOSE.  See the
# GNU General Public License for more details.

################################################################################

=head1 NAME

Slim::Control::Queries

=head1 DESCRIPTION

L<Slim::Control::Queries> implements most Logitech Media Server queries and is designed to 
 be exclusively called through Request.pm and the mechanisms it defines.

 Except for subscribe-able queries (such as status and serverstatus), there are no
 important differences between the code for a query and one for
 a command. Please check the commented command in Commands.pm.

=cut

use strict;

use Storable;
use JSON::XS::VersionOneAndTwo;
use Digest::MD5 qw(md5_hex);
use MIME::Base64 qw(encode_base64 decode_base64);
use Scalar::Util qw(blessed);
use URI::Escape;
use Tie::Cache::LRU::Expires;

use Slim::Music::VirtualLibraries;
use Slim::Utils::Misc qw( specified );
use Slim::Utils::Alarm;
use Slim::Utils::Log;
use Slim::Utils::Unicode;
use Slim::Utils::Prefs;
use Slim::Utils::Text;
use Slim::Web::ImageProxy qw(proxiedImage);

{
	if (main::ISWINDOWS) {
		require Slim::Utils::OS::Win32;
	}
}

my $log = logger('control.queries');

my $prefs = preferences('server');

# Frequently used data can be cached in memory, such as the list of albums for Jive
my $cache = {};

# small, short lived cache of folder entries to prevent repeated disk reads on BMF
tie my %bmfCache, 'Tie::Cache::LRU::Expires', EXPIRES => 15, ENTRIES => 5;

sub init {
	my $class = shift;
	
	# Wipe cached data after rescan
	if ( !main::SCANNER ) {
		Slim::Control::Request::subscribe( sub {
			$class->wipeCaches;
		}, [['rescan'], ['done']] );
	}
}

sub alarmPlaylistsQuery {
	my $request = shift;

	# check this is the correct query.
	if ($request->isNotQuery([['alarm'], ['playlists']])) {
		$request->setStatusBadDispatch();
		return;
	}

	# get our parameters
	my $client   = $request->client();
	my $index    = $request->getParam('_index');
	my $quantity = $request->getParam('_quantity');
	my $menuMode = $request->getParam('menu') || 0;
	my $id       = $request->getParam('id');

	my $playlists      = Slim::Utils::Alarm->getPlaylists($client);
	my $alarm          = Slim::Utils::Alarm->getAlarm($client, $id) if $id;
	my $currentSetting = $alarm ? $alarm->playlist() : '';

	my @playlistChoices;
	my $loopname = 'item_loop';
	my $cnt = 0;
	
	my ($valid, $start, $end) = ( $menuMode ? (1, 0, scalar @$playlists) : $request->normalize(scalar($index), scalar($quantity), scalar @$playlists) );

	for my $typeRef (@$playlists[$start..$end]) {
		
		my $type    = $typeRef->{type};
		my @choices = ();
		my $aref    = $typeRef->{items};
		
		for my $choice (@$aref) {

			if ($menuMode) {
				my $radio = ( 
					( $currentSetting && $currentSetting eq $choice->{url} )
					|| ( !defined $choice->{url} && !defined $currentSetting )
				);

				my $subitem = {
					text    => $choice->{title},
					radio   => $radio + 0,
					nextWindow => 'refreshOrigin',
					actions => {
						do => {
							cmd    => [ 'alarm', 'update' ],
							params => {
								id          => $id,
								playlisturl => $choice->{url} || 0, # send 0 for "current playlist"
							},
						},
						preview => {
							title   => $choice->{title},
							cmd	=> [ 'playlist', 'preview' ],
							params  => {
								url	=>	$choice->{url}, 
								title	=>	$choice->{title},
							},
						},
					},
				};
				if ( ! $choice->{url} ) {
					$subitem->{actions}->{preview} = {
						cmd => [ 'play' ],
					};
				}
	
				
				if ($typeRef->{singleItem}) {
					$subitem->{'nextWindow'} = 'refresh';
				}
				
				push @choices, $subitem;
			}
			
			else {
				$request->addResultLoop($loopname, $cnt, 'category', $type);
				$request->addResultLoop($loopname, $cnt, 'title', $choice->{title});
				$request->addResultLoop($loopname, $cnt, 'url', $choice->{url});
				$request->addResultLoop($loopname, $cnt, 'singleton', $typeRef->{singleItem} ? '1' : '0');
				$cnt++;
			}
		}

		if ( scalar(@choices) ) {

			my $item = {
				text      => $type,
				offset    => 0,
				count     => scalar(@choices),
				item_loop => \@choices,
			};
			$request->setResultLoopHash($loopname, $cnt, $item);
			
			$cnt++;
		}
	}
	
	$request->addResult("offset", $start);
	$request->addResult("count", $cnt);
	$request->addResult('window', { textareaToken => 'SLIMBROWSER_ALARM_SOUND_HELP' } );
	$request->setStatusDone;
}

sub alarmsQuery {
	my $request = shift;

	# check this is the correct query.
	if ($request->isNotQuery([['alarms']])) {
		$request->setStatusBadDispatch();
		return;
	}
	
	# get our parameters
	my $client   = $request->client();
	my $index    = $request->getParam('_index');
	my $quantity = $request->getParam('_quantity');
	my $filter	 = $request->getParam('filter');
	my $alarmDOW = $request->getParam('dow');
	
	# being nice: we'll still be accepting 'defined' though this doesn't make sense any longer
	if ($request->paramNotOneOfIfDefined($filter, ['all', 'defined', 'enabled'])) {
		$request->setStatusBadParams();
		return;
	}
	
	$request->addResult('fade', $prefs->client($client)->get('alarmfadeseconds'));
	
	$filter = 'enabled' if !defined $filter;

	my @alarms = grep {
		defined $alarmDOW
			? $_->day() == $alarmDOW
			: ($filter eq 'all' || ($filter eq 'enabled' && $_->enabled()))
	} Slim::Utils::Alarm->getAlarms($client, 1);

	my $count = scalar @alarms;
	$count += 0;
	$request->addResult('count', $count);

	my ($valid, $start, $end) = $request->normalize(scalar($index), scalar($quantity), $count);

	if ($valid) {

		my $loopname = 'alarms_loop';
		my $cnt = 0;
		
		for my $alarm (@alarms[$start..$end]) {

			my @dow;
			foreach (0..6) {
				push @dow, $_ if $alarm->day($_);
			}

			$request->addResultLoop($loopname, $cnt, 'id', $alarm->id());
			$request->addResultLoop($loopname, $cnt, 'dow', join(',', @dow));
			$request->addResultLoop($loopname, $cnt, 'enabled', $alarm->enabled());
			$request->addResultLoop($loopname, $cnt, 'repeat', $alarm->repeat());
			$request->addResultLoop($loopname, $cnt, 'time', $alarm->time());
			$request->addResultLoop($loopname, $cnt, 'volume', $alarm->volume());
			$request->addResultLoop($loopname, $cnt, 'url', $alarm->playlist() || 'CURRENT_PLAYLIST');
			$cnt++;
		}
	}

	$request->setStatusDone();
}

sub albumsQuery {
	my $request = shift;

	# check this is the correct query.
	if ($request->isNotQuery([['albums']])) {
		$request->setStatusBadDispatch();
		return;
	}

	if (!Slim::Schema::hasLibrary()) {
		$request->setStatusNotDispatchable();
		return;
	}
	
	my $sqllog = main::DEBUGLOG && logger('database.sql');
	
	# get our parameters
	my $client        = $request->client();
	my $index         = $request->getParam('_index');
	my $quantity      = $request->getParam('_quantity');
	my $tags          = $request->getParam('tags') || 'l';
	my $search        = $request->getParam('search');
	my $compilation   = $request->getParam('compilation');
	my $contributorID = $request->getParam('artist_id');
	my $genreID       = $request->getParam('genre_id');
	my $trackID       = $request->getParam('track_id');
	my $albumID       = $request->getParam('album_id');
	my $roleID        = $request->getParam('role_id');
	my $libraryID     = Slim::Music::VirtualLibraries->getRealId($request->getParam('library_id'));
	my $year          = $request->getParam('year');
	my $sort          = $request->getParam('sort') || ($roleID ? 'artistalbum' : 'album');

	my $ignoreNewAlbumsCache = $search || $compilation || $contributorID || $genreID || $trackID || $albumID || $year || Slim::Music::Import->stillScanning();
	
	# FIXME: missing genrealbum, genreartistalbum
	if ($request->paramNotOneOfIfDefined($sort, ['new', 'album', 'artflow', 'artistalbum', 'yearalbum', 'yearartistalbum', 'random' ])) {
		$request->setStatusBadParams();
		return;
	}

	my $collate = Slim::Utils::OSDetect->getOS()->sqlHelperClass()->collate();
	
	my $sql      = 'SELECT %s FROM albums ';
	my $c        = { 'albums.id' => 1, 'albums.titlesearch' => 1, 'albums.titlesort' => 1 };
	my $w        = [];
	my $p        = [];
	my $order_by = "albums.titlesort $collate, albums.disc"; # XXX old code prepended 0 to titlesort, but not other titlesorts
	my $limit;
	my $page_key = "SUBSTR(albums.titlesort,1,1)";
	my $newAlbumsCacheKey = 'newAlbumIds' . Slim::Music::Import->lastScanTime . Slim::Music::VirtualLibraries->getLibraryIdForClient($client);
	
	# Normalize and add any search parameters
	if ( defined $trackID ) {
		$sql .= 'JOIN tracks ON tracks.album = albums.id ';
		push @{$w}, 'tracks.id = ?';
		push @{$p}, $trackID;
	}
	elsif ( defined $albumID ) {
		push @{$w}, 'albums.id = ?';
		push @{$p}, $albumID;
	}
	# ignore everything if $track_id or $album_id was specified
	else {
		if (specified($search)) {
			if ( Slim::Schema->canFulltextSearch ) {
				Slim::Plugin::FullTextSearch::Plugin->createHelperTable({
					name   => 'albumsSearch',
					search => $search,
					type   => 'album',
				});
				
				$sql = 'SELECT %s FROM albumsSearch, albums ';
				unshift @{$w}, "albums.id = albumsSearch.id";
				
				if ($tags ne 'CC') {
					$order_by = $sort = "albumsSearch.fulltextweight DESC, LENGTH(albums.titlesearch)";
				}
			}
			else {
				my $strings = Slim::Utils::Text::searchStringSplit($search);
				if ( ref $strings->[0] eq 'ARRAY' ) {
					push @{$w}, '(' . join( ' OR ', map { 'albums.titlesearch LIKE ?' } @{ $strings->[0] } ) . ')';
					push @{$p}, @{ $strings->[0] };
				}
				else {		
					push @{$w}, 'albums.titlesearch LIKE ?';
					push @{$p}, @{$strings};
				}
			}
		}

		my @roles;
		if (defined $contributorID) {
			# handle the case where we're asked for the VA id => return compilations
			if ($contributorID == Slim::Schema->variousArtistsObject->id) {
				$compilation = 1;
			}
			else {

				$sql .= 'JOIN contributor_album ON contributor_album.album = albums.id ';
				push @{$w}, 'contributor_album.contributor = ?';
				push @{$p}, $contributorID;

				# only albums on which the contributor has a specific role?
				if ($roleID) {
					@roles = split /,/, $roleID;
					push @roles, 'ARTIST' if $roleID eq 'ALBUMARTIST' && !$prefs->get('useUnifiedArtistsList');
				}
				elsif ($prefs->get('useUnifiedArtistsList')) {
					@roles = ( 'ARTIST', 'TRACKARTIST', 'ALBUMARTIST' );
			
					# Loop through each pref to see if the user wants to show that contributor role.
					foreach (Slim::Schema::Contributor->contributorRoles) {
						if ($prefs->get(lc($_) . 'InArtists')) {
							push @roles, $_;
						}
					}
				}
				else {
					@roles = Slim::Schema::Contributor->contributorRoles();
				}
			}	
		}
		elsif ($roleID) {
			$sql .= 'JOIN contributor_album ON contributor_album.album = albums.id ';

			@roles = split /,/, $roleID;
			push @roles, 'ARTIST' if $roleID eq 'ALBUMARTIST' && !$prefs->get('useUnifiedArtistsList');
		}
		
		if (scalar @roles) {
			push @{$p}, map { Slim::Schema::Contributor->typeToRole($_) } @roles;
			push @{$w}, 'contributor_album.role IN (' . join(', ', map {'?'} @roles) . ')';
			
			$sql .= 'JOIN contributors ON contributors.id = contributor_album.contributor ';
		}
		elsif ( $sort =~ /artflow|artistalbum/) {
			$sql .= 'JOIN contributors ON contributors.id = albums.contributor ';
		}
	
		if ( $sort eq 'new' ) {
			$sql .= 'JOIN tracks ON tracks.album = albums.id ';
			$limit = $prefs->get('browseagelimit') || 100;
			$order_by = "tracks.timestamp desc";
			
			# Force quantity to not exceed max
			if ( $quantity && $quantity > $limit ) {
				$quantity = $limit;
			}

			# cache the most recent album IDs - need to query the tracks table, which is expensive
			if ( !$ignoreNewAlbumsCache ) {
				my $ids = $cache->{$newAlbumsCacheKey} || [];
				
				if (!scalar @$ids) {
					my $_cache = Slim::Utils::Cache->new;
					$ids = $_cache->get($newAlbumsCacheKey) || [];

					# get rid of stale cache entries
					my @oldCacheKeys = grep /newAlbumIds/, keys %$cache;
					foreach (@oldCacheKeys) {
						next if $_ eq $newAlbumsCacheKey;
						$_cache->remove($_);
						delete $cache->{$_};
					}

					my $countSQL = qq{
						SELECT tracks.album
						FROM tracks } . ($libraryID ? qq{
							JOIN library_track ON library_track.library = '$libraryID' AND tracks.id = library_track.track
						} : '') . qq{
						WHERE tracks.album > 0
						GROUP BY tracks.album
						ORDER BY tracks.timestamp DESC
					};

					# get the list of album IDs ordered by timestamp
					$ids = Slim::Schema->dbh->selectcol_arrayref( $countSQL, { Slice => {} } ) unless scalar @$ids;
					
					$cache->{$newAlbumsCacheKey} = $ids;
					$_cache->set($newAlbumsCacheKey, $ids, 86400 * 7) if scalar @$ids;
				}

				my $start = scalar($index);
				my $end   = $start + scalar($quantity || scalar($limit)-1);
				if ($end >= scalar @$ids) {
					$end = scalar(@$ids) - 1;
				}
				push @{$w}, 'albums.id IN (' . join(',', @$ids[$start..$end]) . ')';

				# reset $index, as we're already limiting results using the id list
				$index = 0;
			}

			$page_key = undef;
		}
		elsif ( $sort eq 'artflow' ) {
			$order_by = "contributors.namesort $collate, albums.year, albums.titlesort $collate";
			$c->{'contributors.namesort'} = 1;
			$page_key = "SUBSTR(contributors.namesort,1,1)";
		}
		elsif ( $sort eq 'artistalbum' ) {
			$order_by = "contributors.namesort $collate, albums.titlesort $collate";
			$c->{'contributors.namesort'} = 1;
			$page_key = "SUBSTR(contributors.namesort,1,1)";
		}
		elsif ( $sort eq 'yearartistalbum' ) {
			$order_by = "albums.year, contributors.namesort $collate, albums.titlesort $collate";
			$page_key = "albums.year";
		}
		elsif ( $sort eq 'yearalbum' ) {
			$order_by = "albums.year, albums.titlesort $collate";
			$page_key = "albums.year";
		}
		elsif ( $sort eq 'random' ) {
			$limit = $prefs->get('itemsPerPage');
			
			# Force quantity to not exceed max
			if ( $quantity && $quantity > $limit ) {
				$quantity = $limit;
			}

			$order_by = Slim::Utils::OSDetect->getOS()->sqlHelperClass()->randomFunction();
			$page_key = undef;
		}

		if (defined $libraryID) {
			push @{$w}, 'albums.id IN (SELECT library_album.album FROM library_album WHERE library_album.library = ?)';
			push @{$p}, $libraryID;
		}
		
		if (defined $year) {
			push @{$w}, 'albums.year = ?';
			push @{$p}, $year;
		}
		
		if (defined $genreID) {
			my @genreIDs = split(/,/, $genreID);
			$sql .= 'JOIN tracks ON tracks.album = albums.id ' unless $sql =~ /JOIN tracks/;
			$sql .= 'JOIN genre_track ON genre_track.track = tracks.id ';
			push @{$w}, 'genre_track.genre IN (' . join(', ', map {'?'} @genreIDs) . ')';
			push @{$p}, @genreIDs;
		}
	
		if (defined $compilation) {
			if ($compilation == 1) {
				push @{$w}, 'albums.compilation = 1';
			}
			else {
				push @{$w}, '(albums.compilation IS NULL OR albums.compilation = 0)';
			}
		}
	}
	
	if ( $tags =~ /l/ ) {
		# title/disc/discc is needed to construct (N of M) title
		map { $c->{$_} = 1 } qw(albums.title albums.disc albums.discc);
	}
	
	if ( $tags =~ /y/ ) {
		$c->{'albums.year'} = 1;
	}
	
	if ( $tags =~ /j/ ) {
		$c->{'albums.artwork'} = 1;
	}
	
	if ( $tags =~ /t/ ) {
		$c->{'albums.title'} = 1;
	}
	
	if ( $tags =~ /i/ ) {
		$c->{'albums.disc'} = 1;
	}
	
	if ( $tags =~ /q/ ) {
		$c->{'albums.discc'} = 1;
	}
	
	if ( $tags =~ /w/ ) {
		$c->{'albums.compilation'} = 1;
	}

	if ( $tags =~ /X/ ) {
		$c->{'albums.replay_gain'} = 1;
	}

	if ( $tags =~ /S/ ) {
		$c->{'albums.contributor'} = 1;
	}

	if ( $tags =~ /a/ ) {
		# If requesting artist data, join contributor
		if ( $sql !~ /JOIN contributors/ ) {
			if ( $sql =~ /JOIN contributor_album/ ) {
				# Bug 17364, if looking for an artist_id value, we need to join contributors via contributor_album
				# or No Album will not be found properly
				$sql .= 'JOIN contributors ON contributors.id = contributor_album.contributor ';
			}
			else {
				$sql .= 'JOIN contributors ON contributors.id = albums.contributor ';
			}
		}
		$c->{'contributors.name'} = 1;
		
		# if albums for a specific contributor are requested, then we need the album's contributor, too
		$c->{'albums.contributor'} = $contributorID;
	}
	
	if ( $tags =~ /s/ ) {
		$c->{'albums.titlesort'} = 1;
	}
	
	if ( @{$w} ) {
		$sql .= 'WHERE ';
		my $s .= join( ' AND ', @{$w} );
		$s =~ s/\%/\%\%/g;
		$sql .= $s . ' ';
	}
	
	my $dbh = Slim::Schema->dbh;

	$sql .= "GROUP BY albums.id ";
	
	if ($page_key && $tags =~ /Z/) {
		my $pageSql = "SELECT n, count(1) FROM ("
			. sprintf($sql, "$page_key AS n")
			. ") AS pk GROUP BY n ORDER BY n " . ($sort !~ /year/ ? "$collate " : '');

		if ( main::DEBUGLOG && $sqllog->is_debug ) {
			$sqllog->debug( "Albums indexList query: $pageSql / " . Data::Dump::dump($p) );
		}

		$request->addResult('indexList', $dbh->selectall_arrayref($pageSql, undef, @{$p}));
		
		if ($tags =~ /ZZ/) {
			$request->setStatusDone();
			return
		}
	}
	
	$sql .= "ORDER BY $order_by " unless $tags eq 'CC';
	
	# Add selected columns
	# Bug 15997, AS mapping needed for MySQL
	my @cols = sort keys %{$c};
	$sql = sprintf $sql, join( ', ', map { $_ . " AS '" . $_ . "'" } @cols );
	
	my $stillScanning = Slim::Music::Import->stillScanning();
	
	# Get count of all results, the count is cached until the next rescan done event
	my $cacheKey = md5_hex($sql . join( '', @{$p} ) . Slim::Music::VirtualLibraries->getLibraryIdForClient($client) . ($search || ''));
	
	if ( $sort eq 'new' && $cache->{$newAlbumsCacheKey} && !$ignoreNewAlbumsCache ) {
		my $albumCount = scalar @{$cache->{$newAlbumsCacheKey}};
		$albumCount    = $limit if ($limit && $limit < $albumCount);
		$cache->{$cacheKey} ||= $albumCount;
		$limit = undef;
	}
	
	my $countsql = $sql;
	$countsql .= ' LIMIT ' . $limit if $limit;
	
	my $count = $cache->{$cacheKey};
	
	if ( !$count ) {
		my $total_sth = $dbh->prepare_cached( qq{
			SELECT COUNT(1) FROM ( $countsql ) AS t1
		} );

		if ( main::DEBUGLOG && $sqllog->is_debug ) {
			$sqllog->debug( "Albums totals query: $countsql / " . Data::Dump::dump($p) );
		}
		
		$total_sth->execute( @{$p} );
		($count) = $total_sth->fetchrow_array();
		$total_sth->finish;
	}

	if ( !$stillScanning ) {
		$cache->{$cacheKey} = $count;
	}

	if ($stillScanning) {
		$request->addResult('rescan', 1);
	}

	$count += 0;

	# now build the result
	my ($valid, $start, $end) = $request->normalize(scalar($index), scalar($quantity), $count);

	my $loopname = 'albums_loop';
	my $chunkCount = 0;

	if ($valid && $tags ne 'CC') {

		# We need to know the 'No album' name so that those items
		# which have been grouped together under it do not get the
		# album art of the first album.
		# It looks silly to go to Madonna->No album and see the
		# picture of '2 Unlimited'.
		my $noAlbumName = $request->string('NO_ALBUM');
		
		# Limit the real query
		if ($limit && !$quantity) {
			$quantity = "$limit";
			$index ||= "0";
		}
		if ( $index =~ /^\d+$/ && defined $quantity && $quantity =~ /^\d+$/ ) {
			$sql .= "LIMIT ?,? ";
			push @$p, $index, $quantity;
		}

		if ( main::DEBUGLOG && $sqllog->is_debug ) {
			$sqllog->debug( "Albums query: $sql / " . Data::Dump::dump($p) );
		}

		my $sth = $dbh->prepare_cached($sql);
		$sth->execute( @{$p} );
		
		# Bind selected columns in order
		my $i = 1;
		for my $col ( @cols ) {
			$sth->bind_col( $i++, \$c->{$col} );
		}

		# Little function to construct nice title from title/disc counts
		my $groupdiscs_pref = $prefs->get('groupdiscs');
		my $construct_title = $groupdiscs_pref ? sub {
			return $c->{'albums.title'};
		} : sub {
			return Slim::Music::Info::addDiscNumberToAlbumTitle(
				$c->{'albums.title'}, $c->{'albums.disc'}, $c->{'albums.discc'}
			);
		};

		my ($contributorSql, $contributorSth, $contributorNameSth);
		if ( $tags =~ /(?:aa|SS)/ ) {
			my @roles = ( 'ARTIST', 'ALBUMARTIST' );
			
			if ($prefs->get('useUnifiedArtistsList')) {
				# Loop through each pref to see if the user wants to show that contributor role.
				foreach (Slim::Schema::Contributor->contributorRoles) {
					if ($prefs->get(lc($_) . 'InArtists')) {
						push @roles, $_;
					}
				}
			}

			$contributorSql = sprintf( qq{
				SELECT GROUP_CONCAT(contributors.name, ',') AS name, GROUP_CONCAT(contributors.id, ',') AS id
				FROM contributor_album
				JOIN contributors ON contributors.id = contributor_album.contributor
				WHERE contributor_album.album = ? AND contributor_album.role IN (%s) 
				GROUP BY contributor_album.role
				ORDER BY contributor_album.role DESC
			}, join(',', map { Slim::Schema::Contributor->typeToRole($_) } @roles) );
		}
		
		my $vaObjId = Slim::Schema->variousArtistsObject->id;
		
		while ( $sth->fetch ) {
			
			utf8::decode( $c->{'albums.title'} ) if exists $c->{'albums.title'};
			
			$request->addResultLoop($loopname, $chunkCount, 'id', $c->{'albums.id'});				
			$tags =~ /l/ && $request->addResultLoop($loopname, $chunkCount, 'album', $construct_title->());
			$tags =~ /y/ && $request->addResultLoopIfValueDefined($loopname, $chunkCount, 'year', $c->{'albums.year'});
			$tags =~ /j/ && $request->addResultLoopIfValueDefined($loopname, $chunkCount, 'artwork_track_id', $c->{'albums.artwork'});
			$tags =~ /t/ && $request->addResultLoop($loopname, $chunkCount, 'title', $c->{'albums.title'});
			$tags =~ /i/ && $request->addResultLoopIfValueDefined($loopname, $chunkCount, 'disc', $c->{'albums.disc'});
			$tags =~ /q/ && $request->addResultLoopIfValueDefined($loopname, $chunkCount, 'disccount', $c->{'albums.discc'});
			$tags =~ /w/ && $request->addResultLoopIfValueDefined($loopname, $chunkCount, 'compilation', $c->{'albums.compilation'});
			$tags =~ /X/ && $request->addResultLoopIfValueDefined($loopname, $chunkCount, 'album_replay_gain', $c->{'albums.replay_gain'});
			$tags =~ /S/ && $request->addResultLoopIfValueDefined($loopname, $chunkCount, 'artist_id', $contributorID || $c->{'albums.contributor'});

			if ($tags =~ /a/) {
				# Bug 15313, this used to use $eachitem->artists which
				# contains a lot of extra logic.

				# Bug 17542: If the album artist is different from the current track's artist,
				# use the album artist instead of the track artist (if available)
				if ($contributorID && $c->{'albums.contributor'} && $contributorID != $c->{'albums.contributor'}) {
					$contributorNameSth ||= $dbh->prepare_cached('SELECT name FROM contributors WHERE id = ?');
					my ($name) = @{ $dbh->selectcol_arrayref($contributorNameSth, undef, $c->{'albums.contributor'}) };
					$c->{'contributors.name'} = $name if $name;
				}

				utf8::decode( $c->{'contributors.name'} ) if exists $c->{'contributors.name'};

				$request->addResultLoopIfValueDefined($loopname, $chunkCount, 'artist', $c->{'contributors.name'});
			}

			if ($tags =~ /s/) {
				#FIXME: see if multiple char textkey is doable for year/genre sort
				my $textKey;
				if ($sort eq 'artflow' || $sort eq 'artistalbum') {
					utf8::decode( $c->{'contributors.namesort'} ) if exists $c->{'contributors.namesort'};
					$textKey = substr $c->{'contributors.namesort'}, 0, 1;
				} elsif ( $sort eq 'album' ) {
					utf8::decode( $c->{'albums.titlesort'} ) if exists $c->{'albums.titlesort'};
					$textKey = substr $c->{'albums.titlesort'}, 0, 1;
				}
				$request->addResultLoopIfValueDefined($loopname, $chunkCount, 'textkey', $textKey);
			}

			# want multiple artists?
			if ( $contributorSql && $c->{'albums.contributor'} != $vaObjId && !$c->{'albums.compilation'} ) {
				$contributorSth ||= $dbh->prepare_cached($contributorSql);
				$contributorSth->execute($c->{'albums.id'});
				
				my $contributor = $contributorSth->fetchrow_hashref;
				$contributorSth->finish;
				
				# XXX - what if the artist name itself contains ','?
				if ( $tags =~ /aa/ && $contributor->{name} ) {
					utf8::decode($contributor->{name});
					$request->addResultLoopIfValueDefined($loopname, $chunkCount, 'artists', $contributor->{name});
				}

				if ( $tags =~ /SS/ && $contributor->{id} ) {
					$request->addResultLoopIfValueDefined($loopname, $chunkCount, 'artist_ids', $contributor->{id});
				}
			}
			
			$chunkCount++;
			
			main::idleStreams() if !($chunkCount % 5);
		}

	}

	$request->addResult('count', $count);

	$request->setStatusDone();
}

sub artistsQuery {
	my $request = shift;

	# check this is the correct query.
	if ($request->isNotQuery([['artists']])) {
		$request->setStatusBadDispatch();
		return;
	}

	if (!Slim::Schema::hasLibrary()) {
		$request->setStatusNotDispatchable();
		return;
	}
	
	my $sqllog = main::DEBUGLOG && logger('database.sql');
	
	# get our parameters
	my $client   = $request->client();
	my $index    = $request->getParam('_index');
	my $quantity = $request->getParam('_quantity');
	my $search   = $request->getParam('search');
	my $year     = $request->getParam('year');
	my $genreID  = $request->getParam('genre_id');
	my $genreString  = $request->getParam('genre_string');
	my $trackID  = $request->getParam('track_id');
	my $albumID  = $request->getParam('album_id');
	my $artistID = $request->getParam('artist_id');
	my $roleID   = $request->getParam('role_id');
	my $libraryID= Slim::Music::VirtualLibraries->getRealId($request->getParam('library_id'));
	my $tags     = $request->getParam('tags') || '';
	
	# treat contributors for albums with only one ARTIST but no ALBUMARTIST the same
	my $aa_merge = $roleID && $roleID eq 'ALBUMARTIST' && !$prefs->get('useUnifiedArtistsList');

	my $va_pref  = $prefs->get('variousArtistAutoIdentification') && $prefs->get('useUnifiedArtistsList');
	
	my $sql    = 'SELECT %s FROM contributors ';
	my $sql_va = 'SELECT COUNT(*) FROM albums ';
	my $w      = [];
	my $w_va   = [ 'albums.compilation = 1' ];
	my $p      = [];
	my $p_va   = [];

	my $rs;
	my $cacheKey;
	
	my $collate = Slim::Utils::OSDetect->getOS()->sqlHelperClass()->collate();
	my $sort    = "contributors.namesort $collate";

	# Manage joins 
	if (defined $trackID) {
		$sql .= 'JOIN contributor_track ON contributor_track.contributor = contributors.id ';
		push @{$w}, 'contributor_track.track = ?';
		push @{$p}, $trackID;
	}
	elsif (defined $artistID) {
		push @{$w}, 'contributors.id = ?';
		push @{$p}, $artistID;
	}
	else {
		if ( $search && Slim::Schema->canFulltextSearch ) {
			Slim::Plugin::FullTextSearch::Plugin->createHelperTable({
				name   => 'artistsSearch',
				search => $search,
				type   => 'contributor',
			});
			
			$sql = 'SELECT %s FROM artistsSearch, contributors ';
			unshift @{$w}, "contributors.id = artistsSearch.id";
			
			if ($tags ne 'CC') {
				$sort = "artistsSearch.fulltextweight DESC, LENGTH(contributors.name), $sort";
			}
		}

		my $roles;
		if ($roleID) {
			$roleID .= ',ARTIST' if $aa_merge;
			$roles = [ map { Slim::Schema::Contributor->typeToRole($_) } split(/,/, $roleID ) ];
		}
		elsif ($prefs->get('useUnifiedArtistsList')) {
			$roles = Slim::Schema->artistOnlyRoles();
		}
		else {
			$roles = [ map { Slim::Schema::Contributor->typeToRole($_) } Slim::Schema::Contributor->contributorRoles() ];
		}
		
		if ( defined $genreID ) {
			my @genreIDs = split(/,/, $genreID);

			$sql .= 'JOIN contributor_track ON contributor_track.contributor = contributors.id ';
			$sql .= 'JOIN tracks ON tracks.id = contributor_track.track ';
			$sql .= 'JOIN genre_track ON genre_track.track = tracks.id ';
			push @{$w}, 'genre_track.genre IN (' . join(', ', map {'?'} @genreIDs) . ')';
			push @{$p}, @genreIDs;
			
			# Adjust VA check to check for VA artists in this genre
			$sql_va .= 'JOIN tracks ON tracks.album = albums.id ';
			$sql_va .= 'JOIN genre_track ON genre_track.track = tracks.id ';
			push @{$w_va}, 'genre_track.genre = ?';
			push @{$p_va}, $genreID;
		}
		
		if ( !defined $search ) {
			if ( $sql !~ /JOIN contributor_track/ ) {
				$sql .= 'JOIN contributor_album ON contributor_album.contributor = contributors.id ';
			}
		}
		
		# XXX - why would we not filter by role, as drilling down would filter anyway, potentially leading to empty resultsets?
		#       make sure we don't miss the VA object, as it might not have any of the roles we're looking for -mh
		#if ( !defined $search ) {
			if ( $sql =~ /JOIN contributor_track/ ) {
				push @{$w}, '(contributor_track.role IN (' . join( ',', @{$roles} ) . ') ' . ($search ? 'OR contributors.id = ? ' : '') . ') ';
			}
			else {
				if ( $sql !~ /JOIN contributor_album/ ) {
					$sql .= ($search ? 'LEFT ' : '') . 'JOIN contributor_album ON contributor_album.contributor = contributors.id ';
				}
				push @{$w}, '(contributor_album.role IN (' . join( ',', @{$roles} ) . ') ' . ($search ? 'OR contributors.id = ? ' : '') . ') ';
			}
			
			push @{$p}, Slim::Schema->variousArtistsObject->id if $search;
			
			if ( $va_pref || $aa_merge ) {
				# Don't include artists that only appear on compilations
				if ( $sql =~ /JOIN tracks/ ) {
					# If doing an artists-in-genre query, we are much better off joining through albums
					$sql .= 'JOIN albums ON albums.id = tracks.album ';
				} 
				else {
					if ( $sql !~ /JOIN contributor_album/ ) {
						$sql .= 'JOIN contributor_album ON contributor_album.contributor = contributors.id ';
					}
					$sql .= 'JOIN albums ON contributor_album.album = albums.id ';
				}
				
				push @{$w}, '(albums.compilation IS NULL OR albums.compilation = 0' . ($va_pref ? '' : ' OR contributors.id = ' . Slim::Schema->variousArtistsObject->id) . ')';
			}
		#}
		
		if (defined $albumID || defined $year) {
			if ( $sql !~ /JOIN contributor_album/ ) {
				$sql .= 'JOIN contributor_album ON contributor_album.contributor = contributors.id ';
			}
			
			if ( $sql !~ /JOIN albums/ ) {
				$sql .= 'JOIN albums ON contributor_album.album = albums.id ';
			}
		
			if (defined $albumID) {
				push @{$w}, 'albums.id = ?';
				push @{$p}, $albumID;
				
				push @{$w_va}, 'albums.id = ?';
				push @{$p_va}, $albumID;
			}
			
			if (defined $year) {
				push @{$w}, 'albums.year = ?';
				push @{$p}, $year;
				
				push @{$w_va}, 'albums.year = ?';
				push @{$p_va}, $year;
			}
		}

		if ( $search && !Slim::Schema->canFulltextSearch ) {
			my $strings = Slim::Utils::Text::searchStringSplit($search);
			if ( ref $strings->[0] eq 'ARRAY' ) {
				push @{$w}, '(' . join( ' OR ', map { 'contributors.namesearch LIKE ?' } @{ $strings->[0] } ) . ')';
				push @{$p}, @{ $strings->[0] };
			}
			else {		
				push @{$w}, 'contributors.namesearch LIKE ?';
				push @{$p}, @{$strings};
			}
		}

		if (defined $libraryID) {
			$sql .= 'JOIN library_contributor ON library_contributor.contributor = contributors.id ';
			push @{$w}, 'library_contributor.library = ?';
			push @{$p}, $libraryID;
		}
	}
	
	if ( @{$w} ) {
		$sql .= 'WHERE ';
		my $s = join( ' AND ', @{$w} );
		$s =~ s/\%/\%\%/g;
		$sql .= $s . ' ';
	}
	
	my $dbh = Slim::Schema->dbh;

	# Various artist handling. Don't do if pref is off, or if we're
	# searching, or if we have a track
	my $count_va = 0;

	if ( $va_pref && !defined $search && !defined $trackID && !defined $artistID && !$roleID ) {
		# Only show VA item if there are any
		if ( @{$w_va} ) {
			$sql_va .= 'WHERE ';
			$sql_va .= join( ' AND ', @{$w_va} );
			$sql_va .= ' ';
		}
		
		if ( main::DEBUGLOG && $sqllog->is_debug ) {
			$sqllog->debug( "Artists query VA count: $sql_va / " . Data::Dump::dump($p_va) );
		}
		
		my $total_sth = $dbh->prepare_cached( $sql_va );
		
		$total_sth->execute( @{$p_va} );
		($count_va) = $total_sth->fetchrow_array();
		$total_sth->finish;
	}

	my $indexList;
	if ($tags =~ /Z/) {
		my $pageSql = sprintf($sql, "SUBSTR(contributors.namesort,1,1), count(distinct contributors.id)")
			 . "GROUP BY SUBSTR(contributors.namesort,1,1) ORDER BY contributors.namesort $collate";
		$indexList = $dbh->selectall_arrayref($pageSql, undef, @{$p});
		
		unshift @$indexList, ['#' => 1] if $indexList && $count_va;
		
		if ($tags =~ /ZZ/) {
			$request->addResult('indexList', $indexList) if $indexList;
			$request->setStatusDone();
			return
		}
	}

	$sql = sprintf($sql, 'contributors.id, contributors.name, contributors.namesort')
			. 'GROUP BY contributors.id ';
			
	$sql .= "ORDER BY $sort " unless $tags eq 'CC';
	
	my $stillScanning = Slim::Music::Import->stillScanning();
	
	# Get count of all results, the count is cached until the next rescan done event
	$cacheKey = md5_hex($sql . join( '', @{$p} ) . Slim::Music::VirtualLibraries->getLibraryIdForClient($client) . ($search || ''));
	
	my $count = $cache->{$cacheKey};
	
	if ( !$count ) {
		my $total_sth = $dbh->prepare_cached( qq{
			SELECT COUNT(1) FROM ( $sql ) AS t1
		} );
		
		$total_sth->execute( @{$p} );
		($count) = $total_sth->fetchrow_array();
		$total_sth->finish;
	}
	
	if ( !$stillScanning ) {
		$cache->{$cacheKey} = $count;
	}
	
	my $totalCount = $count || 0;

	if ( $count_va ) {
		# don't add the VA item on subsequent queries
		$count_va = ($count_va && !$index);

		# fix the index and counts if we have to include VA
		$totalCount = _fixCount(1, \$index, \$quantity, $count);
	}

	# now build the result
	
	if ($stillScanning) {
		$request->addResult('rescan', 1);
	}

	$count += 0;
	
	# If count is 0 but count_va is 1, set count to 1 because
	# we'll still have a VA item to add to the results
	if ( $count_va && !$count ) {
		$count = 1;
	}

	my ($valid, $start, $end) = $request->normalize(scalar($index), scalar($quantity), $count);

	# XXX for 'artists 0 1' with VA we need to force valid to 1
	if ( $count_va && $index == 0 && $quantity == 0 ) {
		$valid = 1;
	}
	
	my $loopname = 'artists_loop';
	my $chunkCount = 0;

	if ($valid && $tags ne 'CC') {			
		# Limit the real query
		if ( $index =~ /^\d+$/ && $quantity =~ /^\d+$/ ) {
			$sql .= "LIMIT ?,? ";
			push @$p, $index, $quantity;
		}

		if ( main::DEBUGLOG && $sqllog->is_debug ) {
			$sqllog->debug( "Artists query: $sql / " . Data::Dump::dump($p) );
		}

		my $sth = $dbh->prepare_cached($sql);
		$sth->execute( @{$p} );
		
		my ($id, $name, $namesort);
		$sth->bind_columns( \$id, \$name, \$namesort );
		
		my $process = sub {
			$id += 0;
			
			utf8::decode($name);
			utf8::decode($namesort);

			$request->addResultLoop($loopname, $chunkCount, 'id', $id);
			$request->addResultLoop($loopname, $chunkCount, 'artist', $name);
			if ($tags =~ /s/) {
				# Bug 11070: Don't display large V at beginning of browse Artists
				my $textKey = ($count_va && $chunkCount == 0) ? ' ' : substr($namesort, 0, 1);
				$request->addResultLoop($loopname, $chunkCount, 'textkey', $textKey);
			}

			$chunkCount++;
			
			main::idleStreams() if !($chunkCount % 10);
		};
		
		# Add VA item first if necessary
		if ( $count_va ) {
			my $vaObj = Slim::Schema->variousArtistsObject;
			
			# bug 15328 - get the VA name in the language requested by the client
			#             but only do so if the user isn't using a custom name
			my $vaName     = $vaObj->name;
			my $vaNamesort = $vaObj->namesort;
			if ( $vaName eq Slim::Utils::Strings::string('VARIOUSARTISTS') ) {
				$vaName     = $request->string('VARIOUSARTISTS');
				$vaNamesort = Slim::Utils::Text::ignoreCaseArticles($vaName);
			}
			
			$id       = $vaObj->id;
			$name     = $vaName;
			$namesort = $vaNamesort;
			
			$process->();
		}

		while ( $sth->fetch ) {
			$process->();
		}
		
	}
	
	$request->addResult('indexList', $indexList) if $indexList;

	$request->addResult('count', $totalCount);
	
	$request->setStatusDone();
}


sub cursonginfoQuery {
	my $request = shift;

	# check this is the correct query.
	if ($request->isNotQuery([['duration', 'artist', 'album', 'title', 'genre',
			'path', 'remote', 'current_title']])) {
		$request->setStatusBadDispatch();
		return;
	}
	
	my $client = $request->client();

	# get the query
	my $method = $request->getRequest(0);
	my $url = Slim::Player::Playlist::url($client);
	
	if (defined $url) {

		if ($method eq 'path') {
			
			$request->addResult("_$method", $url);

		} elsif ($method eq 'remote') {
			
			$request->addResult("_$method", 
				Slim::Music::Info::isRemoteURL($url));
			
		} elsif ($method eq 'current_title') {
			
			$request->addResult("_$method", 
				Slim::Music::Info::getCurrentTitle($client, $url));

		} else {

			my $songData = _songData(
				$request,
				$url,
				'dalg',			# tags needed for our entities
			);
			
			if (defined $songData->{$method}) {
				$request->addResult("_$method", $songData->{$method});
			}

		}
	}

	$request->setStatusDone();
}


sub connectedQuery {
	my $request = shift;

	# check this is the correct query.
	if ($request->isNotQuery([['connected']])) {
		$request->setStatusBadDispatch();
		return;
	}
	
	# get our parameters
	my $client = $request->client();
	
	$request->addResult('_connected', $client->connected() || 0);
	
	$request->setStatusDone();
}


sub debugQuery {
	my $request = shift;

	# check this is the correct query.
	if ($request->isNotQuery([['debug']])) {
		$request->setStatusBadDispatch();
		return;
	}
	
	# get our parameters
	my $category = $request->getParam('_debugflag');

	if ( !defined $category || !Slim::Utils::Log->isValidCategory($category) ) {

		$request->setStatusBadParams();
		return;
	}

	my $categories = Slim::Utils::Log->allCategories;
	
	if (defined $categories->{$category}) {
	
		$request->addResult('_value', $categories->{$category});
		
		$request->setStatusDone();

	} else {

		$request->setStatusBadParams();
	}
}


sub displayQuery {
	my $request = shift;

	# check this is the correct query.
	if ($request->isNotQuery([['display']])) {
		$request->setStatusBadDispatch();
		return;
	}
	
	# get our parameters
	my $client = $request->client();
	
	my $parsed = $client->curLines();

	$request->addResult('_line1', $parsed->{line}[0] || '');
	$request->addResult('_line2', $parsed->{line}[1] || '');
		
	$request->setStatusDone();
}


sub displaynowQuery {
	my $request = shift;

	# check this is the correct query.
	if ($request->isNotQuery([['displaynow']])) {
		$request->setStatusBadDispatch();
		return;
	}
	
	# get our parameters
	my $client = $request->client();

	$request->addResult('_line1', $client->prevline1());
	$request->addResult('_line2', $client->prevline2());
		
	$request->setStatusDone();
}


sub displaystatusQuery_filter {
	my $self = shift;
	my $request = shift;

	# we only listen to display messages
	return 0 if !$request->isCommand([['displaynotify']]);

	# retrieve the clientid, abort if not about us
	my $clientid   = $request->clientid() || return 0;
	my $myclientid = $self->clientid() || return 0; 
	return 0 if $clientid ne $myclientid;

	my $subs     = $self->getParam('subscribe');
	my $type     = $request->getParam('_type');
	my $parts    = $request->getParam('_parts');
	my $duration = $request->getParam('_duration');

	# check displaynotify type against subscription ('showbriefly', 'update', 'bits', 'all')
	if ($subs eq $type || ($subs eq 'bits' && $type ne 'showbriefly') || $subs eq 'all') {

		my $pd = $self->privateData;

		# display forwarding is suppressed for this subscriber source
		return 0 if exists $parts->{ $pd->{'format'} } && !$parts->{ $pd->{'format'} };

		# don't send updates if there is no change
		return 0 if ($type eq 'update' && !$self->client->display->renderCache->{'screen1'}->{'changed'});

		# store display info in subscription request so it can be accessed by displaystatusQuery
		$pd->{'type'}     = $type;
		$pd->{'parts'}    = $parts;
		$pd->{'duration'} = $duration;

		# execute the query immediately
		$self->__autoexecute;
	}

	return 0;
}

sub displaystatusQuery {
	my $request = shift;
	
	main::DEBUGLOG && $log->debug("displaystatusQuery()");

	# check this is the correct query
	if ($request->isNotQuery([['displaystatus']])) {
		$request->setStatusBadDispatch();
		return;
	}

	my $subs  = $request->getParam('subscribe');

	# return any previously stored display info from displaynotify
	if (my $pd = $request->privateData) {

		my $client   = $request->client;
		my $format   = $pd->{'format'};
		my $type     = $pd->{'type'};
		my $parts    = $type eq 'showbriefly' ? $pd->{'parts'} : $client->display->renderCache;
		my $duration = $pd->{'duration'};

		$request->addResult('type', $type);

		# return screen1 info if more than one screen
		my $screen1 = $parts->{'screen1'} || $parts;

		if ($subs eq 'bits' && $screen1->{'bitsref'}) {

			# send the display bitmap if it exists (graphics display)
			use bytes;

			my $bits = ${$screen1->{'bitsref'}};
			if ($screen1->{'scroll'}) {
				$bits |= substr(${$screen1->{'scrollbitsref'}}, 0, $screen1->{'overlaystart'}[$screen1->{'scrollline'}]);
			}

			$request->addResult('bits', MIME::Base64::encode_base64($bits) );
			$request->addResult('ext', $screen1->{'extent'});

		} elsif ($format eq 'cli') {

			# format display for cli
			for my $c (keys %$screen1) {
				next unless $c =~ /^(line|center|overlay)$/;
				for my $l (0..$#{$screen1->{$c}}) {
					$request->addResult("$c$l", $screen1->{$c}[$l]) if ($screen1->{$c}[$l] ne '');
				}
			}

		} elsif ($format eq 'jive') {

			# send display to jive from one of the following components
			if (my $ref = $parts->{'jive'} && ref $parts->{'jive'}) {
				if ($ref eq 'CODE') {
					$request->addResult('display', $parts->{'jive'}->() );
				} elsif($ref eq 'ARRAY') {
					$request->addResult('display', { 'text' => $parts->{'jive'} });
				} else {
					$request->addResult('display', $parts->{'jive'} );
				}
			} else {
				my $display = { 
					'text' => $screen1->{'line'} || $screen1->{'center'}
				};
				
				$display->{duration} = $duration if $duration;
				
				$request->addResult('display', $display);
			}
		}

	} elsif ($subs =~ /showbriefly|update|bits|all/) {
		# new subscription request - add subscription, assume cli or jive format for the moment
		$request->privateData({ 'format' => $request->source eq 'CLI' ? 'cli' : 'jive' }); 

		my $client = $request->client;

		main::DEBUGLOG && $log->debug("adding displaystatus subscription $subs");

		if ($subs eq 'bits') {

			if ($client->display->isa('Slim::Display::NoDisplay')) {
				# there is currently no display class, we need an emulated display to generate bits
				Slim::bootstrap::tryModuleLoad('Slim::Display::EmulatedSqueezebox2');
				if ($@) {
					$log->logBacktrace;
					logError("Couldn't load Slim::Display::EmulatedSqueezebox2: [$@]");

				} else {
					# swap to emulated display
					$client->display->forgetDisplay();
					$client->display( Slim::Display::EmulatedSqueezebox2->new($client) );
					$client->display->init;				
					# register ourselves for execution and a cleanup function to swap the display class back
					$request->registerAutoExecute(0, \&displaystatusQuery_filter, \&_displaystatusCleanupEmulated);
				}

			} elsif ($client->display->isa('Slim::Display::EmulatedSqueezebox2')) {
				# register ourselves for execution and a cleanup function to swap the display class back
				$request->registerAutoExecute(0, \&displaystatusQuery_filter, \&_displaystatusCleanupEmulated);

			} else {
				# register ourselves for execution and a cleanup function to clear width override when subscription ends
				$request->registerAutoExecute(0, \&displaystatusQuery_filter, sub {
					$client->display->widthOverride(1, undef);
					if ( !Slim::Control::Request::hasSubscribers('displaystatus', $client->id) ) {
						main::INFOLOG && $log->info("last listener - suppressing display notify");
						$client->display->notifyLevel(0);
					}
					$client->update;
				});
			}

			# override width for new subscription
			$client->display->widthOverride(1, $request->getParam('width'));

		} else {
			$request->registerAutoExecute(0, \&displaystatusQuery_filter, sub {
				if ( !Slim::Control::Request::hasSubscribers('displaystatus', $client->id) ) {
					main::INFOLOG && $log->info("last listener - suppressing display notify");
					$client->display->notifyLevel(0);
				}
			});
		}

		if ($subs eq 'showbriefly') {
			$client->display->notifyLevel(1);
		} else {
			$client->display->notifyLevel(2);
			$client->update;
		}
	}
	
	$request->setStatusDone();
}

# cleanup function to disable display emulation.  This is a named sub so that it can be suppressed when resubscribing.
sub _displaystatusCleanupEmulated {
	my $request = shift;
	my $client  = $request->client;

	if ( !Slim::Control::Request::hasSubscribers('displaystatus', $client->id) ) {
		main::INFOLOG && $log->info("last listener - swapping back to NoDisplay class");
		$client->display->forgetDisplay();
		$client->display( Slim::Display::NoDisplay->new($client) );
		$client->display->init;
	}
}


sub genresQuery {
	my $request = shift;

	# check this is the correct query.
	if ($request->isNotQuery([['genres']])) {
		$request->setStatusBadDispatch();
		return;
	}

	if (!Slim::Schema::hasLibrary()) {
		$request->setStatusNotDispatchable();
		return;
	}
	
	my $sqllog = main::DEBUGLOG && logger('database.sql');
	
	# get our parameters
	my $client        = $request->client();
	my $index         = $request->getParam('_index');
	my $quantity      = $request->getParam('_quantity');
	my $search        = $request->getParam('search');
	my $year          = $request->getParam('year');
	my $contributorID = $request->getParam('artist_id');
	my $albumID       = $request->getParam('album_id');
	my $trackID       = $request->getParam('track_id');
	my $genreID       = $request->getParam('genre_id');
	my $libraryID     = Slim::Music::VirtualLibraries->getRealId($request->getParam('library_id'));
	my $tags          = $request->getParam('tags') || '';
	
	my $sql  = 'SELECT %s FROM genres ';
	my $w    = [];
	my $p    = [];

	# Normalize and add any search parameters
	if (specified($search)) {
		my $strings = Slim::Utils::Text::searchStringSplit($search);
		if ( ref $strings->[0] eq 'ARRAY' ) {
			push @{$w}, '(' . join( ' OR ', map { 'genres.namesearch LIKE ?' } @{ $strings->[0] } ) . ')';
			push @{$p}, @{ $strings->[0] };
		}
		else {		
			push @{$w}, 'genres.namesearch LIKE ?';
			push @{$p}, @{$strings};
		}
	}

	# Manage joins
	if (defined $trackID) {
		$sql .= 'JOIN genre_track ON genres.id = genre_track.genre ';
		push @{$w}, 'genre_track.track = ?';
		push @{$p}, $trackID;
	}
	elsif (defined $genreID) {
		my @genreIDs = split(/,/, $genreID);
		push @{$w}, 'genre_track.genre IN (' . join(', ', map {'?'} @genreIDs) . ')';
		push @{$p}, @genreIDs;
	}
	else {
		# ignore those if we have a track.
		if (defined $contributorID) {
		
			# handle the case where we're asked for the VA id => return compilations
			if ($contributorID == Slim::Schema->variousArtistsObject->id) {
				$sql .= 'JOIN genre_track ON genres.id = genre_track.genre ';
				$sql .= 'JOIN tracks ON genre_track.track = tracks.id ';
				$sql .= 'JOIN albums ON tracks.album = albums.id ';
				push @{$w}, 'albums.compilation = ?';
				push @{$p}, 1;
			}
			else {
				$sql .= 'JOIN genre_track ON genres.id = genre_track.genre ';
				$sql .= 'JOIN contributor_track ON genre_track.track = contributor_track.track ';
				push @{$w}, 'contributor_track.contributor = ?';
				push @{$p}, $contributorID;
			}
		}
		
		if ( $libraryID ) {
			$sql .= 'JOIN library_genre ON library_genre.genre = genres.id ';
			push @{$w}, 'library_genre.library = ?';
			push @{$p}, $libraryID;
		}
	
		if (defined $albumID || defined $year) {
			if ( $sql !~ /JOIN genre_track/ ) {
				$sql .= 'JOIN genre_track ON genres.id = genre_track.genre ';
			}
			if ( $sql !~ /JOIN tracks/ ) {
				$sql .= 'JOIN tracks ON genre_track.track = tracks.id ';
			}
			 
			if (defined $albumID) {
				push @{$w}, 'tracks.album = ?';
				push @{$p}, $albumID;
			}
			if (defined $year) {
				push @{$w}, 'tracks.year = ?';
				push @{$p}, $year;
			}
		}
	}
	
	if ( @{$w} ) {
		$sql .= 'WHERE ';
		my $s = join( ' AND ', @{$w} );
		$s =~ s/\%/\%\%/g;
		$sql .= $s . ' ';
	}
	
	my $dbh = Slim::Schema->dbh;
	
	my $collate = Slim::Utils::OSDetect->getOS()->sqlHelperClass()->collate();
	
	if ($tags =~ /Z/) {
		my $pageSql = sprintf($sql, "SUBSTR(genres.namesort,1,1), count(distinct genres.id)")
			 . "GROUP BY SUBSTR(genres.namesort,1,1) ORDER BY genres.namesort $collate";
		$request->addResult('indexList', $dbh->selectall_arrayref($pageSql, undef, @{$p}));
		if ($tags =~ /ZZ/) {
			$request->setStatusDone();
			return
		}
	}
	
	$sql = sprintf($sql, 'DISTINCT(genres.id), genres.name, genres.namesort');
	$sql .= "ORDER BY genres.namesort $collate" unless $tags eq 'CC';
	
	my $stillScanning = Slim::Music::Import->stillScanning();
	
	# Get count of all results, the count is cached until the next rescan done event
	my $cacheKey = md5_hex($sql . join( '', @{$p} ) . Slim::Music::VirtualLibraries->getLibraryIdForClient($client));
		
	my $count = $cache->{$cacheKey};
	if ( !$count ) {
		my $total_sth = $dbh->prepare_cached( qq{
			SELECT COUNT(1) FROM ( $sql ) AS t1
		} );
		
		$total_sth->execute( @{$p} );
		($count) = $total_sth->fetchrow_array();
		$total_sth->finish;
	}
	
	if ( !$stillScanning ) {
		$cache->{$cacheKey} = $count;
	}
	
	# now build the result
	
	if ($stillScanning) {
		$request->addResult('rescan', 1);
	}

	$count += 0;

	my ($valid, $start, $end) = $request->normalize(scalar($index), scalar($quantity), $count);

	if ($valid && $tags ne 'CC') {

		my $loopname = 'genres_loop';
		my $chunkCount = 0;
		
		# Limit the real query
		if ( $index =~ /^\d+$/ && $quantity =~ /^\d+$/ ) {
			$sql .= "LIMIT $index, $quantity ";
		}

		if ( main::DEBUGLOG && $sqllog->is_debug ) {
			$sqllog->debug( "Genres query: $sql / " . Data::Dump::dump($p) );
		}

		my $sth = $dbh->prepare_cached($sql);
		$sth->execute( @{$p} );
		
		my ($id, $name, $namesort);
		$sth->bind_columns( \$id, \$name, \$namesort );
		
		while ( $sth->fetch ) {
			$id += 0;
			
			utf8::decode($name) if $name;
			utf8::decode($namesort) if $namesort;
			
			my $textKey = substr($namesort, 0, 1);
				
			$request->addResultLoop($loopname, $chunkCount, 'id', $id);
			$request->addResultLoop($loopname, $chunkCount, 'genre', $name);
			$tags =~ /s/ && $request->addResultLoop($loopname, $chunkCount, 'textkey', $textKey);

			$chunkCount++;
			
			main::idleStreams() if !($chunkCount % 5);
		}
	}

	$request->addResult('count', $count);

	$request->setStatusDone();
}


sub getStringQuery {
	my $request = shift;

	# check this is the correct query.
	if ($request->isNotQuery([['getstring']])) {
		$request->setStatusBadDispatch();
		return;
	}
	
	# get our parameters
	my $tokenlist = $request->getParam('_tokens');

	foreach my $token (split /,/, $tokenlist) {
		
		# check whether string exists or not, to prevent stack dumps if
		# client queries inexistent string
		if (Slim::Utils::Strings::stringExists($token)) {
			
			$request->addResult($token, $request->string($token));
		}
		
		else {
			
			$request->addResult($token, '');
		}
	}
	
	$request->setStatusDone();
}


sub infoTotalQuery {
	my $request = shift;

	# check this is the correct query.
	if ($request->isNotQuery([['info'], ['total'], ['genres', 'artists', 'albums', 'songs', 'duration']])) {
		$request->setStatusBadDispatch();
		return;
	}
	
	if (!Slim::Schema::hasLibrary()) {
		$request->setStatusNotDispatchable();
		return;
	}
	
<<<<<<< HEAD
	my $totals = Slim::Schema->totals($request->client);
	
=======
>>>>>>> 2261fb5c
	# get our parameters
	my $entity = $request->getRequest(2);
	
	my $totals = Slim::Schema->totals if $entity ne 'duration';

	if ($entity eq 'albums') {
		$request->addResult("_$entity", $totals->{album});
	}
	elsif ($entity eq 'artists') {
		$request->addResult("_$entity", $totals->{contributor});
	}
	elsif ($entity eq 'genres') {
		$request->addResult("_$entity", $totals->{genre});
	}
	elsif ($entity eq 'songs') {
		$request->addResult("_$entity", $totals->{track});
	}
	elsif ($entity eq 'duration') {
		$request->addResult("_$entity", Slim::Schema->totalTime());
	}
	
	$request->setStatusDone();
}


sub irenableQuery {
	my $request = shift;

	# check this is the correct query.
	if ($request->isNotQuery([['irenable']])) {
		$request->setStatusBadDispatch();
		return;
	}
	
	# get the parameters
	my $client = $request->client();

	$request->addResult('_irenable', $client->irenable());
	
	$request->setStatusDone();
}

sub librariesQuery {
	my $request = shift;
	
	if ($request->isNotQuery([['libraries']])) {
		$request->setStatusBadDispatch();
		return;
	}
	
	if ( $request->isQuery([['libraries'], ['getid']]) && (my $client = $request->client) ) {
		my $id = Slim::Music::VirtualLibraries->getLibraryIdForClient($client) || 0;
		$request->addResult('id', $id);
		$request->addResult('name', Slim::Music::VirtualLibraries->getNameForId($id, $client)) if $id;
	}
	else {
		my $i = 0;	
		while ( my ($id, $args) = each %{ Slim::Music::VirtualLibraries->getLibraries() } ) {
			$request->addResultLoop('folder_loop', $i, 'id', $id);
			$request->addResultLoop('folder_loop', $i, 'name', $args->{name});
			$i++;
		}
	}
	
	$request->setStatusDone();
}

sub linesperscreenQuery {
	my $request = shift;

	# check this is the correct query.
	if ($request->isNotQuery([['linesperscreen']])) {
		$request->setStatusBadDispatch();
		return;
	}
	
	# get our parameters
	my $client = $request->client();

	$request->addResult('_linesperscreen', $client->linesPerScreen());
	
	$request->setStatusDone();
}


sub mixerQuery {
	my $request = shift;

	# check this is the correct query.
	if ($request->isNotQuery([['mixer'], ['volume', 'muting', 'treble', 'bass', 'pitch']])) {
		$request->setStatusBadDispatch();
		return;
	}

	# get our parameters
	my $client = $request->client();
	my $entity = $request->getRequest(1);

	if ($entity eq 'muting') {
		$request->addResult("_$entity", $prefs->client($client)->get("mute"));
	}
	elsif ($entity eq 'volume') {
		$request->addResult("_$entity", $prefs->client($client)->get("volume"));
	} else {
		$request->addResult("_$entity", $client->$entity());
	}
	
	$request->setStatusDone();
}


sub modeQuery {
	my $request = shift;

	# check this is the correct query.
	if ($request->isNotQuery([['mode']])) {
		$request->setStatusBadDispatch();
		return;
	}
	
	# get our parameters
	my $client = $request->client();

	$request->addResult('_mode', Slim::Player::Source::playmode($client));
	
	$request->setStatusDone();
}

sub musicfolderQuery {
	mediafolderQuery(@_);
}

sub mediafolderQuery {
	my $request = shift;
	
	main::INFOLOG && $log->info("mediafolderQuery()");

	# check this is the correct query.
	if ($request->isNotQuery([['mediafolder']]) && $request->isNotQuery([['musicfolder']])) {
		$request->setStatusBadDispatch();
		return;
	}
	
	# get our parameters
	my $client   = $request->client();
	my $index    = $request->getParam('_index');
	my $quantity = $request->getParam('_quantity');
	my $folderId = $request->getParam('folder_id');
	my $want_top = $request->getParam('return_top');
	my $url      = $request->getParam('url');
	my $type     = $request->getParam('type') || '';
	my $tags     = $request->getParam('tags') || '';
	
	# duration is not available for anything but audio files
	$tags =~ s/d// if $type && $type ne 'audio';
	
	my ($sql, $volatileUrl);
	
	# Bug 17436, don't allow BMF if a scan is running, browse without storing tracks in database instead
	if (Slim::Music::Import->stillScanning()) {
		$volatileUrl = 1;
	}

	if (Slim::Music::Info::isVolatileURL($url)) {
		# if we're dealing with temporary items, store the real URL in $volatileUrl
		$volatileUrl = $url;
		$volatileUrl =~ s/^tmp/file/;
	}
	
	# url overrides any folderId
	my $params = ();
	my $mediaDirs = Slim::Utils::Misc::getMediaDirs($type || 'audio');
	
	$params->{recursive} = $request->getParam('recursive');
	
	# add "volatile" folders which are not scanned, to be browsed and played on the fly
	push @$mediaDirs, map { 
		my $url = Slim::Utils::Misc::fileURLFromPath($_);
		$url =~ s/^file/tmp/;
		$url;
	} @{ Slim::Utils::Misc::getInactiveMediaDirs() } if !$type || $type eq 'audio';
	
	my ($topLevelObj, $items, $count, $topPath, $realName);
				
	my $filter = sub {
		# if a $sth is passed, we'll do a quick lookup to check existence only, not returning an actual object if possible
		my ($filename, $topPath, $sth) = @_;
		
		my $url = Slim::Utils::Misc::fixPath($filename, $topPath) || '';

		# Amazingly, this just works. :)
		# Do the cheap compare for osName first - so non-windows users
		# won't take the penalty for the lookup.
		if (main::ISWINDOWS && Slim::Music::Info::isWinShortcut($url)) {
			($realName, $url) = Slim::Utils::OS::Win32->getShortcut($url);
		}
		
		elsif (main::ISMAC) {
			if ( my $alias = Slim::Utils::Misc::pathFromMacAlias($url) ) {
				$url = $alias;
			}
		}

		if ($sth && $url) {
			# don't create the dir objects in the first pass - we can create them later when paging through the list
			# only run a quick, relatively cheap test on the type of the URL
			$sth->execute($url);
			
			my $itemDetails = $sth->fetchrow_hashref;
			return 1 if $itemDetails && $itemDetails->{content_type};
			
			my $type = Slim::Music::Info::typeFromPath($url) || 'nada';
			return 1 if $type eq 'dir'; 
		}
		
		$url =~ s/^file/tmp/ if $volatileUrl;

		my $item = Slim::Schema->objectForUrl({
			'url'      => $url,
			'create'   => 1,
			'readTags' => 1,
		}) if $url;

		if ( (blessed($item) && $item->can('content_type')) || ($params->{typeRegEx} && $filename =~ $params->{typeRegEx}) ) {

			# when dealing with a volatile file, read tags, as above objectForUrl() would not scan remote files
			if ( $volatileUrl ) {
				require Slim::Player::Protocols::Volatile;
				Slim::Player::Protocols::Volatile->getMetadataFor($client, $url);
			}
			
			return $item;
		}
	};

	if ( !defined $url && !defined $folderId && scalar(@$mediaDirs) > 1) {
		
		$items = $mediaDirs;
		$count = scalar(@$items);
		$topPath = '';

	}

	else {

		if ($volatileUrl && $url) {
			# We can't work with the URL for volatile objects. Make sure there is an object for it.
			my $item = Slim::Schema->objectForUrl({
				'url'      => $url,
				'create'   => 1,
			});
			$params->{'id'} = $item->id;
		}
		elsif (defined $url) {
			$params->{'url'} = $volatileUrl || $url;
		}
		elsif ($folderId) {
			$params->{'id'} = $folderId;
			$volatileUrl = 1 if $folderId < 0;
		}
		# no path given and in volatile mode - we've been called for the root during a scan
		elsif ($volatileUrl && scalar @$mediaDirs) {
			my $url = $mediaDirs->[0];

			if (!Slim::Music::Info::isURL($url)) {
				$url = Slim::Utils::Misc::fileURLFromPath($url);
			}
			$url =~ s/^file/tmp/;

			my $item = Slim::Schema->objectForUrl({
				'url'      => $url,
				'create'   => 1,
			});

			$params->{'id'} = $item->id;
		}
		elsif (scalar @$mediaDirs) {
			$params->{'url'} = $mediaDirs->[0];
		}

		if ($type) {
			$params->{typeRegEx} = Slim::Music::Info::validTypeExtensions($type);

			# if we need the artwork, we'll have to look them up in their own tables for videos/images
			if ($tags && $type eq 'image') {
				$sql = 'SELECT * FROM images WHERE url = ?';
			}
			elsif ($tags && $type eq 'video') {
				$sql = 'SELECT * FROM videos WHERE url = ?';
			}
		}
	
		# if this is a follow up query ($index > 0), try to read from the cache
		my $cacheKey = md5_hex(($params->{url} || $params->{id} || '') . $type . Slim::Music::VirtualLibraries->getLibraryIdForClient($client));
		if (my $cachedItem = $bmfCache{$cacheKey}) {
			$items       = $cachedItem->{items};
			$topLevelObj = $cachedItem->{topLevelObj};
			$count       = $cachedItem->{count};
			
			# bump the timeout on the cache
			$bmfCache{$cacheKey} = $cachedItem;
		}
		else {
			my $files;
			($topLevelObj, $files, $count) = Slim::Utils::Misc::findAndScanDirectoryTree($params);

			$topPath = blessed($topLevelObj) ? $topLevelObj->path : '';
			
			my $sth = (!$type || $type eq 'audio') ? Slim::Schema->dbh->prepare_cached('SELECT content_type FROM tracks WHERE url = ?') : undef;
			
			my $chunkCount = 0;
			$items = [ grep {
				main::idleStreams() unless ++$chunkCount % 20;
				$filter->($_, $topPath, $sth);
			} @$files ];

			$sth->finish() if $sth;

			$count = scalar @$items;
		
			# cache results in case the same folder is queried again shortly 
			# should speed up Jive BMF, as only the first chunk needs to run the full loop above
			$bmfCache{$cacheKey} = {
				items       => $items,
				topLevelObj => $topLevelObj,
				count       => $count,
			} if scalar @$items > 100 && ($params->{url} || $params->{id});
		}

		if ($want_top) {
			$items = [ $topLevelObj->url ];
			$count = 1;
		}

		# create filtered data
		$topPath = $topLevelObj->path if blessed($topLevelObj);
	}

	# now build the result

	my ($valid, $start, $end) = $request->normalize(scalar($index), scalar($quantity), $count);

	if ($valid) {

		my $loopname = 'folder_loop';
		my $chunkCount = 0;

		my $sth = $sql ? Slim::Schema->dbh->prepare_cached($sql) : undef;

		my $x = $start-1;
		for my $filename (@$items[$start..$end]) {

			my $id;
			$realName = '';
			my $item = $filter->($filename, $topPath) || '';

			if ( (!blessed($item) || !$item->can('content_type')) 
				&& (!$params->{typeRegEx} || $filename !~ $params->{typeRegEx}) )
			{
				logError("Invalid item found in pre-filtered list - this should not happen! ($topPath -> $filename)");
				$count--;
				next;
			}
			elsif (blessed($item)) {
				$id = $item->id();
			}

			$x++;
			main::idleStreams() unless $x % 20;
			
			$id += 0;

			my $url = $item->url;
			
			# if we're dealing with temporary items, store the real URL in $volatileUrl
			if ($volatileUrl) {
				$volatileUrl = $url;
				$volatileUrl =~ s/^tmp/file/;
			}
			
			$realName ||= Slim::Music::Info::fileName($volatileUrl || $url);
			
			# volatile folder in browse root?
			my $isDir;
			if (!$realName || Slim::Music::Info::isVolatileURL($realName) && $id < 0) {
				my $url2 = $url;
				$url2 =~ s/^tmp/file/;
				$realName = '[' . Slim::Music::Info::fileName($url2) . ']';
				$isDir = Slim::Music::Info::isDir($url2);
			}

			my $textKey = uc(substr($realName, 0, 1));
			
			$request->addResultLoop($loopname, $chunkCount, 'id', $id);
			$request->addResultLoop($loopname, $chunkCount, 'filename', $realName);
		
			if ($isDir || Slim::Music::Info::isDir($volatileUrl || $item)) {
				$request->addResultLoop($loopname, $chunkCount, 'type', 'folder');
			} elsif (Slim::Music::Info::isPlaylist($volatileUrl || $item)) {
				$request->addResultLoop($loopname, $chunkCount, 'type', 'playlist');
			} elsif ($params->{typeRegEx} && $filename =~ $params->{typeRegEx}) {
				$request->addResultLoop($loopname, $chunkCount, 'type', $type);
			
				# only do this for images & videos where we'll need the hash for the artwork
				if ($sth) {
					$sth->execute($volatileUrl || $url);
					
					my $itemDetails = $sth->fetchrow_hashref;
					
					if ($type eq 'video') {
						foreach my $k (keys %$itemDetails) {
							$itemDetails->{"videos.$k"} = $itemDetails->{$k} unless $k =~ /^videos\./;
						}
						
						_videoData($request, $loopname, $chunkCount, $tags, $itemDetails);
					}
					
					elsif ($type eq 'image') {
						utf8::decode( $itemDetails->{'images.title'} ) if exists $itemDetails->{'images.title'};
						utf8::decode( $itemDetails->{'images.album'} ) if exists $itemDetails->{'images.album'};

						foreach my $k (keys %$itemDetails) {
							$itemDetails->{"images.$k"} = $itemDetails->{$k} unless $k =~ /^images\./;
						}
						_imageData($request, $loopname, $chunkCount, $tags, $itemDetails);
					}
	
				}
				
			} elsif (Slim::Music::Info::isSong($volatileUrl || $item) && $type ne 'video') {
				$request->addResultLoop($loopname, $chunkCount, 'type', 'track');
			} elsif (-d Slim::Utils::Misc::pathFromMacAlias($volatileUrl || $url)) {
				$request->addResultLoop($loopname, $chunkCount, 'type', 'folder');
			} else {
				$request->addResultLoop($loopname, $chunkCount, 'type', 'unknown');
			}

			$tags =~ /c/ && $request->addResultLoop($loopname, $chunkCount, 'coverid', $item->coverid);
			$tags =~ /d/ && $request->addResultLoop($loopname, $chunkCount, 'duration', $item->duration);
			$tags =~ /s/ && $request->addResultLoop($loopname, $chunkCount, 'textkey', $textKey);
			$tags =~ /u/ && $request->addResultLoop($loopname, $chunkCount, 'url', $url);
			$tags =~ /t/ && $request->addResultLoop($loopname, $chunkCount, 'title', $realName);

			$chunkCount++;
		}
		
		$sth->finish() if $sth;
	}

	$request->addResult('count', $count);
	
	if (!$volatileUrl) {
		# we might have changed - flush to the db to be in sync.
		$topLevelObj->update if blessed($topLevelObj);

		# this is not always needed, but if only single tracks were added through BMF,
		# the caches would get out of sync
		Slim::Schema->wipeCaches;
		Slim::Music::Import->setLastScanTime();
	}
	
	$request->setStatusDone();
}


sub nameQuery {
	my $request = shift;

	# check this is the correct query.
	if ($request->isNotQuery([['name']])) {
		$request->setStatusBadDispatch();
		return;
	}
	
	# get our parameters
	my $client = $request->client();

	$request->addResult("_value", $client->name());
	
	$request->setStatusDone();
}


sub playerXQuery {
	my $request = shift;

	# check this is the correct query.
	if ($request->isNotQuery([['player'], ['count', 'name', 'address', 'ip', 'id', 'model', 'displaytype', 'isplayer', 'canpoweroff', 'uuid']])) {
		$request->setStatusBadDispatch();
		return;
	}
	
	# get our parameters
	my $entity;
	$entity      = $request->getRequest(1);
	# if element 1 is 'player', that means next element is the entity
	$entity      = $request->getRequest(2) if $entity eq 'player';  
	my $clientparam = $request->getParam('_IDorIndex');
	
	if ($entity eq 'count') {
		$request->addResult("_$entity", Slim::Player::Client::clientCount());

	} else {	
		my $client;
		
		# were we passed an ID?
		if (defined $clientparam && Slim::Utils::Misc::validMacAddress($clientparam)) {

			$client = Slim::Player::Client::getClient($clientparam);

		} else {
		
			# otherwise, try for an index
			my @clients = Slim::Player::Client::clients();

			if (defined $clientparam && defined $clients[$clientparam]) {
				$client = $clients[$clientparam];
			}
		}

		# brute force attempt using eg. player's IP address (web clients)
		if (!defined $client) {
			$client = Slim::Player::Client::getClient($clientparam);
		}

		if (defined $client) {

			if ($entity eq "name") {
				$request->addResult("_$entity", $client->name());
			} elsif ($entity eq "address" || $entity eq "id") {
				$request->addResult("_$entity", $client->id());
			} elsif ($entity eq "ip") {
				$request->addResult("_$entity", $client->ipport());
			} elsif ($entity eq "model") {
				$request->addResult("_$entity", $client->model());
			} elsif ($entity eq "isplayer") {
				$request->addResult("_$entity", $client->isPlayer());
			} elsif ($entity eq "displaytype") {
				$request->addResult("_$entity", $client->vfdmodel());
			} elsif ($entity eq "canpoweroff") {
				$request->addResult("_$entity", $client->canPowerOff());
			} elsif ($entity eq "uuid") {
                                $request->addResult("_$entity", $client->uuid());
                        }
		}
	}
	
	$request->setStatusDone();
}

sub playersQuery {
	my $request = shift;

	# check this is the correct query.
	if ($request->isNotQuery([['players']])) {
		$request->setStatusBadDispatch();
		return;
	}
	
	# get our parameters
	my $index    = $request->getParam('_index');
	my $quantity = $request->getParam('_quantity');
	
	my @prefs;
	
	if (defined(my $pref_list = $request->getParam('playerprefs'))) {

		# split on commas
		@prefs = split(/,/, $pref_list);
	}
	
	my $count = Slim::Player::Client::clientCount();
	$count += 0;

	my ($valid, $start, $end) = $request->normalize(scalar($index), scalar($quantity), $count);
	$request->addResult('count', $count);

	if ($valid) {
		my $idx = $start;
		my $cnt = 0;
		my @players = Slim::Player::Client::clients();

		if (scalar(@players) > 0) {

			for my $eachclient (@players[$start..$end]) {
				$request->addResultLoop('players_loop', $cnt, 
					'playerindex', $idx);
				$request->addResultLoop('players_loop', $cnt, 
					'playerid', $eachclient->id());
                                $request->addResultLoop('players_loop', $cnt,
                                        'uuid', $eachclient->uuid());
				$request->addResultLoop('players_loop', $cnt, 
					'ip', $eachclient->ipport());
				$request->addResultLoop('players_loop', $cnt, 
					'name', $eachclient->name());
				$request->addResultLoop('players_loop', $cnt, 
					'model', $eachclient->model(1));
				$request->addResultLoop('players_loop', $cnt, 
					'isplayer', $eachclient->isPlayer());
				$request->addResultLoop('players_loop', $cnt, 
					'displaytype', $eachclient->vfdmodel())
					unless ($eachclient->model() eq 'http');
				$request->addResultLoop('players_loop', $cnt, 
					'canpoweroff', $eachclient->canPowerOff());
				$request->addResultLoop('players_loop', $cnt, 
					'connected', ($eachclient->connected() || 0));

				for my $pref (@prefs) {
					if (defined(my $value = $prefs->client($eachclient)->get($pref))) {
						$request->addResultLoop('players_loop', $cnt, 
							$pref, $value);
					}
				}
					
				$idx++;
				$cnt++;
			}	
		}
	}
	
	$request->setStatusDone();
}


sub playlistPlaylistsinfoQuery {
	my $request = shift;

	# check this is the correct query
	if ($request->isNotQuery([['playlist'], ['playlistsinfo']])) {
		$request->setStatusBadDispatch();
		return;
	}
	
	# get the parameters
	my $client = $request->client();

	my $playlistObj = $client->currentPlaylist();
	
	if (blessed($playlistObj)) {
		if ($playlistObj->can('id')) {
			$request->addResult("id", $playlistObj->id());
		}

		$request->addResult("name", $playlistObj->title());
				
		$request->addResult("modified", $client->currentPlaylistModified());

		$request->addResult("url", $playlistObj->url());
	}
	
	$request->setStatusDone();
}


sub playlistXQuery {
	my $request = shift;

	# check this is the correct query
	if ($request->isNotQuery([['playlist'], ['name', 'url', 'modified', 
			'tracks', 'duration', 'artist', 'album', 'title', 'genre', 'path', 
			'repeat', 'shuffle', 'index', 'jump', 'remote']])) {
		$request->setStatusBadDispatch();
		return;
	}
	
	# get the parameters
	my $client = $request->client();
	my $entity = $request->getRequest(1);
	my $index  = $request->getParam('_index');
		
	if ($entity eq 'repeat') {
		$request->addResult("_$entity", Slim::Player::Playlist::repeat($client));

	} elsif ($entity eq 'shuffle') {
		$request->addResult("_$entity", Slim::Player::Playlist::shuffle($client));

	} elsif ($entity eq 'index' || $entity eq 'jump') {
		$request->addResult("_$entity", Slim::Player::Source::playingSongIndex($client));

	} elsif ($entity eq 'name' && defined(my $playlistObj = $client->currentPlaylist())) {
		$request->addResult("_$entity", Slim::Music::Info::standardTitle($client, $playlistObj));

	} elsif ($entity eq 'url') {
		my $result = $client->currentPlaylist();
		$request->addResult("_$entity", $result);

	} elsif ($entity eq 'modified') {
		$request->addResult("_$entity", $client->currentPlaylistModified());

	} elsif ($entity eq 'tracks') {
		$request->addResult("_$entity", Slim::Player::Playlist::count($client));

	} elsif ($entity eq 'path') {
		my $result = Slim::Player::Playlist::url($client, $index);
		$request->addResult("_$entity",  $result || 0);

	} elsif ($entity eq 'remote') {
		if (defined (my $url = Slim::Player::Playlist::url($client, $index))) {
			$request->addResult("_$entity", Slim::Music::Info::isRemoteURL($url));
		}
		
	} elsif ($entity =~ /(duration|artist|album|title|genre|name)/) {

		my $songData = _songData(
			$request,
			Slim::Player::Playlist::song($client, $index),
			'dalgN',			# tags needed for our entities
		);
		
		if (defined $songData->{$entity}) {
			$request->addResult("_$entity", $songData->{$entity});
		}
		elsif ($entity eq 'name' && defined $songData->{remote_title}) {
			$request->addResult("_$entity", $songData->{remote_title});
		}
	}
	
	$request->setStatusDone();
}

# XXX TODO: merge SQL-based code from 7.6/trunk
# Can't use _getTagDataForTracks as is, as we have to deal with remote URLs, too
sub playlistsTracksQuery {
	my $request = shift;
	
	# check this is the correct query.
	# "playlisttracks" is deprecated (July 06).
	if ($request->isNotQuery([['playlisttracks']]) &&
		$request->isNotQuery([['playlists'], ['tracks']])) {
		$request->setStatusBadDispatch();
		return;
	}

	# get our parameters
	my $tags       = 'gald';
	my $index      = $request->getParam('_index');
	my $quantity   = $request->getParam('_quantity');
	my $tagsprm    = $request->getParam('tags');
	my $playlistID = $request->getParam('playlist_id');
	my $libraryId  = Slim::Music::VirtualLibraries->getRealId($request->getParam('library_id'));

	if (!defined $playlistID) {
		$request->setStatusBadParams();
		return;
	}

	# did we have override on the defaults?
	$tags = $tagsprm if defined $tagsprm;

	my $iterator;
	my @tracks;

	my $playlistObj = Slim::Schema->find('Playlist', $playlistID);

	if (blessed($playlistObj) && $playlistObj->can('tracks')) {
		$iterator = $playlistObj->tracks($libraryId);
		$request->addResult("__playlistTitle", $playlistObj->name) if $playlistObj->name;
	}

	# now build the result
	
	if (Slim::Music::Import->stillScanning()) {
		$request->addResult("rescan", 1);
	}

	if (defined $iterator) {

		my $count = $iterator->count();
		$count += 0;
		
		my ($valid, $start, $end) = $request->normalize(scalar($index), scalar($quantity), $count);

		if ($valid || $start == $end) {


			my $cur = $start;
			my $loopname = 'playlisttracks_loop';
			my $chunkCount = 0;
			
			my $list_index = 0;
			for my $eachitem ($iterator->slice($start, $end)) {

				_addSong($request, $loopname, $chunkCount, $eachitem, $tags, "playlist index", $cur);
				
				$cur++;
				$chunkCount++;
				
				main::idleStreams();
			}
		}
		$request->addResult("count", $count);

	} else {

		$request->addResult("count", 0);
	}

	$request->setStatusDone();	
}


sub playlistsQuery {
	my $request = shift;

	# check this is the correct query.
	if ($request->isNotQuery([['playlists']])) {
		$request->setStatusBadDispatch();
		return;
	}

	# get our parameters
	my $index    = $request->getParam('_index');
	my $quantity = $request->getParam('_quantity');
	my $search   = $request->getParam('search');
	my $tags     = $request->getParam('tags') || '';
	my $libraryId= Slim::Music::VirtualLibraries->getRealId($request->getParam('library_id'));
	
	# Normalize any search parameters
	if (defined $search && !Slim::Schema->canFulltextSearch) {
		$search = Slim::Utils::Text::searchStringSplit($search);
	}

	my $rs = Slim::Schema->rs('Playlist')->getPlaylists('all', $search, $libraryId);

	# now build the result
	my $count = $rs->count;
	
	if (Slim::Music::Import->stillScanning()) {
		$request->addResult("rescan", 1);
	}

	if (defined $rs) {

		$count += 0;
		
		my ($valid, $start, $end) = $request->normalize(
			scalar($index), scalar($quantity), $count);

		if ($valid) {
			
			my $loopname = 'playlists_loop';
			my $chunkCount = 0;

			for my $eachitem ($rs->slice($start, $end)) {

				my $id = $eachitem->id();
				$id += 0;
				
				my $textKey = substr($eachitem->namesort, 0, 1);

				$request->addResultLoop($loopname, $chunkCount, "id", $id);
				$request->addResultLoop($loopname, $chunkCount, "playlist", $eachitem->title);
				$tags =~ /u/ && $request->addResultLoop($loopname, $chunkCount, "url", $eachitem->url);
				$tags =~ /s/ && $request->addResultLoop($loopname, $chunkCount, 'textkey', $textKey);

				$chunkCount++;
				
				main::idleStreams() if !($chunkCount % 5);
			}
		}

		$request->addResult("count", $count);

	} else {
		$request->addResult("count", 0);
	}
	$request->setStatusDone();
}


sub powerQuery {
	my $request = shift;

	# check this is the correct query.
	if ($request->isNotQuery([['power']])) {
		$request->setStatusBadDispatch();
		return;
	}
	
	# get the parameters
	my $client = $request->client();

	$request->addResult('_power', $client->power());
	
	$request->setStatusDone();
}


sub prefQuery {
	my $request = shift;

	# check this is the correct query.
	if ($request->isNotQuery([['pref']]) && $request->isNotQuery([['playerpref']])) {
		$request->setStatusBadDispatch();
		return;
	}
	
	my $client;

	if ($request->isQuery([['playerpref']])) {
		
		$client = $request->client();
		
		unless ($client) {			
			$request->setStatusBadDispatch();
			return;
		}
	}

	# get the parameters
	my $prefName = $request->getParam('_prefname');

	# split pref name from namespace: name.space.pref:
	my $namespace = 'server';
	if ($prefName =~ /^(.*?):(.+)$/) {
		$namespace = $1;
		$prefName = $2;
	}
	
	if (!defined $prefName || !defined $namespace) {
		$request->setStatusBadParams();
		return;
	}

	$request->addResult('_p2', $client
		? preferences($namespace)->client($client)->get($prefName)
		: preferences($namespace)->get($prefName)
	);
	
	$request->setStatusDone();
}


sub prefValidateQuery {
	my $request = shift;

	# check this is the correct query.
	if ($request->isNotQuery([['pref'], ['validate']]) && $request->isNotQuery([['playerpref'], ['validate']])) {
		$request->setStatusBadDispatch();
		return;
	}
	
	my $client = $request->client();

	# get our parameters
	my $prefName = $request->getParam('_prefname');
	my $newValue = $request->getParam('_newvalue');

	# split pref name from namespace: name.space.pref:
	my $namespace = 'server';
	if ($prefName =~ /^(.*?):(.+)$/) {
		$namespace = $1;
		$prefName = $2;
	}
	
	if (!defined $prefName || !defined $namespace || !defined $newValue) {
		$request->setStatusBadParams();
		return;
	}

	$request->addResult('valid', 
		($client
			? preferences($namespace)->client($client)->validate($prefName, $newValue)
			: preferences($namespace)->validate($prefName, $newValue)
		) 
		? 1 : 0
	);
	
	$request->setStatusDone();
}


sub readDirectoryQuery {
	my $request = shift;

	main::INFOLOG && $log->info("readDirectoryQuery");

	# check this is the correct query.
	if ($request->isNotQuery([['readdirectory']])) {
		$request->setStatusBadDispatch();
		return;
	}

	# get our parameters
	my $index      = $request->getParam('_index');
	my $quantity   = $request->getParam('_quantity');
	my $folder     = $request->getParam('folder');
	my $filter     = $request->getParam('filter');

	use File::Spec::Functions qw(catdir);
	my @fsitems;		# raw list of items 
	my %fsitems;		# meta data cache

	if (main::ISWINDOWS && $folder eq '/') {
		@fsitems = sort map {
			$fsitems{"$_"} = {
				d => 1,
				f => 0
			};
			"$_"; 
		} Slim::Utils::OS::Win32->getDrives();
		$folder = '';
	}
	else {
		$filter ||= '';

		my $filterRE = qr/./ unless ($filter eq 'musicfiles');

		# get file system items in $folder
		@fsitems = Slim::Utils::Misc::readDirectory(catdir($folder), $filterRE);
		map { 
			$fsitems{$_} = {
				d => -d catdir($folder, $_),
				f => -f _
			}
		} @fsitems;
	}

	if ($filter eq 'foldersonly') {
		@fsitems = grep { $fsitems{$_}->{d} } @fsitems;
	}

	elsif ($filter eq 'filesonly') {
		@fsitems = grep { $fsitems{$_}->{f} } @fsitems;
	}

	# return all folders plus files of type
	elsif ($filter =~ /^filetype:(.*)/) {
		my $filterRE = qr/(?:\.$1)$/i;
		@fsitems = grep { $fsitems{$_}->{d} || $_ =~ $filterRE } @fsitems;
	}

	# search anywhere within path/filename
	elsif ($filter && $filter !~ /^(?:filename|filetype):/) {
		@fsitems = grep { catdir($folder, $_) =~ /$filter/i } @fsitems;
	}

	my $count = @fsitems;
	$count += 0;
	$request->addResult('count', $count);

	my ($valid, $start, $end) = $request->normalize(scalar($index), scalar($quantity), $count);

	if ($valid) {
		my $idx = $start;
		my $cnt = 0;

		if (scalar(@fsitems)) {
			# sort folders < files
			@fsitems = sort { 
				if ($fsitems{$a}->{d}) {
					if ($fsitems{$b}->{d}) { uc($a) cmp uc($b) }
					else { -1 }
				}
				else {
					if ($fsitems{$b}->{d}) { 1 }
					else { uc($a) cmp uc($b) }
				}
			} @fsitems;

			my $path;
			for my $item (@fsitems[$start..$end]) {
				$path = ($folder ? catdir($folder, $item) : $item);

				my $name = $item;
				my $decodedName;

				# display full name if we got a Windows 8.3 file name
				if (main::ISWINDOWS && $name =~ /~\d/) {
					$decodedName = Slim::Music::Info::fileName($path);
				} else {
					$decodedName = Slim::Utils::Unicode::utf8decode_locale($name);
				}

				$request->addResultLoop('fsitems_loop', $cnt, 'path', Slim::Utils::Unicode::utf8decode_locale($path));
				$request->addResultLoop('fsitems_loop', $cnt, 'name', $decodedName);
				
				$request->addResultLoop('fsitems_loop', $cnt, 'isfolder', $fsitems{$item}->{d});

				$idx++;
				$cnt++;
			}	
		}
	}

	$request->setStatusDone();	
}


sub rescanQuery {
	my $request = shift;

	# check this is the correct query.
	if ($request->isNotQuery([['rescan']])) {
		$request->setStatusBadDispatch();
		return;
	}

	# no params for the rescan query

	$request->addResult('_rescan', Slim::Music::Import->stillScanning() ? 1 : 0);
	
	$request->setStatusDone();
}


sub rescanprogressQuery {
	my $request = shift;

	# check this is the correct query.
	if ($request->isNotQuery([['rescanprogress']])) {
		$request->setStatusBadDispatch();
		return;
	}

	# no params for the rescanprogress query

	if (Slim::Music::Import->stillScanning) {
		$request->addResult('rescan', 1);

		# get progress from DB
		my $args = {
			'type' => 'importer',
		};

		my @progress = Slim::Schema->rs('Progress')->search( $args, { 'order_by' => 'start,id' } )->all;

		# calculate total elapsed time
		# and indicate % completion for all importers
		my $total_time = 0;
		my @steps;

		for my $p (@progress) {
			
			my $name = $p->name;
			if ($name =~ /(.*)\|(.*)/) {
				$request->addResult('fullname', $request->string($2 . '_PROGRESS') . $request->string('COLON') . ' ' . $1);
				$name = $2;
			}

			my $percComplete = $p->finish ? 100 : $p->total ? $p->done / $p->total * 100 : -1;
			$request->addResult($name, int($percComplete));
			
			push @steps, $name;

			$total_time += ($p->finish || time()) - $p->start;
			
			if ($p->active && $p->info) {

				$request->addResult('info', $p->info);

			}
		}
		
		$request->addResult('steps', join(',', @steps)) if @steps;

		# report it
		my $hrs  = int($total_time / 3600);
		my $mins = int(($total_time - $hrs * 3600)/60);
		my $sec  = $total_time - (3600 * $hrs) - (60 * $mins);
		$request->addResult('totaltime', sprintf("%02d:%02d:%02d", $hrs, $mins, $sec));
	
	# if we're not scanning, just say so...
	} else {
		$request->addResult('rescan', 0);

		if (Slim::Schema::hasLibrary()) {
			# inform if the scan has failed
			if (my $p = Slim::Schema->rs('Progress')->search({ 'type' => 'importer', 'name' => 'failure' })->first) {
				_scanFailed($request, $p->info);
			}
		}
	}

	$request->setStatusDone();
}


sub searchQuery {
	my $request = shift;

	# check this is the correct query
	if ($request->isNotQuery([['search']])) {
		$request->setStatusBadDispatch();
		return;
	}

	my $client   = $request->client;
	my $index    = $request->getParam('_index');
	my $quantity = $request->getParam('_quantity');
	my $query    = $request->getParam('term');
	my $extended = $request->getParam('extended');
	my $libraryID= Slim::Music::VirtualLibraries->getRealId($request->getParam('library_id')) || Slim::Music::VirtualLibraries->getLibraryIdForClient($client);

	# transliterate umlauts and accented characters
	# http://bugs.slimdevices.com/show_bug.cgi?id=8585
	$query = Slim::Utils::Text::matchCase($query);

	if (!defined $query || $query eq '') {
		$request->setStatusBadParams();
		return;
	}

	if (Slim::Music::Import->stillScanning) {
		$request->addResult('rescan', 1);
	}

	my $totalCount = 0;
	my $search = Slim::Schema->canFulltextSearch ? $query : Slim::Utils::Text::searchStringSplit($query);
		
	my $dbh = Slim::Schema->dbh;
	
	my $total = 0;
	
	my $doSearch = sub {
		my ($type, $name, $w, $p, $c) = @_;
	
		# contributors first
		my $cols = "me.id, me.$name";
		$cols    = join(', ', $cols, @$c) if $extended && $c && @$c;
		
		my $sql;
		
		# we don't have a full text index for genres
		my $canFulltextSearch = $type ne 'genre' && Slim::Schema->canFulltextSearch;

		if ( $canFulltextSearch ) {
			Slim::Plugin::FullTextSearch::Plugin->createHelperTable({
				name   => 'quickSearch',
				search => $search,
				type   => $type,
				checkLargeResultset => sub {
					my $isLarge = shift;
					return ($isLarge && $isLarge > ($index + $quantity)) ? ('LIMIT ' . $isLarge) : '';
				},
			});
			
			$sql = "SELECT $cols, quickSearch.fulltextweight FROM quickSearch, ${type}s me ";
			unshift @{$w}, "me.id = quickSearch.id";
		}
		else {
			$sql = "SELECT $cols FROM ${type}s me ";
		}
		
		if ( $libraryID ) {
			if ( $type eq 'contributor') {
				$sql .= 'JOIN contributor_track ON contributor_track.contributor = me.id ';
				$sql .= 'JOIN library_track ON library_track.track = contributor_track.track ';
			}
			elsif ( $type eq 'album' ) {
				$sql .= 'JOIN tracks ON tracks.album = me.id ';
				$sql .= 'JOIN library_track ON library_track.track = tracks.id ';
			}
			elsif ( $type eq 'genre' ) {
				$sql .= 'JOIN genre_track ON genre_track.genre = me.id ';
				$sql .= 'JOIN library_track ON library_track.track = genre_track.track ';
			}
			elsif ( $type eq 'track' ) {
				$sql .= 'JOIN library_track ON library_track.track = me.id ';
			}
			
			push @{$w}, 'library_track.library = ?';
			push @{$p}, $libraryID;
		}
		
		if ( !$canFulltextSearch ) {
			my $s = ref $search ? $search : [ $search ];
			
			if ( ref $s->[0] eq 'ARRAY' ) {
				push @{$w}, '(' . join( ' OR ', map { "me.${name}search LIKE ?" } @{ $s->[0] } ) . ')';
				push @{$p}, @{ $s->[0] };
			}
			else {
				push @{$w}, "me.${name}search LIKE ?";
				push @{$p}, @{$s};
			}
		}
		
		if ( $w && @{$w} ) {
			$sql .= 'WHERE ';
			my $s = join( ' AND ', @{$w} );
			$s =~ s/\%/\%\%/g;
			$sql .= $s . ' ';
		}
			
		$sql .= "GROUP BY me.id " if $libraryID;

		my $sth = $dbh->prepare_cached( qq{SELECT COUNT(1) FROM ($sql) AS t1} );
		$sth->execute(@$p);
		my ($count) = $sth->fetchrow_array;
		$sth->finish;
	
		$count += 0;
		$total += $count;
	
		my ($valid, $start, $end) = $request->normalize(scalar($index), scalar($quantity), $count);
	
		if ($valid) {
			$request->addResult("${type}s_count", $count);

			$sql .= "ORDER BY quickSearch.fulltextweight DESC " if $canFulltextSearch;
			
			# Limit the real query
			$sql .= "LIMIT ?,?";
		
			my $sth = $dbh->prepare_cached($sql);
			$sth->execute( @{$p}, $index, $quantity );
			
			my ($id, $title, %additionalCols);
			$sth->bind_col(1, \$id);
			$sth->bind_col(2, \$title);
			
			if ($extended && $c) {
				my $i = 2;
				foreach (@$c) {
					$sth->bind_col(++$i, \$additionalCols{$_});
				}
			}
				
			my $chunkCount = 0;
			my $loopname   = "${type}s_loop";
			while ( $sth->fetch ) {
				
				last if $chunkCount >= $quantity;
				
				$request->addResultLoop($loopname, $chunkCount, "${type}_id", $id+0);

				utf8::decode($title);
				$request->addResultLoop($loopname, $chunkCount, "${type}", $title);
				
				# any additional column
				if ($extended && $c) {
					foreach (@$c) {
						my $col = $_;

						my $value = $additionalCols{$_};
						utf8::decode($value);

						$col =~ s/me\.//;
						$request->addResultLoop($loopname, $chunkCount, $col, $value);
					}
				}
		
				$chunkCount++;
				
				main::idleStreams() if !($chunkCount % 10);
			}
			
			$sth->finish;
		}
	};

	$doSearch->('contributor', 'name');
	$doSearch->('album', 'title', undef, undef, ['me.artwork']);
	$doSearch->('genre', 'name');
	$doSearch->('track', 'title', ['me.audio = ?'], ['1'], ['me.coverid', 'me.audio']);
	
	# XXX - should we search for playlists, too?
	
	$request->addResult('count', $total);
	$request->setStatusDone();
}


# the filter function decides, based on a notified request, if the serverstatus
# query must be re-executed.
sub serverstatusQuery_filter {
	my $self = shift;
	my $request = shift;
	
	# we want to know about clients going away as soon as possible
	if ($request->isCommand([['client'], ['forget']]) || $request->isCommand([['connect']])) {
		return 1;
	}
	
	# we want to know about rescan and all client notifs, as well as power on/off
	# FIXME: wipecache and rescan are synonyms...
	if ($request->isCommand([['wipecache', 'rescan', 'client', 'power']])) {
		return 1.3;
	}
	
	# FIXME: prefset???
	# we want to know about any pref in our array
	if (defined(my $prefsPtr = $self->privateData()->{'server'})) {
		if ($request->isCommand([['pref']])) {
			if (defined(my $reqpref = $request->getParam('_prefname'))) {
				if (grep($reqpref, @{$prefsPtr})) {
					return 1.3;
				}
			}
		}
	}
	if (defined(my $prefsPtr = $self->privateData()->{'player'})) {
		if ($request->isCommand([['playerpref']])) {
			if (defined(my $reqpref = $request->getParam('_prefname'))) {
				if (grep($reqpref, @{$prefsPtr})) {
					return 1.3;
				}
			}
		}
	}
	if ($request->isCommand([['name']])) {
		return 1.3;
	}
	
	return 0;
}


sub serverstatusQuery {
	my $request = shift;
	
	main::INFOLOG && $log->debug("serverstatusQuery()");

	# check this is the correct query
	if ($request->isNotQuery([['serverstatus']])) {
		$request->setStatusBadDispatch();
		return;
	}
	
	if (Slim::Schema::hasLibrary()) {
		if (Slim::Music::Import->stillScanning()) {
			$request->addResult('rescan', "1");
			if (my $p = Slim::Schema->rs('Progress')->search({ 'type' => 'importer', 'active' => 1 })->first) {

				# remove leading path information from the progress name
				my $name = $p->name;
				$name =~ s/(.*)\|//;
	
				$request->addResult('progressname', $request->string($name . '_PROGRESS'));
				$request->addResult('progressdone', $p->done);
				$request->addResult('progresstotal', $p->total);
			}
		}
		else {
			$request->addResult( lastscan => Slim::Music::Import->lastScanTime() );

			# XXX This needs to be fixed, failures are not reported
			#if ($p[-1]->name eq 'failure') {
			#	_scanFailed($request, $p[-1]->info);
			#}
		}
	}
	
	# add version
	$request->addResult('version', $::VERSION);

	# add server_uuid
	$request->addResult('uuid', $prefs->get('server_uuid'));

	if (Slim::Schema::hasLibrary()) {
		# add totals
		my $totals = Slim::Schema->totals($request->client);
		
		$request->addResult("info total albums", $totals->{album});
		$request->addResult("info total artists", $totals->{contributor});
		$request->addResult("info total genres", $totals->{genre});
		$request->addResult("info total songs", $totals->{track});
	}

	my %savePrefs;
	if (defined(my $pref_list = $request->getParam('prefs'))) {

		# split on commas
		my @prefs = split(/,/, $pref_list);
		$savePrefs{'server'} = \@prefs;
	
		for my $pref (@{$savePrefs{'server'}}) {
			if (defined(my $value = $prefs->get($pref))) {
				$request->addResult($pref, $value);
			}
		}
	}
	if (defined(my $pref_list = $request->getParam('playerprefs'))) {

		# split on commas
		my @prefs = split(/,/, $pref_list);
		$savePrefs{'player'} = \@prefs;
		
	}


	# get our parameters
	my $index    = $request->getParam('_index');
	my $quantity = $request->getParam('_quantity');

	my $count = Slim::Player::Client::clientCount();
	$count += 0;

	$request->addResult('player count', $count);

	my ($valid, $start, $end) = $request->normalize(scalar($index), scalar($quantity), $count);

	if ($valid) {

		my $cnt = 0;
		my @players = Slim::Player::Client::clients();

		if (scalar(@players) > 0) {

			for my $eachclient (@players[$start..$end]) {
				$request->addResultLoop('players_loop', $cnt, 
					'playerid', $eachclient->id());
				$request->addResultLoop('players_loop', $cnt,
					'uuid', $eachclient->uuid());
				$request->addResultLoop('players_loop', $cnt, 
					'ip', $eachclient->ipport());
				$request->addResultLoop('players_loop', $cnt, 
					'name', $eachclient->name());
				if (defined $eachclient->sequenceNumber()) {
					$request->addResultLoop('players_loop', $cnt,
						'seq_no', $eachclient->sequenceNumber());
				}
				$request->addResultLoop('players_loop', $cnt,
					'model', $eachclient->model(1));
				$request->addResultLoop('players_loop', $cnt, 
					'power', $eachclient->power());
				$request->addResultLoop('players_loop', $cnt, 
					'isplaying', $eachclient->isPlaying() ? 1 : 0);
				$request->addResultLoop('players_loop', $cnt, 
					'displaytype', $eachclient->vfdmodel())
					unless ($eachclient->model() eq 'http');
				$request->addResultLoop('players_loop', $cnt, 
					'canpoweroff', $eachclient->canPowerOff());
				$request->addResultLoop('players_loop', $cnt, 
					'connected', ($eachclient->connected() || 0));
				$request->addResultLoop('players_loop', $cnt, 
					'isplayer', ($eachclient->isPlayer() || 0));
				$request->addResultLoop('players_loop', $cnt, 
					'player_needs_upgrade', "1")
					if ($eachclient->needsUpgrade());
				$request->addResultLoop('players_loop', $cnt,
					'player_is_upgrading', "1")
					if ($eachclient->isUpgrading());

				for my $pref (@{$savePrefs{'player'}}) {
					if (defined(my $value = $prefs->client($eachclient)->get($pref))) {
						$request->addResultLoop('players_loop', $cnt, 
							$pref, $value);
					}
				}
					
				$cnt++;
			}
		}

	}

	if (!main::NOMYSB) {
		# return list of players connected to SN
		my @sn_players = Slim::Networking::SqueezeNetwork::Players->get_players();
	
		$count = scalar @sn_players || 0;
	
		$request->addResult('sn player count', $count);
	
		($valid, $start, $end) = $request->normalize(scalar($index), scalar($quantity), $count);
	
		if ($valid) {
	
			my $sn_cnt = 0;
				
			for my $player ( @sn_players ) {
				$request->addResultLoop(
					'sn_players_loop', $sn_cnt, 'id', $player->{id}
				);
				
				$request->addResultLoop( 
					'sn_players_loop', $sn_cnt, 'name', $player->{name}
				);
				
				$request->addResultLoop(
					'sn_players_loop', $sn_cnt, 'playerid', $player->{mac}
				);
				
				$request->addResultLoop(
					'sn_players_loop', $sn_cnt, 'model', $player->{model}
				);
					
				$sn_cnt++;
			}
		}
	}

	# return list of players connected to other servers
	my $other_players = Slim::Networking::Discovery::Players::getPlayerList();

	$count = scalar keys %{$other_players} || 0;

	$request->addResult('other player count', $count);

	($valid, $start, $end) = $request->normalize(scalar($index), scalar($quantity), $count);

	if ($valid) {

		my $other_cnt = 0;
			
		for my $player ( keys %{$other_players} ) {
			$request->addResultLoop(
				'other_players_loop', $other_cnt, 'playerid', $player
			);

			$request->addResultLoop( 
				'other_players_loop', $other_cnt, 'name', $other_players->{$player}->{name}
			);

			$request->addResultLoop(
				'other_players_loop', $other_cnt, 'model', $other_players->{$player}->{model}
			);

			$request->addResultLoop(
				'other_players_loop', $other_cnt, 'server', $other_players->{$player}->{server}
			);

			$request->addResultLoop(
				'other_players_loop', $other_cnt, 'serverurl', 
					Slim::Networking::Discovery::Server::getWebHostAddress($other_players->{$player}->{server})
			);

			$other_cnt++;
		}
	}
	
	# manage the subscription
	if (defined(my $timeout = $request->getParam('subscribe'))) {
	
		# store the prefs array as private data so our filter above can find it back
		$request->privateData(\%savePrefs);
		
		# register ourselves to be automatically re-executed on timeout or filter
		$request->registerAutoExecute($timeout, \&serverstatusQuery_filter);
	}
	
	$request->setStatusDone();
}


sub signalstrengthQuery {
	my $request = shift;

	# check this is the correct query.
	if ($request->isNotQuery([['signalstrength']])) {
		$request->setStatusBadDispatch();
		return;
	}
	
	# get the parameters
	my $client = $request->client();

	$request->addResult('_signalstrength', $client->signalStrength() || 0);
	
	$request->setStatusDone();
}


sub sleepQuery {
	my $request = shift;

	# check this is the correct query
	if ($request->isNotQuery([['sleep']])) {
		$request->setStatusBadDispatch();
		return;
	}
	
	# get the parameters
	my $client = $request->client();

	my $isValue = $client->sleepTime() - Time::HiRes::time();
	if ($isValue < 0) {
		$isValue = 0;
	}
	
	$request->addResult('_sleep', $isValue);
	
	$request->setStatusDone();
}


# the filter function decides, based on a notified request, if the status
# query must be re-executed.
sub statusQuery_filter {
	my $self = shift;
	my $request = shift;
	
	# retrieve the clientid, abort if not about us
	my $clientid   = $request->clientid() || return 0;
	my $myclientid = $self->clientid() || return 0;
	
	# Bug 10064: playlist notifications get sent to everyone in the sync-group
	if ($request->isCommand([['playlist', 'newmetadata']]) && (my $client = $request->client)) {
		return 0 if !grep($_->id eq $myclientid, $client->syncGroupActiveMembers());
	} else {
		return 0 if $clientid ne $myclientid;
	}
	
	# ignore most prefset commands, but e.g. alarmSnoozeSeconds needs to generate a playerstatus update
	if ( $request->isCommand( [['prefset', 'playerpref']] ) ) {
		my $prefname = $request->getParam('_prefname');
		if ( defined($prefname) && ( $prefname =~ /^(?:alarmSnoozeSeconds|digitalVolumeControl|libraryId)$/ ) ) {
			# this needs to pass through the filter
		}
		else {
			return 0;
		}
	}

	# commands we ignore
	return 0 if $request->isCommand([['ir', 'button', 'debug', 'pref', 'display']]);

	# special case: the client is gone!
	if ($request->isCommand([['client'], ['forget']])) {
		
		# pretend we do not need a client, otherwise execute() fails
		# and validate() deletes the client info!
		$self->needClient(0);
		
		# we'll unsubscribe above if there is no client
		return 1;
	}

	# suppress frequent updates during volume changes
	if ($request->isCommand([['mixer'], ['volume']])) {

		return 3;
	}

	# give it a tad more time for muting to leave room for the fade to finish
	# see bug 5255
	if ($request->isCommand([['mixer'], ['muting']])) {

		return 1.4;
	}

	# give it more time for stop as this is often followed by a new play
	# command (for example, with track skip), and the new status may be delayed
	if ($request->isCommand([['playlist'],['stop']])) {
		return 2.0;
	}

	# This is quite likely about to be followed by a 'playlist newsong' so
	# we only want to generate this if the newsong is delayed, as can be
	# the case with remote tracks.
	# Note that the 1.5s here and the 1s from 'playlist stop' above could
	# accumulate in the worst case.
	if ($request->isCommand([['playlist'], ['open', 'jump']])) {
		return 2.5;
	}

	# send every other notif with a small delay to accomodate
	# bursts of commands
	return 1.3;
}


sub statusQuery {
	my $request = shift;
	
	my $isDebug = main::DEBUGLOG && $log->is_debug;
	
	main::DEBUGLOG && $isDebug && $log->debug("statusQuery()");

	# check this is the correct query
	if ($request->isNotQuery([['status']])) {
		$request->setStatusBadDispatch();
		return;
	}
	
	# get the initial parameters
	my $client = $request->client();
	my $menu = $request->getParam('menu');
	
	# menu/jive mgmt
	my $menuMode = defined $menu;
	my $useContextMenu = $request->getParam('useContextMenu');

	# accomodate the fact we can be called automatically when the client is gone
	if (!defined($client)) {
		$request->addResult('error', "invalid player");
		# Still need to (re)register the autoexec if this is a subscription so
		# that the subscription does not dissappear while a Comet client thinks
		# that it is still valid.
		goto do_it_again;
	}
	
	my $connected    = $client->connected() || 0;
	my $power        = $client->power();
	my $repeat       = Slim::Player::Playlist::repeat($client);
	my $shuffle      = Slim::Player::Playlist::shuffle($client);
	my $songCount    = Slim::Player::Playlist::count($client);

	my $idx = 0;


	# now add the data...

	if (Slim::Music::Import->stillScanning()) {
		$request->addResult('rescan', "1");
	}

	if ($client->needsUpgrade()) {
		$request->addResult('player_needs_upgrade', "1");
	}
	
	if ($client->isUpgrading()) {
		$request->addResult('player_is_upgrading', "1");
	}
	
	# add player info...
	if (my $name = $client->name()) {
		$request->addResult("player_name", $name);
	}
	$request->addResult("player_connected", $connected);
	$request->addResult("player_ip", $client->ipport()) if $connected;
	
	if (my $library_id = Slim::Music::VirtualLibraries->getLibraryIdForClient($client)) {
		$request->addResult("library_id", $library_id);
		$request->addResult("library_name", Slim::Music::VirtualLibraries->getNameForId($library_id, $client));
	}

	# add showBriefly info
	if ($client->display->renderCache->{showBriefly}
		&& $client->display->renderCache->{showBriefly}->{line}
		&& $client->display->renderCache->{showBriefly}->{ttl} > time()) {
		$request->addResult('showBriefly', $client->display->renderCache->{showBriefly}->{line});
	}

	if ($client->isPlayer()) {
		$power += 0;
		$request->addResult("power", $power);
	}
	
	if ($client->isa('Slim::Player::Squeezebox')) {
		$request->addResult("signalstrength", ($client->signalStrength() || 0));
	}
	
	my $playlist_cur_index;
	
	$request->addResult('mode', Slim::Player::Source::playmode($client));
	if ($client->isPlaying() && !$client->isPlaying('really')) {
		$request->addResult('waitingToPlay', 1);	
	}

	if (my $song = $client->playingSong()) {

		if ($song->isRemote()) {
			$request->addResult('remote', 1);
			$request->addResult('current_title', 
				Slim::Music::Info::getCurrentTitle($client, $song->currentTrack()->url));
		}
			
		$request->addResult('time', 
			Slim::Player::Source::songTime($client));

		# This is just here for backward compatibility with older SBC firmware
		$request->addResult('rate', 1);
			
		if (my $dur = $song->duration()) {
			$dur += 0;
			$request->addResult('duration', $dur);
		}
			
		my $canSeek = Slim::Music::Info::canSeek($client, $song);
		if ($canSeek) {
			$request->addResult('can_seek', 1);
		}
	}
		
	if ($client->currentSleepTime()) {

		my $sleep = $client->sleepTime() - Time::HiRes::time();
		$request->addResult('sleep', $client->currentSleepTime() * 60);
		$request->addResult('will_sleep_in', ($sleep < 0 ? 0 : $sleep));
	}
		
	if ($client->isSynced()) {

		my $master = $client->master();

		$request->addResult('sync_master', $master->id());

		my @slaves = Slim::Player::Sync::slaves($master);
		my @sync_slaves = map { $_->id } @slaves;

		$request->addResult('sync_slaves', join(",", @sync_slaves));
	}
	
	if ($client->hasVolumeControl()) {
		# undefined for remote streams
		my $vol = $prefs->client($client)->get('volume');
		$vol += 0;
		$request->addResult("mixer volume", $vol);
	}
		
	if ($client->maxBass() - $client->minBass() > 0) {
		$request->addResult("mixer bass", $client->bass());
	}

	if ($client->maxTreble() - $client->minTreble() > 0) {
		$request->addResult("mixer treble", $client->treble());
	}

	if ($client->maxPitch() - $client->minPitch()) {
		$request->addResult("mixer pitch", $client->pitch());
	}

	$repeat += 0;
	$request->addResult("playlist repeat", $repeat);
	$shuffle += 0;
	$request->addResult("playlist shuffle", $shuffle); 

	# Backwards compatibility - now obsolete
	$request->addResult("playlist mode", 'off');

	if (defined $client->sequenceNumber()) {
		$request->addResult("seq_no", $client->sequenceNumber());
	}

	if (defined (my $playlistObj = $client->currentPlaylist())) {
		$request->addResult("playlist_id", $playlistObj->id());
		$request->addResult("playlist_name", $playlistObj->title());
		$request->addResult("playlist_modified", $client->currentPlaylistModified());
	}

	if ($songCount > 0) {
		$playlist_cur_index = Slim::Player::Source::playingSongIndex($client);
		$request->addResult(
			"playlist_cur_index", 
			$playlist_cur_index
		);
		$request->addResult("playlist_timestamp", $client->currentPlaylistUpdateTime());
	}

	$request->addResult("playlist_tracks", $songCount);

	# send client pref for digital volume control
	my $digitalVolumeControl = $prefs->client($client)->get('digitalVolumeControl');
	if ( defined($digitalVolumeControl) ) {
		$request->addResult('digital_volume_control', $digitalVolumeControl + 0);
	}
	
	# give a count in menu mode no matter what
	if ($menuMode) {
		# send information about the alarm state to SP
		my $alarmNext    = Slim::Utils::Alarm->alarmInNextDay($client);
		my $alarmComing  = $alarmNext ? 'set' : 'none';
		my $alarmCurrent = Slim::Utils::Alarm->getCurrentAlarm($client);
		# alarm_state
		# 'active': means alarm currently going off
		# 'set':    alarm set to go off in next 24h on this player
		# 'none':   alarm set to go off in next 24h on this player
		# 'snooze': alarm is active but currently snoozing
		if (defined($alarmCurrent)) {
			my $snoozing     = $alarmCurrent->snoozeActive();
			if ($snoozing) {
				$request->addResult('alarm_state', 'snooze');
				$request->addResult('alarm_next', 0);
			} else {
				$request->addResult('alarm_state', 'active');
				$request->addResult('alarm_next', 0);
			}
		} else {
			$request->addResult('alarm_state', $alarmComing);
			$request->addResult('alarm_next', defined $alarmNext ? $alarmNext + 0 : 0);
		}

		# NEW ALARM CODE
		# Add alarm version so a player can do the right thing
		$request->addResult('alarm_version', 2);

		# The alarm_state and alarm_next are only good for an alarm in the next 24 hours
		#  but we need the next alarm (which could be further away than 24 hours)
		my $alarmNextAlarm = Slim::Utils::Alarm->getNextAlarm($client);

		if($alarmNextAlarm and $alarmNextAlarm->enabled()) {
			# Get epoch seconds
			my $alarmNext2 = $alarmNextAlarm->nextDue();
			$request->addResult('alarm_next2', $alarmNext2);
			# Get repeat status
			my $alarmRepeat = $alarmNextAlarm->repeat();
			$request->addResult('alarm_repeat', $alarmRepeat);
			# Get days alarm is active
			my $alarmDays = "";
			for my $i (0..6) {
				$alarmDays .= $alarmNextAlarm->day($i) ? "1" : "0";
			}
			$request->addResult('alarm_days', $alarmDays);
		}

		# send client pref for alarm snooze
		my $alarm_snooze_seconds = $prefs->client($client)->get('alarmSnoozeSeconds');
		$request->addResult('alarm_snooze_seconds', defined $alarm_snooze_seconds ? $alarm_snooze_seconds + 0 : 540);

		# send client pref for alarm timeout
		my $alarm_timeout_seconds = $prefs->client($client)->get('alarmTimeoutSeconds');
		$request->addResult('alarm_timeout_seconds', defined $alarm_timeout_seconds ? $alarm_timeout_seconds + 0 : 300);

		# send which presets are defined
		my $presets = $prefs->client($client)->get('presets');
		my $presetLoop;
		my $presetData; # send detailed preset data in a separate loop so we don't break backwards compatibility
		for my $i (0..9) {
			if ( ref($presets) eq 'ARRAY' && defined $presets->[$i] ) {
				if ( ref($presets->[$i]) eq 'HASH') {	
				$presetLoop->[$i] = 1;
					for my $key (keys %{$presets->[$i]}) {
						if (defined $presets->[$i]->{$key}) {
							$presetData->[$i]->{$key} = $presets->[$i]->{$key};
						}
					}
			} else {
				$presetLoop->[$i] = 0;
					$presetData->[$i] = {};
			}
			} else {
				$presetLoop->[$i] = 0;
				$presetData->[$i] = {};
		}
		}
		$request->addResult('preset_loop', $presetLoop);
		$request->addResult('preset_data', $presetData);

		main::DEBUGLOG && $isDebug && $log->debug("statusQuery(): setup base for jive");
		$songCount += 0;
		# add two for playlist save/clear to the count if the playlist is non-empty
		my $menuCount = $songCount?$songCount+2:0;
		
		$request->addResult("count", $menuCount);
		
		my $base;
		if ( $useContextMenu ) {
			# context menu for 'more' action
			$base->{'actions'}{'more'} = _contextMenuBase('track');
			# this is the current playlist, so tell SC the context of this menu
			$base->{'actions'}{'more'}{'params'}{'context'} = 'playlist';
		} else {
			$base = {
				actions => {
					go => {
						cmd => ['trackinfo', 'items'],
						params => {
							menu => 'nowhere', 
							useContextMenu => 1,
							context => 'playlist',
						},
						itemsParams => 'params',
					},
				},
			};
		}
		$request->addResult('base', $base);
	}
	
	if ($songCount > 0) {
	
		main::DEBUGLOG && $isDebug && $log->debug("statusQuery(): setup non-zero player response");
		# get the other parameters
		my $tags     = $request->getParam('tags');
		my $index    = $request->getParam('_index');
		my $quantity = $request->getParam('_quantity');
		
		my $loop = $menuMode ? 'item_loop' : 'playlist_loop';
		my $totalOnly;
		
		if ( $menuMode ) {
			# Set required tags for menuMode
			$tags = 'aAlKNcxJ';
		}
		# DD - total playtime for the current playlist, nothing else returned
		elsif ( $tags =~ /DD/ ) {
			$totalOnly = 1;
			$tags = 'd';
			$index = 0;
			$quantity = $songCount;
		}
		else {
			$tags = 'gald' if !defined $tags;
		}

		# we can return playlist data.
		# which mode are we in?
		my $modecurrent = 0;

		if (defined($index) && ($index eq "-")) {
			$modecurrent = 1;
		}
		
		# bug 9132: rating might have changed
		# we need to be sure we have the latest data from the DB if ratings are requested
		my $refreshTrack = $tags =~ /R/;
		
		my $track;
		
		if (!$totalOnly) {
			$track = Slim::Player::Playlist::song($client, $playlist_cur_index, $refreshTrack);
	
			if ($track->remote) {
				$tags .= "B" unless $totalOnly; # include button remapping
				my $metadata = _songData($request, $track, $tags);
				$request->addResult('remoteMeta', $metadata);
			}
		}

		# if repeat is 1 (song) and modecurrent, then show the current song
		if ($modecurrent && ($repeat == 1) && $quantity && !$totalOnly) {

			$request->addResult('offset', $playlist_cur_index) if $menuMode;

			if ($menuMode) {
				_addJiveSong($request, $loop, 0, $playlist_cur_index, $track);
			}
			else {
				_addSong($request, $loop, 0, 
					$track, $tags,
					'playlist index', $playlist_cur_index
				);
			}
			
		} else {

			my ($valid, $start, $end);
			
			if ($modecurrent) {
				($valid, $start, $end) = $request->normalize($playlist_cur_index, scalar($quantity), $songCount);
			} else {
				($valid, $start, $end) = $request->normalize(scalar($index), scalar($quantity), $songCount);
			}

			if ($valid) {
				my $count = 0;
				$start += 0;
				$request->addResult('offset', $request->getParam('_index')) if $menuMode;
				
				my (@tracks, @trackIds);
				foreach my $track ( Slim::Player::Playlist::songs($client, $start, $end) ) {
					next unless defined $track;
					
					if ( $track->remote ) {
						push @tracks, $track;
					}
					else {
						push @tracks, $track->id;
						push @trackIds, $tracks[-1];
					}
				}
				
				# get hash of tagged data for all tracks
				my $songData = _getTagDataForTracks( $tags, {
					trackIds => \@trackIds,
				} ) if scalar @trackIds;
				
				# no need to use Tie::IxHash to preserve order when we return JSON Data
				my $fast = ($totalOnly || ($request->source && $request->source =~ m{/slim/request\b|JSONRPC})) ? 1 : 0;

				# Slice and map playlist to get only the requested IDs
				$idx = $start;
				my $totalDuration = 0;
				
				foreach( @tracks ) {
					# Use songData for track, if remote use the object directly
					my $data = ref $_ ? $_ : $songData->{$_};

					# 17352 - when the db is not fully populated yet, and a stored player playlist
					# references a track not in the db yet, we can fail
					next if !$data;

					if ($totalOnly) {
						my $trackData = _songData($request, $data, $tags, $fast);
						$totalDuration += $trackData->{duration};
					}
					elsif ($menuMode) {
						_addJiveSong($request, $loop, $count, $idx, $data);
						# add clear and save playlist items at the bottom
						if ( ($idx+1)  == $songCount) {
							_addJivePlaylistControls($request, $loop, $count);
						}
					}
					else {
						_addSong(	$request, $loop, $count, 
									$data, $tags,
									'playlist index', $idx, $fast
								);
					}

					$count++;
					$idx++;
					
					# give peace a chance...
					# This is need much less now that the DB query is done ahead of time
					main::idleStreams() if ! ($count % 20);
				}
				
				if ($totalOnly) {
					$request->addResult('playlist duration', $totalDuration || 0);
				}
				
				# we don't do that in menu mode!
				if (!$menuMode && !$totalOnly) {
				
					my $repShuffle = $prefs->get('reshuffleOnRepeat');
					my $canPredictFuture = ($repeat == 2)  			# we're repeating all
											&& 						# and
											(	($shuffle == 0)		# either we're not shuffling
												||					# or
												(!$repShuffle));	# we don't reshuffle
				
					if ($modecurrent && $canPredictFuture && ($count < scalar($quantity))) {
						
						# XXX: port this to use _getTagDataForTracks

						# wrap around the playlist...
						($valid, $start, $end) = $request->normalize(0, (scalar($quantity) - $count), $songCount);		

						if ($valid) {

							for ($idx = $start; $idx <= $end; $idx++){

								_addSong($request, $loop, $count, 
									Slim::Player::Playlist::song($client, $idx, $refreshTrack), $tags,
									'playlist index', $idx
								);

								$count++;
								main::idleStreams();
							}
						}
					}

				}
			}
		}
	}

do_it_again:
	# manage the subscription
	if (defined(my $timeout = $request->getParam('subscribe'))) {
		main::DEBUGLOG && $isDebug && $log->debug("statusQuery(): setting up subscription");
	
		# register ourselves to be automatically re-executed on timeout or filter
		$request->registerAutoExecute($timeout, \&statusQuery_filter);
	}
	
	$request->setStatusDone();
}

sub songinfoQuery {
	my $request = shift;

	# check this is the correct query.
	if ($request->isNotQuery([['songinfo']])) {
		$request->setStatusBadDispatch();
		return;
	}

	my $tags  = 'abcdefghijJklmnopqrstvwxyzBCDEFHIJKLMNOQRTUVWXY'; # all letter EXCEPT u, A & S, G & P, Z
	my $track;

	# get our parameters
	my $index    = $request->getParam('_index');
	my $quantity = $request->getParam('_quantity');
	my $url	     = $request->getParam('url');
	my $trackID  = $request->getParam('track_id');
	my $tagsprm  = $request->getParam('tags');
	
	if (!defined $trackID && !defined $url) {
		$request->setStatusBadParams();
		return;
	}

	# did we have override on the defaults?
	$tags = $tagsprm if defined $tagsprm;

	# find the track
	if (defined $trackID){

		$track = Slim::Schema->find('Track', $trackID);

	} else {

		if ( defined $url ){

			$track = Slim::Schema->objectForUrl($url);
		}
	}
	
	# now build the result
	
	if (Slim::Music::Import->stillScanning()) {
		$request->addResult("rescan", 1);
	}

	if (blessed($track) && $track->can('id')) {

		my $trackId = $track->id();
		$trackId += 0;

		my $hashRef = _songData($request, $track, $tags);
		my $count = scalar (keys %{$hashRef});

		$count += 0;

		my ($valid, $start, $end) = $request->normalize(scalar($index), scalar($quantity), $count);

		my $loopname = 'songinfo_loop';
		my $chunkCount = 0;

		if ($valid) {

			# this is where we construct the nowplaying menu
			my $idx = 0;
	
			while (my ($key, $val) = each %{$hashRef}) {
				if ($idx >= $start && $idx <= $end) {
	
					$request->addResultLoop($loopname, $chunkCount, $key, $val);
	
					$chunkCount++;					
				}
				$idx++;
			}
		}
	}

	$request->setStatusDone();
}


sub syncQuery {
	my $request = shift;

	# check this is the correct query
	if ($request->isNotQuery([['sync']])) {
		$request->setStatusBadDispatch();
		return;
	}
	
	# get the parameters
	my $client = $request->client();

	if ($client->isSynced()) {
	
		my @sync_buddies = map { $_->id() } $client->syncedWith();

		$request->addResult('_sync', join(",", @sync_buddies));
	} else {
	
		$request->addResult('_sync', '-');
	}
	
	$request->setStatusDone();
}


sub syncGroupsQuery {
	my $request = shift;

	# check this is the correct query
	if ($request->isNotQuery([['syncgroups']])) {
		$request->setStatusBadDispatch();
		return;
	}
	
	
	my $cnt      = 0;
	my @players  = Slim::Player::Client::clients();
	my $loopname = 'syncgroups_loop'; 

	if (scalar(@players) > 0) {

		for my $eachclient (@players) {
			
			# create a group if $eachclient is a master
			if ($eachclient->isSynced() && Slim::Player::Sync::isMaster($eachclient)) {
				my @sync_buddies = map { $_->id() } $eachclient->syncedWith();
				my @sync_names   = map { $_->name() } $eachclient->syncedWith();
		
				$request->addResultLoop($loopname, $cnt, 'sync_members', join(",", $eachclient->id, @sync_buddies));				
				$request->addResultLoop($loopname, $cnt, 'sync_member_names', join(",", $eachclient->name, @sync_names));				
				
				$cnt++;
			}
		}
	}
	
	$request->setStatusDone();
}


sub timeQuery {
	my $request = shift;

	# check this is the correct query.
	if ($request->isNotQuery([['time', 'gototime']])) {
		$request->setStatusBadDispatch();
		return;
	}
	
	# get the parameters
	my $client = $request->client();

	$request->addResult('_time', Slim::Player::Source::songTime($client));
	
	$request->setStatusDone();
}

# this query is to provide a list of tracks for a given artist/album etc.

sub titlesQuery {
	my $request = shift;

	# check this is the correct query.
	if ($request->isNotQuery([['titles', 'tracks', 'songs']])) {
		$request->setStatusBadDispatch();
		return;
	}
	
	my $tags = 'gald';

	# get our parameters
	my $index         = $request->getParam('_index');
	my $quantity      = $request->getParam('_quantity');
	my $tagsprm       = $request->getParam('tags');
	my $sort          = $request->getParam('sort');
	my $search        = $request->getParam('search');
	my $genreID       = $request->getParam('genre_id');
	my $contributorID = $request->getParam('artist_id');
	my $albumID       = $request->getParam('album_id');
	my $trackID       = $request->getParam('track_id');
	my $roleID        = $request->getParam('role_id');
	my $libraryID     = Slim::Music::VirtualLibraries->getRealId($request->getParam('library_id'));
	my $year          = $request->getParam('year');
	my $menuStyle     = $request->getParam('menuStyle') || 'item';


	# did we have override on the defaults?
	# note that this is not equivalent to 
	# $val = $param || $default;
	# since when $default eq '' -> $val eq $param
	$tags = $tagsprm if defined $tagsprm;
	
	my $collate  = Slim::Utils::OSDetect->getOS()->sqlHelperClass()->collate();
	my $where    = '(tracks.content_type != "cpl" AND tracks.content_type != "src" AND tracks.content_type != "ssp" AND tracks.content_type != "dir")';
	my $order_by = "tracks.titlesort $collate";
	
	if ($sort) {
		if ($sort eq 'tracknum') {
			$tags .= 't';
			$order_by = "tracks.disc, tracks.tracknum, tracks.titlesort $collate"; # XXX titlesort had prepended 0
		}
		elsif ( $sort =~ /^sql=(.+)/ ) {
			$order_by = $1;
			$order_by =~ s/;//g; # strip out any attempt at combining SQL statements
		}
		elsif ($sort eq 'albumtrack') {
			$tags .= 'tl';
			$order_by = "albums.titlesort, tracks.disc, tracks.tracknum, tracks.titlesort $collate"; # XXX titlesort had prepended 0
		}
	}
	
	$tags .= 'R' if $search && $search =~ /tracks_persistent\.rating/ && $tags !~ /R/;
	$tags .= 'O' if $search && $search =~ /tracks_persistent\.playcount/ && $tags !~ /O/;
	
	my $stillScanning = Slim::Music::Import->stillScanning();
	
	my $count;
	my $start;
	my $end;
	
	my ($items, $itemOrder, $totalCount) = _getTagDataForTracks( $tags, {
		where         => $where,
		sort          => $order_by,
		search        => $search,
		albumId       => $albumID,
		year          => $year,
		genreId       => $genreID,
		contributorId => $contributorID,
		trackId       => $trackID,
		roleId        => $roleID,
		libraryId     => $libraryID,
		limit         => sub {
			$count = shift;
			
			my $valid;

			($valid, $start, $end) = $request->normalize(scalar($index), scalar($quantity), $count);
			
			return ($valid, $index, $quantity);
		},
	} );

	if ($stillScanning) {
		$request->addResult("rescan", 1);
	}

	$count += 0;

	my $loopname = 'titles_loop';
	# this is the count of items in this part of the request (e.g., menu 100 200)
	# not to be confused with $count, which is the count of the entire list
	my $chunkCount = 0;

	if ( scalar @{$itemOrder} ) {
		
		for my $trackId ( @{$itemOrder} ) {
			my $item = $items->{$trackId};
			
			_addSong($request, $loopname, $chunkCount, $item, $tags);
			
			$chunkCount++;
		}

	}

	$request->addResult('count', $totalCount);

	$request->setStatusDone();
}


sub versionQuery {
	my $request = shift;

	# check this is the correct query.
	if ($request->isNotQuery([['version']])) {
		$request->setStatusBadDispatch();
		return;
	}

	# no params for the version query

	$request->addResult('_version', $::VERSION);
	
	$request->setStatusDone();
}


sub yearsQuery {
	my $request = shift;

	# check this is the correct query.
	if ($request->isNotQuery([['years']])) {
		$request->setStatusBadDispatch();
		return;
	}

	if (!Slim::Schema::hasLibrary()) {
		$request->setStatusNotDispatchable();
		return;
	}
	
	my $sqllog = main::DEBUGLOG && logger('database.sql');
	
	# get our parameters
	my $client        = $request->client();
	my $index         = $request->getParam('_index');
	my $quantity      = $request->getParam('_quantity');	
	my $year          = $request->getParam('year');
	my $libraryID     = Slim::Music::VirtualLibraries->getRealId($request->getParam('library_id'));
	my $hasAlbums     = $request->getParam('hasAlbums');
	
	# get them all by default
	my $where = {};
	
	my ($key, $table) = ($hasAlbums || $libraryID) ? ('albums.year', 'albums') : ('id', 'years');
	
	my $sql = "SELECT DISTINCT $key FROM $table ";
	my $w   = ["$key != '0'"];
	my $p   = [];

	if (defined $year) {
		push @{$w}, "$key = ?";
		push @{$p}, $year;
	}

	if (defined $libraryID) {
		$sql .= 'JOIN tracks ON tracks.album = albums.id ';
		$sql .= 'JOIN library_track ON library_track.track = tracks.id ';
		push @{$w}, 'library_track.library = ?';
		push @{$p}, $libraryID;
	}

	if ( @{$w} ) {
		$sql .= 'WHERE ';
		$sql .= join( ' AND ', @{$w} );
		$sql .= ' ';
	}

	my $dbh = Slim::Schema->dbh;
	
	# Get count of all results, the count is cached until the next rescan done event
	my $cacheKey = md5_hex($sql . join( '', @{$p} ) . Slim::Music::VirtualLibraries->getLibraryIdForClient($client));
	
	my $count = $cache->{$cacheKey};
	if ( !$count ) {
		my $total_sth = $dbh->prepare_cached( qq{
			SELECT COUNT(1) FROM ( $sql ) AS t1
		} );
		
		$total_sth->execute( @{$p} );
		($count) = $total_sth->fetchrow_array();
		$total_sth->finish;
	}
	
	$sql .= "ORDER BY $key DESC";

	# now build the result
	
	if (Slim::Music::Import->stillScanning()) {
		$request->addResult('rescan', 1);
	}

	$count += 0;

	my ($valid, $start, $end) = $request->normalize(scalar($index), scalar($quantity), $count);

	if ($valid) {

		my $loopname = 'years_loop';
		my $chunkCount = 0;


		# Limit the real query
		if ( $index =~ /^\d+$/ && $quantity =~ /^\d+$/ ) {
			$sql .= " LIMIT $index, $quantity ";
		}

		if ( main::DEBUGLOG && $sqllog->is_debug ) {
			$sqllog->debug( "Years query: $sql / " . Data::Dump::dump($p) );
		}
			
		my $sth = $dbh->prepare_cached($sql);
		$sth->execute( @{$p} );
		
		my $id;
		$sth->bind_columns(\$id);
		
		while ( $sth->fetch ) {
			$id += 0;

			$request->addResultLoop($loopname, $chunkCount, 'year', $id);

			$chunkCount++;
		}
	}

	$request->addResult('count', $count);

	$request->setStatusDone();
}

################################################################################
# Special queries
################################################################################

=head2 dynamicAutoQuery( $request, $query, $funcptr, $data )

 This function is a helper function for any query that needs to poll enabled
 plugins. In particular, this is used to implement the CLI radios query,
 that returns all enabled radios plugins. This function is best understood
 by looking as well in the code used in the plugins.
 
 Each plugins does in initPlugin (edited for clarity):
 
    $funcptr = addDispatch(['radios'], [0, 1, 1, \&cli_radiosQuery]);
 
 For the first plugin, $funcptr will be undef. For all the subsequent ones
 $funcptr will point to the preceding plugin cli_radiosQuery() function.
 
 The cli_radiosQuery function looks like:
 
    sub cli_radiosQuery {
      my $request = shift;
      
      my $data = {
         #...
      };
 
      dynamicAutoQuery($request, 'radios', $funcptr, $data);
    }
 
 The plugin only defines a hash with its own data and calls dynamicAutoQuery.
 
 dynamicAutoQuery will call each plugin function recursively and add the
 data to the request results. It checks $funcptr for undefined to know if
 more plugins are to be called or not.
 
=cut

sub dynamicAutoQuery {
	my $request = shift;                       # the request we're handling
	my $query   = shift || return;             # query name
	my $funcptr = shift;                       # data returned by addDispatch
	my $data    = shift || return;             # data to add to results

	# check this is the correct query.
	if ($request->isNotQuery([[$query]])) {
		$request->setStatusBadDispatch();
		return;
	}

	# get our parameters
	my $index    = $request->getParam('_index');
	my $quantity = $request->getParam('_quantity') || 0;
	my $sort     = $request->getParam('sort');
	my $menu     = $request->getParam('menu');

	my $menuMode = defined $menu;

	# we have multiple times the same resultset, so we need a loop, named
	# after the query name (this is never printed, it's just used to distinguish
	# loops in the same request results.
	my $loop = $menuMode?'item_loop':$query . 's_loop';

	# if the caller asked for results in the query ("radios 0 0" returns 
	# immediately)
	if ($quantity) {

		# add the data to the results
		my $cnt = $request->getResultLoopCount($loop) || 0;
		
		if ( ref $data eq 'HASH' && scalar keys %{$data} ) {
			$data->{weight} = $data->{weight} || 1000;
			$request->setResultLoopHash($loop, $cnt, $data);
		}
		
		# more to jump to?
		# note we carefully check $funcptr is not a lemon
		if (defined $funcptr && ref($funcptr) eq 'CODE') {
			
			eval { &{$funcptr}($request) };
	
			# arrange for some useful logging if we fail
			if ($@) {

				logError("While trying to run function coderef: [$@]");
				$request->setStatusBadDispatch();
				$request->dump('Request');

			}
		}
		
		# $funcptr is undefined, we have everybody, now slice & count
		else {
			
			# sort if requested to do so
			if ($sort) {
				$request->sortResultLoop($loop, $sort);
			}
			
			# slice as needed
			my $count = $request->getResultLoopCount($loop);
			$request->sliceResultLoop($loop, $index, $quantity);
			$request->addResult('offset', $request->getParam('_index')) if $menuMode;
			$count += 0;
			$request->setResultFirst('count', $count);
			
			# don't forget to call that to trigger notifications, if any
			$request->setStatusDone();
		}
	}
	else {
		$request->setStatusDone();
	}
}

################################################################################
# Helper functions
################################################################################

sub _addSong {
	my $request   = shift; # request
	my $loop      = shift; # loop
	my $index     = shift; # loop index
	my $pathOrObj = shift; # song path or object, or hash from titlesQuery
	my $tags      = shift; # tags to use
	my $prefixKey = shift; # prefix key, if any
	my $prefixVal = shift; # prefix value, if any   
	my $fast      = shift;
	
	# get the hash with the data	
	my $hashRef = _songData($request, $pathOrObj, $tags, $fast);
	
	# add the prefix in the first position, use a fancy feature of
	# Tie::LLHash
	if (defined $prefixKey && defined $hashRef) {
		if ($fast) {
			$hashRef->{$prefixKey} = $prefixVal;
		}
		else {
			(tied %{$hashRef})->Unshift($prefixKey => $prefixVal);
		}
	}
	
	# add it directly to the result loop
	$request->setResultLoopHash($loop, $index, $hashRef);
}

sub _addJivePlaylistControls {

	my ($request, $loop, $count) = @_;
	
	my $client = $request->client || return;
	
	# clear playlist
	my $text = $client->string('CLEAR_PLAYLIST');
	# add clear playlist and save playlist menu items
	$count++;
	my @clear_playlist = (
		{
			text    => $client->string('CANCEL'),
			actions => {
				go => {
					player => 0,
					cmd    => [ 'jiveblankcommand' ],
				},
			},
			nextWindow => 'parent',
		},
		{
			text    => $client->string('CLEAR_PLAYLIST'),
			actions => {
				do => {
					player => 0,
					cmd    => ['playlist', 'clear'],
				},
			},
			nextWindow => 'home',
		},
	);

	$request->addResultLoop($loop, $count, 'text', $text);
	$request->addResultLoop($loop, $count, 'icon-id', '/html/images/playlistclear.png');
	$request->addResultLoop($loop, $count, 'offset', 0);
	$request->addResultLoop($loop, $count, 'count', 2);
	$request->addResultLoop($loop, $count, 'item_loop', \@clear_playlist);

	# save playlist
	my $input = {
		len          => 1,
		allowedChars => $client->string('JIVE_ALLOWEDCHARS_WITHCAPS'),
		help         => {
			text => $client->string('JIVE_SAVEPLAYLIST_HELP'),
		},
	};
	my $actions = {
		do => {
			player => 0,
			cmd    => ['playlist', 'save'],
			params => {
				playlistName => '__INPUT__',
			},
			itemsParams => 'params',
		},
	};
	$count++;

	# Save Playlist item
	$text = $client->string('SAVE_PLAYLIST');
	$request->addResultLoop($loop, $count, 'text', $text);
	$request->addResultLoop($loop, $count, 'icon-id', '/html/images/playlistsave.png');
	$request->addResultLoop($loop, $count, 'input', $input);
	$request->addResultLoop($loop, $count, 'actions', $actions);
}

# **********************************************************************
# *** This is a performance-critical method ***
# Take cake to understand the performance implications of any changes.

sub _addJiveSong {
	my $request   = shift; # request
	my $loop      = shift; # loop
	my $count     = shift; # loop index
	my $index     = shift; # playlist index
	my $track     = shift || return;
	
	my $songData  = _songData(
		$request,
		$track,
		'aAlKNcxJ',			# tags needed for our entities
	);
	
	my $isRemote = $songData->{remote};
	
	$request->addResultLoop($loop, $count, 'trackType', $isRemote ? 'radio' : 'local');
	
	my $text   = $songData->{title};
	my $title  = $text;
	my $album  = $songData->{album};
	my $artist = $songData->{artist};
	
	# Bug 15779, include other role data
	# XXX may want to include all contributor roles here?
	my (%artists, @artists);
	foreach ('albumartist', 'trackartist', 'artist') {
		
		next if !$songData->{$_};
		
		foreach my $a ( split (/, /, $songData->{$_}) ) {
			if ( $a && !$artists{$a} ) {
				push @artists, $a;
				$artists{$a} = 1;
			}
		}
	}
	$artist = join(', ', @artists);
	
	if ( $isRemote && $text && $album && $artist ) {
		$request->addResult('current_title');
	}

	my @secondLine;
	if (defined $artist) {
		push @secondLine, $artist;
	}
	if (defined $album) {
		push @secondLine, $album;
	}

	# Special case for Internet Radio streams, if the track is remote, has no duration,
	# has title metadata, and has no album metadata, display the station title as line 1 of the text
	if ( $songData->{remote_title} && $songData->{remote_title} ne $title && !$album && $isRemote && !$track->secs ) {
		push @secondLine, $songData->{remote_title};
		$album = $songData->{remote_title};
		$request->addResult('current_title');
	}

	my $secondLine = join(' - ', @secondLine);
	$text .= "\n" . $secondLine;

	# Bug 7443, check for a track cover before using the album cover
	my $iconId = $songData->{coverid} || $songData->{artwork_track_id};
	
	if ( defined($songData->{artwork_url}) ) {
		$request->addResultLoop( $loop, $count, 'icon', proxiedImage($songData->{artwork_url}) );
	}
	elsif ( defined $iconId ) {
		$request->addResultLoop($loop, $count, 'icon-id', proxiedImage($iconId));
	}
	elsif ( $isRemote ) {
		# send radio placeholder art for remote tracks with no art
		$request->addResultLoop($loop, $count, 'icon-id', '/html/images/radio.png');
	}

	# split to three discrete elements for NP screen
	if ( defined($title) ) {
		$request->addResultLoop($loop, $count, 'track', $title);
	} else {
		$request->addResultLoop($loop, $count, 'track', '');
	}
	if ( defined($album) ) {
		$request->addResultLoop($loop, $count, 'album', $album);
	} else {
		$request->addResultLoop($loop, $count, 'album', '');
	}
	if ( defined($artist) ) {
		$request->addResultLoop($loop, $count, 'artist', $artist);
	} else {
		$request->addResultLoop($loop, $count, 'artist', '');
	}
	# deliver as one formatted multi-line string for NP playlist screen
	$request->addResultLoop($loop, $count, 'text', $text);

	my $params = {
		'track_id' => ($songData->{'id'} + 0), 
		'playlist_index' => $index,
	};
	$request->addResultLoop($loop, $count, 'params', $params);
	$request->addResultLoop($loop, $count, 'style', 'itemplay');
}


my %tagMap = (
	# Tag    Tag name             Token            Track method         Track field
	#------------------------------------------------------------------------------
	  'u' => ['url',              'LOCATION',      'url'],              #url
	  'o' => ['type',             'TYPE',          'content_type'],     #content_type
	                                                                    #titlesort 
	                                                                    #titlesearch 
	  'a' => ['artist',           'ARTIST',        'artistName'],       #->contributors
	  'e' => ['album_id',         '',              'albumid'],          #album 
	  'l' => ['album',            'ALBUM',         'albumname'],        #->album.title
	  't' => ['tracknum',         'TRACK',         'tracknum'],         #tracknum
	  'n' => ['modificationTime', 'MODTIME',       'modificationTime'], #timestamp
	  'D' => ['addedTime',        'ADDTIME',       'addedTime'],        #added_time
	  'U' => ['lastUpdated',      'UPDTIME',       'lastUpdated'],      #updated_time
	  'f' => ['filesize',         'FILELENGTH',    'filesize'],         #filesize
	                                                                    #tag 
	  'i' => ['disc',             'DISC',          'disc'],             #disc
	  'j' => ['coverart',         'SHOW_ARTWORK',  'coverArtExists'],   #cover
	  'x' => ['remote',           '',              'remote'],           #remote 
	                                                                    #audio 
	                                                                    #audio_size 
	                                                                    #audio_offset
	  'y' => ['year',             'YEAR',          'year'],             #year
	  'd' => ['duration',         'LENGTH',        'secs'],             #secs
	                                                                    #vbr_scale 
	  'r' => ['bitrate',          'BITRATE',       'prettyBitRate'],    #bitrate
	  'T' => ['samplerate',       'SAMPLERATE',    'samplerate'],       #samplerate 
	  'I' => ['samplesize',       'SAMPLESIZE',    'samplesize'],       #samplesize 
	  'H' => ['channels',         'CHANNELS',      'channels'],         #channels 
	  'F' => ['dlna_profile',     'DLNA_PROFILE',  'dlna_profile'],     #dlna_profile
	                                                                    #block_alignment
	                                                                    #endian 
	  'm' => ['bpm',              'BPM',           'bpm'],              #bpm
	  'v' => ['tagversion',       'TAGVERSION',    'tagversion'],       #tagversion
	# 'z' => ['drm',              '',              'drm'],              #drm
	  'M' => ['musicmagic_mixable', '',            'musicmagic_mixable'], #musicmagic_mixable
	                                                                    #musicbrainz_id 
	                                                                    #lastplayed 
	                                                                    #lossless 
	  'w' => ['lyrics',           'LYRICS',        'lyrics'],           #lyrics 
	  'R' => ['rating',           'RATING',        'rating'],           #rating 
	  'O' => ['playcount',        'PLAYCOUNT',     'playcount'],        #playcOunt 
	  'Y' => ['replay_gain',      'REPLAYGAIN',    'replay_gain'],      #replay_gain 
	                                                                    #replay_peak

	  'c' => ['coverid',          'COVERID',       'coverid'],          # coverid
	  'K' => ['artwork_url',      '',              'coverurl'],         # artwork URL, not in db
	  'B' => ['buttons',          '',              'buttons'],          # radio stream special buttons
	  'L' => ['info_link',        '',              'info_link'],        # special trackinfo link for i.e. Pandora
	  'N' => ['remote_title'],                                          # remote stream title


	# Tag    Tag name              Token              Relationship     Method          Track relationship
	#--------------------------------------------------------------------------------------------------
	  's' => ['artist_id',         '',                'artist',        'id'],           #->contributors
	  'A' => ['<role>',            '<ROLE>',          'contributors',  'name'],         #->contributors[role].name
	  'S' => ['<role>_ids',        '',                'contributors',  'id'],           #->contributors[role].id
                                                                            
	  'q' => ['disccount',         '',                'album',         'discc'],        #->album.discc
	  'J' => ['artwork_track_id',  'COVERART',        'album',         'artwork'],      #->album.artwork
	  'C' => ['compilation',       'COMPILATION',     'album',         'compilation'],  #->album.compilation
	  'X' => ['album_replay_gain', 'ALBUMREPLAYGAIN', 'album',         'replay_gain'],  #->album.replay_gain
                                                                            
	  'g' => ['genre',             'GENRE',           'genre',         'name'],         #->genre_track->genre.name
	  'p' => ['genre_id',          '',                'genre',         'id'],           #->genre_track->genre.id
	  'G' => ['genres',            'GENRE',           'genres',        'name'],         #->genre_track->genres.name
	  'P' => ['genre_ids',         '',                'genres',        'id'],           #->genre_track->genres.id
                                                                            
	  'k' => ['comment',           'COMMENT',         'comment'],                       #->comment_object

);

# Map tag -> column to avoid a huge if-else structure
my %colMap = (
	g => 'genres.name',
	G => 'genres',
	p => 'genres.id',
	P => 'genre_ids',
	a => 'contributors.name',
	's' => 'contributors.id',
	l => 'albums.title',
	e => 'tracks.album',
	d => 'tracks.secs',
	i => 'tracks.disc',
	q => 'albums.discc',
	t => 'tracks.tracknum',
	y => 'tracks.year',
	m => 'tracks.bpm',
	M => sub { $_[0]->{'tracks.musicmagic_mixable'} ? 1 : 0 },
	k => 'comment',
	o => 'tracks.content_type',
	v => 'tracks.tagversion',
	r => sub { Slim::Schema::Track->buildPrettyBitRate( $_[0]->{'tracks.bitrate'}, $_[0]->{'tracks.vbr_scale'} ) },
	f => 'tracks.filesize',
	j => sub { $_[0]->{'tracks.cover'} ? 1 : 0 },
	J => 'albums.artwork',
	n => 'tracks.timestamp',
	F => 'tracks.dlna_profile',
	D => 'tracks.added_time',
	U => 'tracks.updated_time',
	C => sub { $_[0]->{'albums.compilation'} ? 1 : 0 },
	Y => 'tracks.replay_gain',
	X => 'albums.replay_gain',
	R => 'tracks_persistent.rating',
	O => 'tracks_persistent.playcount',
	T => 'tracks.samplerate',
	I => 'tracks.samplesize',
	u => 'tracks.url',
	w => 'tracks.lyrics',
	x => sub { $_[0]->{'tracks.remote'} ? 1 : 0 },
	c => 'tracks.coverid',
	H => 'tracks.channels',
);

sub _songDataFromHash {
	my ( $request, $res, $tags, $fast ) = @_;
	
	my %returnHash;
	
	# define an ordered hash for our results
	tie (%returnHash, "Tie::IxHash") unless $fast;
	
	$returnHash{id}    = $res->{'tracks.id'};
	$returnHash{title} = $res->{'tracks.title'};
	
	# loop so that stuff is returned in the order given...
	for my $tag (split (//, $tags)) {
		my $tagref = $tagMap{$tag} or next;
		
		# Special case for A/S which return multiple keys
		if ( $tag eq 'A' ) {
			for my $role ( Slim::Schema::Contributor->contributorRoles ) {
				$role = lc $role;
				if ( defined $res->{$role} ) {
					$returnHash{$role} = $res->{$role};
				}
			}
		}
		elsif ( $tag eq 'S' ) {
			for my $role ( Slim::Schema::Contributor->contributorRoles ) {
				$role = lc $role;
				if ( defined $res->{"${role}_ids"} ) {
					$returnHash{"${role}_ids"} = $res->{"${role}_ids"};
				}
			}
		}
		# eg. the web UI is requesting some tags which are only available for remote tracks,
		# such as 'B' (custom button handler). They would return empty here - ignore them.
		elsif ( my $map = $colMap{$tag} ) {
			my $value = ref $map eq 'CODE' ? $map->($res) : $res->{$map};

			if (defined $value && $value ne '') {
				$returnHash{ $tagref->[0] } = $value;
			}
		}
	}		
	
	return \%returnHash;
}

sub _songData {
	my $request   = shift; # current request object
	my $pathOrObj = shift; # song path or object
	my $tags      = shift; # tags to use
	my $fast      = shift; # don't use Tie::IxHash for performance
	
	if ( ref $pathOrObj eq 'HASH' ) {
		# Hash from direct DBI query in titlesQuery
		return _songDataFromHash($request, $pathOrObj, $tags, $fast);
	}

	# figure out the track object
	my $track     = Slim::Schema->objectForUrl($pathOrObj);

	if (!blessed($track) || !$track->can('id')) {

		logError("Called with invalid object or path: $pathOrObj!");
		
		# For some reason, $pathOrObj may be an id... try that before giving up...
		if ($pathOrObj =~ /^\d+$/) {
			$track = Slim::Schema->find('Track', $pathOrObj);
		}

		if (!blessed($track) || !$track->can('id')) {

			logError("Can't make track from: $pathOrObj!");
			return;
		}
	}
	
	# If we have a remote track, check if a plugin can provide metadata
	my $remoteMeta = {};
	my $isRemote = $track->remote;
	my $url = $track->url;
	
	if ( $isRemote ) {
		my $handler = Slim::Player::ProtocolHandlers->handlerForURL($url);
		
		if ( $handler && $handler->can('getMetadataFor') ) {
			# Don't modify source data
			$remoteMeta = Storable::dclone(
				$handler->getMetadataFor( $request->client, $url )
			);
			
			$remoteMeta->{a} = $remoteMeta->{artist};
			$remoteMeta->{A} = $remoteMeta->{artist};
			$remoteMeta->{l} = $remoteMeta->{album};
			$remoteMeta->{i} = $remoteMeta->{disc};
			$remoteMeta->{K} = $remoteMeta->{cover};
			$remoteMeta->{d} = ( $remoteMeta->{duration} || 0 ) + 0;
			$remoteMeta->{Y} = $remoteMeta->{replay_gain};
			$remoteMeta->{o} = $remoteMeta->{type};
			$remoteMeta->{r} = $remoteMeta->{bitrate};
			$remoteMeta->{B} = $remoteMeta->{buttons};
			$remoteMeta->{L} = $remoteMeta->{info_link};
			$remoteMeta->{t} = $remoteMeta->{tracknum};
		}
	}
	
	my $parentTrack;
	if ( my $client = $request->client ) { # Bug 13062, songinfo may be called without a client
		if (my $song = $client->currentSongForUrl($url)) {
			my $t = $song->currentTrack();
			if ($t->url ne $url) {
				$parentTrack = $track;
				$track = $t;
				$isRemote = $track->remote;
			}
		}
	}

	my %returnHash;
	
	# define an ordered hash for our results
	tie (%returnHash, "Tie::IxHash") unless $fast;

	$returnHash{'id'}    = $track->id;
	$returnHash{'title'} = $remoteMeta->{title} || $track->title;
	
	# loop so that stuff is returned in the order given...
	for my $tag (split (//, $tags)) {
		
		my $tagref = $tagMap{$tag} or next;
		
		# special case, remote stream name
		if ($tag eq 'N') {
			if ($parentTrack) {
				$returnHash{$tagref->[0]} = $parentTrack->title;
			} elsif ( $isRemote && !$track->secs && $remoteMeta->{title} && !$remoteMeta->{album} ) {
				if (my $meta = $track->title) {
					$returnHash{$tagref->[0]} = $meta;
				}
			}
		}
		
		# special case for remote flag, since we had to evaluate it anyway
		# only include it if it is true
		elsif ($tag eq 'x' && $isRemote) {
			$returnHash{$tagref->[0]} = 1;
		}
		
		# special case artists (tag A and S)
		elsif ($tag eq 'A' || $tag eq 'S') {
			if ( my $meta = $remoteMeta->{$tag} ) {
				$returnHash{artist} = $meta;
				next;
			}
			
			if ( defined(my $submethod = $tagref->[3]) ) {
				
				my $postfix = ($tag eq 'S')?"_ids":"";
			
				foreach my $type (Slim::Schema::Contributor::contributorRoles()) {
						
					my $key = lc($type) . $postfix;
					my $contributors = $track->contributorsOfType($type) or next;
					my @values = map { $_ = $_->$submethod() } $contributors->all;
					my $value = join(', ', @values);
			
					if (defined $value && $value ne '') {

						# add the tag to the result
						$returnHash{$key} = $value;
					}
				}
			}
		}

		# if we have a method/relationship for the tag
		elsif (defined(my $method = $tagref->[2])) {
			
			my $value;
			my $key = $tagref->[0];
			
			# Override with remote track metadata if available
			if ( defined $remoteMeta->{$tag} ) {
				$value = $remoteMeta->{$tag};
			}
			
			elsif ($method eq '' || !$track->can($method)) {
				next;
			}

			# tag with submethod
			elsif (defined(my $submethod = $tagref->[3])) {

				# call submethod
				if (defined(my $related = $track->$method)) {
					
					# array returned/genre
					if ( blessed($related) && $related->isa('Slim::Schema::ResultSet::Genre')) {
						$value = join(', ', map { $_ = $_->$submethod() } $related->all);
					} elsif ( $isRemote ) {
						$value = $related;
					} else {
						$value = $related->$submethod();
					}
				}
			}
			
			# simple track method
			else {
				$value = $track->$method();
			}
			
			# correct values
			if (($tag eq 'R' || $tag eq 'x') && $value == 0) {
				$value = undef;
			}
			# we might need to proxy the image request to resize it
			elsif ($tag eq 'K' && $value) {
				$value = proxiedImage($value); 
			}
			
			# if we have a value
			if (defined $value && $value ne '') {

				# add the tag to the result
				$returnHash{$key} = $value;
			}
		}
	}

	return \%returnHash;
}

# this is a silly little sub that allows jive cover art to be rendered in a large window
sub showArtwork {

	main::INFOLOG && $log->info("Begin showArtwork Function");
	my $request = shift;

	# get our parameters
	my $id = $request->getParam('_artworkid');

	if ($id =~ /:\/\//) {
		$request->addResult('artworkUrl'  => proxiedImage($id));
	} else {
		$request->addResult('artworkId'  => $id);
	}

	$request->addResult('offset', 0);
	$request->setStatusDone();

}

# Wipe cached data, called after a rescan
sub wipeCaches {
	$cache = {};
}

# fix the count in case we're adding additional items
# (VA etc.) to the resultset
sub _fixCount {
	my $insertItem = shift;
	my $index      = shift;
	my $quantity   = shift;
	my $count      = shift;

	my $totalCount = $count || 0;

	if ($insertItem) {
		$totalCount++;

		# return one less result as we only add the additional item in the first chunk
		if ( !$$index ) {
			$$quantity--;
		}

		# decrease the index in subsequent queries
		else {
			$$index--;
		}
	}

	return $totalCount;
}

# contextMenuQuery is a wrapper for producing context menus for various objects
sub contextMenuQuery {

	my $request = shift;

	# check this is the correct query.
	if ($request->isNotQuery([['contextmenu']])) {
		$request->setStatusBadDispatch();
		return;
	}

	my $index         = $request->getParam('_index');
	my $quantity      = $request->getParam('_quantity');

	my $client        = $request->client();
	my $menu          = $request->getParam('menu');

	# this subroutine is just a wrapper, so we prep the @requestParams array to pass on to another command
	my $params = $request->getParamsCopy();
	my @requestParams = ();
	for my $key (keys %$params) {
		next if $key eq '_index' || $key eq '_quantity';
		push @requestParams, $key . ':' . $params->{$key};
	}

	my $proxiedRequest;
	if (defined($menu)) {
		# send the command to *info, where * is the param given to the menu command
		my $command = $menu . 'info';
		$proxiedRequest = Slim::Control::Request->new( $client->id, [ $command, 'items', $index, $quantity, @requestParams ] );

		# Bug 17357, propagate the connectionID as info handlers cache sessions based on this
		$proxiedRequest->connectionID( $request->connectionID );
		$proxiedRequest->execute();

		# Bug 13744, wrap async requests
		if ( $proxiedRequest->isStatusProcessing ) {			
			$proxiedRequest->callbackFunction( sub {
				$request->setRawResults( $_[0]->getResults );
				$request->setStatusDone();
			} );
			
			$request->setStatusProcessing();
			return;
		}
		
	# if we get here, we punt
	} else {
		$request->setStatusBadParams();
	}

	# now we have the response in $proxiedRequest that needs to get its output sent via $request
	$request->setRawResults( $proxiedRequest->getResults );

}

# currently this sends back a callback that is only for tracks
# to be expanded to work with artist/album/etc. later
sub _contextMenuBase {

	my $menu = shift;

	return {
		player => 0,
		cmd => ['contextmenu', ],
			'params' => {
				'menu' => $menu,
			},
		itemsParams => 'params',
		window => { 
			isContextMenu => 1, 
		},
	};

}

sub _scanFailed {
	my ($request, $info) = @_;
	
	if ($info && $info eq 'SCAN_ABORTED') {
		$info = $request->string($info);
	}
	elsif ($info) {
		$info = $request->string('FAILURE_PROGRESS', $request->string($info . '_PROGRESS') || '?');
	}

	$request->addResult('lastscanfailed', $info || '?');	
}

=pod
This method is used by both titlesQuery and statusQuery, it tries to get a bunch of data
about tracks as efficiently as possible.

	$tags - String of tags, see songinfo docs
	$args - {
		where         => additional raw SQL to be used in WHERE clause
		sort          => string to be used with ORDER BY
		search        => titlesearch
		albumId       => return tracks for this album ID
		year          => return tracks for this year
		genreId       => return tracks for this genre ID
		contributorId => return tracks for this contributor ID
		trackIds      => arrayref of track IDs to fetch
		limit         => a coderef that is passed the count and returns (valid, start, end)
		                 If valid is not true, the request is aborted.
		                 This is messy but the only way to support the use of _fixCount, etc
	}
	
Returns arrayref of hashes.
=cut

sub _getTagDataForTracks {
	my ( $tags, $args ) = @_;
	
	my $sqllog = main::DEBUGLOG && logger('database.sql');
	
	my $collate = Slim::Utils::OSDetect->getOS()->sqlHelperClass()->collate();
	
	my $sql      = 'SELECT %s FROM tracks ';
	my $c        = { 'tracks.id' => 1, 'tracks.title' => 1 };
	my $w        = [];
	my $p        = [];
	my $total    = 0;
	
	if ( $args->{where} ) {
		push @{$w}, $args->{where};
	}
	
	my $sort = $args->{sort};

	# return count only?
	my $count_only;
	if ($tags eq 'CC') {
		$count_only = 1;
		$tags = $sort = '';
	}
	
	# Normalize any search parameters
	my $search = $args->{search};
	if ( $search && specified($search) ) {
		if ( $search =~ s/^sql=// ) {
			# Raw SQL search query
			$search =~ s/;//g; # strip out any attempt at combining SQL statements
			unshift @{$w}, $search;
		}
		# we need to adjust SQL when using fulltext search
		elsif ( Slim::Schema->canFulltextSearch ) {
			Slim::Plugin::FullTextSearch::Plugin->createHelperTable({
				name   => 'tracksSearch',
				search => $search,
				type   => 'track',
				checkLargeResultset => sub {
					my $isLarge = shift;
					return $isLarge ? "LIMIT $isLarge" : 'ORDER BY fulltextweight'
				},
			});
			
			$sql = 'SELECT %s FROM tracksSearch, tracks ';
			unshift @{$w}, "tracks.id = tracksSearch.id";
			
			if (!$count_only) {
				$sort = "tracksSearch.fulltextweight DESC, $sort";
			}
		}
		else {
			my $strings = Slim::Utils::Text::searchStringSplit($search);
			if ( ref $strings->[0] eq 'ARRAY' ) {
				unshift @{$w}, '(' . join( ' OR ', map { 'tracks.titlesearch LIKE ?' } @{ $strings->[0] } ) . ')';
				unshift @{$p}, @{ $strings->[0] };
			}
			else {		
				unshift @{$w}, 'tracks.titlesearch LIKE ?';
				unshift @{$p}, @{$strings};
			}
		}
	}
	
	if ( my $albumId = $args->{albumId} ) {
		push @{$w}, 'tracks.album = ?';
		push @{$p}, $albumId;
	}
	
	if ( my $trackId = $args->{trackId} ) {
		push @{$w}, 'tracks.id = ?';
		push @{$p}, $trackId;
	}

	if ( my $year = $args->{year} ) {
		push @{$w}, 'tracks.year = ?';
		push @{$p}, $year;
	}

	if ( my $libraryId = $args->{libraryId} ) {
		$sql .= 'JOIN library_track ON library_track.track = tracks.id ';
		push @{$w}, 'library_track.library = ?';
		push @{$p}, $libraryId;
	}
	
	# Some helper functions to setup joins with less code
	my $join_genre_track = sub {
		if ( $sql !~ /JOIN genre_track/ ) {
			$sql .= 'JOIN genre_track ON genre_track.track = tracks.id ';
		}
	};
	
	my $join_genres = sub {
		$join_genre_track->();
		
		if ( $sql !~ /JOIN genres/ ) {
			$sql .= 'JOIN genres ON genres.id = genre_track.genre ';
		}
	};
	
	my $join_contributor_tracks = sub {
		if ( $sql !~ /JOIN contributor_track/ ) {
			$sql .= 'JOIN contributor_track ON contributor_track.track = tracks.id ';
		}
	};
	
	my $join_contributors = sub {
		$join_contributor_tracks->();
		
		if ( $sql !~ /JOIN contributors/ ) {
			$sql .= 'JOIN contributors ON contributors.id = contributor_track.contributor ';
		}
	};
	
	my $join_albums = sub {
		if ( $sql !~ /JOIN albums/ ) {
			$sql .= 'JOIN albums ON albums.id = tracks.album ';
		}
	};
	
	my $join_tracks_persistent = sub {
		if ( main::STATISTICS ) {
			$sql .= 'JOIN tracks_persistent ON tracks_persistent.urlmd5 = tracks.urlmd5 ';
		}
	};
	
	if ( my $genreId = $args->{genreId} ) {
		$join_genre_track->();

		my @genreIDs = split(/,/, $genreId);

		push @{$w}, 'genre_track.genre IN (' . join(', ', map {'?'} @genreIDs) . ')';
		push @{$p}, @genreIDs;
	}
	
	if ( my $contributorId = $args->{contributorId} ) {
		# handle the case where we're asked for the VA id => return compilations
		if ($contributorId == Slim::Schema->variousArtistsObject->id) {
			$join_albums->();
			push @{$w}, 'albums.compilation = 1';
		}
		else {
			$join_contributor_tracks->();
			push @{$w}, 'contributor_track.contributor = ?';
			push @{$p}, $contributorId;
		}
	}
	
	if ( my $trackIds = $args->{trackIds} ) {
		# Filter out negative tracks (remote tracks)
		push @{$w}, 'tracks.id IN (' . join( ',', grep { $_ > 0 } @{$trackIds} ) . ')';
	}
	
	# Process tags and add columns/joins as needed
	$tags =~ /e/ && do { $c->{'tracks.album'} = 1 };
	$tags =~ /d/ && do { $c->{'tracks.secs'} = 1 };
	$tags =~ /t/ && do { $c->{'tracks.tracknum'} = 1 };
	$tags =~ /y/ && do { $c->{'tracks.year'} = 1 };
	$tags =~ /m/ && do { $c->{'tracks.bpm'} = 1 };
	$tags =~ /M/ && do { $c->{'tracks.musicmagic_mixable'} = 1 };
	$tags =~ /o/ && do { $c->{'tracks.content_type'} = 1 };
	$tags =~ /v/ && do { $c->{'tracks.tagversion'} = 1 };
	$tags =~ /r/ && do { $c->{'tracks.bitrate'} = 1; $c->{'tracks.vbr_scale'} = 1 };
	$tags =~ /f/ && do { $c->{'tracks.filesize'} = 1 };
	$tags =~ /j/ && do { $c->{'tracks.cover'} = 1 };
	$tags =~ /n/ && do { $c->{'tracks.timestamp'} = 1 };
	$tags =~ /F/ && do { $c->{'tracks.dlna_profile'} = 1 };
	$tags =~ /D/ && do { $c->{'tracks.added_time'} = 1 };
	$tags =~ /U/ && do { $c->{'tracks.updated_time'} = 1 };
	$tags =~ /T/ && do { $c->{'tracks.samplerate'} = 1 };
	$tags =~ /H/ && do { $c->{'tracks.channels'} = 1 };
	$tags =~ /I/ && do { $c->{'tracks.samplesize'} = 1 };
	$tags =~ /u/ && do { $c->{'tracks.url'} = 1 };
	$tags =~ /w/ && do { $c->{'tracks.lyrics'} = 1 };
	$tags =~ /x/ && do { $c->{'tracks.remote'} = 1 };
	$tags =~ /c/ && do { $c->{'tracks.coverid'} = 1 };
	$tags =~ /Y/ && do { $c->{'tracks.replay_gain'} = 1 };
	$tags =~ /i/ && do { $c->{'tracks.disc'} = 1 };	
	$tags =~ /g/ && do {
		$join_genres->();
		$c->{'genres.name'} = 1;
		
		# XXX there is a bug here if a track has multiple genres, the genre
		# returned will be a random genre, not sure how to solve this -Andy
	};
	
	$tags =~ /p/ && do {
		$join_genres->();
		$c->{'genres.id'} = 1;
	};
	
	$tags =~ /a/ && do {
		$join_contributors->();
		$c->{'contributors.name'} = 1;
		
		# only albums on which the contributor has a specific role?
		my @roles;
		if ($args->{roleId}) {
			@roles = split /,/, $args->{roleId};
			push @roles, 'ARTIST' if $args->{roleId} eq 'ALBUMARTIST' && !$prefs->get('useUnifiedArtistsList');
		}
		elsif ($prefs->get('useUnifiedArtistsList')) {
			# Tag 'a' returns either ARTIST or TRACKARTIST role
			# Bug 16791: Need to include ALBUMARTIST too
			@roles = ( 'ARTIST', 'TRACKARTIST', 'ALBUMARTIST' );
	
			# Loop through each pref to see if the user wants to show that contributor role.
			foreach (Slim::Schema::Contributor->contributorRoles) {
				if ($prefs->get(lc($_) . 'InArtists')) {
					push @roles, $_;
				}
			}
		}
		else {
			@roles = Slim::Schema::Contributor->contributorRoles();
		}

		push @{$p}, map { Slim::Schema::Contributor->typeToRole($_) } @roles;
		push @{$w}, '(contributors.id = tracks.primary_artist OR tracks.primary_artist IS NULL)' if $args->{trackIds};
		push @{$w}, 'contributor_track.role IN (' . join(', ', map {'?'} @roles) . ')';
	};
	
	$tags =~ /s/ && do {
		$join_contributors->();
		$c->{'contributors.id'} = 1;
	};
	
	$tags =~ /l/ && do {
		$join_albums->();
		$c->{'albums.title'} = 1;
	};
	
	$tags =~ /q/ && do {
		$join_albums->();
		$c->{'albums.discc'} = 1;
	};
		
	$tags =~ /J/ && do {
		$join_albums->();
		$c->{'albums.artwork'} = 1;
	};
	
	$tags =~ /C/ && do {
		$join_albums->();
		$c->{'albums.compilation'} = 1;
	};
	
	$tags =~ /X/ && do {
		$join_albums->();
		$c->{'albums.replay_gain'} = 1;
	};
	
	$tags =~ /R/ && do {
		if ( main::STATISTICS ) {
			$join_tracks_persistent->();
			$c->{'tracks_persistent.rating'} = 1;
		}
	};
	
	$tags =~ /O/ && do {
		if ( main::STATISTICS ) {
			$join_tracks_persistent->();
			$c->{'tracks_persistent.playcount'} = 1;
		}
	};
	
	if ( scalar @{$w} ) {
		$sql .= 'WHERE ';
		my $s = join( ' AND ', @{$w} );
		$s =~ s/\%/\%\%/g;
		$sql .= $s . ' ';
	}
	$sql .= 'GROUP BY tracks.id ' if $sql =~ /JOIN /;
	
	if ( $sort ) {
		$sql .= "ORDER BY $sort ";
	}
	
	# Add selected columns
	# Bug 15997, AS mapping needed for MySQL
	my @cols = sort keys %{$c};
	$sql = sprintf $sql, join( ', ', map { $_ . " AS '" . $_ . "'" } @cols );
	
	my $dbh = Slim::Schema->dbh;
	
	if ( $count_only || (my $limit = $args->{limit}) ) {
		# Let the caller worry about the limit values

		my $cacheKey = md5_hex($sql . join( '', @{$p} ));
		
		# use short lived cache, as we might be dealing with changing data (eg. playcount)
		if ( my $cached = $bmfCache{$cacheKey} ) {
			$total = $cached;
		}
		else {
			my $total_sth = $dbh->prepare_cached( qq{
				SELECT COUNT(1) FROM ( $sql ) AS t1
			} );
	
			if ( main::DEBUGLOG && $sqllog->is_debug ) {
				$sqllog->debug( "Titles totals query: SELECT COUNT(1) FROM ($sql) / " . Data::Dump::dump($p) );
			}
				
			$total_sth->execute( @{$p} );
			($total) = $total_sth->fetchrow_array();
			$total_sth->finish;
			
			$bmfCache{$cacheKey} = $total;
		}
		
		my ($valid, $start, $end);
		($valid, $start, $end) = $limit->($total) unless $count_only;
		
		if ( $count_only || !$valid ) {
			return wantarray ? ( {}, [], $total ) : {};
		}
		
		# Limit the real query
		if ( $start =~ /^\d+$/ && defined $end && $end =~ /^\d+$/ ) {
			$sql .= "LIMIT $start, $end ";
		}
	}
	
	if ( main::DEBUGLOG && $sqllog->is_debug ) {
		$sqllog->debug( "_getTagDataForTracks query: $sql / " . Data::Dump::dump($p) );
	}
	
	my $sth = $dbh->prepare_cached($sql);
	$sth->execute( @{$p} );
	
	# Bind selected columns in order
	my $i = 1;
	for my $col ( @cols ) {
		# Adjust column names that are sub-queries to be stored using the AS value
		if ( $col =~ /SELECT/ ) {
			my ($newcol) = $col =~ /AS (\w+)/;
			$c->{$newcol} = 1;
			$col = $newcol;
		}
		
		$sth->bind_col( $i++, \$c->{$col} );
	}
	
	# Results are stored in a hash keyed by track ID, and we
	# also store the order the data is returned in, titlesQuery
	# needs this to provide correctly sorted results, and I don't
	# want to make %results an IxHash.
	my %results;
	my @resultOrder;
	
	while ( $sth->fetch ) {
		utf8::decode( $c->{'tracks.title'} ) if exists $c->{'tracks.title'};
		utf8::decode( $c->{'tracks.lyrics'} ) if exists $c->{'tracks.lyrics'};
		utf8::decode( $c->{'albums.title'} ) if exists $c->{'albums.title'};
		utf8::decode( $c->{'contributors.name'} ) if exists $c->{'contributors.name'};
		utf8::decode( $c->{'genres.name'} ) if exists $c->{'genres.name'};
		utf8::decode( $c->{'comments.value'} ) if exists $c->{'comments.value'};
		
		$results{ $c->{'tracks.id'} } = { map { $_ => $c->{$_} } keys %{$c} };
		push @resultOrder, $c->{'tracks.id'};
	}
	
	# For tag A/S we have to run 1 additional query
	if ( $tags =~ /[AS]/ ) {
		my $sql = sprintf qq{
			SELECT contributors.id, contributors.name, contributor_track.track, contributor_track.role
			FROM contributor_track
			JOIN contributors ON contributors.id = contributor_track.contributor
			WHERE contributor_track.track IN (%s)
			ORDER BY contributor_track.role DESC
		}, join( ',', @resultOrder );
		
		my $contrib_sth = $dbh->prepare($sql);
		
		if ( main::DEBUGLOG && $sqllog->is_debug ) {
			$sqllog->debug( "Tag A/S (contributor) query: $sql" );
		}
		
		$contrib_sth->execute;
		
		my %values;
		while ( my ($id, $name, $track, $role) = $contrib_sth->fetchrow_array ) {
			$values{$track} ||= {};
			my $role_info = $values{$track}->{$role} ||= {};
			
			# XXX: what if name has ", " in it?
			utf8::decode($name);
			$role_info->{ids}   .= $role_info->{ids} ? ', ' . $id : $id;
			$role_info->{names} .= $role_info->{names} ? ', ' . $name : $name;
		}
		
		my $want_names = $tags =~ /A/;
		my $want_ids   = $tags =~ /S/;
		
		while ( my ($id, $role) = each %values ) {
			my $track = $results{$id};
			
			while ( my ($role_id, $role_info) = each %{$role} ) {
				my $role = lc( Slim::Schema::Contributor->roleToType($role_id) );
				
				$track->{"${role}_ids"} = $role_info->{ids}   if $want_ids;
				$track->{$role}         = $role_info->{names} if $want_names;
			}
		}
	}
	
	# Same thing for G/P, multiple genres requires another query
	if ( $tags =~ /[GP]/ ) {
		my $sql = sprintf qq{
			SELECT genres.id, genres.name, genre_track.track
			FROM genre_track
			JOIN genres ON genres.id = genre_track.genre
			WHERE genre_track.track IN (%s)
			ORDER BY genres.namesort $collate
		}, join( ',', @resultOrder );
		
		my $genre_sth = $dbh->prepare($sql);
		
		if ( main::DEBUGLOG && $sqllog->is_debug ) {
			$sqllog->debug( "Tag G/P (genre) query: $sql" );
		}
		
		$genre_sth->execute;
		
		my %values;
		while ( my ($id, $name, $track) = $genre_sth->fetchrow_array ) {
			my $genre_info = $values{$track} ||= {};
			
			utf8::decode($name);
			$genre_info->{ids}   .= $genre_info->{ids} ? ', ' . $id : $id;
			$genre_info->{names} .= $genre_info->{names} ? ', ' . $name : $name;
		}
		
		my $want_names = $tags =~ /G/;
		my $want_ids   = $tags =~ /P/;
		
		while ( my ($id, $genre_info) = each %values ) {
			my $track = $results{$id};
			$track->{genre_ids} = $genre_info->{ids}   if $want_ids;
			$track->{genres}    = $genre_info->{names} if $want_names;
		}
	}
	
	# And same for comments
	if ( $tags =~ /k/ ) {
		my $sql = sprintf qq{
			SELECT track, value
			FROM comments
			WHERE track IN (%s)
			ORDER BY id
		}, join( ',', @resultOrder );
		
		my $comment_sth = $dbh->prepare($sql);
		
		if ( main::DEBUGLOG && $sqllog->is_debug ) {
			$sqllog->debug( "Tag k (comment) query: $sql" );
		}
		
		$comment_sth->execute();
		
		my %values;
		while ( my ($track, $value) = $comment_sth->fetchrow_array ) {
			$values{$track} .= $values{$track} ? ' / ' . $value : $value;
		}
		
		while ( my ($id, $comment) = each %values ) {
			utf8::decode($comment);
			$results{$id}->{comment} = $comment;
		}
	}

	# If the query wasn't limited, get total from results
	if ( !$total ) {
		$total = scalar @resultOrder;
	}

	# delete the temporary table, as it's stored in memory and can be rather large
	Slim::Plugin::FullTextSearch::Plugin->dropHelperTable('tracksSearch') if $search && Slim::Schema->canFulltextSearch;
	
	return wantarray ? ( \%results, \@resultOrder, $total ) : \%results;
}

### Video support

# XXX needs to be more like titlesQuery, was originally copied from albumsQuery
sub videoTitlesQuery { if (main::VIDEO && main::MEDIASUPPORT) {
	my $request = shift;

	if (!Slim::Schema::hasLibrary()) {
		$request->setStatusNotDispatchable();
		return;
	}
	
	my $sqllog = main::DEBUGLOG && logger('database.sql');
	
	# get our parameters
	my $index         = $request->getParam('_index');
	my $quantity      = $request->getParam('_quantity');
	my $tags          = $request->getParam('tags') || 't';
	my $search        = $request->getParam('search');
	my $sort          = $request->getParam('sort');
	my $videoHash     = $request->getParam('video_id');
	
	#if ($sort && $request->paramNotOneOfIfDefined($sort, ['new'])) {
	#	$request->setStatusBadParams();
	#	return;
	#}

	my $collate = Slim::Utils::OSDetect->getOS()->sqlHelperClass()->collate();
	
	my $sql      = 'SELECT %s FROM videos ';
	my $c        = { 'videos.hash' => 1, 'videos.titlesearch' => 1, 'videos.titlesort' => 1 };
	my $w        = [];
	my $p        = [];
	my $order_by = "videos.titlesort $collate";
	my $limit;
	
	# Normalize and add any search parameters
	if ( defined $videoHash ) {
		push @{$w}, 'videos.hash = ?';
		push @{$p}, $videoHash;
	}
	# ignore everything if $videoID was specified
	else {
		if ($sort) {
			if ( $sort eq 'new' ) {
				$limit = $prefs->get('browseagelimit') || 100;
				$order_by = "videos.added_time desc";

				# Force quantity to not exceed max
				if ( $quantity && $quantity > $limit ) {
					$quantity = $limit;
				}
			}
			elsif ( $sort =~ /^sql=(.+)/ ) {
				$order_by = $1;
				$order_by =~ s/;//g; # strip out any attempt at combining SQL statements
			}
		}

		if ( $search && specified($search) ) {
			if ( $search =~ s/^sql=// ) {
				# Raw SQL search query
				$search =~ s/;//g; # strip out any attempt at combining SQL statements
				push @{$w}, $search;
			}
			else {
				my $strings = Slim::Utils::Text::searchStringSplit($search);
				if ( ref $strings->[0] eq 'ARRAY' ) {
					push @{$w}, '(' . join( ' OR ', map { 'videos.titlesearch LIKE ?' } @{ $strings->[0] } ) . ')';
					push @{$p}, @{ $strings->[0] };
				}
				else {		
					push @{$w}, 'videos.titlesearch LIKE ?';
					push @{$p}, @{$strings};
				}
			}
		}
	}
	
	$tags =~ /t/ && do { $c->{'videos.title'} = 1 };
	$tags =~ /d/ && do { $c->{'videos.secs'} = 1 };
	$tags =~ /o/ && do { $c->{'videos.mime_type'} = 1 };
	$tags =~ /r/ && do { $c->{'videos.bitrate'} = 1 };
	$tags =~ /f/ && do { $c->{'videos.filesize'} = 1 };
	$tags =~ /w/ && do { $c->{'videos.width'} = 1 };
	$tags =~ /h/ && do { $c->{'videos.height'} = 1 };
	$tags =~ /n/ && do { $c->{'videos.mtime'} = 1 };
	$tags =~ /F/ && do { $c->{'videos.dlna_profile'} = 1 };
	$tags =~ /D/ && do { $c->{'videos.added_time'} = 1 };
	$tags =~ /U/ && do { $c->{'videos.updated_time'} = 1 };
	$tags =~ /l/ && do { $c->{'videos.album'} = 1 };

	if ( @{$w} ) {
		$sql .= 'WHERE ';
		$sql .= join( ' AND ', @{$w} );
		$sql .= ' ';
	}
	$sql .= "GROUP BY videos.hash ORDER BY $order_by ";
	
	# Add selected columns
	# Bug 15997, AS mapping needed for MySQL
	my @cols = keys %{$c};
	$sql = sprintf $sql, join( ', ', map { $_ . " AS '" . $_ . "'" } @cols );
	
	my $stillScanning = Slim::Music::Import->stillScanning();
	
	my $dbh = Slim::Schema->dbh;
	
	# Get count of all results, the count is cached until the next rescan done event
	my $cacheKey = md5_hex($sql . join( '', @{$p} ));
	
	my $count = $cache->{$cacheKey};
	if ( !$count ) {
		my $total_sth = $dbh->prepare_cached( qq{
			SELECT COUNT(1) FROM ( $sql ) AS t1
		} );
		
		$total_sth->execute( @{$p} );
		($count) = $total_sth->fetchrow_array();
		$total_sth->finish;
	}
	
	if ( !$stillScanning ) {
		$cache->{$cacheKey} = $count;
	}

	if ($stillScanning) {
		$request->addResult('rescan', 1);
	}

	$count += 0;

	my $totalCount = $count;

	# now build the result
	my ($valid, $start, $end) = $request->normalize(scalar($index), scalar($quantity), $count);

	my $loopname = 'videos_loop';
	my $chunkCount = 0;

	if ($valid) {		
		# Limit the real query
		if ( $index =~ /^\d+$/ && $quantity =~ /^\d+$/ ) {
			$sql .= "LIMIT $index, $quantity ";
		}

		if ( main::DEBUGLOG && $sqllog->is_debug ) {
			$sqllog->debug( "Video Titles query: $sql / " . Data::Dump::dump($p) );
		}

		my $sth = $dbh->prepare_cached($sql);
		$sth->execute( @{$p} );
		
		# Bind selected columns in order
		my $i = 1;
		for my $col ( @cols ) {
			$sth->bind_col( $i++, \$c->{$col} );
		}
		
		while ( $sth->fetch ) {
			if ( $sort ne 'new' ) {
				utf8::decode( $c->{'videos.titlesort'} ) if exists $c->{'videos.titlesort'};
			}

			# "raw" result formatting (for CLI or JSON RPC)
			$request->addResultLoop($loopname, $chunkCount, 'id', $c->{'videos.hash'});				

			_videoData($request, $loopname, $chunkCount, $tags, $c);
		
			$chunkCount++;
			
			main::idleStreams() if !($chunkCount % 5);
		}
	}

	$request->addResult('count', $totalCount);
	
	$request->setStatusDone();
} }

sub _videoData { if (main::VIDEO && main::MEDIASUPPORT) {
	my ($request, $loopname, $chunkCount, $tags, $c) = @_;

	utf8::decode( $c->{'videos.title'} ) if exists $c->{'videos.title'};
	utf8::decode( $c->{'videos.album'} ) if exists $c->{'videos.album'};

	$tags =~ /t/ && $request->addResultLoop($loopname, $chunkCount, 'title', $c->{'videos.title'});
	$tags =~ /d/ && $request->addResultLoop($loopname, $chunkCount, 'duration', $c->{'videos.secs'});
	$tags =~ /o/ && $request->addResultLoop($loopname, $chunkCount, 'mime_type', $c->{'videos.mime_type'});
	$tags =~ /r/ && $request->addResultLoop($loopname, $chunkCount, 'bitrate', $c->{'videos.bitrate'} / 1000);
	$tags =~ /f/ && $request->addResultLoop($loopname, $chunkCount, 'filesize', $c->{'videos.filesize'});
	$tags =~ /w/ && $request->addResultLoop($loopname, $chunkCount, 'width', $c->{'videos.width'});
	$tags =~ /h/ && $request->addResultLoop($loopname, $chunkCount, 'height', $c->{'videos.height'});
	$tags =~ /n/ && $request->addResultLoop($loopname, $chunkCount, 'mtime', $c->{'videos.mtime'});
	$tags =~ /F/ && $request->addResultLoop($loopname, $chunkCount, 'dlna_profile', $c->{'videos.dlna_profile'});
	$tags =~ /D/ && $request->addResultLoop($loopname, $chunkCount, 'added_time', $c->{'videos.added_time'});
	$tags =~ /U/ && $request->addResultLoop($loopname, $chunkCount, 'updated_time', $c->{'videos.updated_time'});
	$tags =~ /l/ && $request->addResultLoop($loopname, $chunkCount, 'album', $c->{'videos.album'});
	$tags =~ /J/ && $request->addResultLoop($loopname, $chunkCount, 'hash', $c->{'videos.hash'});
} }

# XXX needs to be more like titlesQuery, was originally copied from albumsQuery
sub imageTitlesQuery { if (main::IMAGE && main::MEDIASUPPORT) {
	my $request = shift;

	if (!Slim::Schema::hasLibrary()) {
		$request->setStatusNotDispatchable();
		return;
	}
	
	my $sqllog = main::DEBUGLOG && logger('database.sql');
	
	# get our parameters
	my $index         = $request->getParam('_index');
	my $quantity      = $request->getParam('_quantity');
	my $tags          = $request->getParam('tags') || 't';
	my $search        = $request->getParam('search');
	my $timeline      = $request->getParam('timeline');
	my $albums        = $request->getParam('albums');
	my $sort          = $request->getParam('sort');
	my $imageHash     = $request->getParam('image_id');
	
	#if ($sort && $request->paramNotOneOfIfDefined($sort, ['new'])) {
	#	$request->setStatusBadParams();
	#	return;
	#}

	my $collate = Slim::Utils::OSDetect->getOS()->sqlHelperClass()->collate();
	
	my $sql      = 'SELECT %s FROM images ';
	my $c        = { 'images.hash' => 1, 'images.titlesearch' => 1, 'images.titlesort' => 1 };	# columns
	my $w        = [];																			# where
	my $p        = [];																			# parameters
	my $group_by = "images.hash";
	my $order_by = "images.titlesort $collate";
	my $id_col   = 'images.hash';
	my $title_col= 'images.title';
	my $limit;
	
	# Normalize and add any search parameters
	if ( defined $imageHash ) {
		push @{$w}, 'images.hash = ?';
		push @{$p}, $imageHash;
	}
	# ignore everything if $imageHash was specified
	else {
		if ($sort) {
			if ( $sort eq 'new' ) {
				$limit = $prefs->get('browseagelimit') || 100;
				$order_by = "images.added_time desc";

				# Force quantity to not exceed max
				if ( $quantity && $quantity > $limit ) {
					$quantity = $limit;
				}
			}
			elsif ( $sort =~ /^sql=(.+)/ ) {
				$order_by = $1;
				$order_by =~ s/;//g; # strip out any attempt at combining SQL statements
			}
		}
		
		if ( $timeline ) {
			$search ||= '';
			my ($year, $month, $day) = split('-', $search);
			
			$tags = 't' if $timeline !~ /^(?:day|albums)$/;

			if ( $timeline eq 'years' ) {
				$sql = sprintf $sql, "strftime('%Y', date(original_time, 'unixepoch')) AS 'year'";
				$id_col = $order_by = $group_by = $title_col = 'year';
				$c = { year => 1 };
			}
			
			elsif ( $timeline eq 'months' && $year ) {
				$sql = sprintf $sql, "strftime('%m', date(original_time, 'unixepoch')) AS 'month'";
				push @{$w}, "strftime('%Y', date(original_time, 'unixepoch')) == '$year'";
				$id_col = $order_by = $group_by = $title_col = 'month';
				$c = { month => 1 };
			}

			elsif ( $timeline eq 'days' && $year && $month ) {
				$sql = sprintf $sql, "strftime('%d', date(original_time, 'unixepoch')) AS 'day'";
				push @{$w}, "strftime('%Y', date(original_time, 'unixepoch')) == '$year'";
				push @{$w}, "strftime('%m', date(original_time, 'unixepoch')) == '$month'";
				$id_col = $order_by = $group_by = $title_col = 'day';
				$c = { day => 1 };
			}

			elsif ( $timeline eq 'dates' ) {
				my $dateFormat = $prefs->get('shortdateFormat');
				# only a subset of strftime is supported in SQLite, eg. no two letter years
				$dateFormat =~ s/%y/%Y/;

				$sql = sprintf $sql, "strftime('$dateFormat', date(original_time, 'unixepoch')) AS 'date', strftime('%Y/%m/%d', date(original_time, 'unixepoch')) AS 'd'";
				$id_col = $order_by = $group_by = 'd';
				$title_col = 'date';
				$c = { date => 1, d => 1 };
			}
			
			elsif ( $timeline eq 'day' && $year && $month && $day ) {
				push @{$w}, "date(original_time, 'unixepoch') == '$year-$month-$day'";
				$timeline = '';
			}
		}
		
		elsif ( $albums ) {
			if ( $search ) {
				$search = URI::Escape::uri_unescape($search);
				utf8::decode($search);
				
				$c->{'images.album'} = 1;
				push @{$w}, "images.album == ?";
				push @{$p}, $search;
			}
			else {
				$c = { 'images.album' => 1 };
				$id_col = $order_by = $group_by = $title_col = 'images.album';
				$tags = 't';
			}
		}
		
		elsif ( $search && specified($search) ) {
			if ( $search =~ s/^sql=// ) {
				# Raw SQL search query
				$search =~ s/;//g; # strip out any attempt at combining SQL statements
				push @{$w}, $search;
			}
			else {
				my $strings = Slim::Utils::Text::searchStringSplit($search);
				if ( ref $strings->[0] eq 'ARRAY' ) {
					push @{$w}, '(' . join( ' OR ', map { 'images.titlesearch LIKE ?' } @{ $strings->[0] } ) . ')';
					push @{$p}, @{ $strings->[0] };
				}
				else {		
					push @{$w}, 'images.titlesearch LIKE ?';
					push @{$p}, @{$strings};
				}
			}
		}
	}
	
	$tags =~ /t/ && do { $c->{$title_col} = 1 };
	$tags =~ /o/ && do { $c->{'images.mime_type'} = 1 };
	$tags =~ /f/ && do { $c->{'images.filesize'} = 1 };
	$tags =~ /w/ && do { $c->{'images.width'} = 1 };
	$tags =~ /h/ && do { $c->{'images.height'} = 1 };
	$tags =~ /O/ && do { $c->{'images.orientation'} = 1 };
	$tags =~ /n/ && do { $c->{'images.original_time'} = 1 };
	$tags =~ /F/ && do { $c->{'images.dlna_profile'} = 1 };
	$tags =~ /D/ && do { $c->{'images.added_time'} = 1 };
	$tags =~ /U/ && do { $c->{'images.updated_time'} = 1 };
	$tags =~ /l/ && do { $c->{'images.album'} = 1 };

	if ( @{$w} ) {
		$sql .= 'WHERE ';
		$sql .= join( ' AND ', @{$w} );
		$sql .= ' ';
	}
	$sql .= "GROUP BY $group_by " if $group_by;
	$sql .= "ORDER BY $order_by " if $order_by;
	
	# Add selected columns
	# Bug 15997, AS mapping needed for MySQL
	my @cols = keys %{$c};
	$sql = sprintf $sql, join( ', ', map { $_ . " AS '" . $_ . "'" } @cols ) unless $timeline;
	
	my $stillScanning = Slim::Music::Import->stillScanning();
	
	my $dbh = Slim::Schema->dbh;
	
	# Get count of all results, the count is cached until the next rescan done event
	my $cacheKey = md5_hex($sql . join( '', @{$p} ));
	
	my $count = $cache->{$cacheKey};
	if ( !$count ) {
		my $total_sth = $dbh->prepare_cached( qq{
			SELECT COUNT(1) FROM ( $sql ) AS t1
		} );
		
		$total_sth->execute( @{$p} );
		($count) = $total_sth->fetchrow_array();
		$total_sth->finish;
	}
	
	if ( !$stillScanning ) {
		$cache->{$cacheKey} = $count;
	}

	if ($stillScanning) {
		$request->addResult('rescan', 1);
	}

	$count += 0;

	my $totalCount = $count;

	# now build the result
	my ($valid, $start, $end) = $request->normalize(scalar($index), scalar($quantity), $count);

	my $loopname = 'images_loop';
	my $chunkCount = 0;

	if ($valid) {		
		# Limit the real query
		if ( $index =~ /^\d+$/ && $quantity =~ /^\d+$/ ) {
			$sql .= "LIMIT $index, $quantity ";
		}

		if ( main::DEBUGLOG && $sqllog->is_debug ) {
			$sqllog->debug( "Image Titles query: $sql / " . Data::Dump::dump($p) );
		}

		my $sth = $dbh->prepare_cached($sql);
		$sth->execute( @{$p} );
		
		# Bind selected columns in order
		my $i = 1;
		for my $col ( @cols ) {
			$sth->bind_col( $i++, \$c->{$col} );
		}
		
		while ( $sth->fetch ) {
			utf8::decode( $c->{'images.title'} ) if exists $c->{'images.title'};
			utf8::decode( $c->{'images.album'} ) if exists $c->{'images.album'};
			
			if ( $sort ne 'new' ) {
				utf8::decode( $c->{'images.titlesort'} ) if exists $c->{'images.titlesort'};
			}

			# "raw" result formatting (for CLI or JSON RPC)
			$request->addResultLoop($loopname, $chunkCount, 'id', $c->{$id_col});
							
			$c->{title} = $c->{$title_col};
			
			_imageData($request, $loopname, $chunkCount, $tags, $c);
			
			$chunkCount++;
			
			main::idleStreams() if !($chunkCount % 5);
		}
	}

	$request->addResult('count', $totalCount);
	
	$request->setStatusDone();
} }


sub _imageData { if (main::IMAGE && main::MEDIASUPPORT) {
	my ($request, $loopname, $chunkCount, $tags, $c) = @_;

	$tags =~ /t/ && $request->addResultLoop($loopname, $chunkCount, 'title', $c->{'title'});
	$tags =~ /o/ && $request->addResultLoop($loopname, $chunkCount, 'mime_type', $c->{'images.mime_type'});
	$tags =~ /f/ && $request->addResultLoop($loopname, $chunkCount, 'filesize', $c->{'images.filesize'});
	$tags =~ /w/ && $request->addResultLoop($loopname, $chunkCount, 'width', $c->{'images.width'});
	$tags =~ /h/ && $request->addResultLoop($loopname, $chunkCount, 'height', $c->{'images.height'});
	$tags =~ /O/ && $request->addResultLoop($loopname, $chunkCount, 'orientation', $c->{'images.orientation'});
	$tags =~ /n/ && $request->addResultLoop($loopname, $chunkCount, 'original_time', $c->{'images.original_time'});
	$tags =~ /F/ && $request->addResultLoop($loopname, $chunkCount, 'dlna_profile', $c->{'images.dlna_profile'});
	$tags =~ /D/ && $request->addResultLoop($loopname, $chunkCount, 'added_time', $c->{'images.added_time'});
	$tags =~ /U/ && $request->addResultLoop($loopname, $chunkCount, 'updated_time', $c->{'images.updated_time'});
	$tags =~ /l/ && $request->addResultLoop($loopname, $chunkCount, 'album', $c->{'images.album'});
	$tags =~ /J/ && $request->addResultLoop($loopname, $chunkCount, 'hash', $c->{'images.hash'});
			
	# browsing images by timeline Year -> Month -> Day
	$c->{year} && $request->addResultLoop($loopname, $chunkCount, 'year', $c->{'year'});
	$c->{month} && $request->addResultLoop($loopname, $chunkCount, 'month', $c->{'month'});
	$c->{day} && $request->addResultLoop($loopname, $chunkCount, 'day', $c->{'day'});
} }


=head1 SEE ALSO

L<Slim::Control::Request.pm>

=cut

1;

__END__<|MERGE_RESOLUTION|>--- conflicted
+++ resolved
@@ -1721,15 +1721,10 @@
 		return;
 	}
 	
-<<<<<<< HEAD
-	my $totals = Slim::Schema->totals($request->client);
-	
-=======
->>>>>>> 2261fb5c
 	# get our parameters
 	my $entity = $request->getRequest(2);
 	
-	my $totals = Slim::Schema->totals if $entity ne 'duration';
+	my $totals = Slim::Schema->totals($request->client) if $entity ne 'duration';
 
 	if ($entity eq 'albums') {
 		$request->addResult("_$entity", $totals->{album});
@@ -1744,7 +1739,7 @@
 		$request->addResult("_$entity", $totals->{track});
 	}
 	elsif ($entity eq 'duration') {
-		$request->addResult("_$entity", Slim::Schema->totalTime());
+		$request->addResult("_$entity", Slim::Schema->totalTime($request->client));
 	}
 	
 	$request->setStatusDone();
