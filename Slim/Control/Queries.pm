--- conflicted
+++ resolved
@@ -1577,9 +1577,8 @@
 	my $type     = $request->getParam('type') || '';
 	my $tags     = $request->getParam('tags') || '';
 	
-<<<<<<< HEAD
 	my $sql;		
-=======
+	
 	# Bug 17436, don't allow BMF if a scan is running
 	if (Slim::Music::Import->stillScanning()) {
 		$request->addResult('rescan', 1);
@@ -1591,7 +1590,6 @@
 		$request->setStatusDone();
 		return;
 	}
->>>>>>> b9205eec
 	
 	# url overrides any folderId
 	my $params = ();
