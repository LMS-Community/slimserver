--- conflicted
+++ resolved
@@ -5804,7 +5804,6 @@
 		push @{$p}, $year;
 	}
 
-<<<<<<< HEAD
 	if ( my $workId = $args->{workId} ) {
 		if ( $workId eq '-1' ) {
 			push @{$w}, 'tracks.work IS NOT NULL';
@@ -5820,10 +5819,7 @@
 		}
 	}
 
-	if ( my $libraryId = $args->{libraryId} ) {
-=======
 	if ( my $libraryId = Slim::Music::VirtualLibraries->getRealId($args->{libraryId}) ) {
->>>>>>> 9834f59e
 		$sql .= 'JOIN library_track ON library_track.track = tracks.id ';
 		push @{$w}, 'library_track.library = ?';
 		push @{$p}, $libraryId;
