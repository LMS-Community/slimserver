package Slim::Control::Queries;

# $Id:  $
#
# Squeezebox Server Copyright 2001-2009 Logitech.
# This program is free software; you can redistribute it and/or
# modify it under the terms of the GNU General Public License,
# version 2.
#
# This program is distributed in the hope that it will be useful,
# but WITHOUT ANY WARRANTY; without even the implied warranty of
# MERCHANTABILITY or FITNESS FOR A PARTICULAR PURPOSE.  See the
# GNU General Public License for more details.

################################################################################

=head1 NAME

Slim::Control::Queries

=head1 DESCRIPTION

L<Slim::Control::Queries> implements most Squeezebox Server queries and is designed to 
 be exclusively called through Request.pm and the mechanisms it defines.

 Except for subscribe-able queries (such as status and serverstatus), there are no
 important differences between the code for a query and one for
 a command. Please check the commented command in Commands.pm.

=cut

use strict;

use Storable;
use JSON::XS::VersionOneAndTwo;
use MIME::Base64 qw(encode_base64 decode_base64);
use Scalar::Util qw(blessed);
use URI::Escape;

use Slim::Utils::Misc qw( specified );
use Slim::Utils::Alarm;
use Slim::Utils::Log;
use Slim::Utils::Unicode;
use Slim::Utils::Prefs;
use Slim::Utils::Text;

{
	if (main::ISWINDOWS) {
		require Slim::Utils::OS::Win32;
	}
}

my $log = logger('control.queries');

my $prefs = preferences('server');

# Frequently used data can be cached in memory, such as the list of albums for Jive
my $cache = {};


sub alarmPlaylistsQuery {
	my $request = shift;

	# check this is the correct query.
	if ($request->isNotQuery([['alarm'], ['playlists']])) {
		$request->setStatusBadDispatch();
		return;
	}

	# get our parameters
	my $client   = $request->client();
	my $index    = $request->getParam('_index');
	my $quantity = $request->getParam('_quantity');
	my $menuMode = $request->getParam('menu') || 0;
	my $id       = $request->getParam('id');

	my $playlists      = Slim::Utils::Alarm->getPlaylists($client);
	my $alarm          = Slim::Utils::Alarm->getAlarm($client, $id) if $id;
	my $currentSetting = $alarm ? $alarm->playlist() : '';

	my @playlistChoices;
	my $loopname = 'item_loop';
	my $cnt = 0;
	
	my ($valid, $start, $end) = ( $menuMode ? (1, 0, scalar @$playlists) : $request->normalize(scalar($index), scalar($quantity), scalar @$playlists) );

	for my $typeRef (@$playlists[$start..$end]) {
		
		my $type    = $typeRef->{type};
		my @choices = ();
		my $aref    = $typeRef->{items};
		
		for my $choice (@$aref) {

			if ($menuMode) {
				my $radio = ( 
					( $currentSetting && $currentSetting eq $choice->{url} )
					|| ( !defined $choice->{url} && !defined $currentSetting )
				);

				my $subitem = {
					text    => $choice->{title},
					radio   => $radio + 0,
					nextWindow => 'refreshOrigin',
					actions => {
						do => {
							cmd    => [ 'alarm', 'update' ],
							params => {
								id          => $id,
								playlisturl => $choice->{url} || 0, # send 0 for "current playlist"
							},
						},
					},
				};
	
				
				if ($typeRef->{singleItem}) {
					$subitem->{'nextWindow'} = 'refresh';
				}
				
				push @choices, $subitem;
			}
			
			else {
				$request->addResultLoop($loopname, $cnt, 'category', $type);
				$request->addResultLoop($loopname, $cnt, 'title', $choice->{title});
				$request->addResultLoop($loopname, $cnt, 'url', $choice->{url});
				$request->addResultLoop($loopname, $cnt, 'singleton', $typeRef->{singleItem} ? '1' : '0');
				$cnt++;
			}
		}

		if ( scalar(@choices) ) {

			my $item = {
				text      => $type,
				offset    => 0,
				count     => scalar(@choices),
				item_loop => \@choices,
			};
			$request->setResultLoopHash($loopname, $cnt, $item);
			
			$cnt++;
		}
	}
	
	$request->addResult("offset", $start);
	$request->addResult("count", $cnt);
	$request->setStatusDone;
}

sub alarmsQuery {
	my $request = shift;

	# check this is the correct query.
	if ($request->isNotQuery([['alarms']])) {
		$request->setStatusBadDispatch();
		return;
	}
	
	# get our parameters
	my $client   = $request->client();
	my $index    = $request->getParam('_index');
	my $quantity = $request->getParam('_quantity');
	my $filter	 = $request->getParam('filter');
	my $alarmDOW = $request->getParam('dow');
	
	# being nice: we'll still be accepting 'defined' though this doesn't make sense any longer
	if ($request->paramNotOneOfIfDefined($filter, ['all', 'defined', 'enabled'])) {
		$request->setStatusBadParams();
		return;
	}
	
	$request->addResult('fade', $prefs->client($client)->get('alarmfadeseconds'));
	
	$filter = 'enabled' if !defined $filter;

	my @alarms = grep {
		defined $alarmDOW
			? $_->day() == $alarmDOW
			: ($filter eq 'all' || ($filter eq 'enabled' && $_->enabled()))
	} Slim::Utils::Alarm->getAlarms($client, 1);

	my $count = scalar @alarms;
	$count += 0;
	$request->addResult('count', $count);

	my ($valid, $start, $end) = $request->normalize(scalar($index), scalar($quantity), $count);

	if ($valid) {

		my $loopname = 'alarms_loop';
		my $cnt = 0;
		
		for my $alarm (@alarms[$start..$end]) {

			my @dow;
			foreach (0..6) {
				push @dow, $_ if $alarm->day($_);
			}

			$request->addResultLoop($loopname, $cnt, 'id', $alarm->id());
			$request->addResultLoop($loopname, $cnt, 'dow', join(',', @dow));
			$request->addResultLoop($loopname, $cnt, 'enabled', $alarm->enabled());
			$request->addResultLoop($loopname, $cnt, 'repeat', $alarm->repeat());
			$request->addResultLoop($loopname, $cnt, 'time', $alarm->time());
			$request->addResultLoop($loopname, $cnt, 'volume', $alarm->volume());
			$request->addResultLoop($loopname, $cnt, 'url', $alarm->playlist() || 'CURRENT_PLAYLIST');
			$cnt++;
		}
	}

	$request->setStatusDone();
}

sub albumsQuery {
	my $request = shift;

	# check this is the correct query.
	if ($request->isNotQuery([['albums']])) {
		$request->setStatusBadDispatch();
		return;
	}

	if (!Slim::Schema::hasLibrary()) {
		$request->setStatusNotDispatchable();
		return;
	}
	
	my $sqllog = main::DEBUGLOG && logger('database.sql');
	
	# get our parameters
	my %favorites;
	$favorites{'url'}    = $request->getParam('favorites_url');
	$favorites{'title'}  = $request->getParam('favorites_title');
	my $index         = $request->getParam('_index');
	my $quantity      = $request->getParam('_quantity');
	my $tags          = $request->getParam('tags') || 'l';
	my $search        = $request->getParam('search');
	my $compilation   = $request->getParam('compilation');
	my $contributorID = $request->getParam('artist_id');
	my $genreID       = $request->getParam('genre_id');
	my $trackID       = $request->getParam('track_id');
	my $year          = $request->getParam('year');
	my $sort          = $request->getParam('sort') || 'album';
	my $menu          = $request->getParam('menu');
	my $insert        = $request->getParam('menu_all');
	my $to_cache      = $request->getParam('cache');
	my $party         = $request->getParam('party') || 0;
	
	if ($request->paramNotOneOfIfDefined($sort, ['new', 'album', 'artflow', 'artistalbum', 'yearalbum', 'yearartistalbum' ])) {
		$request->setStatusBadParams();
		return;
	}

	# menu/jive mgmt
	my $menuMode = defined $menu;
	my $useContextMenu = $request->getParam('useContextMenu');
	my $partyMode = _partyModeCheck($request);
	my $allSongs = $menuMode && defined $insert && !$partyMode;
	my $insertAll = $allSongs && !$useContextMenu;
	
	my $collate = Slim::Utils::OSDetect->getOS()->sqlHelperClass()->collate();
	
	my $sql      = 'SELECT %s FROM albums ';
	my $c        = { 'albums.id' => 1, 'albums.titlesearch' => 1, 'albums.titlesort' => 1 };
	my $w        = [];
	my $p        = [];
	my $order_by = "albums.titlesort $collate, albums.disc"; # XXX old code prepended 0 to titlesort, but not other titlesorts
	
	# Normalize and add any search parameters
	if ( defined $trackID ) {
		$sql .= 'JOIN tracks ON tracks.album = albums.id ';
		push @{$w}, 'tracks.id = ?';
		push @{$p}, $trackID;
	}
	
	# ignore everything if $track_id was specified
	else {
		if ( $sort eq 'new' ) {
			$sql .= 'JOIN tracks ON tracks.album = albums.id ';
			$order_by = "tracks.timestamp desc, tracks.disc, tracks.tracknum, tracks.titlesort $collate";
		}
		elsif ( $sort eq 'artflow' ) {
			$sql .= 'JOIN contributors ON contributors.id = albums.contributor ';
			$order_by = "contributors.namesort $collate, albums.year, albums.titlesort $collate";
			$c->{'contributors.namesort'} = 1;
		}
		elsif ( $sort eq 'artistalbum' ) {
			$sql .= 'JOIN contributors ON contributors.id = albums.contributor ';
			$order_by = "contributors.namesort $collate, albums.titlesort $collate";
			$c->{'contributors.namesort'} = 1;
		}
		elsif ( $sort eq 'yearartistalbum' ) {
			$sql .= 'JOIN contributors ON contributors.id = albums.contributor ';
			$order_by = "albums.year, contributors.namesort $collate, albums.titlesort $collate";
		}
		elsif ( $sort eq 'yearalbum' ) {
			$order_by = "albums.year, albums.titlesort $collate";
		}

		if (specified($search)) {
			my $strings = Slim::Utils::Text::searchStringSplit($search);
			if ( ref $strings->[0] eq 'ARRAY' ) {
				push @{$w}, '(' . join( ' OR ', map { 'albums.titlesearch LIKE ?' } @{ $strings->[0] } ) . ')';
				push @{$p}, @{ $strings->[0] };
			}
			else {		
				push @{$w}, 'albums.titlesearch LIKE ?';
				push @{$p}, @{$strings};
			}
		}
		
		if (defined $year) {
			push @{$w}, 'albums.year = ?';
			push @{$p}, $year;
		}
		
		# Manage joins
		if (defined $contributorID) {
			# handle the case where we're asked for the VA id => return compilations
			if ($contributorID == Slim::Schema->variousArtistsObject->id) {
				$compilation = 1;
			}
			else {
				$sql .= 'JOIN contributor_album ON contributor_album.album = albums.id ';
				push @{$w}, 'contributor_album.contributor = ?';
				push @{$p}, $contributorID;
			}	
		}
	
		if (defined $genreID) {
			$sql .= 'JOIN tracks ON tracks.album = albums.id ';
			$sql .= 'JOIN genre_track ON genre_track.track = tracks.id ';
			push @{$w}, 'genre_track.genre = ?';
			push @{$p}, $genreID;
		}
	
		if (defined $compilation) {
			if ($compilation == 1) {
				push @{$w}, 'albums.compilation = 1';
			}
			else {
				push @{$w}, '(albums.compilation IS NULL OR albums.compilation = 0)';
			}
		}
	}
	
	# Jive menu mode, needs contributor data and only a subset of columns
	if ( $menuMode ) {
		if ( $sql !~ /JOIN contributors/ ) {
			$sql .= 'JOIN contributors ON contributors.id = albums.contributor ';
		}
		
		map { $c->{$_} = 1 } qw(
			albums.title
			albums.artwork
			contributors.name
			contributors.namesort
			albums.titlesort
			albums.musicmagic_mixable
			albums.disc
			albums.discc
		);
	}

	if ( $tags =~ /l/ ) {
		# title/disc/discc is needed to construct (N of M) title
		map { $c->{$_} = 1 } qw(albums.title albums.disc albums.discc);
	}
	
	if ( $tags =~ /y/ ) {
		$c->{'albums.year'} = 1;
	}
	
	if ( $tags =~ /j/ ) {
		$c->{'albums.artwork'} = 1;
	}
	
	if ( $tags =~ /t/ ) {
		$c->{'albums.title'} = 1;
	}
	
	if ( $tags =~ /i/ ) {
		$c->{'albums.disc'} = 1;
	}
	
	if ( $tags =~ /q/ ) {
		$c->{'albums.discc'} = 1;
	}
	
	if ( $tags =~ /w/ ) {
		$c->{'albums.compilation'} = 1;
	}

	if ( $tags =~ /a/ ) {
		# If requesting artist data, join contributor
		if ( $sql !~ /JOIN contributors/ ) {
			$sql .= 'JOIN contributors ON contributors.id = albums.contributor ';
		}
		$c->{'contributors.name'} = 1;
	}
	
	if ( $tags =~ /s/ ) {
		$c->{'albums.titlesort'} = 1;
	}
	
	if ( @{$w} ) {
		$sql .= 'WHERE ';
		$sql .= join( ' AND ', @{$w} );
		$sql .= ' ';
	}
	$sql .= "GROUP BY albums.id ORDER BY $order_by ";
	
	# Add selected columns
	my @cols = sort keys %{$c};
	$sql = sprintf $sql, join( ', ', @cols );
	
	my $dbh = Slim::Schema->dbh;
	
	# Get count of all results
	my ($count) = $dbh->selectrow_array( qq{
		SELECT COUNT(*) FROM ( $sql ) AS t1
	}, undef, @{$p} );

	if ($menuMode) {

		# Bug 5435, 8020
		# on "new music" queries, return the count as being 
		# the user setting for new music limit if available
		# then fall back to the block size if the pref doesn't exist
		if ( $sort eq 'new' ) {
			my $pref_limit = $prefs->get('browseagelimit');
			if ( !$pref_limit ) {
				if ( $count > $quantity ) {
					$count = $quantity;
				}
			}
			else {
				if ( $count > $pref_limit ) {
					$count = $pref_limit;
				}
			}
		}

		# decide what is the next step down
		# generally, we go to tracks after albums, so we get menu:track
		# from the tracks we'll go to trackinfo
		my $actioncmd = $menu . 's';
		my $nextMenu = 'trackinfo';
		
		# build the base element
		my $base = {
			'actions' => {
				'go' => {
					'cmd' => [$actioncmd],
					'params' => {
						'menu' => $nextMenu,
						'menu_all' => '1',
						'sort' => 'tracknum',
					},
					'itemsParams' => 'params',
				},
				'play' => {
					'player' => 0,
					'cmd' => ['playlistcontrol'],
					'params' => {
						'cmd' => 'load',
					},
					'itemsParams' => 'params',
					'nextWindow'  => 'nowPlaying',
				},
				'add' => {
					'player' => 0,
					'cmd' => ['playlistcontrol'],
					'params' => {
						'cmd' => 'add',
					},
					'itemsParams' => 'params',
				},
				'add-hold' => {
					'player' => 0,
					'cmd' => ['playlistcontrol'],
					'params' => {
						'cmd' => 'insert',
					},
					'itemsParams' => 'params',
				}		
			},
			'window' => {
				'titleStyle' => "album",
			}
		};
		
		$base->{'actions'}{'play-hold'} = _mixerBase();
		$base->{'actions'} = _jivePresetBase($base->{'actions'});

		if ( $party || $partyMode ) {
			$base->{'actions'}->{'play'} = $base->{'actions'}->{'go'};
		}

		# adapt actions to SS preference
		if (!$prefs->get('noGenreFilter') && defined $genreID) {
			$base->{'actions'}->{'go'}->{'params'}->{'genre_id'} = $genreID;
			$base->{'actions'}->{'play'}->{'params'}->{'genre_id'} = $genreID;
			$base->{'actions'}->{'add'}->{'params'}->{'genre_id'} = $genreID;
		}	

		if ( $useContextMenu ) {
			# + is more
			$base->{'actions'}{'more'} = _contextMenuBase('album');
		}
		if ( $search ) {
			$base->{'window'}->{'text'} = $request->string('SEARCHRESULTS');
		}

		$request->addResult('base', $base);
	}
	
	if (Slim::Music::Import->stillScanning()) {
		$request->addResult('rescan', 1);
	}

	$count += 0;

	my $totalCount = _fixCount($insertAll, \$index, \$quantity, $count);

	# now build the result
	my ($valid, $start, $end) = $request->normalize(scalar($index), scalar($quantity), $count);

	my $loopname = $menuMode?'item_loop':'albums_loop';
	my $chunkCount = 0;
	$request->addResult('offset', $request->getParam('_index')) if $menuMode;

	if ($valid) {

		# first PLAY ALL item
		if ($insertAll) {
			$chunkCount = _playAll(start => $start, end => $end, chunkCount => $chunkCount, request => $request, loopname => $loopname, includeArt => 1);
		}

		# We need to know the 'No album' name so that those items
		# which have been grouped together under it do not get the
		# album art of the first album.
		# It looks silly to go to Madonna->No album and see the
		# picture of '2 Unlimited'.
		my $noAlbumName = $request->string('NO_ALBUM');
		
		# Limit the real query
		if ( $index =~ /^\d+$/ && $quantity =~ /^\d+$/ ) {
			$sql .= "LIMIT $index, $quantity ";
		}

		if ( main::DEBUGLOG && $sqllog->is_debug ) {
			$sqllog->debug( "Albums query: $sql / " . Data::Dump::dump($p) );
		}

		my $sth = $dbh->prepare_cached($sql);
		$sth->execute( @{$p} );
		
		# Bind selected columns in order
		my $i = 1;
		for my $col ( @cols ) {
			$sth->bind_col( $i++, \$c->{$col} );
		}

		my $artist;
		
		# Little function to construct nice title from title/disc counts
		my $groupdiscs_pref = $prefs->get('groupdiscs');
		my $construct_title = sub {
			if ( $groupdiscs_pref ) {
				return $c->{'albums.title'};
			}
			
			return Slim::Music::Info::addDiscNumberToAlbumTitle(
				$c->{'albums.title'}, $c->{'albums.disc'}, $c->{'albums.discc'}
			);
		};
		
		while ( $sth->fetch ) {
			
			utf8::decode( $c->{'albums.title'} ) if exists $c->{'albums.title'};
			utf8::decode( $c->{'contributors.name'} ) if exists $c->{'contributors.name'};
			
			#FIXME: see if multiple char textkey is doable for year/genre sort
			my $textKey = '';
			if ($sort eq 'artflow' || $sort eq 'artistalbum') {
				utf8::decode( $c->{'contributors.namesort'} ) if exists $c->{'contributors.namesort'};
				$textKey = substr $c->{'contributors.namesort'}, 0, 1;
			}
			elsif ( $sort ne 'new' ) {
				utf8::decode( $c->{'albums.titlesort'} ) if exists $c->{'albums.titlesort'};
				$textKey = substr $c->{'albums.titlesort'}, 0, 1;
			}

			# Jive result formatting
			if ($menuMode) {
				
				# we want the text to be album\nartist
				$artist  = $c->{'contributors.name'};
				my $text = $construct_title->();
				if (defined $artist) {
					$text = $text . "\n" . $artist;
				}

				my $favorites_title = $text;
				$favorites_title =~ s/\n/ - /g;

				$request->addResultLoop($loopname, $chunkCount, 'text', $text);
				
				my $id = $c->{'albums.id'};
				$id += 0;

				# the favorites url to be sent to jive is the album title here
				# album id would be (much) better, but that would screw up the favorite on a rescan
				# title is a really stupid thing to use, since there's no assurance it's unique
				my $url = 'db:album.titlesearch=' . URI::Escape::uri_escape_utf8( Slim::Utils::Text::ignoreCaseArticles( $c->{'albums.titlesearch'} ) );

				my $params = {
					'album_id'        => $id,
					'favorites_url'   => $url,
					'favorites_title' => $favorites_title,
					'textkey'         => $textKey,
				};
				
				if (defined $contributorID) {
					$params->{artist_id} = $contributorID;
				}

				$request->addResultLoop($loopname, $chunkCount, 'params', $params);
				if ($party || $partyMode) {
					$request->addResultLoop($loopname, $chunkCount, 'playAction', 'go');
				}

				# artwork if we have it
				if ( $c->{'albums.title'} ne $noAlbumName &&
				    defined(my $iconId = $c->{'albums.artwork'})) {
					$request->addResultLoop($loopname, $chunkCount, 'icon-id', $iconId);
				}

				_mixerItemParams(request => $request, mixable => $c->{'albums.musicmagic_mixable'} ? 1 : 0, loopname => $loopname, chunkCount => $chunkCount, params => $params);
			}
			
			# "raw" result formatting (for CLI or JSON RPC)
			else {
				$request->addResultLoop($loopname, $chunkCount, 'id', $c->{'albums.id'});				
				$tags =~ /l/ && $request->addResultLoop($loopname, $chunkCount, 'album', $construct_title->());
				$tags =~ /y/ && $request->addResultLoopIfValueDefined($loopname, $chunkCount, 'year', $c->{'albums.year'});
				$tags =~ /j/ && $request->addResultLoopIfValueDefined($loopname, $chunkCount, 'artwork_track_id', $c->{'albums.artwork'});
				$tags =~ /t/ && $request->addResultLoop($loopname, $chunkCount, 'title', $c->{'albums.title'});
				$tags =~ /i/ && $request->addResultLoopIfValueDefined($loopname, $chunkCount, 'disc', $c->{'albums.disc'});
				$tags =~ /q/ && $request->addResultLoopIfValueDefined($loopname, $chunkCount, 'disccount', $c->{'albums.discc'});
				$tags =~ /w/ && $request->addResultLoopIfValueDefined($loopname, $chunkCount, 'compilation', $c->{'albums.compilation'});
				if ($tags =~ /a/) {
					# Bug 15313, this used to use $eachitem->artists which
					# contains a lot of extra logic.  If this data is wrong we may
					# need to fix how the album.contributor field is set
					$request->addResultLoopIfValueDefined($loopname, $chunkCount, 'artist', $c->{'contributors.name'});
				}
				$tags =~ /s/ && $request->addResultLoopIfValueDefined($loopname, $chunkCount, 'textkey', $textKey);
			}
			
			$chunkCount++;
			
			main::idleStreams() if !($chunkCount % 5);
		}

		if ($menuMode) {
			# Add Favorites as the last item, if applicable
			my $lastChunk;
			if ( $end == $count - 1 && $chunkCount < $request->getParam('_quantity') ) {
				$lastChunk = 1;
			}
			# add an "all songs" at the bottom (artist album lists only)
			if ($allSongs && $lastChunk && defined($contributorID)) {
				my $beforeCount = $chunkCount;
				$chunkCount = _playAll(start => $start, end => $end, chunkCount => $chunkCount, request => $request, loopname => $loopname, includeArt => 1, allSongs => 1, artist => $artist );
				$totalCount++ if $beforeCount != $chunkCount;
			}
			if (!$useContextMenu) {
				($chunkCount, $totalCount) = _jiveAddToFavorites(lastChunk => $lastChunk, start => $start, chunkCount => $chunkCount, listCount => $totalCount, request => $request, loopname => $loopname, favorites => \%favorites, includeArt => 1);
			}
		}
	}
	elsif ($totalCount > 1 && $menuMode && !$useContextMenu) {
		($chunkCount, $totalCount) = _jiveAddToFavorites(lastChunk => 1, start => $start, chunkCount => $chunkCount, listCount => $totalCount, request => $request, loopname => $loopname, favorites => \%favorites, includeArt => 1);	
	}

	if ($totalCount == 0 && $menuMode) {
		# this is an empty resultset
		_jiveNoResults($request);
	} else {
		$request->addResult('count', $totalCount);
	}

	# Cache searches
	if ( $menuMode && $search && $totalCount > 0 && $start == 0 && !$request->getParam('cached_search') ) {
		my $jiveSearchCache = {
			text        => $request->string('ALBUMS') . ": " . $search,
			actions     => {
					go => {
						cmd => [ 'albums' ],
						params => {
							search => $request->getParam('search'),
							menu_all => 1,
							cached_search => 1,
							menu   => $request->getParam('menu'),
							_searchType => $request->getParam('_searchType'),
						},
					},
			},
			window      => { menuStyle => 'album' },
		};
		Slim::Control::Jive::cacheSearch($request, $jiveSearchCache);
	}
	
	$request->setStatusDone();
}

sub artistsQuery {
	my $request = shift;

	# check this is the correct query.
	if ($request->isNotQuery([['artists']])) {
		$request->setStatusBadDispatch();
		return;
	}

	if (!Slim::Schema::hasLibrary()) {
		$request->setStatusNotDispatchable();
		return;
	}
	
	my $sqllog = main::DEBUGLOG && logger('database.sql');
	
	# get our parameters
	my $index    = $request->getParam('_index');
	my $quantity = $request->getParam('_quantity');
	my $search   = $request->getParam('search');
	my $year     = $request->getParam('year');
	my $genreID  = $request->getParam('genre_id');
	my $genreString  = $request->getParam('genre_string');
	my $trackID  = $request->getParam('track_id');
	my $albumID  = $request->getParam('album_id');
	my $menu     = $request->getParam('menu');
	my $insert   = $request->getParam('menu_all');
	my $to_cache = $request->getParam('cache');
	my $party    = $request->getParam('party') || 0;
	my $tags     = $request->getParam('tags') || '';
	
	my %favorites;
	$favorites{'url'} = $request->getParam('favorites_url');
	$favorites{'title'} = $request->getParam('favorites_title');
	
	# menu/jive mgmt
	my $menuMode  = defined $menu;
	my $partyMode = _partyModeCheck($request);
	my $allAlbums = defined $genreID;
	my $useContextMenu = $request->getParam('useContextMenu');
	my $insertAll = $menuMode && defined $insert && !$partyMode && !$useContextMenu;
	
	my $va_pref = $prefs->get('variousArtistAutoIdentification');
	
	my $sql    = 'SELECT contributors.id, contributors.name, contributors.namesort, contributors.musicmagic_mixable FROM contributors ';
	my $sql_va = 'SELECT COUNT(*) FROM albums ';
	my $w      = [];
	my $w_va   = [ 'albums.compilation = 1' ];
	my $p      = [];
	my $p_va   = [];

	my $rs;
	my $cacheKey;

	# Manage joins 
	if (defined $trackID) {
		$sql .= 'JOIN contributor_track ON contributor_track.contributor = contributors.id ';
		push @{$w}, 'contributor_track.track = ?';
		push @{$p}, $trackID;
	}
	else {
		my $roles = Slim::Schema->artistOnlyRoles || [];
		
		if ( defined $genreID ) {
			$sql .= 'JOIN contributor_track ON contributor_track.contributor = contributors.id ';
			$sql .= 'JOIN tracks ON tracks.id = contributor_track.track ';
			$sql .= 'JOIN genre_track ON genre_track.track = tracks.id ';
			push @{$w}, 'genre_track.genre = ?';
			push @{$p}, $genreID;
			
			# Adjust VA check to check for VA artists in this genre
			$sql_va .= 'JOIN tracks ON tracks.album = albums.id ';
			$sql_va .= 'JOIN genre_track ON genre_track.track = tracks.id ';
			push @{$w_va}, 'genre_track.genre = ?';
			push @{$p_va}, $genreID;
		}
		
		if ( !defined $search ) {
			if ( $sql !~ /JOIN contributor_track/ ) {
				$sql .= 'JOIN contributor_album ON contributor_album.contributor = contributors.id ';
			}
		}
		
		if ( !defined $search ) {
			# Filter based on roles unless we're searching
			if ( $sql =~ /JOIN contributor_track/ ) {
				push @{$w}, 'contributor_track.role IN (' . join( ',', @{$roles} ) . ') ';
			}
			else {
				push @{$w}, 'contributor_album.role IN (' . join( ',', @{$roles} ) . ') ';
			}
			
			if ( $va_pref ) {
				# Don't include artists that only appear on compilations
				if ( $sql =~ /JOIN tracks/ ) {
					# If doing an artists-in-genre query, we are much better off joining through albums
					$sql .= 'JOIN albums ON albums.id = tracks.album ';
				} 
				else {
					if ( $sql !~ /JOIN contributor_album/ ) {
						$sql .= 'JOIN contributor_album ON contributor_album.contributor = contributors.id ';
					}
					$sql .= 'JOIN albums ON contributor_album.album = albums.id ';
				}
				
				push @{$w}, '(albums.compilation IS NULL OR albums.compilation = 0)';
			}
		}
		
		if (defined $albumID || defined $year) {
			if ( $sql !~ /JOIN contributor_album/ ) {
				$sql .= 'JOIN contributor_album ON contributor_album.contributor = contributors.id ';
			}
			
			if ( $sql !~ /JOIN albums/ ) {
				$sql .= 'JOIN albums ON contributor_album.album = albums.id ';
			}
		
			if (defined $albumID) {
				push @{$w}, 'albums.id = ?';
				push @{$p}, $albumID;
				
				push @{$w_va}, 'albums.id = ?';
				push @{$p_va}, $albumID;
			}
			
			if (defined $year) {
				push @{$w}, 'albums.year = ?';
				push @{$p}, $year;
				
				push @{$w_va}, 'albums.year = ?';
				push @{$p_va}, $year;
			}
		}

		if ($search) {
			my $strings = Slim::Utils::Text::searchStringSplit($search);
			if ( ref $strings->[0] eq 'ARRAY' ) {
				push @{$w}, '(' . join( ' OR ', map { 'contributors.namesearch LIKE ?' } @{ $strings->[0] } ) . ')';
				push @{$p}, @{ $strings->[0] };
			}
			else {		
				push @{$w}, 'contributors.namesearch LIKE ?';
				push @{$p}, @{$strings};
			}
		}
	}
	
	if ( @{$w} ) {
		$sql .= 'WHERE ';
		$sql .= join( ' AND ', @{$w} );
		$sql .= ' ';
	}
	
	my $collate = Slim::Utils::OSDetect->getOS()->sqlHelperClass()->collate();
	$sql .= "GROUP BY contributors.id ORDER BY contributors.namesort $collate";
	
	my $dbh = Slim::Schema->dbh;
	
	# Get count of all results
	my ($count) = $dbh->selectrow_array( qq{
		SELECT COUNT(*) FROM ( $sql ) AS t1
	}, undef, @{$p} );
	
	my $totalCount = $count || 0;

	# Various artist handling. Don't do if pref is off, or if we're
	# searching, or if we have a track
	my $count_va = 0;

	if ( $va_pref && !defined $search && !defined $trackID ) {
		# Only show VA item if there are any
		if ( @{$w_va} ) {
			$sql_va .= 'WHERE ';
			$sql_va .= join( ' AND ', @{$w_va} );
			$sql_va .= ' ';
		}
		
		if ( main::DEBUGLOG && $sqllog->is_debug ) {
			$sqllog->debug( "Artists query VA count: $sql_va / " . Data::Dump::dump($p_va) );
		}
		
		($count_va) = $dbh->selectrow_array( $sql_va, undef, @{$p_va} );

		# fix the index and counts if we have to include VA
		$totalCount = _fixCount($count_va, \$index, \$quantity, $count);

		# don't add the VA item on subsequent queries
		$count_va = ($count_va && !$index);
	}

	# now build the result
	
	if ($menuMode) {

		# decide what is the next step down
		# generally, we go to albums after artists, so we get menu:album
		# from the albums we'll go to tracks
		my $actioncmd = $menu . 's';
		my $nextMenu = 'track';
		
		# build the base element
		my $base = {
			'actions' => {
				'go' => {
					'cmd' => [$actioncmd],
					'params' => {
						menu     => $nextMenu,
						menu_all => '1',
					},
					'itemsParams' => 'params'
				},
				'play' => {
					'player' => 0,
					'cmd' => ['playlistcontrol'],
					'params' => {
						'cmd' => 'load',
					},
					'itemsParams' => 'params',
					'nextWindow'  => 'nowPlaying',
				},
				'add' => {
					'player' => 0,
					'cmd' => ['playlistcontrol'],
					'params' => {
						'cmd' => 'add',
					},
					'itemsParams' => 'params'
				},
				'add-hold' => {
					'player' => 0,
					'cmd' => ['playlistcontrol'],
					'params' => {
						'cmd' => 'insert',
					},
					'itemsParams' => 'params'
				},
			},
			# style correctly the window that opens for the action element
			'window' => {
				'menuStyle'  => 'album',
				'titleStyle' => 'artists',
			},
		};
		$base->{'actions'}{'play-hold'} = _mixerBase();
		$base->{'actions'} = _jivePresetBase($base->{'actions'});
		if ($partyMode || $party) {
			$base->{'actions'}->{'play'} = $base->{'actions'}->{'go'};
		}
		if (!$prefs->get('noGenreFilter') && defined $genreID) {
			$base->{'actions'}->{'go'}->{'params'}->{'genre_id'} = $genreID;
			$base->{'actions'}->{'play'}->{'params'}->{'genre_id'} = $genreID;
			$base->{'actions'}->{'add'}->{'params'}->{'genre_id'} = $genreID;
		}
		if ( $useContextMenu ) {
			# + is more
			$base->{'actions'}->{'more'} = _contextMenuBase('artist');
		}
		if ( $search ) {
			$base->{'window'}->{'text'} = $request->string('SEARCHRESULTS');
		}
		$request->addResult('base', $base);
	}


	$totalCount = _fixCount($insertAll, \$index, \$quantity, $totalCount);

	if (Slim::Music::Import->stillScanning()) {
		$request->addResult('rescan', 1);
	}

	$count += 0;
	
	# If count is 0 but count_va is 1, set count to 1 because
	# we'll still have a VA item to add to the results
	if ( $count_va && !$count ) {
		$count = 1;
	}

	my ($valid, $start, $end) = $request->normalize(scalar($index), scalar($quantity), $count);

	my $loopname = $menuMode?'item_loop':'artists_loop';
	my $chunkCount = 0;
	$request->addResult( 'offset', $request->getParam('_index') ) if $menuMode;

	if ($valid) {			
		# first PLAY ALL item
		if ($insertAll) {
			$chunkCount = _playAll(start => $start, end => $end, chunkCount => $chunkCount, request => $request, loopname => $loopname);
		}
		
		# Limit the real query
		if ( $index =~ /^\d+$/ && $quantity =~ /^\d+$/ ) {
			$sql .= "LIMIT $index, $quantity ";
		}

		if ( main::DEBUGLOG && $sqllog->is_debug ) {
			$sqllog->debug( "Artists query: $sql / " . Data::Dump::dump($p) );
		}

		my $sth = $dbh->prepare_cached($sql);
		$sth->execute( @{$p} );
		
		my ($id, $name, $namesort, $mixable);
		$sth->bind_columns( \$id, \$name, \$namesort, \$mixable );
		
		my $process = sub {
			$id += 0;
			
			utf8::decode($name);
			utf8::decode($namesort);
			
			my $textKey = substr($namesort, 0, 1);

			if ($menuMode){
				$request->addResultLoop($loopname, $chunkCount, 'text', $name);

				# the favorites url to be sent to jive is the artist name here
				my $url = 'db:contributor.namesearch=' . URI::Escape::uri_escape_utf8( Slim::Utils::Text::ignoreCaseArticles($name) );

				my $params = {
					'favorites_url'   => $url,
					'favorites_title' => $name,
					'artist_id' => $id, 
					'textkey' => $textKey,
				};
				_mixerItemParams(request => $request, mixable => $mixable ? 1 : 0, loopname => $loopname, chunkCount => $chunkCount, params => $params);
				$request->addResultLoop($loopname, $chunkCount, 'params', $params);
				if ($party || $partyMode) {
					$request->addResultLoop($loopname, $chunkCount, 'playAction', 'go');
				}
			}
			else {
				$request->addResultLoop($loopname, $chunkCount, 'id', $id);
				$request->addResultLoop($loopname, $chunkCount, 'artist', $name);
				$tags =~ /s/ && $request->addResultLoop($loopname, $chunkCount, 'textkey', $textKey);
			}

			$chunkCount++;
			
			main::idleStreams() if !($chunkCount % 5);
		};
		
		# Add VA item first if necessary
		if ( $count_va ) {
			my $vaObj = Slim::Schema->variousArtistsObject;
			
			# bug 15328 - get the VA name in the language requested by the client
			#             but only do so if the user isn't using a custom name
			if ( $vaObj->name eq Slim::Utils::Strings::string('VARIOUSARTISTS') ) {
				
				# we can change the name as it will be updated anyway next them the VA object is requested
				$vaObj->name( $request->string('VARIOUSARTISTS') );
			}
			
			$id       = $vaObj->id;
			$name     = $vaObj->name;
			$namesort = $vaObj->namesort;
			$mixable  = 0;
			
			$process->();
		}

		while ( $sth->fetch ) {
			$process->();
		}
		
		if ($menuMode) {
			# Add Favorites as the last item, if applicable
			my $lastChunk = 0;
			if ( $end == $count - 1 && $chunkCount < $request->getParam('_quantity') ) {
				$lastChunk = 1;
			}

			if ($allAlbums) {
				($chunkCount, $totalCount) = _jiveGenreAllAlbums(start => $start, end => $end, lastChunk => $lastChunk, listCount => $totalCount, chunkCount => $chunkCount, request => $request, loopname => $loopname, genreID => $genreID, genreString => $genreString );
			}

			if (!$useContextMenu) {
				($chunkCount, $totalCount) = _jiveAddToFavorites(lastChunk => ($lastChunk == 1), listCount => $totalCount, chunkCount => $chunkCount, request => $request, loopname => $loopname, favorites => \%favorites);
			}
		}
	}
	elsif ($totalCount > 1 && $menuMode && $useContextMenu) {
		($chunkCount, $totalCount) = _jiveAddToFavorites(lastChunk => 1, listCount => $totalCount, chunkCount => $chunkCount, request => $request, loopname => $loopname, favorites => \%favorites);
	}

	if ($totalCount == 0 && $menuMode) {
		# this is an empty resultset
		_jiveNoResults($request);
	} else {
		$request->addResult('count', $totalCount);
	}
	
	# Cache search result
	if ( $menuMode && $search && $totalCount > 0 && $start == 0 && !$request->getParam('cached_search') ) {
		my $jiveSearchCache = {
			text        => $request->string('ARTISTS') . ": " . $search,
			actions     => {
					go => {
						cmd => [ 'artists' ],
						params => {
							search => $request->getParam('search'),
							menu   => $request->getParam('menu'),
							menu_all => 1,
							cached_search => 1,
							_searchType => $request->getParam('_searchType'),
						},
					},
			},
		};
		Slim::Control::Jive::cacheSearch($request, $jiveSearchCache);
	}
	
	$request->setStatusDone();
}


sub cursonginfoQuery {
	my $request = shift;

	# check this is the correct query.
	if ($request->isNotQuery([['duration', 'artist', 'album', 'title', 'genre',
			'path', 'remote', 'current_title']])) {
		$request->setStatusBadDispatch();
		return;
	}
	
	my $client = $request->client();

	# get the query
	my $method = $request->getRequest(0);
	my $url = Slim::Player::Playlist::url($client);
	
	if (defined $url) {

		if ($method eq 'path') {
			
			$request->addResult("_$method", $url);

		} elsif ($method eq 'remote') {
			
			$request->addResult("_$method", 
				Slim::Music::Info::isRemoteURL($url));
			
		} elsif ($method eq 'current_title') {
			
			$request->addResult("_$method", 
				Slim::Music::Info::getCurrentTitle($client, $url));

		} else {

			my $songData = _songData(
				$request,
				$url,
				'dalg',			# tags needed for our entities
			);
			
			if (defined $songData->{$method}) {
				$request->addResult("_$method", $songData->{$method});
			}

		}
	}

	$request->setStatusDone();
}


sub connectedQuery {
	my $request = shift;

	# check this is the correct query.
	if ($request->isNotQuery([['connected']])) {
		$request->setStatusBadDispatch();
		return;
	}
	
	# get our parameters
	my $client = $request->client();
	
	$request->addResult('_connected', $client->connected() || 0);
	
	$request->setStatusDone();
}


sub debugQuery {
	my $request = shift;

	# check this is the correct query.
	if ($request->isNotQuery([['debug']])) {
		$request->setStatusBadDispatch();
		return;
	}
	
	# get our parameters
	my $category = $request->getParam('_debugflag');

	if ( !defined $category || !Slim::Utils::Log->isValidCategory($category) ) {

		$request->setStatusBadParams();
		return;
	}

	my $categories = Slim::Utils::Log->allCategories;
	
	if (defined $categories->{$category}) {
	
		$request->addResult('_value', $categories->{$category});
		
		$request->setStatusDone();

	} else {

		$request->setStatusBadParams();
	}
}


sub displayQuery {
	my $request = shift;

	# check this is the correct query.
	if ($request->isNotQuery([['display']])) {
		$request->setStatusBadDispatch();
		return;
	}
	
	# get our parameters
	my $client = $request->client();
	
	my $parsed = $client->curLines();

	$request->addResult('_line1', $parsed->{line}[0] || '');
	$request->addResult('_line2', $parsed->{line}[1] || '');
		
	$request->setStatusDone();
}


sub displaynowQuery {
	my $request = shift;

	# check this is the correct query.
	if ($request->isNotQuery([['displaynow']])) {
		$request->setStatusBadDispatch();
		return;
	}
	
	# get our parameters
	my $client = $request->client();

	$request->addResult('_line1', $client->prevline1());
	$request->addResult('_line2', $client->prevline2());
		
	$request->setStatusDone();
}


sub displaystatusQuery_filter {
	my $self = shift;
	my $request = shift;

	# we only listen to display messages
	return 0 if !$request->isCommand([['displaynotify']]);

	# retrieve the clientid, abort if not about us
	my $clientid = $request->clientid();
	return 0 if !defined $clientid || !defined $self->clientid();
	return 0 if $clientid ne $self->clientid();

	my $subs  = $self->getParam('subscribe');
	my $type  = $request->getParam('_type');
	my $parts = $request->getParam('_parts');

	# check displaynotify type against subscription ('showbriefly', 'update', 'bits', 'all')
	if ($subs eq $type || ($subs eq 'bits' && $type ne 'showbriefly') || $subs eq 'all') {

		my $pd = $self->privateData;

		# display forwarding is suppressed for this subscriber source
		return 0 if exists $parts->{ $pd->{'format'} } && !$parts->{ $pd->{'format'} };

		# don't send updates if there is no change
		return 0 if ($type eq 'update' && !$self->client->display->renderCache->{'screen1'}->{'changed'});

		# store display info in subscription request so it can be accessed by displaystatusQuery
		$pd->{'type'}  = $type;
		$pd->{'parts'} = $parts;

		# execute the query immediately
		$self->__autoexecute;
	}

	return 0;
}

sub displaystatusQuery {
	my $request = shift;
	
	main::INFOLOG && $log->info("displaystatusQuery()");

	# check this is the correct query
	if ($request->isNotQuery([['displaystatus']])) {
		$request->setStatusBadDispatch();
		return;
	}

	my $subs  = $request->getParam('subscribe');

	# return any previously stored display info from displaynotify
	if (my $pd = $request->privateData) {

		my $client= $request->client;
		my $format= $pd->{'format'};
		my $type  = $pd->{'type'};
		my $parts = $type eq 'showbriefly' ? $pd->{'parts'} : $client->display->renderCache;

		$request->addResult('type', $type);

		# return screen1 info if more than one screen
		$parts = $parts->{'screen1'} if $parts->{'screen1'};

		if ($subs eq 'bits' && $parts->{'bitsref'}) {
			
			# send the display bitmap if it exists (graphics display)
			use bytes;

			my $bits = ${$parts->{'bitsref'}};
			if ($parts->{'scroll'}) {
				$bits |= substr(${$parts->{'scrollbitsref'}}, 0, $parts->{'overlaystart'}[$parts->{'scrollline'}]);
			}

			$request->addResult('bits', MIME::Base64::encode_base64($bits) );
			$request->addResult('ext', $parts->{'extent'});

		} elsif ($format eq 'cli') {

			# format display for cli
			for my $c (keys %$parts) {
				next unless $c =~ /^(line|center|overlay)$/;
				for my $l (0..$#{$parts->{$c}}) {
					$request->addResult("$c$l", $parts->{$c}[$l]) if ($parts->{$c}[$l] ne '');
				}
			}

		} elsif ($format eq 'jive') {

			# send display to jive from one of the following components
			if (my $ref = $parts->{'jive'} && ref $parts->{'jive'}) {
				if ($ref eq 'CODE') {
					$request->addResult('display', $parts->{'jive'}->() );
				} elsif($ref eq 'ARRAY') {
					$request->addResult('display', { 'text' => $parts->{'jive'} });
				} else {
					$request->addResult('display', $parts->{'jive'} );
				}
			} else {
				$request->addResult('display', { 'text' => $parts->{'line'} || $parts->{'center'} });
			}
		}

	} elsif ($subs =~ /showbriefly|update|bits|all/) {
		# new subscription request - add subscription, assume cli or jive format for the moment
		$request->privateData({ 'format' => $request->source eq 'CLI' ? 'cli' : 'jive' }); 

		my $client = $request->client;

		main::INFOLOG && $log->info("adding displaystatus subscription $subs");

		if ($subs eq 'bits') {

			if ($client->display->isa('Slim::Display::NoDisplay')) {
				# there is currently no display class, we need an emulated display to generate bits
				Slim::bootstrap::tryModuleLoad('Slim::Display::EmulatedSqueezebox2');
				if ($@) {
					$log->logBacktrace;
					logError("Couldn't load Slim::Display::EmulatedSqueezebox2: [$@]");

				} else {
					# swap to emulated display
					$client->display->forgetDisplay();
					$client->display( Slim::Display::EmulatedSqueezebox2->new($client) );
					$client->display->init;				
					# register ourselves for execution and a cleanup function to swap the display class back
					$request->registerAutoExecute(0, \&displaystatusQuery_filter, \&_displaystatusCleanupEmulated);
				}

			} elsif ($client->display->isa('Slim::Display::EmulatedSqueezebox2')) {
				# register ourselves for execution and a cleanup function to swap the display class back
				$request->registerAutoExecute(0, \&displaystatusQuery_filter, \&_displaystatusCleanupEmulated);

			} else {
				# register ourselves for execution and a cleanup function to clear width override when subscription ends
				$request->registerAutoExecute(0, \&displaystatusQuery_filter, sub {
					$client->display->widthOverride(1, undef);
					if ( !Slim::Control::Request::hasSubscribers('displaystatus', $client->id) ) {
						main::INFOLOG && $log->info("last listener - suppressing display notify");
						$client->display->notifyLevel(0);
					}
					$client->update;
				});
			}

			# override width for new subscription
			$client->display->widthOverride(1, $request->getParam('width'));

		} else {
			$request->registerAutoExecute(0, \&displaystatusQuery_filter, sub {
				if ( !Slim::Control::Request::hasSubscribers('displaystatus', $client->id) ) {
					main::INFOLOG && $log->info("last listener - suppressing display notify");
					$client->display->notifyLevel(0);
				}
			});
		}

		if ($subs eq 'showbriefly') {
			$client->display->notifyLevel(1);
		} else {
			$client->display->notifyLevel(2);
			$client->update;
		}
	}
	
	$request->setStatusDone();
}

# cleanup function to disable display emulation.  This is a named sub so that it can be suppressed when resubscribing.
sub _displaystatusCleanupEmulated {
	my $request = shift;
	my $client  = $request->client;

	if ( !Slim::Control::Request::hasSubscribers('displaystatus', $client->id) ) {
		main::INFOLOG && $log->info("last listener - swapping back to NoDisplay class");
		$client->display->forgetDisplay();
		$client->display( Slim::Display::NoDisplay->new($client) );
		$client->display->init;
	}
}


sub genresQuery {
	my $request = shift;

	# check this is the correct query.
	if ($request->isNotQuery([['genres']])) {
		$request->setStatusBadDispatch();
		return;
	}

	if (!Slim::Schema::hasLibrary()) {
		$request->setStatusNotDispatchable();
		return;
	}
	
	my $sqllog = main::DEBUGLOG && logger('database.sql');
	
	# get our parameters
	my $index         = $request->getParam('_index');
	my $quantity      = $request->getParam('_quantity');
	my $search        = $request->getParam('search');
	my $year          = $request->getParam('year');
	my $contributorID = $request->getParam('artist_id');
	my $albumID       = $request->getParam('album_id');
	my $trackID       = $request->getParam('track_id');
	my $menu          = $request->getParam('menu');
	my $insert        = $request->getParam('menu_all');
	my $party         = $request->getParam('party') || 0;
	my $tags          = $request->getParam('tags') || '';
	
	# menu/jive mgmt
	my $menuMode  = defined $menu;
	my $partyMode = _partyModeCheck($request);
	my $useContextMenu = $request->getParam('useContextMenu');
	my $insertAll = $menuMode && defined $insert && !$partyMode && $useContextMenu;
	
	my $sql  = 'SELECT DISTINCT(genres.id), genres.name, genres.namesort, genres.musicmagic_mixable FROM genres ';
	my $w    = [];
	my $p    = [];

	# Normalize and add any search parameters
	if (specified($search)) {
		my $strings = Slim::Utils::Text::searchStringSplit($search);
		if ( ref $strings->[0] eq 'ARRAY' ) {
			push @{$w}, '(' . join( ' OR ', map { 'genres.namesearch LIKE ?' } @{ $strings->[0] } ) . ')';
			push @{$p}, @{ $strings->[0] };
		}
		else {		
			push @{$w}, 'genres.namesearch LIKE ?';
			push @{$p}, @{$strings};
		}
	}

	# Manage joins
	if (defined $trackID) {
		$sql .= 'JOIN genre_track ON genres.id = genre_track.genre ';
		push @{$w}, 'genre_track.track = ?';
		push @{$p}, $trackID;
	}
	else {
		# ignore those if we have a track.
		if (defined $contributorID) {
		
			# handle the case where we're asked for the VA id => return compilations
			if ($contributorID == Slim::Schema->variousArtistsObject->id) {
				$sql .= 'JOIN genre_track ON genres.id = genre_track.genre ';
				$sql .= 'JOIN tracks ON genre_track.track = tracks.id ';
				$sql .= 'JOIN albums ON tracks.album = albums.id ';
				push @{$w}, 'albums.compilation = ?';
				push @{$p}, 1;
			}
			else {
				$sql .= 'JOIN genre_track ON genres.id = genre_track.genre ';
				$sql .= 'JOIN contributor_track ON genre_track.track = contributor_track.track ';
				push @{$w}, 'contributor_track.contributor = ?';
				push @{$p}, $contributorID;
			}
		}
	
		if (defined $albumID || defined $year) {
			if ( $sql !~ /JOIN genre_track/ ) {
				$sql .= 'JOIN genre_track ON genres.id = genre_track.genre ';
			}
			if ( $sql !~ /JOIN tracks/ ) {
				$sql .= 'JOIN tracks ON genre_track.track = tracks.id ';
			}
			 
			if (defined $albumID) {
				push @{$w}, 'tracks.album = ?';
				push @{$p}, $albumID;
			}
			if (defined $year) {
				push @{$w}, 'tracks.year = ?';
				push @{$p}, $year;
			}
		}
	}
	
	if ( @{$w} ) {
		$sql .= 'WHERE ';
		$sql .= join( ' AND ', @{$w} );
		$sql .= ' ';
	}
	
	my $collate = Slim::Utils::OSDetect->getOS()->sqlHelperClass()->collate();
	$sql .= "ORDER BY genres.namesort $collate";
	
	my $dbh = Slim::Schema->dbh;
	
	# Get count of all results
	my ($count) = $dbh->selectrow_array( qq{
		SELECT COUNT(*) FROM ( $sql ) AS t1
	}, undef, @{$p} );
	
	# now build the result
	
	if ($menuMode) {

		# decide what is the next step down
		# generally, we go to artists after genres, so we get menu:artist
		# from the artists we'll go to albums
		my $actioncmd = $menu . 's';
		my $nextMenu = 'album';
		
		# build the base element
		my $base = {
			'actions' => {
				'go' => {
					'cmd' => [$actioncmd],
					'params' => {
						menu     => $nextMenu,
						menu_all => '1',
					},
					'itemsParams' => 'params',
				},
				'play' => {
					'player' => 0,
					'cmd' => ['playlistcontrol'],
					'params' => {
						'cmd' => 'load',
					},
					'itemsParams' => 'params',
					'nextWindow'  => 'nowPlaying',
				},
				'add' => {
					'player' => 0,
					'cmd' => ['playlistcontrol'],
					'params' => {
						'cmd' => 'add',
					},
					'itemsParams' => 'params',
				},
				'add-hold' => {
					'player' => 0,
					'cmd' => ['playlistcontrol'],
					'params' => {
						'cmd' => 'insert',
					},
					'itemsParams' => 'params',
				},
			},
			window => { titleStyle => 'genres', },
		};
		$base->{'actions'}{'play-hold'} = _mixerBase();
		$base->{'actions'} = _jivePresetBase($base->{'actions'});
		if ($party || $partyMode) {
			$base->{'actions'}->{'play'} = $base->{'actions'}->{'go'};
		}
		if ($useContextMenu) {
			# + is more
			$base->{'actions'}{'more'} = _contextMenuBase('genre');
		}
		if ( $search ) {
			$base->{'window'}->{'text'} = $request->string('SEARCHRESULTS');
		}
		$request->addResult('base', $base);

	}
	
	if (Slim::Music::Import->stillScanning()) {
		$request->addResult('rescan', 1);
	}

	$count += 0;
	my $totalCount = _fixCount($insertAll, \$index, \$quantity, $count);

	my ($valid, $start, $end) = $request->normalize(scalar($index), scalar($quantity), $count);

	if ($valid) {

		my $loopname = $menuMode?'item_loop':'genres_loop';
		my $chunkCount = 0;
		$request->addResult( 'offset', $request->getParam('_index') ) if $menuMode;
		
		if ($insertAll) {
			$chunkCount = _playAll(start => $start, end => $end, chunkCount => $chunkCount, request => $request, loopname => $loopname);
		}
		
		# Limit the real query
		if ( $index =~ /^\d+$/ && $quantity =~ /^\d+$/ ) {
			$sql .= "LIMIT $index, $quantity ";
		}

		if ( main::DEBUGLOG && $sqllog->is_debug ) {
			$sqllog->debug( "Genres query: $sql / " . Data::Dump::dump($p) );
		}

		my $sth = $dbh->prepare_cached($sql);
		$sth->execute( @{$p} );
		
		my ($id, $name, $namesort, $mixable);
		$sth->bind_columns( \$id, \$name, \$namesort, \$mixable );
		
		while ( $sth->fetch ) {
			$id += 0;
			
			my $textKey = substr($namesort, 0, 1);
				
			if ($menuMode) {
				$request->addResultLoop($loopname, $chunkCount, 'text', $name);
				
				# here the url is the genre name
				my $url = 'db:genre.namesearch=' . URI::Escape::uri_escape_utf8( Slim::Utils::Text::ignoreCaseArticles($name) );
				my $params = {
					'genre_id'        => $id,
					'genre_string'    => $name,
					'textkey'         => $textKey,
					'favorites_url'   => $url,
					'favorites_title' => $name,
				};

				$request->addResultLoop($loopname, $chunkCount, 'params', $params);
				_mixerItemParams(request => $request, mixable => $mixable ? 1 : 0, loopname => $loopname, chunkCount => $chunkCount, params => $params);
				if ($party || $partyMode) {
					$request->addResultLoop($loopname, $chunkCount, 'playAction', 'go');
				}
			}
			else {
				$request->addResultLoop($loopname, $chunkCount, 'id', $id);
				$request->addResultLoop($loopname, $chunkCount, 'genre', $name);
				$tags =~ /s/ && $request->addResultLoop($loopname, $chunkCount, 'textkey', $textKey);
			}
			$chunkCount++;
			
			main::idleStreams() if !($chunkCount % 5);
		}
	}

	if ($totalCount == 0 && $menuMode) {
		_jiveNoResults($request);
	} else {
		$request->addResult('count', $totalCount);
	}

	$request->setStatusDone();
}


sub getStringQuery {
	my $request = shift;

	# check this is the correct query.
	if ($request->isNotQuery([['getstring']])) {
		$request->setStatusBadDispatch();
		return;
	}
	
	# get our parameters
	my $tokenlist = $request->getParam('_tokens');

	foreach my $token (split /,/, $tokenlist) {
		
		# check whether string exists or not, to prevent stack dumps if
		# client queries inexistent string
		if (Slim::Utils::Strings::stringExists($token)) {
			
			$request->addResult($token, $request->string($token));
		}
		
		else {
			
			$request->addResult($token, '');
		}
	}
	
	$request->setStatusDone();
}


sub infoTotalQuery {
	my $request = shift;

	# check this is the correct query.
	if ($request->isNotQuery([['info'], ['total'], ['genres', 'artists', 'albums', 'songs']])) {
		$request->setStatusBadDispatch();
		return;
	}
	
	if (!Slim::Schema::hasLibrary()) {
		$request->setStatusNotDispatchable();
		return;
	}
	
	my $totals = Slim::Schema->totals;
	
	# get our parameters
	my $entity = $request->getRequest(2);

	if ($entity eq 'albums') {
		$request->addResult("_$entity", $totals->{album});
	}
	elsif ($entity eq 'artists') {
		$request->addResult("_$entity", $totals->{contributor});
	}
	elsif ($entity eq 'genres') {
		$request->addResult("_$entity", $totals->{genre});
	}
	elsif ($entity eq 'songs') {
		$request->addResult("_$entity", $totals->{track});
	}
	
	$request->setStatusDone();
}


sub irenableQuery {
	my $request = shift;

	# check this is the correct query.
	if ($request->isNotQuery([['irenable']])) {
		$request->setStatusBadDispatch();
		return;
	}
	
	# get the parameters
	my $client = $request->client();

	$request->addResult('_irenable', $client->irenable());
	
	$request->setStatusDone();
}


sub linesperscreenQuery {
	my $request = shift;

	# check this is the correct query.
	if ($request->isNotQuery([['linesperscreen']])) {
		$request->setStatusBadDispatch();
		return;
	}
	
	# get our parameters
	my $client = $request->client();

	$request->addResult('_linesperscreen', $client->linesPerScreen());
	
	$request->setStatusDone();
}


sub mixerQuery {
	my $request = shift;

	# check this is the correct query.
	if ($request->isNotQuery([['mixer'], ['volume', 'muting', 'treble', 'bass', 'pitch']])) {
		$request->setStatusBadDispatch();
		return;
	}

	# get our parameters
	my $client = $request->client();
	my $entity = $request->getRequest(1);

	if ($entity eq 'muting') {
		$request->addResult("_$entity", $prefs->client($client)->get("mute"));
	}
	elsif ($entity eq 'volume') {
		$request->addResult("_$entity", $prefs->client($client)->get("volume"));
	} else {
		$request->addResult("_$entity", $client->$entity());
	}
	
	$request->setStatusDone();
}


sub modeQuery {
	my $request = shift;

	# check this is the correct query.
	if ($request->isNotQuery([['mode']])) {
		$request->setStatusBadDispatch();
		return;
	}
	
	# get our parameters
	my $client = $request->client();

	$request->addResult('_mode', Slim::Player::Source::playmode($client));
	
	$request->setStatusDone();
}


sub musicfolderQuery {
	my $request = shift;
	
	main::INFOLOG && $log->info("musicfolderQuery()");

	# check this is the correct query.
	if ($request->isNotQuery([['musicfolder']])) {
		$request->setStatusBadDispatch();
		return;
	}
	
	# get our parameters
	my $index    = $request->getParam('_index');
	my $quantity = $request->getParam('_quantity');
	my $folderId = $request->getParam('folder_id');
	my $url      = $request->getParam('url');
	my $menu     = $request->getParam('menu');
	my $insert   = $request->getParam('menu_all');
	my $party    = $request->getParam('party') || 0;
	my $tags     = $request->getParam('tags') || '';
	
	# menu/jive mgmt
	my $menuMode  = defined $menu;
	my $partyMode = _partyModeCheck($request);
	my $useContextMenu = $request->getParam('useContextMenu');
	my $insertAll = $menuMode && defined $insert && !$partyMode;
	
	# url overrides any folderId
	my $params = ();
	
	if (defined $url) {
		$params->{'url'} = $url;
	} else {
		# findAndScanDirectory sorts it out if $folderId is undef
		$params->{'id'} = $folderId;
	}
	
	# Pull the directory list, which will be used for looping.
	my ($topLevelObj, $items, $count);

	# if this is a follow up query ($index > 0), try to read from the cache
	if ($index > 0 && $cache->{bmf}->[$party]
		&& $cache->{bmf}->[$party]->{id} eq ($params->{url} || $params->{id}) 
		&& $cache->{bmf}->[$party]->{ttl} > time()) {
			
		$items       = $cache->{bmf}->[$party]->{items};
		$topLevelObj = $cache->{bmf}->[$party]->{topLevelObj};
		$count       = $cache->{bmf}->[$party]->{count};
	}
	else {
		
		($topLevelObj, $items, $count) = Slim::Utils::Misc::findAndScanDirectoryTree($params);
	}

	# create filtered data
	
	my $topPath = $topLevelObj->path;

	# now build the result

	my $playalbum;
	if ( $request->client ) {
		$playalbum = $prefs->client($request->client)->get('playtrackalbum');
	}

	# if player pref for playtrack album is not set, get the old server pref.
	if ( !defined $playalbum ) { 
		$playalbum = $prefs->get('playtrackalbum'); 
	}

	if ($menuMode) {

		# decide what is the next step down
		# assume we have a folder, for other types we will override in the item
		# we go to musicfolder from musicfolder :)

		# build the base element
		my $base = {
			'actions' => {
				'go' => {
					'cmd' => ["musicfolder"],
					'params' => {
						menu     => 'musicfolder',
						menu_all => '1',
					},
					'itemsParams' => 'params',
				},
				'play' => {
					'player' => 0,
					'cmd' => ['playlistcontrol'],
					'params' => {
						'cmd' => 'load',
					},
					'itemsParams' => 'params',
					nextWindow => 'nowPlaying',
				},
				'add' => {
					'player' => 0,
					'cmd' => ['playlistcontrol'],
					'params' => {
						'cmd' => 'add',
					},
					'itemsParams' => 'params',
				},
				'add-hold' => {
					'player' => 0,
					'cmd' => ['playlistcontrol'],
					'params' => {
						'cmd' => 'insert',
					},
					'itemsParams' => 'params',
				},
			},
			window => {
				titleStyle => 'musicfolder',
			},
		};

		if ($party || $partyMode) {
			$base->{'actions'}->{'play'} = $base->{'actions'}->{'go'};
		}

		if ($useContextMenu) {
			# + is more
			$base->{'actions'}{'more'} = _contextMenuBase('folder');
		}
		
		$request->addResult('base', $base);

		$request->addResult('window', { text => $topLevelObj->title } ) if $topLevelObj->title;
	}

	if (Slim::Music::Import->stillScanning()) {
		$request->addResult("rescan", 1);
	}

	my ($valid, $start, $end) = $request->normalize(scalar($index), scalar($quantity), $count);

	if ($valid) {

		my $loopname =  $menuMode ? 'item_loop' : 'folder_loop';
		my $chunkCount = 0;
		$request->addResult( 'offset', $index ) if $menuMode;
		
		my $listIndex = 0;

		for my $filename (@$items[$start..$end]) {

			my $url = Slim::Utils::Misc::fixPath($filename, $topPath) || next;
			my $realName;

			# Amazingly, this just works. :)
			# Do the cheap compare for osName first - so non-windows users
			# won't take the penalty for the lookup.
			if (main::ISWINDOWS && Slim::Music::Info::isWinShortcut($url)) {

				($realName, $url) = Slim::Utils::OS::Win32->getShortcut($url);
			}
			
			elsif (main::ISMAC) {
				if ( my $alias = Slim::Utils::Misc::pathFromMacAlias($url) ) {
					$url = $alias;
				}
			}
	
			my $item = Slim::Schema->objectForUrl({
				'url'      => $url,
				'create'   => 1,
				'readTags' => 1,
			});
	
			if (!blessed($item) || !$item->can('content_type')) {
	
				next;
			}

			my $id = $item->id();
			$id += 0;
			
			$filename = $realName || Slim::Music::Info::fileName($url);

			my $textKey = uc(substr($filename, 0, 1));
			
			if ($menuMode) {
				$request->addResultLoop($loopname, $chunkCount, 'text', $filename);

				my $params = {
					'textkey' => $textKey,
				};
				
				# each item is different, but most items are folders
				# the base assumes so above, we override it here

				# assumed case, folder
				if (Slim::Music::Info::isDir($item)) {

					$params->{'folder_id'} = $id;

					if ($partyMode || $party) {
						$request->addResultLoop($loopname, $chunkCount, 'playAction', 'go');
					}
					# Bug 13855: there is no Slim::Menu::Folderinfo so no context menu is available here
				# song
				} elsif (Slim::Music::Info::isSong($item)) {
					
					my $actions = {
						'go' => {
							'cmd' => ['trackinfo', 'items'],
							'params' => {
								'menu' => 'nowhere',
								'track_id' => $id,
								isContextMenu => 1,
							},
						},
						'play' => {
							'player' => 0,
							'cmd' => ['playlistcontrol'],
							'params' => {
								'cmd' => 'load',
								'track_id' => $id,
							},
							nextWindow => 'nowPlaying',
						},
						'add' => {
							'player' => 0,
							'cmd' => ['playlistcontrol'],
							'params' => {
								'cmd' => 'add',
								'track_id' => $id,
							},
						},
						'add-hold' => {
							'player' => 0,
							'cmd' => ['playlistcontrol'],
							'params' => {
								'cmd' => 'insert',
								'track_id' => $id,
							},
						},
					};
					
					if ( $playalbum && ! $partyMode ) {
						$actions->{'play'} = {
							player => 0,
							cmd    => ['jiveplaytrackalbum'],
							params => {
								list_index => $index + $listIndex,
								folder     => $topPath,
							},
							nextWindow => 'nowPlaying',
						};
					}
					if ($useContextMenu) {
						$actions->{'more'} = $actions->{'go'};
						$actions->{'go'} = $actions->{'play'};
						$request->addResultLoop($loopname, $chunkCount, 'style', 'itemplay');
					}
					$request->addResultLoop($loopname, $chunkCount, 'actions', $actions);

					$listIndex++;

				# playlist
				} elsif (Slim::Music::Info::isPlaylist($item)) {
					
					my $actions = {
						'go' => {
							'cmd' => ['playlists', 'tracks'],
							'params' => {
								menu        => 'trackinfo',
								menu_all    => '1',
								playlist_id => $id,
							},
						},
						'play' => {
							'player' => 0,
							'cmd' => ['playlistcontrol'],
							'params' => {
								'cmd' => 'load',
								'playlist_id' => $id,
							},
							nextWindow => 'nowPlaying',
						},
						'add' => {
							'player' => 0,
							'cmd' => ['playlistcontrol'],
							'params' => {
								'cmd' => 'add',
								'playlist_id' => $id,
							},
						},
						'add-hold' => {
							'player' => 0,
							'cmd' => ['playlistcontrol'],
							'params' => {
								'cmd' => 'insert',
								'playlist_id' => $id,
							},
						},
					};
					$request->addResultLoop($loopname, $chunkCount, 'actions', $actions);
					if ($partyMode || $party) {
						$request->addResultLoop($loopname, $chunkCount, 'playAction', 'go');
					}
					if ($useContextMenu) {
						$actions->{'more'} = $actions->{'go'};
						$actions->{'go'} = $actions->{'play'};
						$request->addResultLoop($loopname, $chunkCount, 'style', 'itemplay');
					}
				# not sure
				} else {
					
					# don't know what that is, abort!
					my $actions = {
						'go' => {
							'cmd' => ["musicfolder"],
							'params' => {
								'menu' => 'musicfolder',
							},
							'itemsParams' => 'params',
						},
						'play' => {
							'player' => 0,
							'cmd' => ['playlistcontrol'],
							'params' => {
								'cmd' => 'load',
							},
							'nextWindow' => 'nowPlaying',
							'itemsParams' => 'params',
						},
						'add' => {
							'player' => 0,
							'cmd' => ['playlistcontrol'],
							'params' => {
								'cmd' => 'add',
							},
							'itemsParams' => 'params',
						},
						'add-hold' => {
							'player' => 0,
							'cmd' => ['playlistcontrol'],
							'params' => {
								'cmd' => 'insert',
							},
							'itemsParams' => 'params',
						},
					};
					if ($partyMode || $party) {
						$request->addResultLoop($loopname, $chunkCount, 'playAction', 'go');
					}
					$request->addResultLoop($loopname, $chunkCount, 'actions', $actions);
				}

				$request->addResultLoop($loopname, $chunkCount, 'params', $params);
			}

			else {
				$request->addResultLoop($loopname, $chunkCount, 'id', $id);
				$request->addResultLoop($loopname, $chunkCount, 'filename', $filename);
			
				if (Slim::Music::Info::isDir($item)) {
					$request->addResultLoop($loopname, $chunkCount, 'type', 'folder');
				} elsif (Slim::Music::Info::isPlaylist($item)) {
					$request->addResultLoop($loopname, $chunkCount, 'type', 'playlist');
				} elsif (Slim::Music::Info::isSong($item)) {
					$request->addResultLoop($loopname, $chunkCount, 'type', 'track');
				} elsif (-d Slim::Utils::Misc::pathFromMacAlias($url)) {
					$request->addResultLoop($loopname, $chunkCount, 'type', 'folder');
				} else {
					$request->addResultLoop($loopname, $chunkCount, 'type', 'unknown');
				}

				$tags =~ /s/ && $request->addResultLoop($loopname, $chunkCount, 'textkey', $textKey);
			}
			$chunkCount++;
		}
	}

	if ($count == 0 && $menuMode) {
		_jiveNoResults($request);
	} else {
		$request->addResult('count', $count);
	}

	# cache results in case the same folder is queried again shortly 
	# should speed up Jive BMF, as only the first chunk needs to run the full loop above
	$cache->{bmf}->[$party] = {
		id          => ($params->{url} || $params->{id}),
		ttl         => (time() + 15),
		items       => $items,
		topLevelObj => $topLevelObj,
		count       => $count,
	};

	# we might have changed - flush to the db to be in sync.
	$topLevelObj->update;
	
	$request->setStatusDone();
}


sub nameQuery {
	my $request = shift;

	# check this is the correct query.
	if ($request->isNotQuery([['name']])) {
		$request->setStatusBadDispatch();
		return;
	}
	
	# get our parameters
	my $client = $request->client();

	$request->addResult("_value", $client->name());
	
	$request->setStatusDone();
}


sub playerXQuery {
	my $request = shift;

	# check this is the correct query.
	if ($request->isNotQuery([['player'], ['count', 'name', 'address', 'ip', 'id', 'model', 'displaytype', 'isplayer', 'canpoweroff', 'uuid']])) {
		$request->setStatusBadDispatch();
		return;
	}
	
	# get our parameters
	my $entity;
	$entity      = $request->getRequest(1);
	# if element 1 is 'player', that means next element is the entity
	$entity      = $request->getRequest(2) if $entity eq 'player';  
	my $clientparam = $request->getParam('_IDorIndex');
	
	if ($entity eq 'count') {
		$request->addResult("_$entity", Slim::Player::Client::clientCount());

	} else {	
		my $client;
		
		# were we passed an ID?
		if (defined $clientparam && Slim::Utils::Misc::validMacAddress($clientparam)) {

			$client = Slim::Player::Client::getClient($clientparam);

		} else {
		
			# otherwise, try for an index
			my @clients = Slim::Player::Client::clients();

			if (defined $clientparam && defined $clients[$clientparam]) {
				$client = $clients[$clientparam];
			}
		}

		# brute force attempt using eg. player's IP address (web clients)
		if (!defined $client) {
			$client = Slim::Player::Client::getClient($clientparam);
		}

		if (defined $client) {

			if ($entity eq "name") {
				$request->addResult("_$entity", $client->name());
			} elsif ($entity eq "address" || $entity eq "id") {
				$request->addResult("_$entity", $client->id());
			} elsif ($entity eq "ip") {
				$request->addResult("_$entity", $client->ipport());
			} elsif ($entity eq "model") {
				$request->addResult("_$entity", $client->model());
			} elsif ($entity eq "isplayer") {
				$request->addResult("_$entity", $client->isPlayer());
			} elsif ($entity eq "displaytype") {
				$request->addResult("_$entity", $client->vfdmodel());
			} elsif ($entity eq "canpoweroff") {
				$request->addResult("_$entity", $client->canPowerOff());
			} elsif ($entity eq "uuid") {
                                $request->addResult("_$entity", $client->uuid());
                        }
		}
	}
	
	$request->setStatusDone();
}

sub playersQuery {
	my $request = shift;

	# check this is the correct query.
	if ($request->isNotQuery([['players']])) {
		$request->setStatusBadDispatch();
		return;
	}
	
	# get our parameters
	my $index    = $request->getParam('_index');
	my $quantity = $request->getParam('_quantity');
	
	my @prefs;
	
	if (defined(my $pref_list = $request->getParam('playerprefs'))) {

		# split on commas
		@prefs = split(/,/, $pref_list);
	}
	
	my $count = Slim::Player::Client::clientCount();
	$count += 0;

	my ($valid, $start, $end) = $request->normalize(scalar($index), scalar($quantity), $count);
	$request->addResult('count', $count);

	if ($valid) {
		my $idx = $start;
		my $cnt = 0;
		my @players = Slim::Player::Client::clients();

		if (scalar(@players) > 0) {

			for my $eachclient (@players[$start..$end]) {
				$request->addResultLoop('players_loop', $cnt, 
					'playerindex', $idx);
				$request->addResultLoop('players_loop', $cnt, 
					'playerid', $eachclient->id());
                                $request->addResultLoop('players_loop', $cnt,
                                        'uuid', $eachclient->uuid());
				$request->addResultLoop('players_loop', $cnt, 
					'ip', $eachclient->ipport());
				$request->addResultLoop('players_loop', $cnt, 
					'name', $eachclient->name());
				$request->addResultLoop('players_loop', $cnt, 
					'model', $eachclient->model(1));
				$request->addResultLoop('players_loop', $cnt, 
					'isplayer', $eachclient->isPlayer());
				$request->addResultLoop('players_loop', $cnt, 
					'displaytype', $eachclient->vfdmodel())
					unless ($eachclient->model() eq 'http');
				$request->addResultLoop('players_loop', $cnt, 
					'canpoweroff', $eachclient->canPowerOff());
				$request->addResultLoop('players_loop', $cnt, 
					'connected', ($eachclient->connected() || 0));

				for my $pref (@prefs) {
					if (defined(my $value = $prefs->client($eachclient)->get($pref))) {
						$request->addResultLoop('players_loop', $cnt, 
							$pref, $value);
					}
				}
					
				$idx++;
				$cnt++;
			}	
		}
	}
	
	$request->setStatusDone();
}


sub playlistPlaylistsinfoQuery {
	my $request = shift;

	# check this is the correct query
	if ($request->isNotQuery([['playlist'], ['playlistsinfo']])) {
		$request->setStatusBadDispatch();
		return;
	}
	
	# get the parameters
	my $client = $request->client();

	my $playlistObj = $client->currentPlaylist();
	
	if (blessed($playlistObj)) {
		if ($playlistObj->can('id')) {
			$request->addResult("id", $playlistObj->id());
		}

		$request->addResult("name", $playlistObj->title());
				
		$request->addResult("modified", $client->currentPlaylistModified());

		$request->addResult("url", $playlistObj->url());
	}
	
	$request->setStatusDone();
}


sub playlistXQuery {
	my $request = shift;

	# check this is the correct query
	if ($request->isNotQuery([['playlist'], ['name', 'url', 'modified', 
			'tracks', 'duration', 'artist', 'album', 'title', 'genre', 'path', 
			'repeat', 'shuffle', 'index', 'jump', 'remote']])) {
		$request->setStatusBadDispatch();
		return;
	}
	
	# get the parameters
	my $client = $request->client();
	my $entity = $request->getRequest(1);
	my $index  = $request->getParam('_index');
		
	if ($entity eq 'repeat') {
		$request->addResult("_$entity", Slim::Player::Playlist::repeat($client));

	} elsif ($entity eq 'shuffle') {
		$request->addResult("_$entity", Slim::Player::Playlist::shuffle($client));

	} elsif ($entity eq 'index' || $entity eq 'jump') {
		$request->addResult("_$entity", Slim::Player::Source::playingSongIndex($client));

	} elsif ($entity eq 'name' && defined(my $playlistObj = $client->currentPlaylist())) {
		$request->addResult("_$entity", Slim::Music::Info::standardTitle($client, $playlistObj));

	} elsif ($entity eq 'url') {
		my $result = $client->currentPlaylist();
		$request->addResult("_$entity", $result);

	} elsif ($entity eq 'modified') {
		$request->addResult("_$entity", $client->currentPlaylistModified());

	} elsif ($entity eq 'tracks') {
		$request->addResult("_$entity", Slim::Player::Playlist::count($client));

	} elsif ($entity eq 'path') {
		my $result = Slim::Player::Playlist::url($client, $index);
		$request->addResult("_$entity",  $result || 0);

	} elsif ($entity eq 'remote') {
		if (defined (my $url = Slim::Player::Playlist::url($client, $index))) {
			$request->addResult("_$entity", Slim::Music::Info::isRemoteURL($url));
		}
		
	} elsif ($entity =~ /(duration|artist|album|title|genre|name)/) {

		my $songData = _songData(
			$request,
			Slim::Player::Playlist::song($client, $index),
			'dalgN',			# tags needed for our entities
		);
		
		if (defined $songData->{$entity}) {
			$request->addResult("_$entity", $songData->{$entity});
		}
		elsif ($entity eq 'name' && defined $songData->{remote_title}) {
			$request->addResult("_$entity", $songData->{remote_title});
		}
	}
	
	$request->setStatusDone();
}


sub playlistsTracksQuery {
	my $request = shift;
	
	# check this is the correct query.
	# "playlisttracks" is deprecated (July 06).
	if ($request->isNotQuery([['playlisttracks']]) &&
		$request->isNotQuery([['playlists'], ['tracks']])) {
		$request->setStatusBadDispatch();
		return;
	}

	# get our parameters
	my $tags       = 'gald';
	my $index      = $request->getParam('_index');
	my $quantity   = $request->getParam('_quantity');
	my $tagsprm    = $request->getParam('tags');
	my $playlistID = $request->getParam('playlist_id');

	if (!defined $playlistID) {
		$request->setStatusBadParams();
		return;
	}
	my $menu          = $request->getParam('menu');
	my $insert        = $request->getParam('menu_all');
	my $useContextMenu = $request->getParam('useContextMenu');
	
	# menu/jive mgmt
	my $menuMode = defined $menu;
	my $insertAll = $menuMode && defined $insert && !$useContextMenu;
		
	# did we have override on the defaults?
	$tags = $tagsprm if defined $tagsprm;

	my $iterator;
	my @tracks;

	my $playlistObj = Slim::Schema->find('Playlist', $playlistID);

	if (blessed($playlistObj) && $playlistObj->can('tracks')) {
		$iterator = $playlistObj->tracks();
	}

	# now build the result
	
	if ($menuMode) {

		# decide what is the next step down
		# generally, we go to songingo after playlists tracks, so we get menu:trackinfo
		# from the artists we'll go to albums

		# build the base element
		my $base = {
			'actions' => {
				'go' => {
					'cmd' => ['trackinfo', 'items'],
					'params' => {
						'menu' => 'nowhere',
						'useContextMenu' => 1,
					},
					'itemsParams' => 'params',
				},
				'play' => {
					'player' => 0,
					'cmd' => ['jiveplaytrackplaylist'],
					'params' => {
						'cmd' => 'load',
						'playlist_id' => $playlistID,
					},
					'itemsParams' => 'params',
				},
				'add' => {
					'player' => 0,
					'cmd' => ['playlistcontrol'],
					'params' => {
						'cmd' => 'add',
					},
					'itemsParams' => 'params',
				},
				'add-hold' => {
					'player' => 0,
					'cmd' => ['playlistcontrol'],
					'params' => {
						'cmd' => 'insert',
					},
					'itemsParams' => 'params',
				},
			},
		};
		if ( $useContextMenu ) {
			# go is play
			$base->{'actions'}{'go'} = $base->{'actions'}{'play'};
			# + is more
			$base->{'actions'}{'more'} = _contextMenuBase('track');
		}
		$request->addResult('base', $base);
	}

	if (Slim::Music::Import->stillScanning()) {
		$request->addResult("rescan", 1);
	}

	if (defined $iterator) {

		my $count = $iterator->count();
		$count += 0;
		my $totalCount = _fixCount($insertAll, \$index, \$quantity, $count);
		
		my ($valid, $start, $end) = $request->normalize(scalar($index), scalar($quantity), $totalCount);

		if ($valid || $start == $end) {


			my $format = $prefs->get('titleFormat')->[ $prefs->get('titleFormatWeb') ];
			my $cur = $start;
			my $loopname = $menuMode?'item_loop':'playlisttracks_loop';
			my $chunkCount = 0;
			$request->addResult( 'offset', $request->getParam('_index') ) if $menuMode;
			
			if ( $insertAll && !$useContextMenu ) {
				$chunkCount = _playAll(start => $start, end => $end, chunkCount => $chunkCount, request => $request, loopname => $loopname);
			}

			my $list_index = 0;
			for my $eachitem ($iterator->slice($start, $end)) {

				if ($menuMode) {
					
					my $text = Slim::Music::TitleFormatter::infoFormat($eachitem, $format, 'TITLE');
					$request->addResultLoop($loopname, $chunkCount, 'text', $text);
					$request->addResultLoop($loopname, $chunkCount, 'nextWindow', 'nowPlaying');
					my $id = $eachitem->id();
					$id += 0;
					my $params = {
						'track_id' =>  $id, 
						'list_index' => $list_index,
					};
					$list_index++;
					$request->addResultLoop($loopname, $chunkCount, 'params', $params);
					if ( $useContextMenu ) {
						$request->addResultLoop($loopname, $chunkCount, 'style', 'itemplay');
					}
				}
				else {
					_addSong($request, $loopname, $chunkCount, $eachitem, $tags, 
							"playlist index", $cur);
				}
				
				$cur++;
				$chunkCount++;
				
				main::idleStreams();
			}

			my $lastChunk;
			if ( $end == $totalCount - 1 && $chunkCount < $request->getParam('_quantity') || $start == $end) {
				$lastChunk = 1;
			}

			# add a favorites link below play/add links
			#Add another to result count
			my %favorites;
			$favorites{'title'} = $playlistObj->name;
			$favorites{'url'} = $playlistObj->url;

			if ($menuMode) {
				($chunkCount, $totalCount) = _jiveDeletePlaylist(start => $start, end => $end, lastChunk => $lastChunk, listCount => $totalCount, chunkCount => $chunkCount, request => $request, loopname => $loopname, playlistURL => $playlistObj->url, playlistID => $playlistID, playlistTitle => $playlistObj->name );
				
				if ($valid) {
					($chunkCount, $totalCount) = _jiveAddToFavorites(lastChunk => $lastChunk, start => $start, chunkCount => $chunkCount, listCount => $totalCount, request => $request, loopname => $loopname, favorites => \%favorites);
				}
			}
			
		}
		$request->addResult("count", $totalCount);

	} else {

		$request->addResult("count", 0);
	}

	$request->setStatusDone();	
}


sub playlistsQuery {
	my $request = shift;

	# check this is the correct query.
	if ($request->isNotQuery([['playlists']])) {
		$request->setStatusBadDispatch();
		return;
	}

	# get our parameters
	my $index    = $request->getParam('_index');
	my $quantity = $request->getParam('_quantity');
	my $search   = $request->getParam('search');
	my $tags     = $request->getParam('tags') || '';
	my $menu     = $request->getParam('menu');
	my $insert   = $request->getParam('menu_all');
	
	# menu/jive mgmt
	my $menuMode  = defined $menu;
	my $insertAll = $menuMode && defined $insert;
	my $useContextMenu = $request->getParam('useContextMenu');

	# Normalize any search parameters
	if (defined $search) {
		$search = Slim::Utils::Text::searchStringSplit($search);
	}

	my $rs = Slim::Schema->rs('Playlist')->getPlaylists('all', $search);

	# now build the result
	my $count = $rs->count;
	
	if ($menuMode) {

		# decide what is the next step down
		# generally, we go to playlists tracks after playlists, so we get menu:track
		# from the tracks we'll go to trackinfo
		
		# build the base element
		my $base = {
			'actions' => {
				'go' => {
					'cmd' => ['playlists', 'tracks'],
					'params' => {
						menu     => 'trackinfo',
						menu_all => '1',
					},
					'itemsParams' => 'params',
				},
				'play' => {
					'player' => 0,
					'cmd' => ['playlistcontrol'],
					'params' => {
						'cmd' => 'load',
					},
					'itemsParams' => 'params',
					'nextWindow'  => 'nowPlaying',
				},
				'add' => {
					'player' => 0,
					'cmd' => ['playlistcontrol'],
					'params' => {
						'cmd' => 'add',
					},
					'itemsParams' => 'params',
				},
				'add-hold' => {
					'player' => 0,
					'cmd' => ['playlistcontrol'],
					'params' => {
						'cmd' => 'insert',
					},
					'itemsParams' => 'params',
				},
			},
			window => {
				titleStyle => 'playlist',
			},
		};
		$base->{'actions'}{'play-hold'} = _mixerBase();
		$base->{'actions'} = _jivePresetBase($base->{'actions'});

		if ($useContextMenu) {
			# context menu for 'more' action
			$base->{'actions'}{'more'} = _contextMenuBase('playlist');
		}
		if ( $search ) {
			$base->{'window'}->{'text'} = $request->string('SEARCHRESULTS');
		}
		$request->addResult('base', $base);
	}

	if (Slim::Music::Import->stillScanning()) {
		$request->addResult("rescan", 1);
	}

	if (defined $rs) {

		$count += 0;
		my $totalCount = _fixCount($insertAll, \$index, \$quantity, $count);
		
		my ($valid, $start, $end) = $request->normalize(
			scalar($index), scalar($quantity), $count);

		if ($valid) {
			
			my $loopname = $menuMode?'item_loop':'playlists_loop';
			my $chunkCount = 0;
			$request->addResult( 'offset', $request->getParam('_index') ) if $menuMode;

			if ($insertAll) {
				$chunkCount = _playAll(start => $start, end => $end, chunkCount => $chunkCount, request => $request, loopname => $loopname);
			}

			for my $eachitem ($rs->slice($start, $end)) {

				my $id = $eachitem->id();
				$id += 0;
				
				my $textKey = substr($eachitem->namesort, 0, 1);

				if ($menuMode) {
					$request->addResultLoop($loopname, $chunkCount, 'text', $eachitem->title);
					my $params = {
						'playlist_id' =>  $id, 
						'textkey' => $textKey,
						'favorites_url'   => $eachitem->url,
						'favorites_title' => $eachitem->name,
					};

					_mixerItemParams(request => $request, obj => $eachitem, loopname => $loopname, chunkCount => $chunkCount, params => $params);
					$request->addResultLoop($loopname, $chunkCount, 'params', $params);
				} else {
					$request->addResultLoop($loopname, $chunkCount, "id", $id);
					$request->addResultLoop($loopname, $chunkCount, "playlist", $eachitem->title);
					$tags =~ /u/ && $request->addResultLoop($loopname, $chunkCount, "url", $eachitem->url);
					$tags =~ /s/ && $request->addResultLoop($loopname, $chunkCount, 'textkey', $textKey);
				}
				$chunkCount++;
				
				main::idleStreams() if !($chunkCount % 5);
			}
		}
		if ($totalCount == 0 && $menuMode) {
			_jiveNoResults($request);
		} else {
			$request->addResult("count", $totalCount);
		}

		if ( $menuMode && $search && $totalCount > 0 && $start == 0 && !$request->getParam('cached_search') ) {
			my $jiveSearchCache = {
				text        => $request->string('PLAYLISTS') . ": " . $search,
				actions     => {
						go => {
							cmd => [ 'playlists' ],
							params => {
								search => $request->getParam('search'),
								menu   => $request->getParam('menu'),
								menu_all => 1,
								cached_search => 1,
								_searchType => $request->getParam('_searchType'),
							},
						},
				},
			};
			Slim::Control::Jive::cacheSearch($request, $jiveSearchCache);
		}
	
	} else {
		$request->addResult("count", 0);
	}
	$request->setStatusDone();
}


sub powerQuery {
	my $request = shift;

	# check this is the correct query.
	if ($request->isNotQuery([['power']])) {
		$request->setStatusBadDispatch();
		return;
	}
	
	# get the parameters
	my $client = $request->client();

	$request->addResult('_power', $client->power());
	
	$request->setStatusDone();
}


sub prefQuery {
	my $request = shift;

	# check this is the correct query.
	if ($request->isNotQuery([['pref']]) && $request->isNotQuery([['playerpref']])) {
		$request->setStatusBadDispatch();
		return;
	}
	
	my $client;

	if ($request->isQuery([['playerpref']])) {
		
		$client = $request->client();
		
		unless ($client) {			
			$request->setStatusBadDispatch();
			return;
		}
	}

	# get the parameters
	my $prefName = $request->getParam('_prefname');

	# split pref name from namespace: name.space.pref:
	my $namespace = 'server';
	if ($prefName =~ /^(.*?):(.+)$/) {
		$namespace = $1;
		$prefName = $2;
	}
	
	if (!defined $prefName || !defined $namespace) {
		$request->setStatusBadParams();
		return;
	}

	$request->addResult('_p2', $client
		? preferences($namespace)->client($client)->get($prefName)
		: preferences($namespace)->get($prefName)
	);
	
	$request->setStatusDone();
}


sub prefValidateQuery {
	my $request = shift;

	# check this is the correct query.
	if ($request->isNotQuery([['pref'], ['validate']]) && $request->isNotQuery([['playerpref'], ['validate']])) {
		$request->setStatusBadDispatch();
		return;
	}
	
	my $client = $request->client();

	# get our parameters
	my $prefName = $request->getParam('_prefname');
	my $newValue = $request->getParam('_newvalue');

	# split pref name from namespace: name.space.pref:
	my $namespace = 'server';
	if ($prefName =~ /^(.*?):(.+)$/) {
		$namespace = $1;
		$prefName = $2;
	}
	
	if (!defined $prefName || !defined $namespace || !defined $newValue) {
		$request->setStatusBadParams();
		return;
	}

	$request->addResult('valid', 
		($client
			? preferences($namespace)->client($client)->validate($prefName, $newValue)
			: preferences($namespace)->validate($prefName, $newValue)
		) 
		? 1 : 0
	);
	
	$request->setStatusDone();
}


sub readDirectoryQuery {
	my $request = shift;

	main::INFOLOG && $log->info("readDirectoryQuery");

	# check this is the correct query.
	if ($request->isNotQuery([['readdirectory']])) {
		$request->setStatusBadDispatch();
		return;
	}

	# get our parameters
	my $index      = $request->getParam('_index');
	my $quantity   = $request->getParam('_quantity');
	my $folder     = $request->getParam('folder');
	my $filter     = $request->getParam('filter');

	use File::Spec::Functions qw(catdir);
	my @fsitems;		# raw list of items 
	my %fsitems;		# meta data cache

	if (main::ISWINDOWS && $folder eq '/') {
		@fsitems = sort map {
			$fsitems{"$_"} = {
				d => 1,
				f => 0
			};
			"$_"; 
		} Slim::Utils::OS::Win32->getDrives();
		$folder = '';
	}
	else {
		$filter ||= '';

		my $filterRE = qr/./ unless ($filter eq 'musicfiles');

		# get file system items in $folder
		@fsitems = Slim::Utils::Misc::readDirectory(catdir($folder), $filterRE);
		map { 
			$fsitems{$_} = {
				d => -d catdir($folder, $_),
				f => -f _
			}
		} @fsitems;
	}

	if ($filter eq 'foldersonly') {
		@fsitems = grep { $fsitems{$_}->{d} } @fsitems;
	}

	elsif ($filter eq 'filesonly') {
		@fsitems = grep { $fsitems{$_}->{f} } @fsitems;
	}

	# return all folders plus files of type
	elsif ($filter =~ /^filetype:(.*)/) {
		my $filterRE = qr/(?:\.$1)$/i;
		@fsitems = grep { $fsitems{$_}->{d} || $_ =~ $filterRE } @fsitems;
	}

	# search anywhere within path/filename
	elsif ($filter && $filter !~ /^(?:filename|filetype):/) {
		@fsitems = grep { catdir($folder, $_) =~ /$filter/i } @fsitems;
	}

	my $count = @fsitems;
	$count += 0;
	$request->addResult('count', $count);

	my ($valid, $start, $end) = $request->normalize(scalar($index), scalar($quantity), $count);

	if ($valid) {
		my $idx = $start;
		my $cnt = 0;

		if (scalar(@fsitems)) {
			# sort folders < files
			@fsitems = sort { 
				if ($fsitems{$a}->{d}) {
					if ($fsitems{$b}->{d}) { uc($a) cmp uc($b) }
					else { -1 }
				}
				else {
					if ($fsitems{$b}->{d}) { 1 }
					else { uc($a) cmp uc($b) }
				}
			} @fsitems;

			my $path;
			for my $item (@fsitems[$start..$end]) {
				$path = ($folder ? catdir($folder, $item) : $item);

				my $name = $item;

				# display full name if we got a Windows 8.3 file name
				if (main::ISWINDOWS && $name =~ /~\d/) {
					$name = Slim::Music::Info::fileName($path);
				}

				$request->addResultLoop('fsitems_loop', $cnt, 'path', Slim::Utils::Unicode::utf8decode_locale($path));
				$request->addResultLoop('fsitems_loop', $cnt, 'name', Slim::Utils::Unicode::utf8decode_locale($name));
				
				$request->addResultLoop('fsitems_loop', $cnt, 'isfolder', $fsitems{$item}->{d});

				$idx++;
				$cnt++;
			}	
		}
	}

	$request->setStatusDone();	
}


sub rescanQuery {
	my $request = shift;

	# check this is the correct query.
	if ($request->isNotQuery([['rescan']])) {
		$request->setStatusBadDispatch();
		return;
	}

	# no params for the rescan query

	$request->addResult('_rescan', Slim::Music::Import->stillScanning() ? 1 : 0);
	
	$request->setStatusDone();
}


sub rescanprogressQuery {
	my $request = shift;

	# check this is the correct query.
	if ($request->isNotQuery([['rescanprogress']])) {
		$request->setStatusBadDispatch();
		return;
	}

	# no params for the rescanprogress query

	if (Slim::Music::Import->stillScanning) {
		$request->addResult('rescan', 1);

		# get progress from DB
		my $args = {
			'type' => 'importer',
		};

		my @progress = Slim::Schema->rs('Progress')->search( $args, { 'order_by' => 'start,id' } )->all;

		# calculate total elapsed time
		# and indicate % completion for all importers
		my $total_time = 0;
		my @steps;

		for my $p (@progress) {

			my $percComplete = $p->finish ? 100 : $p->total ? $p->done / $p->total * 100 : -1;
			$request->addResult($p->name(), int($percComplete));
			
			push @steps, $p->name();

			$total_time += ($p->finish || time()) - $p->start;
			
			if ($p->active && $p->info) {

				$request->addResult('info', $p->info);

			}
		}
		
		$request->addResult('steps', join(',', @steps)) if @steps;

		# report it
		my $hrs  = int($total_time / 3600);
		my $mins = int(($total_time - $hrs * 60)/60);
		my $sec  = $total_time - 3600 * $hrs - 60 * $mins;
		$request->addResult('totaltime', sprintf("%02d:%02d:%02d", $hrs, $mins, $sec));
	
	# if we're not scanning, just say so...
	} else {
		$request->addResult('rescan', 0);

		if (Slim::Schema::hasLibrary()) {
			# inform if the scan has failed
			if (my $p = Slim::Schema->rs('Progress')->search({ 'type' => 'importer', 'name' => 'failure' })->first) {
				_scanFailed($request, $p->info);
			}
		}
	}

	$request->setStatusDone();
}


sub searchQuery {
	my $request = shift;

	# check this is the correct query
	if ($request->isNotQuery([['search']])) {
		$request->setStatusBadDispatch();
		return;
	}

	my $index    = $request->getParam('_index');
	my $quantity = $request->getParam('_quantity');
	my $query    = $request->getParam('term');

	# transliterate umlauts and accented characters
	# http://bugs.slimdevices.com/show_bug.cgi?id=8585
	$query = Slim::Utils::Text::matchCase($query);

	if (!defined $query || $query eq '') {
		$request->setStatusBadParams();
		return;
	}

	if (Slim::Music::Import->stillScanning) {
		$request->addResult('rescan', 1);
	}

	my $totalCount = 0;
	my $search     = Slim::Utils::Text::searchStringSplit($query);
	my %results    = ();
	my @types      = Slim::Schema->searchTypes;

	# Ugh - we need two loops here, as "count" needs to come first.
	
	if (Slim::Schema::hasLibrary()) {
		for my $type (@types) {

			my $rs      = Slim::Schema->rs($type)->searchNames($search);
			my $count   = $rs->count || 0;
	
			$results{$type}->{'rs'}    = $rs;
			$results{$type}->{'count'} = $count;
	
			$totalCount += $count;
			
			main::idleStreams();
		}
	}

	$totalCount += 0;
	$request->addResult('count', $totalCount);

	if (Slim::Schema::hasLibrary()) {
		for my $type (@types) {
	
			my $count = $results{$type}->{'count'};
	
			$count += 0;
	
			my ($valid, $start, $end) = $request->normalize(scalar($index), scalar($quantity), $count);
	
			if ($valid) {
				$request->addResult("${type}s_count", $count);
		
				my $loopName  = "${type}s_loop";
				my $loopCount = 0;
		
				for my $result ($results{$type}->{'rs'}->slice($start, $end)) {
		
					# add result to loop
					$request->addResultLoop($loopName, $loopCount, "${type}_id", $result->id);
					$request->addResultLoop($loopName, $loopCount, $type, $result->name);
		
					$loopCount++;
					
					main::idleStreams() if !($loopCount % 5);
				}
			}
		}
	}
	
	$request->setStatusDone();
}


# the filter function decides, based on a notified request, if the serverstatus
# query must be re-executed.
sub serverstatusQuery_filter {
	my $self = shift;
	my $request = shift;
	
	# we want to know about clients going away as soon as possible
	if ($request->isCommand([['client'], ['forget']]) || $request->isCommand([['connect']])) {
		return 1;
	}
	
	# we want to know about rescan and all client notifs, as well as power on/off
	# FIXME: wipecache and rescan are synonyms...
	if ($request->isCommand([['wipecache', 'rescan', 'client', 'power']])) {
		return 1.3;
	}
	
	# FIXME: prefset???
	# we want to know about any pref in our array
	if (defined(my $prefsPtr = $self->privateData()->{'server'})) {
		if ($request->isCommand([['pref']])) {
			if (defined(my $reqpref = $request->getParam('_prefname'))) {
				if (grep($reqpref, @{$prefsPtr})) {
					return 1.3;
				}
			}
		}
	}
	if (defined(my $prefsPtr = $self->privateData()->{'player'})) {
		if ($request->isCommand([['playerpref']])) {
			if (defined(my $reqpref = $request->getParam('_prefname'))) {
				if (grep($reqpref, @{$prefsPtr})) {
					return 1.3;
				}
			}
		}
	}
	if ($request->isCommand([['name']])) {
		return 1.3;
	}
	
	return 0;
}


sub serverstatusQuery {
	my $request = shift;
	
	main::INFOLOG && $log->debug("serverstatusQuery()");

	# check this is the correct query
	if ($request->isNotQuery([['serverstatus']])) {
		$request->setStatusBadDispatch();
		return;
	}
	
	if (Slim::Schema::hasLibrary()) {
		if (Slim::Music::Import->stillScanning()) {
			$request->addResult('rescan', "1");
			if (my $p = Slim::Schema->rs('Progress')->search({ 'type' => 'importer', 'active' => 1 })->first) {
	
				$request->addResult('progressname', $request->string($p->name."_PROGRESS"));
				$request->addResult('progressdone', $p->done);
				$request->addResult('progresstotal', $p->total);
			}
		}
	
		elsif (my @p = Slim::Schema->rs('Progress')->search({ 'type' => 'importer' }, { 'order_by' => 'start,id' })->all) {
			
			$request->addResult('lastscan', $p[-1]->finish);
			
			if ($p[-1]->name eq 'failure') {
				_scanFailed($request, $p[-1]->info);
			}
		}
	}
	
	# add version
	$request->addResult('version', $::VERSION);

	# add server_uuid
	$request->addResult('uuid', $prefs->get('server_uuid'));

	if (Slim::Schema::hasLibrary()) {
		# add totals
		my $totals = Slim::Schema->totals;
		
		$request->addResult("info total albums", $totals->{album});
		$request->addResult("info total artists", $totals->{contributor});
		$request->addResult("info total genres", $totals->{genre});
		$request->addResult("info total songs", $totals->{track});
	}

	my %savePrefs;
	if (defined(my $pref_list = $request->getParam('prefs'))) {

		# split on commas
		my @prefs = split(/,/, $pref_list);
		$savePrefs{'server'} = \@prefs;
	
		for my $pref (@{$savePrefs{'server'}}) {
			if (defined(my $value = $prefs->get($pref))) {
				$request->addResult($pref, $value);
			}
		}
	}
	if (defined(my $pref_list = $request->getParam('playerprefs'))) {

		# split on commas
		my @prefs = split(/,/, $pref_list);
		$savePrefs{'player'} = \@prefs;
		
	}


	# get our parameters
	my $index    = $request->getParam('_index');
	my $quantity = $request->getParam('_quantity');

	my $count = Slim::Player::Client::clientCount();
	$count += 0;

	$request->addResult('player count', $count);

	my ($valid, $start, $end) = $request->normalize(scalar($index), scalar($quantity), $count);

	if ($valid) {

		my $cnt = 0;
		my @players = Slim::Player::Client::clients();

		if (scalar(@players) > 0) {

			for my $eachclient (@players[$start..$end]) {
				$request->addResultLoop('players_loop', $cnt, 
					'playerid', $eachclient->id());
				$request->addResultLoop('players_loop', $cnt,
					'uuid', $eachclient->uuid());
				$request->addResultLoop('players_loop', $cnt, 
					'ip', $eachclient->ipport());
				$request->addResultLoop('players_loop', $cnt, 
					'name', $eachclient->name());
				if (defined $eachclient->sequenceNumber()) {
					$request->addResultLoop('players_loop', $cnt,
						'seq_no', $eachclient->sequenceNumber());
				}
				$request->addResultLoop('players_loop', $cnt,
					'model', $eachclient->model(1));
				$request->addResultLoop('players_loop', $cnt, 
					'power', $eachclient->power());
				$request->addResultLoop('players_loop', $cnt, 
					'displaytype', $eachclient->vfdmodel())
					unless ($eachclient->model() eq 'http');
				$request->addResultLoop('players_loop', $cnt, 
					'canpoweroff', $eachclient->canPowerOff());
				$request->addResultLoop('players_loop', $cnt, 
					'connected', ($eachclient->connected() || 0));
				$request->addResultLoop('players_loop', $cnt, 
					'isplayer', ($eachclient->isPlayer() || 0));
				$request->addResultLoop('players_loop', $cnt, 
					'player_needs_upgrade', "1")
					if ($eachclient->needsUpgrade());
				$request->addResultLoop('players_loop', $cnt,
					'player_is_upgrading', "1")
					if ($eachclient->isUpgrading());

				for my $pref (@{$savePrefs{'player'}}) {
					if (defined(my $value = $prefs->client($eachclient)->get($pref))) {
						$request->addResultLoop('players_loop', $cnt, 
							$pref, $value);
					}
				}
					
				$cnt++;
			}
		}

	}

	# return list of players connected to SN
	my @sn_players = Slim::Networking::SqueezeNetwork::Players->get_players();

	$count = scalar @sn_players || 0;

	$request->addResult('sn player count', $count);

	($valid, $start, $end) = $request->normalize(scalar($index), scalar($quantity), $count);

	if ($valid) {

		my $sn_cnt = 0;
			
		for my $player ( @sn_players ) {
			$request->addResultLoop(
				'sn_players_loop', $sn_cnt, 'id', $player->{id}
			);
			
			$request->addResultLoop( 
				'sn_players_loop', $sn_cnt, 'name', $player->{name}
			);
			
			$request->addResultLoop(
				'sn_players_loop', $sn_cnt, 'playerid', $player->{mac}
			);
			
			$request->addResultLoop(
				'sn_players_loop', $sn_cnt, 'model', $player->{model}
			);
				
			$sn_cnt++;
		}
	}

	# return list of players connected to other servers
	my $other_players = Slim::Networking::Discovery::Players::getPlayerList();

	$count = scalar keys %{$other_players} || 0;

	$request->addResult('other player count', $count);

	($valid, $start, $end) = $request->normalize(scalar($index), scalar($quantity), $count);

	if ($valid) {

		my $other_cnt = 0;
			
		for my $player ( keys %{$other_players} ) {
			$request->addResultLoop(
				'other_players_loop', $other_cnt, 'playerid', $player
			);

			$request->addResultLoop( 
				'other_players_loop', $other_cnt, 'name', $other_players->{$player}->{name}
			);

			$request->addResultLoop(
				'other_players_loop', $other_cnt, 'model', $other_players->{$player}->{model}
			);

			$request->addResultLoop(
				'other_players_loop', $other_cnt, 'server', $other_players->{$player}->{server}
			);

			$request->addResultLoop(
				'other_players_loop', $other_cnt, 'serverurl', 
					Slim::Networking::Discovery::Server::getWebHostAddress($other_players->{$player}->{server})
			);

			$other_cnt++;
		}
	}
	
	# manage the subscription
	if (defined(my $timeout = $request->getParam('subscribe'))) {
	
		# store the prefs array as private data so our filter above can find it back
		$request->privateData(\%savePrefs);
		
		# register ourselves to be automatically re-executed on timeout or filter
		$request->registerAutoExecute($timeout, \&serverstatusQuery_filter);
	}
	
	$request->setStatusDone();
}


sub signalstrengthQuery {
	my $request = shift;

	# check this is the correct query.
	if ($request->isNotQuery([['signalstrength']])) {
		$request->setStatusBadDispatch();
		return;
	}
	
	# get the parameters
	my $client = $request->client();

	$request->addResult('_signalstrength', $client->signalStrength() || 0);
	
	$request->setStatusDone();
}


sub sleepQuery {
	my $request = shift;

	# check this is the correct query
	if ($request->isNotQuery([['sleep']])) {
		$request->setStatusBadDispatch();
		return;
	}
	
	# get the parameters
	my $client = $request->client();

	my $isValue = $client->sleepTime() - Time::HiRes::time();
	if ($isValue < 0) {
		$isValue = 0;
	}
	
	$request->addResult('_sleep', $isValue);
	
	$request->setStatusDone();
}


# the filter function decides, based on a notified request, if the status
# query must be re-executed.
sub statusQuery_filter {

	$log->debug('statusQuery_filter()');

	my $self = shift;
	my $request = shift;
	
	# retrieve the clientid, abort if not about us
	my $clientid = $request->clientid();
	my $myclientid = $self->clientid();
	return 0 if !defined $clientid || !defined $myclientid;
	
	# Bug 10064: playlist notifications get sent to everyone in the sync-group
	if ($request->isCommand([['playlist', 'newmetadata']])) {
		return 0 if !grep($_->id eq $myclientid, $request->client()->syncGroupActiveMembers());
	} else {
		return 0 if $clientid ne $myclientid;
	}
	
	# ignore most prefset commands, but e.g. alarmSnoozeSeconds needs to generate a playerstatus update
	if ( $request->isCommand( [ ['prefset'] ] ) ) {
		my $prefname = $request->getParam('_prefname');
		if ( defined($prefname) && $prefname eq 'alarmSnoozeSeconds' ) {
			# this needs to pass through the filter
		}
		else {
			return 0;
		}
	}

	# commands we ignore
	return 0 if $request->isCommand([['ir', 'button', 'debug', 'pref', 'display', 'playerpref']]);
	return 0 if $request->isCommand([['playlist'], ['open', 'jump']]);

	# special case: the client is gone!
	if ($request->isCommand([['client'], ['forget']])) {
		
		# pretend we do not need a client, otherwise execute() fails
		# and validate() deletes the client info!
		$self->needClient(0);
		
		# we'll unsubscribe above if there is no client
		return 1;
	}

	# suppress frequent updates during volume changes
	if ($request->isCommand([['mixer'], ['volume']])) {

		return 3;
	}

	# give it a tad more time for muting to leave room for the fade to finish
	# see bug 5255
	if ($request->isCommand([['mixer'], ['muting']])) {

		return 1.4;
	}

	# send everyother notif with a small delay to accomodate
	# bursts of commands
	return 1.3;
}


sub statusQuery {
	my $request = shift;
	
	main::INFOLOG && $log->info("statusQuery()");

	# check this is the correct query
	if ($request->isNotQuery([['status']])) {
		$request->setStatusBadDispatch();
		return;
	}
	
	# get the initial parameters
	my $client = $request->client();
	my $menu = $request->getParam('menu');
	
	# menu/jive mgmt
	my $menuMode = defined $menu;
	my $useContextMenu = $request->getParam('useContextMenu');

	# accomodate the fact we can be called automatically when the client is gone
	if (!defined($client)) {
		$request->addResult('error', "invalid player");
		$request->registerAutoExecute('-');
		$request->setStatusDone();
		return;
	}
	
	my $connected    = $client->connected() || 0;
	my $power        = $client->power();
	my $ip           = $client->ipport();
	my $repeat       = Slim::Player::Playlist::repeat($client);
	my $shuffle      = Slim::Player::Playlist::shuffle($client);
	my $songCount    = Slim::Player::Playlist::count($client);
	my $playlistMode = Slim::Player::Playlist::playlistMode($client);

	my $idx = 0;


	# now add the data...

	if (Slim::Music::Import->stillScanning()) {
		$request->addResult('rescan', "1");
	}

	if ($client->needsUpgrade()) {
		$request->addResult('player_needs_upgrade', "1");
	}
	
	if ($client->isUpgrading()) {
		$request->addResult('player_is_upgrading', "1");
	}
	
	# add player info...
	$request->addResult("player_name", $client->name());
	$request->addResult("player_connected", $connected);
	$request->addResult("player_ip", $ip);

	# add showBriefly info
	if ($client->display->renderCache->{showBriefly}
		&& $client->display->renderCache->{showBriefly}->{line}
		&& $client->display->renderCache->{showBriefly}->{ttl} > time()) {
		$request->addResult('showBriefly', $client->display->renderCache->{showBriefly}->{line});
	}

	if ($client->isPlayer()) {
		$power += 0;
		$request->addResult("power", $power);
	}
	
	if ($client->isa('Slim::Player::Squeezebox')) {
		$request->addResult("signalstrength", ($client->signalStrength() || 0));
	}
	
	my $playlist_cur_index;
	
	$request->addResult('mode', Slim::Player::Source::playmode($client));

	if (my $song = $client->playingSong()) {

		if ($song->isRemote()) {
			$request->addResult('remote', 1);
			$request->addResult('current_title', 
				Slim::Music::Info::getCurrentTitle($client, $song->currentTrack()->url));
		}
			
		$request->addResult('time', 
			Slim::Player::Source::songTime($client));

		# This is just here for backward compatibility with older SBC firmware
		$request->addResult('rate', 1);
			
		if (my $dur = $song->duration()) {
			$dur += 0;
			$request->addResult('duration', $dur);
		}
			
		my $canSeek = Slim::Music::Info::canSeek($client, $song);
		if ($canSeek) {
			$request->addResult('can_seek', 1);
		}
	}
		
	if ($client->currentSleepTime()) {

		my $sleep = $client->sleepTime() - Time::HiRes::time();
		$request->addResult('sleep', $client->currentSleepTime() * 60);
		$request->addResult('will_sleep_in', ($sleep < 0 ? 0 : $sleep));
	}
		
	if ($client->isSynced()) {

		my $master = $client->master();

		$request->addResult('sync_master', $master->id());

		my @slaves = Slim::Player::Sync::slaves($master);
		my @sync_slaves = map { $_->id } @slaves;

		$request->addResult('sync_slaves', join(",", @sync_slaves));
	}
	
	if ($client->hasVolumeControl()) {
		# undefined for remote streams
		my $vol = $prefs->client($client)->get('volume');
		$vol += 0;
		$request->addResult("mixer volume", $vol);
	}
		
	if ($client->model() =~ /^(?:squeezebox|slimp3)$/) {
		$request->addResult("mixer treble", $client->treble());
		$request->addResult("mixer bass", $client->bass());
	}

	if ($client->model() eq 'squeezebox') {
		$request->addResult("mixer pitch", $client->pitch());
	}

	$repeat += 0;
	$request->addResult("playlist repeat", $repeat);
	$shuffle += 0;
	$request->addResult("playlist shuffle", $shuffle); 

	$request->addResult("playlist mode", $playlistMode);

	if (defined $client->sequenceNumber()) {
		$request->addResult("seq_no", $client->sequenceNumber());
	}

	if (defined (my $playlistObj = $client->currentPlaylist())) {
		$request->addResult("playlist_id", $playlistObj->id());
		$request->addResult("playlist_name", $playlistObj->title());
		$request->addResult("playlist_modified", $client->currentPlaylistModified());
	}

	if ($songCount > 0) {
		$playlist_cur_index = Slim::Player::Source::playingSongIndex($client);
		$request->addResult(
			"playlist_cur_index", 
			$playlist_cur_index
		);
		$request->addResult("playlist_timestamp", $client->currentPlaylistUpdateTime())
	}

	$request->addResult("playlist_tracks", $songCount);
	
	# give a count in menu mode no matter what
	if ($menuMode) {
		# send information about the alarm state to SP
		my $alarmNext    = Slim::Utils::Alarm->alarmInNextDay($client);
		my $alarmComing  = $alarmNext ? 'set' : 'none';
		my $alarmCurrent = Slim::Utils::Alarm->getCurrentAlarm($client);
		# alarm_state
		# 'active': means alarm currently going off
		# 'set':    alarm set to go off in next 24h on this player
		# 'none':   alarm set to go off in next 24h on this player
		# 'snooze': alarm is active but currently snoozing
		if (defined($alarmCurrent)) {
			my $snoozing     = $alarmCurrent->snoozeActive();
			if ($snoozing) {
				$request->addResult('alarm_state', 'snooze');
				$request->addResult('alarm_next', 0);
			} else {
				$request->addResult('alarm_state', 'active');
				$request->addResult('alarm_next', 0);
			}
		} else {
			$request->addResult('alarm_state', $alarmComing);
			$request->addResult('alarm_next', defined $alarmNext ? $alarmNext + 0 : 0);
		}

		# send client pref for alarm snooze
		my $alarm_snooze_seconds = $prefs->client($client)->get('alarmSnoozeSeconds');
		$request->addResult('alarm_snooze_seconds', defined $alarm_snooze_seconds ? $alarm_snooze_seconds + 0 : 540);

		# send which presets are defined
		my $presets = $prefs->client($client)->get('presets');
		my $presetLoop;
		for my $i (0..9) {
			if (defined $presets->[$i] ) {
				$presetLoop->[$i] = 1;
			} else {
				$presetLoop->[$i] = 0;
			}
		}
		$request->addResult('preset_loop', $presetLoop);

		main::DEBUGLOG && $log->debug("statusQuery(): setup base for jive");
		$songCount += 0;
		# add two for playlist save/clear to the count if the playlist is non-empty
		my $menuCount = $songCount?$songCount+2:0;
			
		if ( main::SLIM_SERVICE ) {
			# Bug 7437, No Playlist Save on SN
			$menuCount--;
		}
		
		$request->addResult("count", $menuCount);
		
		my $base;
		if ( $useContextMenu ) {
			# context menu for 'more' action
			$base->{'actions'}{'more'} = _contextMenuBase('track');
			# this is the current playlist, so tell SC the context of this menu
			$base->{'actions'}{'more'}{'params'}{'context'} = 'playlist';
		} else {
			$base = {
				actions => {
					go => {
						cmd => ['trackinfo', 'items'],
						params => {
							menu => 'nowhere', 
							useContextMenu => 1,
							context => 'playlist',
						},
						itemsParams => 'params',
					},
				},
				window => {
					titleStyle => 'album',
				}
			};
		}
		$request->addResult('base', $base);
	}
	
	if ($songCount > 0) {
	
		main::DEBUGLOG && $log->debug("statusQuery(): setup non-zero player response");
		# get the other parameters
		my $tags     = $request->getParam('tags');
		my $index    = $request->getParam('_index');
		my $quantity = $request->getParam('_quantity');
	
		$tags = 'gald' if !defined $tags;
		my $loop = $menuMode ? 'item_loop' : 'playlist_loop';

		# we can return playlist data.
		# which mode are we in?
		my $modecurrent = 0;

		if (defined($index) && ($index eq "-")) {
			$modecurrent = 1;
		}
		
		# bug 9132: rating might have changed
		# we need to be sure we have the latest data from the DB if ratings are requested
		my $refreshTrack = $tags =~ /R/;
		
		my $track = Slim::Player::Playlist::song($client, $playlist_cur_index, $refreshTrack);

		if ($track->remote) {
			$tags .= "B"; # include button remapping
			my $metadata = _songData($request, $track, $tags);
			$request->addResult('remoteMeta', $metadata);
		}

		# if repeat is 1 (song) and modecurrent, then show the current song
		if ($modecurrent && ($repeat == 1) && $quantity) {

			$request->addResult('offset', $playlist_cur_index) if $menuMode;

			if ($menuMode) {
				_addJiveSong($request, $loop, 0, 1, $track);
			}
			else {
				_addSong($request, $loop, 0, 
					$track, $tags,
					'playlist index', $playlist_cur_index
				);
			}
			
		} else {

			my ($valid, $start, $end);
			
			if ($modecurrent) {
				($valid, $start, $end) = $request->normalize($playlist_cur_index, scalar($quantity), $songCount);
			} else {
				($valid, $start, $end) = $request->normalize(scalar($index), scalar($quantity), $songCount);
			}

			if ($valid) {
				my $count = 0;
				$start += 0;
				$request->addResult('offset', $request->getParam('_index')) if $menuMode;
				
				for ($idx = $start; $idx <= $end; $idx++) {
					
					my $track = Slim::Player::Playlist::song($client, $idx, $refreshTrack);
					my $current = ($idx == $playlist_cur_index);

					if ($menuMode) {
						_addJiveSong($request, $loop, $count, $current, $track);
						# add clear and save playlist items at the bottom
						if ( ($idx+1)  == $songCount) {
							_addJivePlaylistControls($request, $loop, $count);
						}
					}
					else {
						_addSong(	$request, $loop, $count, 
									$track, $tags,
									'playlist index', $idx
								);
					}

					$count++;
					
					# give peace a chance...
					main::idleStreams();
				}
				
				#we don't do that in menu mode!
				if (!$menuMode) {
				
					my $repShuffle = $prefs->get('reshuffleOnRepeat');
					my $canPredictFuture = ($repeat == 2)  			# we're repeating all
											&& 						# and
											(	($shuffle == 0)		# either we're not shuffling
												||					# or
												(!$repShuffle));	# we don't reshuffle
				
					if ($modecurrent && $canPredictFuture && ($count < scalar($quantity))) {

						# wrap around the playlist...
						($valid, $start, $end) = $request->normalize(0, (scalar($quantity) - $count), $songCount);		

						if ($valid) {

							for ($idx = $start; $idx <= $end; $idx++){

								_addSong($request, $loop, $count, 
									Slim::Player::Playlist::song($client, $idx, $refreshTrack), $tags,
									'playlist index', $idx
								);

								$count++;
								main::idleStreams();
							}
						}
					}

				}
			}
		}
	}


	# manage the subscription
	if (defined(my $timeout = $request->getParam('subscribe'))) {
		main::DEBUGLOG && $log->debug("statusQuery(): setting up subscription");
	
		# register ourselves to be automatically re-executed on timeout or filter
		$request->registerAutoExecute($timeout, \&statusQuery_filter);
	}
	
	$request->setStatusDone();
}

sub songinfoQuery {
	my $request = shift;

	# check this is the correct query.
	if ($request->isNotQuery([['songinfo']])) {
		$request->setStatusBadDispatch();
		return;
	}

	my $tags  = 'abcdefghijJklmnopqrstvwxyzBCDEFHIJKLMNOQRTUVWXYZ'; # all letter EXCEPT u, A & S, G & P
	my $track;

	# get our parameters
	my $index    = $request->getParam('_index');
	my $quantity = $request->getParam('_quantity');
	my $url	     = $request->getParam('url');
	my $trackID  = $request->getParam('track_id');
	my $tagsprm  = $request->getParam('tags');
	
	if (!defined $trackID && !defined $url) {
		$request->setStatusBadParams();
		return;
	}

	# did we have override on the defaults?
	$tags = $tagsprm if defined $tagsprm;

	# find the track
	if (defined $trackID){

		$track = Slim::Schema->find('Track', $trackID);

	} else {

		if ( defined $url ){

			$track = Slim::Schema->objectForUrl($url);
		}
	}
	
	# now build the result
	
	if (Slim::Music::Import->stillScanning()) {
		$request->addResult("rescan", 1);
	}

	if (blessed($track) && $track->can('id')) {

		my $trackId = $track->id();
		$trackId += 0;

		my $hashRef = _songData($request, $track, $tags);
		my $count = scalar (keys %{$hashRef});

		$count += 0;

		my ($valid, $start, $end) = $request->normalize(scalar($index), scalar($quantity), $count);

		my $loopname = 'songinfo_loop';
		my $chunkCount = 0;

		if ($valid) {

			# this is where we construct the nowplaying menu
			my $idx = 0;
	
			while (my ($key, $val) = each %{$hashRef}) {
				if ($idx >= $start && $idx <= $end) {
	
					$request->addResultLoop($loopname, $chunkCount, $key, $val);
	
					$chunkCount++;					
				}
				$idx++;
			}
		}
	}

	$request->setStatusDone();
}


sub syncQuery {
	my $request = shift;

	# check this is the correct query
	if ($request->isNotQuery([['sync']])) {
		$request->setStatusBadDispatch();
		return;
	}
	
	# get the parameters
	my $client = $request->client();

	if ($client->isSynced()) {
	
		my @sync_buddies = map { $_->id() } $client->syncedWith();

		$request->addResult('_sync', join(",", @sync_buddies));
	} else {
	
		$request->addResult('_sync', '-');
	}
	
	$request->setStatusDone();
}


sub syncGroupsQuery {
	my $request = shift;

	# check this is the correct query
	if ($request->isNotQuery([['syncgroups']])) {
		$request->setStatusBadDispatch();
		return;
	}
	
	
	my $cnt      = 0;
	my @players  = Slim::Player::Client::clients();
	my $loopname = 'syncgroups_loop'; 

	if (scalar(@players) > 0) {

		for my $eachclient (@players) {
			
			# create a group if $eachclient is a master
			if ($eachclient->isSynced() && Slim::Player::Sync::isMaster($eachclient)) {
				my @sync_buddies = map { $_->id() } $eachclient->syncedWith();
				my @sync_names   = map { $_->name() } $eachclient->syncedWith();
		
				$request->addResultLoop($loopname, $cnt, 'sync_members', join(",", $eachclient->id, @sync_buddies));				
				$request->addResultLoop($loopname, $cnt, 'sync_member_names', join(",", $eachclient->name, @sync_names));				
				
				$cnt++;
			}
		}
	}
	
	$request->setStatusDone();
}


sub timeQuery {
	my $request = shift;

	# check this is the correct query.
	if ($request->isNotQuery([['time', 'gototime']])) {
		$request->setStatusBadDispatch();
		return;
	}
	
	# get the parameters
	my $client = $request->client();

	$request->addResult('_time', Slim::Player::Source::songTime($client));
	
	$request->setStatusDone();
}

# this query is to provide a list of tracks for a given artist/album etc.

sub titlesQuery {
	my $request = shift;

	# check this is the correct query.
	if ($request->isNotQuery([['titles', 'tracks', 'songs']])) {
		$request->setStatusBadDispatch();
		return;
	}
	
	my $sqllog = main::DEBUGLOG && logger('database.sql');

	# Bug 6889, exclude remote tracks from these queries
	my $where  = { 'me.remote' => { '!=' => 1 } };
	my $attr   = {};

	my $tags   = 'gald';

	# get our parameters
	my $index         = $request->getParam('_index');
	my $quantity      = $request->getParam('_quantity');
	my $tagsprm       = $request->getParam('tags');
	my $sort          = $request->getParam('sort');
	my $search        = $request->getParam('search');
	my $genreID       = $request->getParam('genre_id');
	my $contributorID = $request->getParam('artist_id');
	my $albumID       = $request->getParam('album_id');
	my $year          = $request->getParam('year');
	my $menuStyle     = $request->getParam('menuStyle') || 'item';

	my $useContextMenu = $request->getParam('useContextMenu');

	my %favorites;
	$favorites{'url'} = $request->getParam('favorites_url');
	$favorites{'title'} = $request->getParam('favorites_title');
	
	my $menu          = $request->getParam('menu');
	my $insert        = $request->getParam('menu_all');
	
	# menu/jive mgmt
	my $menuMode  = defined $menu;
	my $partyMode = _partyModeCheck($request);
	my $insertAll = $menuMode && defined $insert && !$partyMode;

	if ($request->paramNotOneOfIfDefined($sort, ['title', 'tracknum'])) {
		$request->setStatusBadParams();
		return;
	}

	# did we have override on the defaults?
	# note that this is not equivalent to 
	# $val = $param || $default;
	# since when $default eq '' -> $val eq $param
	$tags = $tagsprm if defined $tagsprm;
	
	my $collate = Slim::Utils::OSDetect->getOS()->sqlHelperClass()->collate();
	
	my $sql      = 'SELECT %s FROM tracks ';
	my $c        = { 'tracks.id' => 1, 'tracks.title' => 1 };
	my $w        = [
		'(tracks.content_type != "cpl" AND tracks.content_type != "src" AND tracks.content_type != "ssp" AND tracks.content_type != "dir")'
	];
	my $p        = [];
	my $order_by = "tracks.titlesort $collate";
	
	# Normalize any search parameters
	if (specified($search)) {
		my $strings = Slim::Utils::Text::searchStringSplit($search);
		if ( ref $strings->[0] eq 'ARRAY' ) {
			push @{$w}, '(' . join( ' OR ', map { 'tracks.titlesearch LIKE ?' } @{ $strings->[0] } ) . ')';
			push @{$p}, @{ $strings->[0] };
		}
		else {		
			push @{$w}, 'tracks.titlesearch LIKE ?';
			push @{$p}, @{$strings};
		}
	}

	if (defined $albumID){
		push @{$w}, 'tracks.album = ?';
		push @{$p}, $albumID;
	}

	if (defined $year) {
		push @{$w}, 'tracks.year = ?';
		push @{$p}, $year;
	}
	
	# Some helper functions to setup joins with less code
	my $join_genre_track = sub {
		if ( $sql !~ /JOIN genre_track/ ) {
			$sql .= 'JOIN genre_track ON genre_track.track = tracks.id ';
		}
	};
	
	my $join_genres = sub {
		$join_genre_track->();
		
		if ( $sql !~ /JOIN genres/ ) {
			$sql .= 'JOIN genres ON genres.id = genre_track.genre ';
		}
	};
	
	my $join_contributor_tracks = sub {
		if ( $sql !~ /JOIN contributor_track/ ) {
			$sql .= 'JOIN contributor_track ON contributor_track.track = tracks.id ';
		}
	};
	
	my $join_contributors = sub {
		$join_contributor_tracks->();
		
		if ( $sql !~ /JOIN contributors/ ) {
			$sql .= 'JOIN contributors ON contributors.id = contributor_track.contributor ';
		}
	};
	
	my $join_albums = sub {
		if ( $sql !~ /JOIN albums/ ) {
			$sql .= 'JOIN albums ON albums.id = tracks.album ';
		}
	};
	
	my $join_tracks_persistent = sub {
		if ( main::STATISTICS ) {
			$sql .= 'JOIN tracks_persistent ON tracks_persistent.urlmd5 = tracks.urlmd5 ';
		}
	};

	# Manage joins
	if (defined $genreID) {
		$join_genre_track->();
		push @{$w}, 'genre_track.genre = ?';
		push @{$p}, $genreID;
	}

	if (defined $contributorID) {
	
		# handle the case where we're asked for the VA id => return compilations
		if ($contributorID == Slim::Schema->variousArtistsObject->id) {
			$join_albums->();
			push @{$w}, 'albums.compilation = 1';
		}
		else {
			$join_contributor_tracks->();
			push @{$w}, 'contributor_track.contributor = ?';
			push @{$p}, $contributorID;
		}
	}

	if ($sort && $sort eq "tracknum") {
		$tags .= 't';
		$order_by = "tracks.disc, tracks.tracknum, tracks.titlesort $collate"; # XXX titlesort had prepended 0
	}
	
	# Jive menuMode needs some extra columns and joins. Set these using tags
	if ( $menuMode ) {
		$tags .= 'alc'; # artist name, album title, coverid, joins will be setup below
		
		# Also needs mixable, not available with a tag
		$c->{'tracks.musicmagic_mixable'} = 1;
	}
		
	# Process tags and add columns/joins as needed
	$tags =~ /e/ && do { $c->{'tracks.album'} = 1 };
	$tags =~ /d/ && do { $c->{'tracks.secs'} = 1 };
	$tags =~ /t/ && do { $c->{'tracks.tracknum'} = 1 };
	$tags =~ /y/ && do { $c->{'tracks.year'} = 1 };
	$tags =~ /m/ && do { $c->{'tracks.bpm'} = 1 };
	$tags =~ /o/ && do { $c->{'tracks.content_type'} = 1 };
	$tags =~ /v/ && do { $c->{'tracks.tagversion'} = 1 };
	$tags =~ /r/ && do { $c->{'tracks.bitrate'} = 1; $c->{'tracks.vbr_scale'} = 1 };
	$tags =~ /f/ && do { $c->{'tracks.filesize'} = 1 };
	$tags =~ /j/ && do { $c->{'tracks.cover'} = 1 };
	$tags =~ /n/ && do { $c->{'tracks.timestamp'} = 1 };
	$tags =~ /T/ && do { $c->{'tracks.samplerate'} = 1 };
	$tags =~ /I/ && do { $c->{'tracks.samplesize'} = 1 };
	$tags =~ /u/ && do { $c->{'tracks.url'} = 1 };
	$tags =~ /w/ && do { $c->{'tracks.lyrics'} = 1 };
	$tags =~ /x/ && do { $c->{'tracks.remote'} = 1 };
	$tags =~ /c/ && do { $c->{'tracks.coverid'} = 1 };
	$tags =~ /Y/ && do { $c->{'tracks.replay_gain'} = 1 };
	
	$tags =~ /g/ && do {
		$join_genres->();
		$c->{'genres.name'} = 1;
	};
	
	$tags =~ /p/ && do {
		$join_genres->();
		$c->{'genres.id'} = 1;
	};
	
	$tags =~ /a/ && do {
		$join_contributors->();
		$c->{'contributors.name'} = 1;
	};
	
	$tags =~ /s/ && do {
		$join_contributors->();
		$c->{'contributors.id'} = 1;
	};
	
	$tags =~ /l/ && do {
		$join_albums->();
		$c->{'albums.title'} = 1;
	};
	
	$tags =~ /q/ && do {
		$join_albums->();
		$c->{'albums.discc'} = 1;
	};
		
	$tags =~ /J/ && do {
		$join_albums->();
		$c->{'albums.artwork'} = 1;
	};
	
	$tags =~ /C/ && do {
		$join_albums->();
		$c->{'albums.compilation'} = 1;
	};
	
	$tags =~ /X/ && do {
		$join_albums->();
		$c->{'albums.replay_gain'} = 1;
	};
	
	$tags =~ /R/ && do {
		if ( main::STATISTICS ) {
			$join_tracks_persistent->();
			$c->{'tracks_persistent.rating'} = 1;
		}
	};
	
	if ( @{$w} ) {
		$sql .= 'WHERE ';
		$sql .= join( ' AND ', @{$w} );
		$sql .= ' ';
	}
	$sql .= "GROUP BY tracks.id ORDER BY $order_by ";
	
	# Add selected columns
	my @cols = sort keys %{$c};
	$sql = sprintf $sql, join( ', ', @cols );
	
	my $dbh = Slim::Schema->dbh;
	
	# Get count of all results
	my ($count) = $dbh->selectrow_array( qq{
		SELECT COUNT(*) FROM ( $sql ) AS t1
	}, undef, @{$p} );

	my $playalbum;
	if ( $request->client ) {
		$playalbum = $prefs->client($request->client)->get('playtrackalbum');
	}

	# if player pref for playtrack album is not set, get the old server pref.
	if ( !defined $playalbum ) { 
		$playalbum = $prefs->get('playtrackalbum'); 
	}

	# now build the result
	if ($menuMode) {

		# decide what is the next step down
		# generally, we go to songinfo after albums, so we get menu:track
		# from songinfo we go nowhere...
		my $nextMenu = 'nowhere';
		
		# build the base element
		my $base = {
			actions => {
				go => {
					cmd => [ 'trackinfo', 'items', ],
						params => {
							menu => $nextMenu,
							useContextMenu => 1,
						},
					itemsParams => 'params',
				},
				more => {
					cmd => [ 'trackinfo', 'items', ],
						params => {
							menu => $nextMenu,
							useContextMenu => 1,
						},
					itemsParams => 'params',
				},
				play => {
					player => 0,
					cmd => ['playlistcontrol'],
					params => {
						cmd => 'load',
					},
					itemsParams => 'params',
					nextWindow => 'nowPlaying',
				},
				add => {
					player => 0,
					cmd => ['playlistcontrol'],
					params => {
						cmd => 'add',
					},
					itemsParams => 'params',
				},
				'add-hold' => {
					player => 0,
					cmd => ['playlistcontrol'],
					params => {
						cmd => 'insert',
					},
					itemsParams => 'params',
				},
			},
			window => {
				titleStyle => 'album',
			}
		};
		$base->{'actions'}{'play-hold'} = _mixerBase();
		$base->{'actions'} = _jivePresetBase($base->{'actions'});
		
		# Bug 5981
		# special play handler for "play all tracks in album
		# ignore this setting when in party mode
		if ( $playalbum && $albumID && ! $partyMode ) {
			$base->{'actions'}{'play'} = {
				player => 0,
				cmd    => ['jiveplaytrackalbum'],
				itemsParams => 'params',
				nextWindow => 'nowPlaying',
			};
		}

		if ( $useContextMenu ) {
			# go is play
			$base->{'actions'}{'go'} = $base->{'actions'}{'play'};
			# + is more
			$base->{'actions'}{'more'} = _contextMenuBase('track');
		}
		if ( $search ) {
			$base->{'window'}->{'text'} = $request->string('SEARCHRESULTS');
		}


		$request->addResult('base', $base);
	}

	if (Slim::Music::Import->stillScanning) {
		$request->addResult("rescan", 1);
	}

	$count += 0;

	my ($valid, $start, $end) = $request->normalize(scalar($index), scalar($quantity), $count);

	my $loopname = $menuMode ? 'item_loop' : 'titles_loop';
	# this is the count of items in this part of the request (e.g., menu 100 200)
	# not to be confused with $count, which is the count of the entire list
	my $chunkCount = 0;
	$request->addResult('offset', $request->getParam('_index')) if $menuMode;

	if ($valid) {
		
		my $format = $prefs->get('titleFormat')->[ $prefs->get('titleFormatWeb') ];

		# PLAY ALL item for search results
		if ( $search && $insertAll ) {
			$chunkCount = _playAll(start => $start, end => $end, chunkCount => $chunkCount, request => $request, loopname => $loopname, includeArt => ( $menuStyle eq 'album' ) );
		}

		my $listIndex = 0;
		
		# Limit the real query
		if ( $index =~ /^\d+$/ && $quantity =~ /^\d+$/ ) {
			$sql .= "LIMIT $index, $quantity ";
		}

		if ( main::DEBUGLOG && $sqllog->is_debug ) {
			$sqllog->debug( "Titles query: $sql / " . Data::Dump::dump($p) );
		}

		my $sth = $dbh->prepare_cached($sql);
		$sth->execute( @{$p} );
		
		# Bind selected columns in order
		my $i = 1;
		for my $col ( @cols ) {
			# Adjust column names that are sub-queries to be stored using the AS value
			if ( $col =~ /SELECT/ ) {
				my ($newcol) = $col =~ /AS (\w+)/;
				$c->{$newcol} = 1;
				$col = $newcol;
			}
			
			$sth->bind_col( $i++, \$c->{$col} );
		}

		while ( $sth->fetch ) {

			utf8::decode( $c->{'tracks.title'} ) if exists $c->{'tracks.title'};
			utf8::decode( $c->{'tracks.lyrics'} ) if exists $c->{'tracks.lyrics'};
			utf8::decode( $c->{'albums.title'} ) if exists $c->{'albums.title'};
			utf8::decode( $c->{'contributors.name'} ) if exists $c->{'contributors.name'};
			utf8::decode( $c->{'genres.name'} ) if exists $c->{'genres.name'};
			utf8::decode( $c->{'comments.value'} ) if exists $c->{'comments.value'};

			# jive formatting
			if ($menuMode) {
				
				my $id = $c->{'tracks.id'};
				$id += 0;
				my $params = {
					track_id => $id, 
				};
				if ( $playalbum && $albumID ) {
					$params->{'album_id'}   = $albumID;
					$params->{'list_index'} = $listIndex;
					if ($contributorID) {
						$params->{'artist_id'} = $contributorID;
					}
				}
				$request->addResultLoop($loopname, $chunkCount, 'params', $params);
			
				if ($useContextMenu) {
					$request->addResultLoop($loopname, $chunkCount, 'style', 'itemplay');
				}
			
				# open a window with icon etc...
			
				my $text = $c->{'tracks.title'};
				my $album = $c->{'albums.title'};
				
				# Bug 7443, check for a track cover before using the album cover
				my $iconId = $c->{'tracks.coverid'};
				
				# Pass hash to title formatter, it will know what to do with our data
				my $oneLineTrackTitle = Slim::Music::TitleFormatter::infoFormat(undef, $format, 'TITLE', $c);
				
				my $window = {
					'text' => $oneLineTrackTitle,
				};
				if ($menuStyle eq 'album') {
					if ($useContextMenu) {
						# press to play
						$request->addResultLoop($loopname, $chunkCount, 'style', 'itemplay');
					}

					# format second line as 'artist - album'
					my @secondLine = ();
					if (defined(my $artistName = $c->{'contributors.name'})) {
						push @secondLine, $artistName;
					}
					if (defined($album)) {
						push @secondLine, $album;
					}
					my $secondLine = join(' - ', @secondLine);
					$text = $text . "\n" . $secondLine;
					$request->addResultLoop($loopname, $chunkCount, 'text', $text);

				} elsif ($menuStyle eq 'allSongs') {
					$request->addResultLoop($loopname, $chunkCount, 'text', $c->{'tracks.title'});
				} else {
					$request->addResultLoop($loopname, $chunkCount, 'text', $oneLineTrackTitle);
				}
			
				if (defined($iconId)) {
					$window->{'icon-id'} = $iconId;
					# show icon if we're doing press-to-play behavior
					if ($menuStyle eq 'album' && $useContextMenu) {
						$request->addResultLoop($loopname, $chunkCount, 'icon-id', $iconId);
					}
				}

				$request->addResultLoop($loopname, $chunkCount, 'window', $window);
				 _mixerItemParams(request => $request, mixable => $c->{'tracks.musicmagic_mixable'} ? 1 : 0, loopname => $loopname, chunkCount => $chunkCount, params => $params);
			
			}
			
			# regular formatting
			else {
				# For tag A/S we have to run 1 additional query per track, unfortunately there is no way
				# to get this comma-separated contributor list using a single query
				if ( $tags =~ /[AS]/ ) {
					my $contrib_sth = $dbh->prepare_cached( qq{
						SELECT contributors.id, contributors.name
						FROM contributor_track
						JOIN contributors ON contributors.id = contributor_track.contributor
						WHERE contributor_track.track = ?
						AND contributor_track.role = ?
						ORDER BY contributor_track.role DESC
					} );
					
					for my $role ( Slim::Schema::Contributor->contributorRoles ) {
						my $role_id = Slim::Schema::Contributor->typeToRole($role);
						$role = lc $role;
						
						$contrib_sth->execute( $c->{'tracks.id'}, $role_id );
						
						my @ids;
						my @names;
						
						while ( my ($id, $name) = $contrib_sth->fetchrow_array ) {
							push @ids, $id;
							push @names, $name;
						}
						
						$contrib_sth->finish;
						
						$c->{"${role}_ids"} = join ', ', @ids;
						$c->{$role} = join ', ', @names;
					}
				}
				
				# Same thing for G/P, multiple genres requires another query
				if ( $tags =~ /[GP]/ ) {
					my $genre_sth = $dbh->prepare_cached( qq{
						SELECT genres.id, genres.name
						FROM genre_track
						JOIN genres ON genres.id = genre_track.genre
						WHERE genre_track.track = ?
						ORDER BY genres.namesort
					} );
					
					$genre_sth->execute( $c->{'tracks.id'} );
					
					my @ids;
					my @names;
					
					while ( my ($id, $name) = $genre_sth->fetchrow_array ) {
						push @ids, $id;
						push @names, $name;
					}
					
					$genre_sth->finish;
					
					$c->{genre_ids} = join ', ', @ids;
					$c->{genres} = join ', ', @names;
				}
				
				# And same for comments
				if ( $tags =~ /k/ ) {
					my $comment_sth = $dbh->prepare_cached( qq{
						SELECT value
						FROM comments
						WHERE track = ?
						ORDER BY id
					} );
					
					$comment_sth->execute( $c->{'tracks.id'} );
					
					my @values;
					
					while ( my ($value) = $comment_sth->fetchrow_array ) {
						push @values, $value if defined $value;
					}
					
					$comment_sth->finish;
					
					$c->{comment} = join ' / ', @values;
				}
				
				_addSong($request, $loopname, $chunkCount, $c, $tags);
			}
			
			$chunkCount++;
			$listIndex++;
			
			# give peace a chance...
			main::idleStreams();
		}

	}

	if ($count == 0 && $menuMode) {
		# this is an empty resultset
		_jiveNoResults($request);
	} else {
		$request->addResult('count', $count);
	}

	if ( $menuMode && $search && $count > 0 && $start == 0 && !$request->getParam('cached_search') ) {
		my $jiveSearchCache = {
			text        => $request->string('SONGS') . ": " . $search,
			actions     => {
					go => {
						cmd => [ 'tracks' ],
						params => {
							search => $request->getParam('search'),
							menu   => $request->getParam('menu'),
							menu_all => 1,
							cached_search => 1,
							_searchType => $request->getParam('_searchType'),
						},
					},
			},
			window       => { menuStyle => 'album' },
		};
		Slim::Control::Jive::cacheSearch($request, $jiveSearchCache);
	}
	
	$request->setStatusDone();
}


sub versionQuery {
	my $request = shift;

	# check this is the correct query.
	if ($request->isNotQuery([['version']])) {
		$request->setStatusBadDispatch();
		return;
	}

	# no params for the version query

	$request->addResult('_version', $::VERSION);
	
	$request->setStatusDone();
}


sub yearsQuery {
	my $request = shift;

	# check this is the correct query.
	if ($request->isNotQuery([['years']])) {
		$request->setStatusBadDispatch();
		return;
	}

	if (!Slim::Schema::hasLibrary()) {
		$request->setStatusNotDispatchable();
		return;
	}
	
	# get our parameters
	my $index         = $request->getParam('_index');
	my $quantity      = $request->getParam('_quantity');	
	my $menu          = $request->getParam('menu');
	my $insert        = $request->getParam('menu_all');
	my $party         = $request->getParam('party') || 0;
	
	# menu/jive mgmt
	my $menuMode  = defined $menu;
	my $partyMode = _partyModeCheck($request);
	my $useContextMenu = $request->getParam('useContextMenu');
	my $insertAll = $menuMode && defined $insert && !$partyMode;
	
	# get them all by default
	my $where = {};
	
	# sort them
	my $attr = {
		'distinct' => 'me.id'
	};

	my $rs = Slim::Schema->rs('Year')->browse->search($where, $attr);

	my $count = $rs->count;

	# now build the result
	
	if ($menuMode) {

		# decide what is the next step down
		# generally, we go to albums after years, so we get menu:album
		# from the albums we'll go to tracks
		my $actioncmd = $menu . 's';
		my $nextMenu = 'track';
		
		# build the base element
		my $base = {
			'actions' => {
				'go' => {
					'cmd' => [$actioncmd],
					'params' => {
						menu     => $nextMenu,
						menu_all => '1',
					},
					'itemsParams' => 'params',
				},
				'play' => {
					'player' => 0,
					'cmd' => ['playlistcontrol'],
					'params' => {
						'cmd' => 'load',
					},
					'itemsParams' => 'params',
					'nextWindow'  => 'nowPlaying',
				},
				'add' => {
					'player' => 0,
					'cmd' => ['playlistcontrol'],
					'params' => {
						'cmd' => 'add',
					},
					'itemsParams' => 'params',
				},
				'add-hold' => {
					'player' => 0,
					'cmd' => ['playlistcontrol'],
					'params' => {
						'cmd' => 'insert',
					},
					'itemsParams' => 'params',
				},
			},
			'window' => {
				menuStyle   => 'album',
				titleStyle  => 'years',
			}
		};
		# sort by artist, year, album when sending the albums query
		if ($actioncmd eq 'albums') {
			$base->{'actions'}{'go'}{'params'}{'sort'} = 'artistalbum';
		}
		if ($party || $partyMode) {
			$base->{'actions'}->{'play'} = $base->{'actions'}->{'go'};
		}
		$base->{'actions'}{'play-hold'} = _mixerBase();
		$base->{'actions'} = _jivePresetBase($base->{'actions'});
		if ($useContextMenu) {
			# + is more
			$base->{'actions'}{'more'} = _contextMenuBase('year');
		}
		$request->addResult('base', $base);
	}

	if (Slim::Music::Import->stillScanning()) {
		$request->addResult('rescan', 1);
	}

	$count += 0;
	my $totalCount = _fixCount($insertAll, \$index, \$quantity, $count);

	my ($valid, $start, $end) = $request->normalize(scalar($index), scalar($quantity), $count);

	if ($valid) {

		my $loopname = $menuMode?'item_loop':'years_loop';
		my $chunkCount = 0;
		$request->addResult('offset', $request->getParam('_index')) if $menuMode;

		if ($insertAll) {
			$chunkCount = _playAll(start => $start, end => $end, chunkCount => $chunkCount, request => $request, loopname => $loopname);
		}

		for my $eachitem ($rs->slice($start, $end)) {


			my $id = $eachitem->id();
			$id += 0;

			my $url = $eachitem->id() ? 'db:year.id=' . $eachitem->id() : 0;

			if ($menuMode) {
				$request->addResultLoop($loopname, $chunkCount, 'text', $eachitem->name);

				my $params = {
					'year'            => $id,
					# bug 6781: can't add a year to favorites
					'favorites_url'   => $url,
					'favorites_title' => $id,
				};

				$request->addResultLoop($loopname, $chunkCount, 'params', $params);
				_mixerItemParams(request => $request, obj => $eachitem, loopname => $loopname, chunkCount => $chunkCount, params => $params);
				if ($party || $partyMode) {
					$request->addResultLoop($loopname, $chunkCount, 'playAction', 'go');
				}
			}
			else {
				$request->addResultLoop($loopname, $chunkCount, 'year', $id);
			}
			$chunkCount++;
			
			main::idleStreams() if !($chunkCount % 5);
		}
	}

	if ($totalCount == 0 && $menuMode) {
		_jiveNoResults($request);
	} else {
		$request->addResult('count', $totalCount);
	}

	$request->setStatusDone();
}

################################################################################
# Special queries
################################################################################

=head2 dynamicAutoQuery( $request, $query, $funcptr, $data )

 This function is a helper function for any query that needs to poll enabled
 plugins. In particular, this is used to implement the CLI radios query,
 that returns all enabled radios plugins. This function is best understood
 by looking as well in the code used in the plugins.
 
 Each plugins does in initPlugin (edited for clarity):
 
    $funcptr = addDispatch(['radios'], [0, 1, 1, \&cli_radiosQuery]);
 
 For the first plugin, $funcptr will be undef. For all the subsequent ones
 $funcptr will point to the preceding plugin cli_radiosQuery() function.
 
 The cli_radiosQuery function looks like:
 
    sub cli_radiosQuery {
      my $request = shift;
      
      my $data = {
         #...
      };
 
      dynamicAutoQuery($request, 'radios', $funcptr, $data);
    }
 
 The plugin only defines a hash with its own data and calls dynamicAutoQuery.
 
 dynamicAutoQuery will call each plugin function recursively and add the
 data to the request results. It checks $funcptr for undefined to know if
 more plugins are to be called or not.
 
=cut

sub dynamicAutoQuery {
	my $request = shift;                       # the request we're handling
	my $query   = shift || return;             # query name
	my $funcptr = shift;                       # data returned by addDispatch
	my $data    = shift || return;             # data to add to results

	# check this is the correct query.
	if ($request->isNotQuery([[$query]])) {
		$request->setStatusBadDispatch();
		return;
	}

	# get our parameters
	my $index    = $request->getParam('_index');
	my $quantity = $request->getParam('_quantity') || 0;
	my $sort     = $request->getParam('sort');
	my $menu     = $request->getParam('menu');

	my $menuMode = defined $menu;

	# we have multiple times the same resultset, so we need a loop, named
	# after the query name (this is never printed, it's just used to distinguish
	# loops in the same request results.
	my $loop = $menuMode?'item_loop':$query . 's_loop';

	# if the caller asked for results in the query ("radios 0 0" returns 
	# immediately)
	if ($quantity) {

		# add the data to the results
		my $cnt = $request->getResultLoopCount($loop) || 0;
		
		if ( ref $data eq 'HASH' && scalar keys %{$data} ) {
			$data->{weight} = $data->{weight} || 1000;
			$request->setResultLoopHash($loop, $cnt, $data);
		}
		
		# more to jump to?
		# note we carefully check $funcptr is not a lemon
		if (defined $funcptr && ref($funcptr) eq 'CODE') {
			
			eval { &{$funcptr}($request) };
	
			# arrange for some useful logging if we fail
			if ($@) {

				logError("While trying to run function coderef: [$@]");
				$request->setStatusBadDispatch();
				$request->dump('Request');
				
				if ( main::SLIM_SERVICE ) {
					my $name = Slim::Utils::PerlRunTime::realNameForCodeRef($funcptr);
					$@ =~ s/"/'/g;
					SDI::Util::Syslog::error("service=SS-Queries method=${name} error=\"$@\"");
				}
			}
		}
		
		# $funcptr is undefined, we have everybody, now slice & count
		else {
			
			# sort if requested to do so
			if ($sort) {
				$request->sortResultLoop($loop, $sort);
			}
			
			# slice as needed
			my $count = $request->getResultLoopCount($loop);
			$request->sliceResultLoop($loop, $index, $quantity);
			$request->addResult('offset', $request->getParam('_index')) if $menuMode;
			$count += 0;
			$request->setResultFirst('count', $count);
			
			# don't forget to call that to trigger notifications, if any
			$request->setStatusDone();
		}
	}
	else {
		$request->setStatusDone();
	}
}

################################################################################
# Helper functions
################################################################################

sub _addSong {
	my $request   = shift; # request
	my $loop      = shift; # loop
	my $index     = shift; # loop index
	my $pathOrObj = shift; # song path or object, or hash from titlesQuery
	my $tags      = shift; # tags to use
	my $prefixKey = shift; # prefix key, if any
	my $prefixVal = shift; # prefix value, if any   

	# get the hash with the data	
	my $hashRef;
	
	if ( ref $pathOrObj eq 'HASH' ) {
		# Hash from direct DBI query in titlesQuery
		$hashRef = _songDataFromHash($request, $pathOrObj, $tags);
	}
	else {
		# url or track object
		$hashRef = _songData($request, $pathOrObj, $tags);
	}
	
	# add the prefix in the first position, use a fancy feature of
	# Tie::LLHash
	if (defined $prefixKey) {
		(tied %{$hashRef})->Unshift($prefixKey => $prefixVal);
	}
	
	# add it directly to the result loop
	$request->setResultLoopHash($loop, $index, $hashRef);
}

sub _addJivePlaylistControls {

	my ($request, $loop, $count) = @_;
	
	my $client = $request->client || return;
	
	# clear playlist
	my $text = $client->string('CLEAR_PLAYLIST');
	# add clear playlist and save playlist menu items
	$count++;
	my @clear_playlist = (
		{
			text    => $client->string('CANCEL'),
			actions => {
				go => {
					player => 0,
					cmd    => [ 'jiveblankcommand' ],
				},
			},
			nextWindow => 'parent',
		},
		{
			text    => $client->string('CLEAR_PLAYLIST'),
			actions => {
				do => {
					player => 0,
					cmd    => ['playlist', 'clear'],
				},
			},
			nextWindow => 'home',
		},
	);
	
	my $clearicon = main::SLIM_SERVICE
		? Slim::Networking::SqueezeNetwork->url('/static/images/icons/playlistclear.png', 'external')
		: '/html/images/playlistclear.png';

	$request->addResultLoop($loop, $count, 'text', $text);
	$request->addResultLoop($loop, $count, 'icon-id', $clearicon);
	$request->addResultLoop($loop, $count, 'offset', 0);
	$request->addResultLoop($loop, $count, 'count', 2);
	$request->addResultLoop($loop, $count, 'item_loop', \@clear_playlist);
	$request->addResultLoop($loop, $count, 'window', { titleStyle => 'playlist' } );
	
	if ( main::SLIM_SERVICE ) {
		# Bug 7110, move images
		use Slim::Networking::SqueezeNetwork;
		$request->addResultLoop( $loop, $count, 'icon', Slim::Networking::SqueezeNetwork->url('/static/jive/images/blank.png', 1) );
	}

	# save playlist
	my $input = {
		len          => 1,
		allowedChars => $client->string('JIVE_ALLOWEDCHARS_WITHCAPS'),
		help         => {
			text => $client->string('JIVE_SAVEPLAYLIST_HELP'),
		},
	};
	my $actions = {
		do => {
			player => 0,
			cmd    => ['playlist', 'save'],
			params => {
				playlistName => '__INPUT__',
			},
			itemsParams => 'params',
		},
	};
	$count++;

	# Bug 7437, don't display Save Playlist on SN
	if ( !main::SLIM_SERVICE ) {
		$text = $client->string('SAVE_PLAYLIST');
		$request->addResultLoop($loop, $count, 'text', $text);
		$request->addResultLoop($loop, $count, 'icon-id', '/html/images/playlistsave.png');
		$request->addResultLoop($loop, $count, 'input', $input);
		$request->addResultLoop($loop, $count, 'actions', $actions);
		$request->addResultLoop($loop, $count, 'window', { titleStyle => 'playlist' } );
	}
	
	# Bug 7110, move images
	if ( main::SLIM_SERVICE ) {
		use Slim::Networking::SqueezeNetwork;
		$request->addResultLoop( $loop, $count, 'icon', Slim::Networking::SqueezeNetwork->url('/static/jive/images/blank.png', 1) );
	}
}

sub _addJiveSong {
	my $request   = shift; # request
	my $loop      = shift; # loop
	my $count     = shift; # loop index
	my $current   = shift;
	my $track     = shift || return;
	
	my $songData  = _songData(
		$request,
		$track,
		'alKNc',			# tags needed for our entities
	);
	
	my $isRemote = $track->remote;
	
	$request->addResultLoop($loop, $count, 'trackType', $isRemote ? 'radio' : 'local');
	
	my $text   = $songData->{title};
	my $title  = $text;
	my $album  = $songData->{album};
	my $artist = $songData->{artist};
	
	if ( $isRemote && $text && $album && $artist ) {
		$request->addResult('current_title');
	}

	my @secondLine;
	if (defined $artist) {
		push @secondLine, $artist;
	}
	if (defined $album) {
		push @secondLine, $album;
	}

	# Special case for Internet Radio streams, if the track is remote, has no duration,
	# has title metadata, and has no album metadata, display the station title as line 1 of the text
<<<<<<< HEAD
	if ( $songData->{remote_title} && !$album && $isRemote && !$track->secs ) {
=======
	if ( $songData->{remote_title} && $songData->{remote_title} ne $title && !$album && $track->remote && !$track->secs ) {
>>>>>>> d819fedc
		push @secondLine, $songData->{remote_title};
		$album = $songData->{remote_title};
		$request->addResult('current_title');
	}

	my $secondLine = join(' - ', @secondLine);
	$text .= "\n" . $secondLine;

	# Bug 7443, check for a track cover before using the album cover
	my $iconId = $songData->{coverid};
	
	if ( defined($songData->{artwork_url}) ) {
		$request->addResultLoop( $loop, $count, 'icon', $songData->{artwork_url} );
	}
	elsif ( defined $iconId ) {
		$request->addResultLoop($loop, $count, 'icon-id', $iconId);
	}
	elsif ( $isRemote ) {
		# send radio placeholder art for remote tracks with no art
		my $radioicon = main::SLIM_SERVICE
			? Slim::Networking::SqueezeNetwork->url('/static/images/icons/radio.png', 'external')
			: '/html/images/radio.png';

		$request->addResultLoop($loop, $count, 'icon-id', $radioicon);
	}

	# split to three discrete elements for NP screen
	if ( defined($title) ) {
		$request->addResultLoop($loop, $count, 'track', $title);
	} else {
		$request->addResultLoop($loop, $count, 'track', '');
	}
	if ( defined($album) ) {
		$request->addResultLoop($loop, $count, 'album', $album);
	} else {
		$request->addResultLoop($loop, $count, 'album', '');
	}
	if ( defined($artist) ) {
		$request->addResultLoop($loop, $count, 'artist', $artist);
	} else {
		$request->addResultLoop($loop, $count, 'artist', '');
	}
	# deliver as one formatted multi-line string for NP playlist screen
	$request->addResultLoop($loop, $count, 'text', $text);

	if ( ! $isRemote ) {
		my $actions;
		$actions->{'play-hold'} = _mixerItemHandler(obj => $track, request => $request, chunkCount => $count, 'obj_param' => 'track_id', loopname => $loop );
		$request->addResultLoop( $loop, $count, 'actions', $actions );
	}

	my $id = $track->id();
	$id += 0;
	my $params = {
		'track_id' => $id, 
		'playlist_index' => $count,
	};
	$request->addResultLoop($loop, $count, 'params', $params);
	$request->addResultLoop($loop, $count, 'style', 'itemplay');
}


sub _jiveNoResults {
	my $request = shift;
	my $search = $request->getParam('search');
	$request->addResult('count', '1');
	$request->addResult('offset', 0);

	if (defined($search)) {
		$request->addResultLoop('item_loop', 0, 'text', $request->string('NO_SEARCH_RESULTS'));
	} else {
		$request->addResultLoop('item_loop', 0, 'text', $request->string('EMPTY'));
	}

	$request->addResultLoop('item_loop', 0, 'style', 'itemNoAction');
	$request->addResultLoop('item_loop', 0, 'action', 'none');
}


# sets base callbacks for presets 0-9
sub _jivePresetBase {
	my $actions = shift;
	for my $preset (0..9) {
		my $key = 'set-preset-' . $preset;
		$actions->{$key} = {
			player => 0,
			cmd    => [ 'jivefavorites', 'set_preset', "key:$preset" ],
			itemsParams => 'params',
		};
	}
	return $actions;
}

sub _jiveAddToFavorites {

	my %args       = @_;
	my $chunkCount = $args{'chunkCount'};
	my $listCount  = $args{'listCount'};
	my $loopname   = $args{'loopname'};
	my $request    = $args{'request'};
	my $favorites  = $args{'favorites'};
	my $start      = $args{'start'};
	my $lastChunk  = $args{'lastChunk'};
	my $includeArt = $args{'includeArt'};


	return ($chunkCount, $listCount) unless $loopname && $favorites;
	
	# Do nothing unless Favorites are enabled
	if ( !Slim::Utils::PluginManager->isEnabled('Slim::Plugin::Favorites::Plugin') ) {
		return ($chunkCount, $listCount);
	}

	# we need %favorites populated or else we don't want this item
	if (!$favorites->{'title'} || !$favorites->{'url'}) {
		return ($chunkCount, $listCount);
	}
	
	# We'll add a Favorites item to this request.
	# We always bump listCount to indicate this request list will contain one more item at the end
	$listCount++;

	# Add the actual favorites item if we're in the last chunk
	if ( $lastChunk ) {
		my $action = 'add';
		my $token = 'JIVE_SAVE_TO_FAVORITES';
		# first we check to see if the URL exists in favorites already
		my $client = $request->client();
		my $favIndex = undef;
		if ( blessed($client) ) {
			my $favs = Slim::Utils::Favorites->new($client);
			$favIndex = $favs->findUrl($favorites->{'url'});
			if (defined($favIndex)) {
				$action = 'delete';
				$token = 'JIVE_DELETE_FROM_FAVORITES';
			}
		}

		$request->addResultLoop($loopname, $chunkCount, 'text', $request->string($token));
		my $actions = {
			'go' => {
				player => 0,
				cmd    => [ 'jivefavorites', $action ],
				params => {
						title   => $favorites->{'title'},
						url     => $favorites->{'url'},
				},
			},
		};
		$actions->{'go'}{'params'}{'item_id'} = $favIndex if defined($favIndex);

		$request->addResultLoop($loopname, $chunkCount, 'actions', $actions);
		$request->addResultLoop($loopname, $chunkCount, 'window', { 'titleStyle' => 'favorites' });

		if ($includeArt) {
			my $favicon = main::SLIM_SERVICE
				? Slim::Networking::SqueezeNetwork->url('/static/images/icons/favorites.png', 'external')
				: '/html/images/favorites.png';
				
			$request->addResultLoop($loopname, $chunkCount, 'icon-id', $favicon);
		} else {
			$request->addResultLoop($loopname, $chunkCount, 'style', 'item');
		}
	
		$chunkCount++;
	}

	return ($chunkCount, $listCount);
}

sub _jiveDeletePlaylist {

	my %args          = @_;
	my $chunkCount    = $args{'chunkCount'};
	my $listCount     = $args{'listCount'};
	my $loopname      = $args{'loopname'};
	my $request       = $args{'request'};
	my $start         = $args{'start'};
	my $end           = $args{'end'};
	my $lastChunk     = $args{'lastChunk'};
	my $playlistURL   = $args{'playlistURL'};
	my $playlistTitle = $args{'playlistTitle'};
	my $playlistID    = $args{'playlistID'};

	return ($chunkCount, $listCount) unless $loopname && $playlistURL;
	
	# Bug 10646, need to support deleting an empty playlist
	#return ($chunkCount, $listCount) if $start == 0 && $end == 0;

	# We always bump listCount to indicate this request list will contain one more item at the end
	$listCount++;

	# Add the actual favorites item if we're in the last chunk
	if ( $lastChunk ) {
		my $token = 'JIVE_DELETE_PLAYLIST';

		###
		# FIXME: bug 8670. This is the 7.1 workaround to deal with the %s in the EN string
		my $string = $request->string($token, $playlistTitle);
		$string =~ s/\\n/ /g;
		$request->addResultLoop($loopname, $chunkCount, 'text', $string);
		### 

		my $actions = {
			'go' => {
				player => 0,
				cmd    => [ 'jiveplaylists', 'delete' ],
				params => {
						url	        => $playlistURL,
						playlist_id     => $playlistID,
						title           => $playlistTitle,
						menu		=> 'track',
						menu_all	=> 1,
				},
			},
		};

		$request->addResultLoop($loopname, $chunkCount, 'actions', $actions);
		$request->addResultLoop($loopname, $chunkCount, 'window', { 'titleStyle' => 'playlist' });
		$request->addResultLoop($loopname, $chunkCount, 'style', 'item');
		$chunkCount++;
	}

	return ($chunkCount, $listCount);
}

sub _jiveGenreAllAlbums {

	my %args       = @_;
	my $chunkCount = $args{'chunkCount'};
	my $listCount  = $args{'listCount'};
	my $loopname   = $args{'loopname'};
	my $request    = $args{'request'};
	my $start      = $args{'start'};
	my $end        = $args{'end'};
	my $lastChunk  = $args{'lastChunk'};
	my $genreID    = $args{'genreID'};
	my $genreString    = $args{'genreString'};
	my $includeArt = $args{'includeArt'};

	return ($chunkCount, $listCount) unless $loopname && $genreID;
	return ($chunkCount, $listCount) if $start == 0 && $end == 0;
	
	# We always bump listCount to indicate this request list will contain one more item at the end
	$listCount++;

	# Add the actual favorites item if we're in the last chunk
	if ( $lastChunk ) {
		my $token = 'ALL_ALBUMS';
		$request->addResultLoop($loopname, $chunkCount, 'text', $request->string($token));
		my $actions = {
			'go' => {
				player => 0,
				cmd    => [ 'albums' ],
				params => {
						genre_id	=> $genreID,
						menu		=> 'track',
						menu_all	=> 1,
				},
			},
		};

		$request->addResultLoop($loopname, $chunkCount, 'actions', $actions);
		$request->addResultLoop($loopname, $chunkCount, 'window', { 'titleStyle' => 'genres', text => "$genreString" });

		if ($includeArt) {
			my $playallicon = main::SLIM_SERVICE
				? Slim::Networking::SqueezeNetwork->url('/static/images/icons/playall.png', 'external')
				: '/html/images/playall.png';
				
			$request->addResultLoop($loopname, $chunkCount, 'style', 'itemplay');
			$request->addResultLoop($loopname, $chunkCount, 'icon-id', $playallicon);
		} else {
			$request->addResultLoop($loopname, $chunkCount, 'style', 'item');
		}
	
		$chunkCount++;
	}

	return ($chunkCount, $listCount);
}

my %tagMap = (
	# Tag    Tag name             Token            Track method         Track field
	#------------------------------------------------------------------------------
	  'u' => ['url',              'LOCATION',      'url'],              #url
	  'o' => ['type',             'TYPE',          'content_type'],     #content_type
	                                                                    #titlesort 
	                                                                    #titlesearch 
	  'a' => ['artist',           'ARTIST',        'artistName'],       #->contributors
	  'e' => ['album_id',         '',              'albumid'],          #album 
	  'l' => ['album',            'ALBUM',         'albumname'],            #->album.title
	  't' => ['tracknum',         'TRACK',         'tracknum'],         #tracknum
	  'n' => ['modificationTime', 'MODTIME',       'modificationTime'], #timestamp
	  'f' => ['filesize',         'FILELENGTH',    'filesize'],         #filesize
	                                                                    #tag 
	  'i' => ['disc',             'DISC',          'disc'],             #disc
	  'j' => ['coverart',         'SHOW_ARTWORK',  'coverArtExists'],   #cover
	  'x' => ['remote',           '',              'remote'],           #remote 
	                                                                    #audio 
	                                                                    #audio_size 
	                                                                    #audio_offset
	  'y' => ['year',             'YEAR',          'year'],             #year
	  'd' => ['duration',         'LENGTH',        'secs'],             #secs
	                                                                    #vbr_scale 
	  'r' => ['bitrate',          'BITRATE',       'prettyBitRate'],    #bitrate
	  'T' => ['samplerate',       'SAMPLERATE',    'samplerate'],       #samplerate 
	  'I' => ['samplesize',       'SAMPLESIZE',    'samplesize'],       #samplesize 
	                                                                    #channels 
	                                                                    #block_alignment
	                                                                    #endian 
	  'm' => ['bpm',              'BPM',           'bpm'],              #bpm
	  'v' => ['tagversion',       'TAGVERSION',    'tagversion'],       #tagversion
	# 'z' => ['drm',              '',              'drm'],              #drm
	                                                                    #musicmagic_mixable
	                                                                    #musicbrainz_id 
	                                                                    #playcount 
	                                                                    #lastplayed 
	                                                                    #lossless 
	  'w' => ['lyrics',           'LYRICS',        'lyrics'],           #lyrics 
	  'R' => ['rating',           'RATING',        'rating'],           #rating 
	  'Y' => ['replay_gain',      'REPLAYGAIN',    'replay_gain'],      #replay_gain 
	                                                                    #replay_peak

	  'c' => ['coverid',          'COVERID',       'coverid'],          # coverid
	  'K' => ['artwork_url',      '',              'coverurl'],         # artwork URL, not in db
	  'B' => ['buttons',          '',              'buttons'],          # radio stream special buttons
	  'L' => ['info_link',        '',              'info_link'],        # special trackinfo link for i.e. Pandora
	  'N' => ['remote_title'],                                          # remote stream title


	# Tag    Tag name              Token              Relationship     Method          Track relationship
	#--------------------------------------------------------------------------------------------------
	  's' => ['artist_id',         '',                'artist',        'id'],           #->contributors
	  'A' => ['<role>',            '<ROLE>',          'contributors',  'name'],         #->contributors[role].name
	  'S' => ['<role>_ids',        '',                'contributors',  'id'],           #->contributors[role].id
                                                                            
	  'q' => ['disccount',         '',                'album',         'discc'],        #->album.discc
	  'J' => ['artwork_track_id',  'COVERART',        'album',         'artwork'],      #->album.artwork
	  'C' => ['compilation',       'COMPILATION',     'album',         'compilation'],  #->album.compilation
	  'X' => ['album_replay_gain', 'ALBUMREPLAYGAIN', 'album',         'replay_gain'],  #->album.replay_gain
                                                                            
	  'g' => ['genre',             'GENRE',           'genre',         'name'],         #->genre_track->genre.name
	  'p' => ['genre_id',          '',                'genre',         'id'],           #->genre_track->genre.id
	  'G' => ['genres',            'GENRE',           'genres',        'name'],         #->genre_track->genres.name
	  'P' => ['genre_ids',         '',                'genres',        'id'],           #->genre_track->genres.id
                                                                            
	  'k' => ['comment',           'COMMENT',         'comment'],                       #->comment_object

);

# Map tag -> column to avoid a huge if-else structure
my %colMap = (
	g => 'genres.name',
	G => 'genres',
	p => 'genres.id',
	P => 'genre_ids',
	a => 'contributors.name',
	's' => 'contributors.id',
	l => 'albums.title',
	e => 'tracks.album',
	d => 'tracks.secs',
	i => 'tracks.disc',
	q => 'albums.discc',
	t => 'tracks.tracknum',
	y => 'tracks.year',
	m => 'tracks.bpm',
	k => 'comment',
	o => 'tracks.content_type',
	v => 'tracks.tagversion',
	r => sub { Slim::Schema::Track->buildPrettyBitRate( $_[0]->{'tracks.bitrate'}, $_[0]->{'tracks.vbr_scale'} ) },
	f => 'tracks.filesize',
	j => sub { $_[0]->{'tracks.cover'} ? 1 : 0 },
	J => 'albums.artwork',
	n => sub { Slim::Schema::Track->buildModificationTime( $_[0]->{'tracks.timestamp'} ) },
	C => sub { $_[0]->{'albums.compilation'} ? 1 : 0 },
	Y => 'tracks.replay_gain',
	X => 'albums.replay_gain',
	R => 'tracks_persistent.rating',
	T => 'tracks.samplerate',
	I => 'tracks.samplesize',
	u => 'tracks.url',
	w => 'tracks.lyrics',
	x => sub { $_[0]->{'tracks.remote'} ? 1 : 0 },
	c => 'tracks.coverid',
);

sub _songDataFromHash {
	my ( $request, $res, $tags ) = @_;
	
	# define an ordered hash for our results
	tie (my %returnHash, "Tie::IxHash");
	
	$returnHash{id}    = $res->{'tracks.id'};
	$returnHash{title} = $res->{'tracks.title'};
	
	# loop so that stuff is returned in the order given...
	for my $tag (split (//, $tags)) {
		my $tagref = $tagMap{$tag} or next;
		
		# Special case for A/S which return multiple keys
		if ( $tag eq 'A' ) {
			for my $role ( Slim::Schema::Contributor->contributorRoles ) {
				$role = lc $role;
				if ( defined $res->{$role} ) {
					$returnHash{$role} = $res->{$role};
				}
			}
		}
		elsif ( $tag eq 'S' ) {
			for my $role ( Slim::Schema::Contributor->contributorRoles ) {
				$role = lc $role;
				if ( defined $res->{"${role}_ids"} ) {
					$returnHash{"${role}_ids"} = $res->{"${role}_ids"};
				}
			}
		}
		else {					
			my $map = $colMap{$tag};
		
			my $value = ref $map eq 'CODE' ? $map->($res) : $res->{$map};

			if (defined $value && $value ne '') {
				$returnHash{ $tagref->[0] } = $value;
			}
		}
	}		
	
	return \%returnHash;
}

sub _songData {
	my $request   = shift; # current request object
	my $pathOrObj = shift; # song path or object
	my $tags      = shift; # tags to use


	# figure out the track object
	my $track     = Slim::Schema->objectForUrl($pathOrObj);

	if (!blessed($track) || !$track->can('id')) {

		logError("Called with invalid object or path: $pathOrObj!");
		
		# For some reason, $pathOrObj may be an id... try that before giving up...
		if ($pathOrObj =~ /^\d+$/) {
			$track = Slim::Schema->find('Track', $pathOrObj);
		}

		if (!blessed($track) || !$track->can('id')) {

			logError("Can't make track from: $pathOrObj!");
			return;
		}
	}
	
	# If we have a remote track, check if a plugin can provide metadata
	my $remoteMeta = {};
	my $isRemote = $track->remote;
	my $url = $track->url;
	
	if ( $isRemote ) {
		my $handler = Slim::Player::ProtocolHandlers->handlerForURL($url);
		
		if ( $handler && $handler->can('getMetadataFor') ) {
			# Don't modify source data
			$remoteMeta = Storable::dclone(
				$handler->getMetadataFor( $request->client, $url )
			);
			
			$remoteMeta->{a} = $remoteMeta->{artist};
			$remoteMeta->{A} = $remoteMeta->{artist};
			$remoteMeta->{l} = $remoteMeta->{album};
			$remoteMeta->{K} = $remoteMeta->{cover};
			$remoteMeta->{d} = ( $remoteMeta->{duration} || 0 ) + 0;
			$remoteMeta->{Y} = $remoteMeta->{replay_gain};
			$remoteMeta->{o} = $remoteMeta->{type};
			$remoteMeta->{r} = $remoteMeta->{bitrate};
			$remoteMeta->{B} = $remoteMeta->{buttons};
			$remoteMeta->{L} = $remoteMeta->{info_link};
		}
	}
	
	my $parentTrack;
	if ( my $client = $request->client ) { # Bug 13062, songinfo may be called without a client
		if (my $song = $client->currentSongForUrl($url)) {
			my $t = $song->currentTrack();
			if ($t->url ne $url) {
				$parentTrack = $track;
				$track = $t;
				$isRemote = $track->remote;
			}
		}
	}
	
	# define an ordered hash for our results
	tie (my %returnHash, "Tie::IxHash");

	$returnHash{'id'}    = $track->id;
	$returnHash{'title'} = $remoteMeta->{title} || $track->title;
	
	# loop so that stuff is returned in the order given...
	for my $tag (split (//, $tags)) {
		
		my $tagref = $tagMap{$tag} or next;
		
		# special case, remote stream name
		if ($tag eq 'N') {
			if ($parentTrack) {
				$returnHash{$tagref->[0]} = $parentTrack->title;
			} elsif ( $isRemote && !$track->secs && $remoteMeta->{title} && !$remoteMeta->{album} ) {
				if (my $meta = $track->title) {
					$returnHash{$tagref->[0]} = $meta;
				}
			}
		}
		
		# special case artists (tag A and S)
		elsif ($tag eq 'A' || $tag eq 'S') {
			if ( my $meta = $remoteMeta->{$tag} ) {
				$returnHash{artist} = $meta;
				next;
			}
			
			if ( defined(my $submethod = $tagref->[3]) && !main::SLIM_SERVICE ) {
				
				my $postfix = ($tag eq 'S')?"_ids":"";
			
				foreach my $type (Slim::Schema::Contributor::contributorRoles()) {
						
					my $key = lc($type) . $postfix;
					my $contributors = $track->contributorsOfType($type) or next;
					my $value = join(', ', map { $_ = $_->$submethod() } $contributors->all);
			
					if (defined $value && $value ne '') {

						# add the tag to the result
						$returnHash{$key} = $value;
					}
				}
			}
		}

		# if we have a method/relationship for the tag
		elsif (defined(my $method = $tagref->[2])) {
			
			my $value;
			my $key = $tagref->[0];
			
			# Override with remote track metadata if available
			if ( defined $remoteMeta->{$tag} ) {
				$value = $remoteMeta->{$tag};
			}
			
			elsif ($method eq '' || !$track->can($method)) {
				next;
			}

			# tag with submethod
			elsif (defined(my $submethod = $tagref->[3])) {

				# call submethod
				if (defined(my $related = $track->$method)) {
					
					# array returned/genre
					if ( blessed($related) && $related->isa('Slim::Schema::ResultSet::Genre')) {
						$value = join(', ', map { $_ = $_->$submethod() } $related->all);
					} else {
						$value = $related->$submethod();
					}
				}
			}
			
			# simple track method
			else {
				$value = $track->$method();
			}
			
			# correct values
			if (($tag eq 'R' || $tag eq 'x') && $value == 0) {
				$value = undef;
			}
			
			# if we have a value
			if (defined $value && $value ne '') {

				# add the tag to the result
				$returnHash{$key} = $value;
			}
		}
	}

	return \%returnHash;
}

sub _playAll {
	my %args       = @_;
	my $start      = $args{'start'};
	my $end        = $args{'end'};
	my $chunkCount = $args{'chunkCount'};
	my $loopname   = $args{'loopname'};
	my $request    = $args{'request'};
	my $includeArt = $args{'includeArt'};
	my $allSongs   = $args{'allSongs'} || 0;
	my $artist     = $args{'artist'} || '';

	# insert first item if needed
	if ($start == 0 && $end == 0) {
		# one item list, so do not add a play all and just return
		return $chunkCount;
	} elsif ($start == 0) {
		# we're going to add a 'play all' and an 'add all'
		# init some vars for each mode for use in the two item loop below
		my %items = ( 	
			'play' => {
					'string'      => $request->string('JIVE_PLAY_ALL'),
					'style'       => 'itemplay',
					'playAction'  => 'playtracks',
					'addAction'   => 'addtracks',
					'playCmd'     => [ 'playlistcontrol' ],
					'addCmd'      => [ 'playlistcontrol' ],
					'addHoldCmd'      => [ 'playlistcontrol' ],
					'params'      => { 
						'play' =>  { cmd => 'load', },
						'add'  =>  { 'cmd' => 'add',  },
						'add-hold'  =>  { 'cmd' => 'insert',  },
					},
					'nextWindow'  => 'nowPlaying',
			},
			allSongs => { 
					string     => $request->string('JIVE_ALL_SONGS') . "\n" . $artist,
					style      => 'item',
					playAction => 'playtracks',
					addAction  => 'addtracks',
					playCmd    => [ 'playlistcontrol' ],
					addCmd     => [ 'playlistcontrol' ],
					goCmd      => [ 'tracks' ],
					addHoldCmd     => [ 'playlistcontrol' ],
					params     => { 
						go          =>  { menu => 1, menu_all => 1, sort => 'title', menuStyle => 'allSongs', },
						play        =>  { cmd => 'load', },
						add         =>  { cmd => 'add', },
						'add-hold'  =>  { cmd => 'insert',  },
					},
			},
		);

		my @items = qw/ play /;

		if ($allSongs) {
			@items = ( 'allSongs' );
		}

		for my $mode (@items) {

		$request->addResultLoop($loopname, $chunkCount, 'text', $items{$mode}{'string'});
		$request->addResultLoop($loopname, $chunkCount, 'style', $items{$mode}{'style'});

		if ($includeArt) {
			my $playallicon = main::SLIM_SERVICE
				? Slim::Networking::SqueezeNetwork->url('/static/images/icons/playall.png', 'external')
				: '/html/images/playall.png';
				
			$request->addResultLoop($loopname, $chunkCount, 'icon-id', $playallicon);
		}

		# get all our params
		my $params = $request->getParamsCopy();
		my $searchType = $request->getParam('_searchType');
	
		# remove keys starting with _ (internal or positional) and make copies
		while (my ($key, $val) = each %{$params}) {
			if ($key =~ /^_/ || $key eq 'menu' || $key eq 'menu_all') {
				next;
			}
			# search is a special case of _playAll, which needs to fire off a different cli command
			if ($key eq 'search') {
				# we don't need a cmd: tagged param for these
				delete($items{$mode}{'params'}{'play'}{'cmd'});
				delete($items{$mode}{'params'}{'add'}{'cmd'});
				delete($items{$mode}{'params'}{'add-hold'}{'cmd'});
				my $searchParam;
				for my $button ('add', 'add-hold', 'play') {
					if ($searchType eq 'artists') {
						$searchParam = 'contributor.namesearch=' . $val;
					} elsif ($searchType eq 'albums') {
						$searchParam = 'album.titlesearch=' . $val;
					} else {
						$searchParam = 'track.titlesearch=' . $val;
					}
				}
				$items{$mode}{'playCmd'} = ['playlist', 'loadtracks', $searchParam ];
				$items{$mode}{'addCmd'}  = ['playlist', 'addtracks', $searchParam ];
				$items{$mode}{'addHoldCmd'}  = ['playlist', 'inserttracks', $searchParam ];
				$items{$mode}{'playCmd'} = $items{$mode}{'addCmd'} if $mode eq 'add';
			} else {
				$items{$mode}{'params'}{'add'}{$key}  = $val;
				$items{$mode}{'params'}{'add-hold'}{$key}  = $val;
				$items{$mode}{'params'}{'play'}{$key} = $val;
				$items{$mode}{'params'}{'go'}{$key} = $val;
			}
		}
				
		# override the actions, babe!
		my $actions = {
			'play' => {
				'player' => 0,
				'cmd'    => $items{$mode}{'playCmd'},
				'nextWindow' => 'nowPlaying',
				'params' => $items{$mode}{'params'}{'play'},
			},
			'add' => {
				'player' => 0,
				'cmd'    => $items{$mode}{'addCmd'},
				'params' => $items{$mode}{'params'}{'add'},
			},
			'add-hold' => {
				'player' => 0,
				'cmd'    => $items{$mode}{'addCmd'},
				'params' => $items{$mode}{'params'}{'add-hold'},
			},
		};
		if ($items{$mode}{'goCmd'}) {
			$actions->{'go'} = {
					'player' => 0,
					'cmd'    => $items{$mode}{'goCmd'},
					'params' => $items{$mode}{'params'}{'go'},
			};
		} else {
			$actions->{'do'} = {
				'player' => 0,
				'cmd'    => $items{$mode}{'playCmd'},
				'params' => $items{$mode}{'params'}{'play'},
			};
			if ($items{$mode}{'nextWindow'}) {
				$actions->{'do'}{'nextWindow'} = $items{$mode}{'nextWindow'};
			}			
		}
		$request->addResultLoop($loopname, $chunkCount, 'actions', $actions);
		$chunkCount++;

		}

	}

	return $chunkCount;

}

# this is a silly little sub that allows jive cover art to be rendered in a large window
sub showArtwork {

	main::INFOLOG && $log->info("Begin showArtwork Function");
	my $request = shift;

	# get our parameters
	my $id = $request->getParam('_artworkid');

	if ($id =~ /:\/\//) {
		$request->addResult('artworkUrl'  => $id);
	} else {
		$request->addResult('artworkId'  => $id);
	}

	$request->addResult('offset', 0);
	$request->setStatusDone();

}

# Wipe cached data, called after a rescan
sub wipeCaches {
	$cache = {};
}


# fix the count in case we're adding additional items
# (play all, VA etc.) to the resultset
sub _fixCount {
	my $insertItem = shift;
	my $index      = shift;
	my $quantity   = shift;
	my $count      = shift;

	my $totalCount = $count || 0;

	if ($insertItem && $count > 1) {
		$totalCount++;

		# return one less result as we only add the additional item in the first chunk
		if ( !$$index ) {
			$$quantity--;
		}

		# decrease the index in subsequent queries
		else {
			$$index--;
		}
	}

	return $totalCount;
}

sub _mixerItemParams {
	my %args       = @_;
	my $chunkCount = $args{'chunkCount'};
	my $loopname   = $args{'loopname'};
	my $params     = $args{'params'};
	my $request    = $args{'request'};
	my $obj        = $args{'obj'};
	my $mixable    = $args{'mixable'}; # optional flag if item is mixable, avoids mixable() call

	my ($Imports, $mixers) = _mixers();

	# one enabled mixer available
	if ( scalar(@$mixers) == 1 ) {
		my $mixer = $mixers->[0];
		if ( !defined $mixable && $mixer->mixable($obj) ) {

		}
		else {
			my $unmixable = {
				player => 0,
				cmd    => ['jiveunmixable'],
				params => {
					contextToken => $Imports->{$mixer}->{contextToken},
				},
			};
			$request->addResultLoop($loopname, $chunkCount, 'actions', { 'play-hold' => $unmixable } );
		}
	}
	else {
		return;
	}
}

# contextMenuQuery is a wrapper for producing context menus for various objects
sub contextMenuQuery {

	my $request = shift;

	# check this is the correct query.
	if ($request->isNotQuery([['contextmenu']])) {
		$request->setStatusBadDispatch();
		return;
	}

	my $index         = $request->getParam('_index');
	my $quantity      = $request->getParam('_quantity');

	my $client        = $request->client();
	my $menu          = $request->getParam('menu');

	# this subroutine is just a wrapper, so we prep the @requestParams array to pass on to another command
	my $params = $request->getParamsCopy();
	my @requestParams = ();
	for my $key (keys %$params) {
		next if $key eq '_index' || $key eq '_quantity';
		push @requestParams, $key . ':' . $params->{$key};
	}

	my $proxiedRequest;
	if (defined($menu)) {
		# send the command to *info, where * is the param given to the menu command
		my $command = $menu . 'info';
		$proxiedRequest = Slim::Control::Request::executeRequest( $client, [ $command, 'items', $index, $quantity, @requestParams ] );
		
		# Bug 13744, wrap async requests
		if ( $proxiedRequest->isStatusProcessing ) {			
			$proxiedRequest->callbackFunction( sub {
				$request->setRawResults( $_[0]->getResults );
				$request->setStatusDone();
			} );
			
			$request->setStatusProcessing();
			return;
		}
		
	# if we get here, we punt
	} else {
		$request->setStatusBadParams();
	}

	# now we have the response in $proxiedRequest that needs to get its output sent via $request
	$request->setRawResults( $proxiedRequest->getResults );

}

sub mixerMenuQuery {

	$log->debug('Begin Function');
	my $request = shift;

	# check this is the correct query.
	if ($request->isNotQuery([['mixermenu']])) {
		$request->setStatusBadDispatch();
		return;
	}

	my $trackID       = $request->getParam('track_id');
	my $genreID       = $request->getParam('genre_id');
	my $artistID      = $request->getParam('artist_id');
	my $albumID       = $request->getParam('album_id');
				
	# look for the $obj_param first from an obj_param key, then from track_id, artist_id, album_id, genre_id
	my $obj_param     = $request->getParam('obj_param') ? $request->getParam('obj_param') :
				$trackID  ? 'track_id'  :
				$artistID ? 'artist_id' :
				$albumID  ? 'album_id'  :
				$genreID  ? 'genre_id'  :
				undef;

	# an $obj_param is necessary for this query
	if ( !defined($obj_param) ) {
		$request->setStatusBadDispatch();
		return;
	}

	my $obj_id = $request->getParam('obj_param') ? 
			$request->getParam('obj_param') :
			$request->getParam($obj_param);


	my ($Imports, $mixers) = _mixers();
	
	$request->addResult('offset', 0 );
	$request->addResult('window', { menuStyle => '' } );
	my $chunkCount = 0;

	# fetch the object
	my $obj;
	if ($obj_param eq 'track_id') {
		$obj = Slim::Schema->find('Track', $obj_id);
	} elsif ($obj_param eq 'artist_id') {
		$obj = Slim::Schema->find('Contributor', $obj_id);
	} elsif ($obj_param eq 'album_id') {
		$obj = Slim::Schema->find('Album', $obj_id);
	} elsif ($obj_param eq 'genre_id') {
		$obj = Slim::Schema->find('Genre', $obj_id);
	}

	my @mixable_mixers;
	for my $mixer (@$mixers) {
		if ( blessed($obj) && $mixer->mixable($obj) ) {
			push @mixable_mixers, $mixer;
		}
	}

	if ( scalar(@mixable_mixers) == 0 ) {
		$request->addResult('count', 1);
		$request->addResultLoop('item_loop', 0, 'text', $request->string('NO_MIXERS_AVAILABLE') );
		$request->addResultLoop('item_loop', 0, 'style', 'itemNoAction');
	} else {
		$request->addResult('count', scalar(@mixable_mixers) );
		for my $mixer ( @mixable_mixers ) {
			my $token = $Imports->{$mixer}->{'contextToken'};
			my $string = $request->string($token);
			$request->addResultLoop('item_loop', $chunkCount, 'text', $string);
			my $actions;
			my $command = Storable::dclone( $Imports->{$mixer}->{cliBase} );
			$command->{'params'}{'menu'} = 1;
			$command->{'params'}{$obj_param} = $obj->id;
			$actions->{go} = $command;
			$request->addResultLoop('item_loop', $chunkCount, 'actions', $actions);
			$chunkCount++;
		}
	}
	$request->setStatusDone();

}

sub _mixers {
	my $Imports = Slim::Music::Import->importers;
	my @mixers = ();
	for my $import (keys %{$Imports}) {
		next if !$Imports->{$import}->{'mixer'};
		next if !$Imports->{$import}->{'use'};
		next if !$Imports->{$import}->{'cliBase'};
		next if !$Imports->{$import}->{'contextToken'};
		push @mixers, $import;
	}
	return ($Imports, \@mixers);
}

sub _mixerBase {

	my ($Imports, $mixers) = _mixers();
	
	# one enabled mixer available
	if ( scalar(@$mixers) == 1 ) {
		return $Imports->{$mixers->[0]}->{'cliBase'};
	} elsif (@$mixers) {
		return {
			player => 0,
			cmd    => ['mixermenu'],
			params => {
			},
			itemsParams => 'params',
		};
	} else {
		return undef;	
	}
}

# currently this sends back a callback that is only for tracks
# to be expanded to work with artist/album/etc. later
sub _contextMenuBase {

	my $menu = shift;

	return {
		player => 0,
		cmd => ['contextmenu', ],
			'params' => {
				'menu' => $menu,
			},
		itemsParams => 'params',
		window => { 
			isContextMenu => 1, 
		},
	};

}

sub _mixerItemHandler {
	my %args       = @_;
	my $chunkCount = $args{'chunkCount'};
	my $loopname   = $args{'loopname'};
	my $obj        = $args{'obj'};
	my $obj_param  = $args{'obj_param'};
	my $request    = $args{'request'};

	my ($Imports, $mixers) = _mixers();
	
	if (scalar(@$mixers) == 1 && blessed($obj)) {
		my $mixer = $mixers->[0];
		if ($mixer->can('mixable') && $mixer->mixable($obj)) {
			# pull in cliBase with Storable::dclone so we can manipulate without affecting the object itself
			my $command = Storable::dclone( $Imports->{$mixer}->{cliBase} );
			$command->{'params'}{'menu'} = 1;
			$command->{'params'}{$obj_param} = $obj->id;
			return $command;
		} else {
			return (
				{
					player => 0,
					cmd    => ['jiveunmixable'],
					params => {
						contextToken => $Imports->{$mixer}->{contextToken},
					},
				}
			);
			
		}
	} elsif ( scalar(@$mixers) && blessed($obj) ) {
		return {
			player => 0,
			cmd    => ['mixermenu'],
			params => {
				$obj_param => $obj->id,
			},
		};
	} else {
		return undef;
	}
}

sub _partyModeCheck {
	my $request   = shift;
	my $partyMode = 0;
	if ($request->client) {
		my $client = $request->client();
		$partyMode = Slim::Player::Playlist::playlistMode($client);
	}
	return ($partyMode eq 'party');
}


sub _scanFailed {
	my ($request, $info) = @_;
	
	if ($info && $info eq 'SCAN_ABORTED') {
		$info = $request->string($info);
	}
	elsif ($info) {
		$info = $request->string('FAILURE_PROGRESS', $request->string($info . '_PROGRESS') || '?');
	}

	$request->addResult('lastscanfailed', $info || '?');	
}

=head1 SEE ALSO

L<Slim::Control::Request.pm>

=cut

1;

__END__<|MERGE_RESOLUTION|>--- conflicted
+++ resolved
@@ -5243,11 +5243,7 @@
 
 	# Special case for Internet Radio streams, if the track is remote, has no duration,
 	# has title metadata, and has no album metadata, display the station title as line 1 of the text
-<<<<<<< HEAD
-	if ( $songData->{remote_title} && !$album && $isRemote && !$track->secs ) {
-=======
-	if ( $songData->{remote_title} && $songData->{remote_title} ne $title && !$album && $track->remote && !$track->secs ) {
->>>>>>> d819fedc
+	if ( $songData->{remote_title} && $songData->{remote_title} ne $title && !$album && $isRemote && !$track->secs ) {
 		push @secondLine, $songData->{remote_title};
 		$album = $songData->{remote_title};
 		$request->addResult('current_title');
