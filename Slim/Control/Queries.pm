--- conflicted
+++ resolved
@@ -5217,11 +5217,7 @@
 	my $songData  = _songData(
 		$request,
 		$track,
-<<<<<<< HEAD
-		'alKNc',			# tags needed for our entities
-=======
-		'AalKNJ',			# tags needed for our entities
->>>>>>> f71f4427
+		'AalKNc',			# tags needed for our entities
 	);
 	
 	my $isRemote = $track->remote;
