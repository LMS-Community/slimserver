package Slim::Control::Queries;

# $Id:  $
#
# Squeezebox Server Copyright 2001-2009 Logitech.
# This program is free software; you can redistribute it and/or
# modify it under the terms of the GNU General Public License,
# version 2.
#
# This program is distributed in the hope that it will be useful,
# but WITHOUT ANY WARRANTY; without even the implied warranty of
# MERCHANTABILITY or FITNESS FOR A PARTICULAR PURPOSE.  See the
# GNU General Public License for more details.

################################################################################

=head1 NAME

Slim::Control::Queries

=head1 DESCRIPTION

L<Slim::Control::Queries> implements most Squeezebox Server queries and is designed to 
 be exclusively called through Request.pm and the mechanisms it defines.

 Except for subscribe-able queries (such as status and serverstatus), there are no
 important differences between the code for a query and one for
 a command. Please check the commented command in Commands.pm.

=cut

use strict;

use Storable;
use JSON::XS::VersionOneAndTwo;
use MIME::Base64 qw(encode_base64 decode_base64);
use Scalar::Util qw(blessed);
use URI::Escape;

use Slim::Utils::Misc qw( specified );
use Slim::Utils::Alarm;
use Slim::Utils::Log;
use Slim::Utils::Unicode;
use Slim::Utils::Prefs;
use Slim::Utils::Text;

{
	if (main::ISWINDOWS) {
		require Slim::Utils::OS::Win32;
	}
}

my $log = logger('control.queries');

my $prefs = preferences('server');

# Frequently used data can be cached in memory, such as the list of albums for Jive
my $cache = {};

sub init {
	my $class = shift;
	
	# Wipe cached data after rescan
	Slim::Control::Request::subscribe( sub {
		$class->wipeCaches;
	}, [['rescan'], ['done']] );
}

sub alarmPlaylistsQuery {
	my $request = shift;

	# check this is the correct query.
	if ($request->isNotQuery([['alarm'], ['playlists']])) {
		$request->setStatusBadDispatch();
		return;
	}

	# get our parameters
	my $client   = $request->client();
	my $index    = $request->getParam('_index');
	my $quantity = $request->getParam('_quantity');
	my $menuMode = $request->getParam('menu') || 0;
	my $id       = $request->getParam('id');

	my $playlists      = Slim::Utils::Alarm->getPlaylists($client);
	my $alarm          = Slim::Utils::Alarm->getAlarm($client, $id) if $id;
	my $currentSetting = $alarm ? $alarm->playlist() : '';

	my @playlistChoices;
	my $loopname = 'item_loop';
	my $cnt = 0;
	
	my ($valid, $start, $end) = ( $menuMode ? (1, 0, scalar @$playlists) : $request->normalize(scalar($index), scalar($quantity), scalar @$playlists) );

	for my $typeRef (@$playlists[$start..$end]) {
		
		my $type    = $typeRef->{type};
		my @choices = ();
		my $aref    = $typeRef->{items};
		
		for my $choice (@$aref) {

			if ($menuMode) {
				my $radio = ( 
					( $currentSetting && $currentSetting eq $choice->{url} )
					|| ( !defined $choice->{url} && !defined $currentSetting )
				);

				my $subitem = {
					text    => $choice->{title},
					radio   => $radio + 0,
					nextWindow => 'refreshOrigin',
					actions => {
						do => {
							cmd    => [ 'alarm', 'update' ],
							params => {
								id          => $id,
								playlisturl => $choice->{url} || 0, # send 0 for "current playlist"
							},
						},
						preview => {
							title   => $choice->{title},
							cmd	=> [ 'playlist', 'preview' ],
							params  => {
								url	=>	$choice->{url}, 
								title	=>	$choice->{title},
							},
						},
					},
				};
				if ( ! $choice->{url} ) {
					$subitem->{actions}->{preview} = {
						cmd => [ 'play' ],
					};
				}
	
				
				if ($typeRef->{singleItem}) {
					$subitem->{'nextWindow'} = 'refresh';
				}
				
				push @choices, $subitem;
			}
			
			else {
				$request->addResultLoop($loopname, $cnt, 'category', $type);
				$request->addResultLoop($loopname, $cnt, 'title', $choice->{title});
				$request->addResultLoop($loopname, $cnt, 'url', $choice->{url});
				$request->addResultLoop($loopname, $cnt, 'singleton', $typeRef->{singleItem} ? '1' : '0');
				$cnt++;
			}
		}

		if ( scalar(@choices) ) {

			my $item = {
				text      => $type,
				offset    => 0,
				count     => scalar(@choices),
				item_loop => \@choices,
			};
			$request->setResultLoopHash($loopname, $cnt, $item);
			
			$cnt++;
		}
	}
	
	$request->addResult("offset", $start);
	$request->addResult("count", $cnt);
	$request->addResult('window', { textareaToken => 'SLIMBROWSER_ALARM_SOUND_HELP' } );
	$request->setStatusDone;
}

sub alarmsQuery {
	my $request = shift;

	# check this is the correct query.
	if ($request->isNotQuery([['alarms']])) {
		$request->setStatusBadDispatch();
		return;
	}
	
	# get our parameters
	my $client   = $request->client();
	my $index    = $request->getParam('_index');
	my $quantity = $request->getParam('_quantity');
	my $filter	 = $request->getParam('filter');
	my $alarmDOW = $request->getParam('dow');
	
	# being nice: we'll still be accepting 'defined' though this doesn't make sense any longer
	if ($request->paramNotOneOfIfDefined($filter, ['all', 'defined', 'enabled'])) {
		$request->setStatusBadParams();
		return;
	}
	
	$request->addResult('fade', $prefs->client($client)->get('alarmfadeseconds'));
	
	$filter = 'enabled' if !defined $filter;

	my @alarms = grep {
		defined $alarmDOW
			? $_->day() == $alarmDOW
			: ($filter eq 'all' || ($filter eq 'enabled' && $_->enabled()))
	} Slim::Utils::Alarm->getAlarms($client, 1);

	my $count = scalar @alarms;
	$count += 0;
	$request->addResult('count', $count);

	my ($valid, $start, $end) = $request->normalize(scalar($index), scalar($quantity), $count);

	if ($valid) {

		my $loopname = 'alarms_loop';
		my $cnt = 0;
		
		for my $alarm (@alarms[$start..$end]) {

			my @dow;
			foreach (0..6) {
				push @dow, $_ if $alarm->day($_);
			}

			$request->addResultLoop($loopname, $cnt, 'id', $alarm->id());
			$request->addResultLoop($loopname, $cnt, 'dow', join(',', @dow));
			$request->addResultLoop($loopname, $cnt, 'enabled', $alarm->enabled());
			$request->addResultLoop($loopname, $cnt, 'repeat', $alarm->repeat());
			$request->addResultLoop($loopname, $cnt, 'time', $alarm->time());
			$request->addResultLoop($loopname, $cnt, 'volume', $alarm->volume());
			$request->addResultLoop($loopname, $cnt, 'url', $alarm->playlist() || 'CURRENT_PLAYLIST');
			$cnt++;
		}
	}

	$request->setStatusDone();
}

sub albumsQuery {
	my $request = shift;

	# check this is the correct query.
	if ($request->isNotQuery([['albums']])) {
		$request->setStatusBadDispatch();
		return;
	}

	if (!Slim::Schema::hasLibrary()) {
		$request->setStatusNotDispatchable();
		return;
	}
	
	my $sqllog = main::DEBUGLOG && logger('database.sql');
	
	# get our parameters
	my $index         = $request->getParam('_index');
	my $quantity      = $request->getParam('_quantity');
	my $tags          = $request->getParam('tags') || 'l';
	my $search        = $request->getParam('search');
	my $compilation   = $request->getParam('compilation');
	my $contributorID = $request->getParam('artist_id');
	my $genreID       = $request->getParam('genre_id');
	my $trackID       = $request->getParam('track_id');
	my $albumID       = $request->getParam('album_id');
	my $year          = $request->getParam('year');
	my $sort          = $request->getParam('sort') || 'album';
	my $to_cache      = $request->getParam('cache');
	
	if ($request->paramNotOneOfIfDefined($sort, ['new', 'album', 'artflow', 'artistalbum', 'yearalbum', 'yearartistalbum' ])) {
		$request->setStatusBadParams();
		return;
	}

	my $collate = Slim::Utils::OSDetect->getOS()->sqlHelperClass()->collate();
	
	my $sql      = 'SELECT %s FROM albums ';
	my $c        = { 'albums.id' => 1, 'albums.titlesearch' => 1, 'albums.titlesort' => 1 };
	my $w        = [];
	my $p        = [];
	my $order_by = "albums.titlesort $collate, albums.disc"; # XXX old code prepended 0 to titlesort, but not other titlesorts
	my $limit;
	
	# Normalize and add any search parameters
	if ( defined $trackID ) {
		$sql .= 'JOIN tracks ON tracks.album = albums.id ';
		push @{$w}, 'tracks.id = ?';
		push @{$p}, $trackID;
	}
	elsif ( defined $albumID ) {
		push @{$w}, 'albums.id = ?';
		push @{$p}, $albumID;
	}
	# ignore everything if $track_id or $album_id was specified
	else {
		if ( $sort eq 'new' ) {
			$sql .= 'JOIN tracks ON tracks.album = albums.id ';
			$limit = $prefs->get('browseagelimit') || 100;
			$order_by = "tracks.timestamp desc, tracks.disc, tracks.tracknum, tracks.titlesort $collate";
			
			# Force quantity to not exceed max
			if ( $quantity && $quantity > $limit ) {
				$quantity = $limit;
			}
		}
		elsif ( $sort eq 'artflow' ) {
			$sql .= 'JOIN contributors ON contributors.id = albums.contributor ';
			$order_by = "contributors.namesort $collate, albums.year, albums.titlesort $collate";
			$c->{'contributors.namesort'} = 1;
		}
		elsif ( $sort eq 'artistalbum' ) {
			$sql .= 'JOIN contributors ON contributors.id = albums.contributor ';
			$order_by = "contributors.namesort $collate, albums.titlesort $collate";
			$c->{'contributors.namesort'} = 1;
		}
		elsif ( $sort eq 'yearartistalbum' ) {
			$sql .= 'JOIN contributors ON contributors.id = albums.contributor ';
			$order_by = "albums.year, contributors.namesort $collate, albums.titlesort $collate";
		}
		elsif ( $sort eq 'yearalbum' ) {
			$order_by = "albums.year, albums.titlesort $collate";
		}

		if (specified($search)) {
			my $strings = Slim::Utils::Text::searchStringSplit($search);
			if ( ref $strings->[0] eq 'ARRAY' ) {
				push @{$w}, '(' . join( ' OR ', map { 'albums.titlesearch LIKE ?' } @{ $strings->[0] } ) . ')';
				push @{$p}, @{ $strings->[0] };
			}
			else {		
				push @{$w}, 'albums.titlesearch LIKE ?';
				push @{$p}, @{$strings};
			}
		}
		
		if (defined $year) {
			push @{$w}, 'albums.year = ?';
			push @{$p}, $year;
		}
		
		# Manage joins
		if (defined $contributorID) {
			# handle the case where we're asked for the VA id => return compilations
			if ($contributorID == Slim::Schema->variousArtistsObject->id) {
				$compilation = 1;
			}
			else {
				$sql .= 'JOIN contributor_album ON contributor_album.album = albums.id ';
				push @{$w}, 'contributor_album.contributor = ?';
				push @{$p}, $contributorID;
			}	
		}
	
		if (defined $genreID) {
			$sql .= 'JOIN tracks ON tracks.album = albums.id ';
			$sql .= 'JOIN genre_track ON genre_track.track = tracks.id ';
			push @{$w}, 'genre_track.genre = ?';
			push @{$p}, $genreID;
		}
	
		if (defined $compilation) {
			if ($compilation == 1) {
				push @{$w}, 'albums.compilation = 1';
			}
			else {
				push @{$w}, '(albums.compilation IS NULL OR albums.compilation = 0)';
			}
		}
	}
	
	if ( $tags =~ /l/ ) {
		# title/disc/discc is needed to construct (N of M) title
		map { $c->{$_} = 1 } qw(albums.title albums.disc albums.discc);
	}
	
	if ( $tags =~ /y/ ) {
		$c->{'albums.year'} = 1;
	}
	
	if ( $tags =~ /j/ ) {
		$c->{'albums.artwork'} = 1;
	}
	
	if ( $tags =~ /t/ ) {
		$c->{'albums.title'} = 1;
	}
	
	if ( $tags =~ /i/ ) {
		$c->{'albums.disc'} = 1;
	}
	
	if ( $tags =~ /q/ ) {
		$c->{'albums.discc'} = 1;
	}
	
	if ( $tags =~ /w/ ) {
		$c->{'albums.compilation'} = 1;
	}

	if ( $tags =~ /X/ ) {
		$c->{'albums.replay_gain'} = 1;
	}

	if ( $tags =~ /S/ ) {
		$c->{'albums.contributor'} = 1;
	}

	if ( $tags =~ /a/ ) {
		# If requesting artist data, join contributor
		if ( $sql !~ /JOIN contributors/ ) {
			$sql .= 'JOIN contributors ON contributors.id = albums.contributor ';
		}
		$c->{'contributors.name'} = 1;
	}
	
	if ( $tags =~ /s/ ) {
		$c->{'albums.titlesort'} = 1;
	}
	
	if ( @{$w} ) {
		$sql .= 'WHERE ';
		$sql .= join( ' AND ', @{$w} );
		$sql .= ' ';
	}
	$sql .= "GROUP BY albums.id ORDER BY $order_by ";
	
	# Add selected columns
	my @cols = sort keys %{$c};
	$sql = sprintf $sql, join( ', ', @cols );
	
	my $stillScanning = Slim::Music::Import->stillScanning();
	
	my $dbh = Slim::Schema->dbh;
	
	# Get count of all results, the count is cached until the next rescan done event
	my $cacheKey = $sql . join( '', @{$p} );
	
	my $countsql = $sql;
	$countsql .= ' LIMIT ' . $limit if $limit;
	my ($count) = $cache->{$cacheKey} || $dbh->selectrow_array( qq{
		SELECT COUNT(*) FROM ( $countsql ) AS t1
	}, undef, @{$p} );
	
	if ( !$stillScanning ) {
		$cache->{$cacheKey} = $count;
	}

	if ($stillScanning) {
		$request->addResult('rescan', 1);
	}

	$count += 0;

	# now build the result
	my ($valid, $start, $end) = $request->normalize(scalar($index), scalar($quantity), $count);

	my $loopname = 'albums_loop';
	my $chunkCount = 0;

	if ($valid) {

		# We need to know the 'No album' name so that those items
		# which have been grouped together under it do not get the
		# album art of the first album.
		# It looks silly to go to Madonna->No album and see the
		# picture of '2 Unlimited'.
		my $noAlbumName = $request->string('NO_ALBUM');
		
		# Limit the real query
		if ($limit && !$quantity) {
			$quantity = "$limit";
			$index ||= "0";
		}
		if ( $index =~ /^\d+$/ && $quantity =~ /^\d+$/ ) {
			$sql .= "LIMIT $index, $quantity ";
		}
		$log->error("index=$index, quantity=$quantity");

		if ( main::DEBUGLOG && $sqllog->is_debug ) {
			$sqllog->debug( "Albums query: $sql / " . Data::Dump::dump($p) );
		}

		my $sth = $dbh->prepare_cached($sql);
		$sth->execute( @{$p} );
		
		# Bind selected columns in order
		my $i = 1;
		for my $col ( @cols ) {
			$sth->bind_col( $i++, \$c->{$col} );
		}

		# Little function to construct nice title from title/disc counts
		my $groupdiscs_pref = $prefs->get('groupdiscs');
		my $construct_title = sub {
			if ( $groupdiscs_pref ) {
				return $c->{'albums.title'};
			}
			
			return Slim::Music::Info::addDiscNumberToAlbumTitle(
				$c->{'albums.title'}, $c->{'albums.disc'}, $c->{'albums.discc'}
			);
		};
		
		while ( $sth->fetch ) {
			
			utf8::decode( $c->{'albums.title'} ) if exists $c->{'albums.title'};
			utf8::decode( $c->{'contributors.name'} ) if exists $c->{'contributors.name'};
			
			#FIXME: see if multiple char textkey is doable for year/genre sort
			my $textKey = '';
			if ($sort eq 'artflow' || $sort eq 'artistalbum') {
				utf8::decode( $c->{'contributors.namesort'} ) if exists $c->{'contributors.namesort'};
				$textKey = substr $c->{'contributors.namesort'}, 0, 1;
			}
			elsif ( $sort ne 'new' ) {
				utf8::decode( $c->{'albums.titlesort'} ) if exists $c->{'albums.titlesort'};
				$textKey = substr $c->{'albums.titlesort'}, 0, 1;
			}

			$request->addResultLoop($loopname, $chunkCount, 'id', $c->{'albums.id'});				
			$tags =~ /l/ && $request->addResultLoop($loopname, $chunkCount, 'album', $construct_title->());
			$tags =~ /y/ && $request->addResultLoopIfValueDefined($loopname, $chunkCount, 'year', $c->{'albums.year'});
			$tags =~ /j/ && $request->addResultLoopIfValueDefined($loopname, $chunkCount, 'artwork_track_id', $c->{'albums.artwork'});
			$tags =~ /t/ && $request->addResultLoop($loopname, $chunkCount, 'title', $c->{'albums.title'});
			$tags =~ /i/ && $request->addResultLoopIfValueDefined($loopname, $chunkCount, 'disc', $c->{'albums.disc'});
			$tags =~ /q/ && $request->addResultLoopIfValueDefined($loopname, $chunkCount, 'disccount', $c->{'albums.discc'});
			$tags =~ /w/ && $request->addResultLoopIfValueDefined($loopname, $chunkCount, 'compilation', $c->{'albums.compilation'});
			$tags =~ /X/ && $request->addResultLoopIfValueDefined($loopname, $chunkCount, 'album_replay_gain', $c->{'albums.replay_gain'});
			$tags =~ /S/ && $request->addResultLoopIfValueDefined($loopname, $chunkCount, 'artist_id', $c->{'albums.contributor'});
			if ($tags =~ /a/) {
				# Bug 15313, this used to use $eachitem->artists which
				# contains a lot of extra logic.  If this data is wrong we may
				# need to fix how the album.contributor field is set
				$request->addResultLoopIfValueDefined($loopname, $chunkCount, 'artist', $c->{'contributors.name'});
			}
			$tags =~ /s/ && $request->addResultLoopIfValueDefined($loopname, $chunkCount, 'textkey', $textKey);
			
			$chunkCount++;
			
			main::idleStreams() if !($chunkCount % 5);
		}

	}

	$request->addResult('count', $count);

	$request->setStatusDone();
}

sub artistsQuery {
	my $request = shift;

	# check this is the correct query.
	if ($request->isNotQuery([['artists']])) {
		$request->setStatusBadDispatch();
		return;
	}

	if (!Slim::Schema::hasLibrary()) {
		$request->setStatusNotDispatchable();
		return;
	}
	
	my $sqllog = main::DEBUGLOG && logger('database.sql');
	
	# get our parameters
	my $index    = $request->getParam('_index');
	my $quantity = $request->getParam('_quantity');
	my $search   = $request->getParam('search');
	my $year     = $request->getParam('year');
	my $genreID  = $request->getParam('genre_id');
	my $genreString  = $request->getParam('genre_string');
	my $trackID  = $request->getParam('track_id');
	my $albumID  = $request->getParam('album_id');
	my $artistID = $request->getParam('artist_id');
	my $to_cache = $request->getParam('cache');
	my $tags     = $request->getParam('tags') || '';
	
	my $va_pref = $prefs->get('variousArtistAutoIdentification');
	
	my $sql    = 'SELECT contributors.id, contributors.name, contributors.namesort, contributors.musicmagic_mixable FROM contributors ';
	my $sql_va = 'SELECT COUNT(*) FROM albums ';
	my $w      = [];
	my $w_va   = [ 'albums.compilation = 1' ];
	my $p      = [];
	my $p_va   = [];

	my $rs;
	my $cacheKey;

	# Manage joins 
	if (defined $trackID) {
		$sql .= 'JOIN contributor_track ON contributor_track.contributor = contributors.id ';
		push @{$w}, 'contributor_track.track = ?';
		push @{$p}, $trackID;
	}
	elsif (defined $artistID) {
		push @{$w}, 'contributors.id = ?';
		push @{$p}, $artistID;
	}
	else {
		my $roles = Slim::Schema->artistOnlyRoles || [];
		
		if ( defined $genreID ) {
			$sql .= 'JOIN contributor_track ON contributor_track.contributor = contributors.id ';
			$sql .= 'JOIN tracks ON tracks.id = contributor_track.track ';
			$sql .= 'JOIN genre_track ON genre_track.track = tracks.id ';
			push @{$w}, 'genre_track.genre = ?';
			push @{$p}, $genreID;
			
			# Adjust VA check to check for VA artists in this genre
			$sql_va .= 'JOIN tracks ON tracks.album = albums.id ';
			$sql_va .= 'JOIN genre_track ON genre_track.track = tracks.id ';
			push @{$w_va}, 'genre_track.genre = ?';
			push @{$p_va}, $genreID;
		}
		
		if ( !defined $search ) {
			if ( $sql !~ /JOIN contributor_track/ ) {
				$sql .= 'JOIN contributor_album ON contributor_album.contributor = contributors.id ';
			}
		}
		
		if ( !defined $search ) {
			# Filter based on roles unless we're searching
			if ( $sql =~ /JOIN contributor_track/ ) {
				push @{$w}, 'contributor_track.role IN (' . join( ',', @{$roles} ) . ') ';
			}
			else {
				push @{$w}, 'contributor_album.role IN (' . join( ',', @{$roles} ) . ') ';
			}
			
			if ( $va_pref ) {
				# Don't include artists that only appear on compilations
				if ( $sql =~ /JOIN tracks/ ) {
					# If doing an artists-in-genre query, we are much better off joining through albums
					$sql .= 'JOIN albums ON albums.id = tracks.album ';
				} 
				else {
					if ( $sql !~ /JOIN contributor_album/ ) {
						$sql .= 'JOIN contributor_album ON contributor_album.contributor = contributors.id ';
					}
					$sql .= 'JOIN albums ON contributor_album.album = albums.id ';
				}
				
				push @{$w}, '(albums.compilation IS NULL OR albums.compilation = 0)';
			}
		}
		
		if (defined $albumID || defined $year) {
			if ( $sql !~ /JOIN contributor_album/ ) {
				$sql .= 'JOIN contributor_album ON contributor_album.contributor = contributors.id ';
			}
			
			if ( $sql !~ /JOIN albums/ ) {
				$sql .= 'JOIN albums ON contributor_album.album = albums.id ';
			}
		
			if (defined $albumID) {
				push @{$w}, 'albums.id = ?';
				push @{$p}, $albumID;
				
				push @{$w_va}, 'albums.id = ?';
				push @{$p_va}, $albumID;
			}
			
			if (defined $year) {
				push @{$w}, 'albums.year = ?';
				push @{$p}, $year;
				
				push @{$w_va}, 'albums.year = ?';
				push @{$p_va}, $year;
			}
		}

		if ($search) {
			my $strings = Slim::Utils::Text::searchStringSplit($search);
			if ( ref $strings->[0] eq 'ARRAY' ) {
				push @{$w}, '(' . join( ' OR ', map { 'contributors.namesearch LIKE ?' } @{ $strings->[0] } ) . ')';
				push @{$p}, @{ $strings->[0] };
			}
			else {		
				push @{$w}, 'contributors.namesearch LIKE ?';
				push @{$p}, @{$strings};
			}
		}
	}
	
	if ( @{$w} ) {
		$sql .= 'WHERE ';
		$sql .= join( ' AND ', @{$w} );
		$sql .= ' ';
	}
	
	my $collate = Slim::Utils::OSDetect->getOS()->sqlHelperClass()->collate();
	$sql .= "GROUP BY contributors.id ORDER BY contributors.namesort $collate";
	
	my $stillScanning = Slim::Music::Import->stillScanning();
	
	my $dbh = Slim::Schema->dbh;
	
	# Get count of all results, the count is cached until the next rescan done event
	my $cacheKey = $sql . join( '', @{$p} );
	
	my ($count) = $cache->{$cacheKey} || $dbh->selectrow_array( qq{
		SELECT COUNT(*) FROM ( $sql ) AS t1
	}, undef, @{$p} );
	
	if ( !$stillScanning ) {
		$cache->{$cacheKey} = $count;
	}
	
	my $totalCount = $count || 0;

	# Various artist handling. Don't do if pref is off, or if we're
	# searching, or if we have a track
	my $count_va = 0;

	if ( $va_pref && !defined $search && !defined $trackID && !defined $artistID ) {
		# Only show VA item if there are any
		if ( @{$w_va} ) {
			$sql_va .= 'WHERE ';
			$sql_va .= join( ' AND ', @{$w_va} );
			$sql_va .= ' ';
		}
		
		if ( main::DEBUGLOG && $sqllog->is_debug ) {
			$sqllog->debug( "Artists query VA count: $sql_va / " . Data::Dump::dump($p_va) );
		}
		
		($count_va) = $dbh->selectrow_array( $sql_va, undef, @{$p_va} );

		# fix the index and counts if we have to include VA
		$totalCount = _fixCount($count_va, \$index, \$quantity, $count);

		# don't add the VA item on subsequent queries
		$count_va = ($count_va && !$index);
	}

	# now build the result
	
	if ($stillScanning) {
		$request->addResult('rescan', 1);
	}

	$count += 0;
	
	# If count is 0 but count_va is 1, set count to 1 because
	# we'll still have a VA item to add to the results
	if ( $count_va && !$count ) {
		$count = 1;
	}

	my ($valid, $start, $end) = $request->normalize(scalar($index), scalar($quantity), $count);
	
	# XXX for 'artists 0 1' with VA we need to force valid to 1
	if ( $count_va && $index == 0 && $quantity == 0 ) {
		$valid = 1;
	}

	my $loopname = 'artists_loop';
	my $chunkCount = 0;

	if ($valid) {			
		# Limit the real query
		if ( $index =~ /^\d+$/ && $quantity =~ /^\d+$/ ) {
			$sql .= "LIMIT $index, $quantity ";
		}

		if ( main::DEBUGLOG && $sqllog->is_debug ) {
			$sqllog->debug( "Artists query: $sql / " . Data::Dump::dump($p) );
		}

		my $sth = $dbh->prepare_cached($sql);
		$sth->execute( @{$p} );
		
		my ($id, $name, $namesort, $mixable);
		$sth->bind_columns( \$id, \$name, \$namesort, \$mixable );
		
		my $process = sub {
			$id += 0;
			
			utf8::decode($name);
			utf8::decode($namesort);
			
			my $textKey = substr($namesort, 0, 1);
			# Bug 11070: Don't display large V at beginning of browse Artists
			if ($count_va && $chunkCount == 0) {
				$textKey = " ";
			}

			$request->addResultLoop($loopname, $chunkCount, 'id', $id);
			$request->addResultLoop($loopname, $chunkCount, 'artist', $name);
			$tags =~ /s/ && $request->addResultLoop($loopname, $chunkCount, 'textkey', $textKey);

			$chunkCount++;
			
			main::idleStreams() if !($chunkCount % 5);
		};
		
		# Add VA item first if necessary
		if ( $count_va ) {
			my $vaObj = Slim::Schema->variousArtistsObject;
			
			# bug 15328 - get the VA name in the language requested by the client
			#             but only do so if the user isn't using a custom name
			if ( $vaObj->name eq Slim::Utils::Strings::string('VARIOUSARTISTS') ) {
				
				# we can change the name as it will be updated anyway next them the VA object is requested
				$vaObj->name( $request->string('VARIOUSARTISTS') );
			}
			
			$id       = $vaObj->id;
			$name     = $vaObj->name;
			$namesort = $vaObj->namesort;
			$mixable  = 0;
			
			$process->();
		}

		while ( $sth->fetch ) {
			$process->();
		}
		
	}

	$request->addResult('count', $totalCount);
	
	$request->setStatusDone();
}


sub cursonginfoQuery {
	my $request = shift;

	# check this is the correct query.
	if ($request->isNotQuery([['duration', 'artist', 'album', 'title', 'genre',
			'path', 'remote', 'current_title']])) {
		$request->setStatusBadDispatch();
		return;
	}
	
	my $client = $request->client();

	# get the query
	my $method = $request->getRequest(0);
	my $url = Slim::Player::Playlist::url($client);
	
	if (defined $url) {

		if ($method eq 'path') {
			
			$request->addResult("_$method", $url);

		} elsif ($method eq 'remote') {
			
			$request->addResult("_$method", 
				Slim::Music::Info::isRemoteURL($url));
			
		} elsif ($method eq 'current_title') {
			
			$request->addResult("_$method", 
				Slim::Music::Info::getCurrentTitle($client, $url));

		} else {

			my $songData = _songData(
				$request,
				$url,
				'dalg',			# tags needed for our entities
			);
			
			if (defined $songData->{$method}) {
				$request->addResult("_$method", $songData->{$method});
			}

		}
	}

	$request->setStatusDone();
}


sub connectedQuery {
	my $request = shift;

	# check this is the correct query.
	if ($request->isNotQuery([['connected']])) {
		$request->setStatusBadDispatch();
		return;
	}
	
	# get our parameters
	my $client = $request->client();
	
	$request->addResult('_connected', $client->connected() || 0);
	
	$request->setStatusDone();
}


sub debugQuery {
	my $request = shift;

	# check this is the correct query.
	if ($request->isNotQuery([['debug']])) {
		$request->setStatusBadDispatch();
		return;
	}
	
	# get our parameters
	my $category = $request->getParam('_debugflag');

	if ( !defined $category || !Slim::Utils::Log->isValidCategory($category) ) {

		$request->setStatusBadParams();
		return;
	}

	my $categories = Slim::Utils::Log->allCategories;
	
	if (defined $categories->{$category}) {
	
		$request->addResult('_value', $categories->{$category});
		
		$request->setStatusDone();

	} else {

		$request->setStatusBadParams();
	}
}


sub displayQuery {
	my $request = shift;

	# check this is the correct query.
	if ($request->isNotQuery([['display']])) {
		$request->setStatusBadDispatch();
		return;
	}
	
	# get our parameters
	my $client = $request->client();
	
	my $parsed = $client->curLines();

	$request->addResult('_line1', $parsed->{line}[0] || '');
	$request->addResult('_line2', $parsed->{line}[1] || '');
		
	$request->setStatusDone();
}


sub displaynowQuery {
	my $request = shift;

	# check this is the correct query.
	if ($request->isNotQuery([['displaynow']])) {
		$request->setStatusBadDispatch();
		return;
	}
	
	# get our parameters
	my $client = $request->client();

	$request->addResult('_line1', $client->prevline1());
	$request->addResult('_line2', $client->prevline2());
		
	$request->setStatusDone();
}


sub displaystatusQuery_filter {
	my $self = shift;
	my $request = shift;

	# we only listen to display messages
	return 0 if !$request->isCommand([['displaynotify']]);

	# retrieve the clientid, abort if not about us
	my $clientid   = $request->clientid() || return 0;
	my $myclientid = $self->clientid() || return 0; 
	return 0 if $clientid ne $myclientid;

	my $subs  = $self->getParam('subscribe');
	my $type  = $request->getParam('_type');
	my $parts = $request->getParam('_parts');

	# check displaynotify type against subscription ('showbriefly', 'update', 'bits', 'all')
	if ($subs eq $type || ($subs eq 'bits' && $type ne 'showbriefly') || $subs eq 'all') {

		my $pd = $self->privateData;

		# display forwarding is suppressed for this subscriber source
		return 0 if exists $parts->{ $pd->{'format'} } && !$parts->{ $pd->{'format'} };

		# don't send updates if there is no change
		return 0 if ($type eq 'update' && !$self->client->display->renderCache->{'screen1'}->{'changed'});

		# store display info in subscription request so it can be accessed by displaystatusQuery
		$pd->{'type'}  = $type;
		$pd->{'parts'} = $parts;

		# execute the query immediately
		$self->__autoexecute;
	}

	return 0;
}

sub displaystatusQuery {
	my $request = shift;
	
	main::DEBUGLOG && $log->debug("displaystatusQuery()");

	# check this is the correct query
	if ($request->isNotQuery([['displaystatus']])) {
		$request->setStatusBadDispatch();
		return;
	}

	my $subs  = $request->getParam('subscribe');

	# return any previously stored display info from displaynotify
	if (my $pd = $request->privateData) {

		my $client= $request->client;
		my $format= $pd->{'format'};
		my $type  = $pd->{'type'};
		my $parts = $type eq 'showbriefly' ? $pd->{'parts'} : $client->display->renderCache;

		$request->addResult('type', $type);

		# return screen1 info if more than one screen
		$parts = $parts->{'screen1'} if $parts->{'screen1'};

		if ($subs eq 'bits' && $parts->{'bitsref'}) {
			
			# send the display bitmap if it exists (graphics display)
			use bytes;

			my $bits = ${$parts->{'bitsref'}};
			if ($parts->{'scroll'}) {
				$bits |= substr(${$parts->{'scrollbitsref'}}, 0, $parts->{'overlaystart'}[$parts->{'scrollline'}]);
			}

			$request->addResult('bits', MIME::Base64::encode_base64($bits) );
			$request->addResult('ext', $parts->{'extent'});

		} elsif ($format eq 'cli') {

			# format display for cli
			for my $c (keys %$parts) {
				next unless $c =~ /^(line|center|overlay)$/;
				for my $l (0..$#{$parts->{$c}}) {
					$request->addResult("$c$l", $parts->{$c}[$l]) if ($parts->{$c}[$l] ne '');
				}
			}

		} elsif ($format eq 'jive') {

			# send display to jive from one of the following components
			if (my $ref = $parts->{'jive'} && ref $parts->{'jive'}) {
				if ($ref eq 'CODE') {
					$request->addResult('display', $parts->{'jive'}->() );
				} elsif($ref eq 'ARRAY') {
					$request->addResult('display', { 'text' => $parts->{'jive'} });
				} else {
					$request->addResult('display', $parts->{'jive'} );
				}
			} else {
				$request->addResult('display', { 'text' => $parts->{'line'} || $parts->{'center'} });
			}
		}

	} elsif ($subs =~ /showbriefly|update|bits|all/) {
		# new subscription request - add subscription, assume cli or jive format for the moment
		$request->privateData({ 'format' => $request->source eq 'CLI' ? 'cli' : 'jive' }); 

		my $client = $request->client;

		main::DEBUGLOG && $log->debug("adding displaystatus subscription $subs");

		if ($subs eq 'bits') {

			if ($client->display->isa('Slim::Display::NoDisplay')) {
				# there is currently no display class, we need an emulated display to generate bits
				Slim::bootstrap::tryModuleLoad('Slim::Display::EmulatedSqueezebox2');
				if ($@) {
					$log->logBacktrace;
					logError("Couldn't load Slim::Display::EmulatedSqueezebox2: [$@]");

				} else {
					# swap to emulated display
					$client->display->forgetDisplay();
					$client->display( Slim::Display::EmulatedSqueezebox2->new($client) );
					$client->display->init;				
					# register ourselves for execution and a cleanup function to swap the display class back
					$request->registerAutoExecute(0, \&displaystatusQuery_filter, \&_displaystatusCleanupEmulated);
				}

			} elsif ($client->display->isa('Slim::Display::EmulatedSqueezebox2')) {
				# register ourselves for execution and a cleanup function to swap the display class back
				$request->registerAutoExecute(0, \&displaystatusQuery_filter, \&_displaystatusCleanupEmulated);

			} else {
				# register ourselves for execution and a cleanup function to clear width override when subscription ends
				$request->registerAutoExecute(0, \&displaystatusQuery_filter, sub {
					$client->display->widthOverride(1, undef);
					if ( !Slim::Control::Request::hasSubscribers('displaystatus', $client->id) ) {
						main::INFOLOG && $log->info("last listener - suppressing display notify");
						$client->display->notifyLevel(0);
					}
					$client->update;
				});
			}

			# override width for new subscription
			$client->display->widthOverride(1, $request->getParam('width'));

		} else {
			$request->registerAutoExecute(0, \&displaystatusQuery_filter, sub {
				if ( !Slim::Control::Request::hasSubscribers('displaystatus', $client->id) ) {
					main::INFOLOG && $log->info("last listener - suppressing display notify");
					$client->display->notifyLevel(0);
				}
			});
		}

		if ($subs eq 'showbriefly') {
			$client->display->notifyLevel(1);
		} else {
			$client->display->notifyLevel(2);
			$client->update;
		}
	}
	
	$request->setStatusDone();
}

# cleanup function to disable display emulation.  This is a named sub so that it can be suppressed when resubscribing.
sub _displaystatusCleanupEmulated {
	my $request = shift;
	my $client  = $request->client;

	if ( !Slim::Control::Request::hasSubscribers('displaystatus', $client->id) ) {
		main::INFOLOG && $log->info("last listener - swapping back to NoDisplay class");
		$client->display->forgetDisplay();
		$client->display( Slim::Display::NoDisplay->new($client) );
		$client->display->init;
	}
}


sub genresQuery {
	my $request = shift;

	# check this is the correct query.
	if ($request->isNotQuery([['genres']])) {
		$request->setStatusBadDispatch();
		return;
	}

	if (!Slim::Schema::hasLibrary()) {
		$request->setStatusNotDispatchable();
		return;
	}
	
	my $sqllog = main::DEBUGLOG && logger('database.sql');
	
	# get our parameters
	my $index         = $request->getParam('_index');
	my $quantity      = $request->getParam('_quantity');
	my $search        = $request->getParam('search');
	my $year          = $request->getParam('year');
	my $contributorID = $request->getParam('artist_id');
	my $albumID       = $request->getParam('album_id');
	my $trackID       = $request->getParam('track_id');
<<<<<<< HEAD
=======
	my $genreID       = $request->getParam('genre_id');
	my $menu          = $request->getParam('menu');
	my $insert        = $request->getParam('menu_all');
	my $party         = $request->getParam('party') || 0;
>>>>>>> f5d916ca
	my $tags          = $request->getParam('tags') || '';
	
	my $sql  = 'SELECT DISTINCT(genres.id), genres.name, genres.namesort, genres.musicmagic_mixable FROM genres ';
	my $w    = [];
	my $p    = [];

	# Normalize and add any search parameters
	if (specified($search)) {
		my $strings = Slim::Utils::Text::searchStringSplit($search);
		if ( ref $strings->[0] eq 'ARRAY' ) {
			push @{$w}, '(' . join( ' OR ', map { 'genres.namesearch LIKE ?' } @{ $strings->[0] } ) . ')';
			push @{$p}, @{ $strings->[0] };
		}
		else {		
			push @{$w}, 'genres.namesearch LIKE ?';
			push @{$p}, @{$strings};
		}
	}

	# Manage joins
	if (defined $trackID) {
		$sql .= 'JOIN genre_track ON genres.id = genre_track.genre ';
		push @{$w}, 'genre_track.track = ?';
		push @{$p}, $trackID;
	}
	elsif (defined $genreID) {
		push @{$w}, 'genres.id = ?';
		push @{$p}, $genreID;
	}
	else {
		# ignore those if we have a track.
		if (defined $contributorID) {
		
			# handle the case where we're asked for the VA id => return compilations
			if ($contributorID == Slim::Schema->variousArtistsObject->id) {
				$sql .= 'JOIN genre_track ON genres.id = genre_track.genre ';
				$sql .= 'JOIN tracks ON genre_track.track = tracks.id ';
				$sql .= 'JOIN albums ON tracks.album = albums.id ';
				push @{$w}, 'albums.compilation = ?';
				push @{$p}, 1;
			}
			else {
				$sql .= 'JOIN genre_track ON genres.id = genre_track.genre ';
				$sql .= 'JOIN contributor_track ON genre_track.track = contributor_track.track ';
				push @{$w}, 'contributor_track.contributor = ?';
				push @{$p}, $contributorID;
			}
		}
	
		if (defined $albumID || defined $year) {
			if ( $sql !~ /JOIN genre_track/ ) {
				$sql .= 'JOIN genre_track ON genres.id = genre_track.genre ';
			}
			if ( $sql !~ /JOIN tracks/ ) {
				$sql .= 'JOIN tracks ON genre_track.track = tracks.id ';
			}
			 
			if (defined $albumID) {
				push @{$w}, 'tracks.album = ?';
				push @{$p}, $albumID;
			}
			if (defined $year) {
				push @{$w}, 'tracks.year = ?';
				push @{$p}, $year;
			}
		}
	}
	
	if ( @{$w} ) {
		$sql .= 'WHERE ';
		$sql .= join( ' AND ', @{$w} );
		$sql .= ' ';
	}
	
	my $collate = Slim::Utils::OSDetect->getOS()->sqlHelperClass()->collate();
	$sql .= "ORDER BY genres.namesort $collate";
	
	my $stillScanning = Slim::Music::Import->stillScanning();
	
	my $dbh = Slim::Schema->dbh;
	
	# Get count of all results, the count is cached until the next rescan done event
	my $cacheKey = $sql . join( '', @{$p} );
	
	my ($count) = $cache->{$cacheKey} || $dbh->selectrow_array( qq{
		SELECT COUNT(*) FROM ( $sql ) AS t1
	}, undef, @{$p} );
	
	if ( !$stillScanning ) {
		$cache->{$cacheKey} = $count;
	}
	
	# now build the result
	
	if ($stillScanning) {
		$request->addResult('rescan', 1);
	}

	$count += 0;

	my ($valid, $start, $end) = $request->normalize(scalar($index), scalar($quantity), $count);

	if ($valid) {

		my $loopname = 'genres_loop';
		my $chunkCount = 0;
		
		# Limit the real query
		if ( $index =~ /^\d+$/ && $quantity =~ /^\d+$/ ) {
			$sql .= "LIMIT $index, $quantity ";
		}

		if ( main::DEBUGLOG && $sqllog->is_debug ) {
			$sqllog->debug( "Genres query: $sql / " . Data::Dump::dump($p) );
		}

		my $sth = $dbh->prepare_cached($sql);
		$sth->execute( @{$p} );
		
		my ($id, $name, $namesort, $mixable);
		$sth->bind_columns( \$id, \$name, \$namesort, \$mixable );
		
		while ( $sth->fetch ) {
			$id += 0;
			
			utf8::decode($name) if $name;
			utf8::decode($namesort) if $namesort;
			
			my $textKey = substr($namesort, 0, 1);
				
			$request->addResultLoop($loopname, $chunkCount, 'id', $id);
			$request->addResultLoop($loopname, $chunkCount, 'genre', $name);
			$tags =~ /s/ && $request->addResultLoop($loopname, $chunkCount, 'textkey', $textKey);

			$chunkCount++;
			
			main::idleStreams() if !($chunkCount % 5);
		}
	}

	$request->addResult('count', $count);

	$request->setStatusDone();
}


sub getStringQuery {
	my $request = shift;

	# check this is the correct query.
	if ($request->isNotQuery([['getstring']])) {
		$request->setStatusBadDispatch();
		return;
	}
	
	# get our parameters
	my $tokenlist = $request->getParam('_tokens');

	foreach my $token (split /,/, $tokenlist) {
		
		# check whether string exists or not, to prevent stack dumps if
		# client queries inexistent string
		if (Slim::Utils::Strings::stringExists($token)) {
			
			$request->addResult($token, $request->string($token));
		}
		
		else {
			
			$request->addResult($token, '');
		}
	}
	
	$request->setStatusDone();
}


sub infoTotalQuery {
	my $request = shift;

	# check this is the correct query.
	if ($request->isNotQuery([['info'], ['total'], ['genres', 'artists', 'albums', 'songs']])) {
		$request->setStatusBadDispatch();
		return;
	}
	
	if (!Slim::Schema::hasLibrary()) {
		$request->setStatusNotDispatchable();
		return;
	}
	
	my $totals = Slim::Schema->totals;
	
	# get our parameters
	my $entity = $request->getRequest(2);

	if ($entity eq 'albums') {
		$request->addResult("_$entity", $totals->{album});
	}
	elsif ($entity eq 'artists') {
		$request->addResult("_$entity", $totals->{contributor});
	}
	elsif ($entity eq 'genres') {
		$request->addResult("_$entity", $totals->{genre});
	}
	elsif ($entity eq 'songs') {
		$request->addResult("_$entity", $totals->{track});
	}
	
	$request->setStatusDone();
}


sub irenableQuery {
	my $request = shift;

	# check this is the correct query.
	if ($request->isNotQuery([['irenable']])) {
		$request->setStatusBadDispatch();
		return;
	}
	
	# get the parameters
	my $client = $request->client();

	$request->addResult('_irenable', $client->irenable());
	
	$request->setStatusDone();
}


sub linesperscreenQuery {
	my $request = shift;

	# check this is the correct query.
	if ($request->isNotQuery([['linesperscreen']])) {
		$request->setStatusBadDispatch();
		return;
	}
	
	# get our parameters
	my $client = $request->client();

	$request->addResult('_linesperscreen', $client->linesPerScreen());
	
	$request->setStatusDone();
}


sub mixerQuery {
	my $request = shift;

	# check this is the correct query.
	if ($request->isNotQuery([['mixer'], ['volume', 'muting', 'treble', 'bass', 'pitch']])) {
		$request->setStatusBadDispatch();
		return;
	}

	# get our parameters
	my $client = $request->client();
	my $entity = $request->getRequest(1);

	if ($entity eq 'muting') {
		$request->addResult("_$entity", $prefs->client($client)->get("mute"));
	}
	elsif ($entity eq 'volume') {
		$request->addResult("_$entity", $prefs->client($client)->get("volume"));
	} else {
		$request->addResult("_$entity", $client->$entity());
	}
	
	$request->setStatusDone();
}


sub modeQuery {
	my $request = shift;

	# check this is the correct query.
	if ($request->isNotQuery([['mode']])) {
		$request->setStatusBadDispatch();
		return;
	}
	
	# get our parameters
	my $client = $request->client();

	$request->addResult('_mode', Slim::Player::Source::playmode($client));
	
	$request->setStatusDone();
}


sub musicfolderQuery {
	my $request = shift;
	
	main::INFOLOG && $log->info("musicfolderQuery()");

	# check this is the correct query.
	if ($request->isNotQuery([['musicfolder']])) {
		$request->setStatusBadDispatch();
		return;
	}
	
	# get our parameters
	my $index    = $request->getParam('_index');
	my $quantity = $request->getParam('_quantity');
	my $folderId = $request->getParam('folder_id');
	my $want_top = $request->getParam('return_top');
	my $url      = $request->getParam('url');
	my $tags     = $request->getParam('tags') || '';
	
	# url overrides any folderId
	my $params = ();
	
	if (defined $url) {
		$params->{'url'} = $url;
	} else {
		# findAndScanDirectory sorts it out if $folderId is undef
		$params->{'id'} = $folderId;
	}
	
	# Pull the directory list, which will be used for looping.
	my ($topLevelObj, $items, $count);
	
	# if this is a follow up query ($index > 0), try to read from the cache
	if ($index > 0 && $cache->{bmf}
		&& $cache->{bmf}->{id} eq ($params->{url} || $params->{id}) 
		&& $cache->{bmf}->{ttl} > time()) {
			
		$items       = $cache->{bmf}->{items};
		$topLevelObj = $cache->{bmf}->{topLevelObj};
		$count       = $cache->{bmf}->{count};
	}
	else {
		
		($topLevelObj, $items, $count) = Slim::Utils::Misc::findAndScanDirectoryTree($params);
	}
	
	if ($want_top) {
		$items = [ $topLevelObj->url ];
		$count = 1;
	}

	# create filtered data
	
	my $topPath = $topLevelObj->path;

	# now build the result

	my $playalbum;
	if ( $request->client ) {
		$playalbum = $prefs->client($request->client)->get('playtrackalbum');
	}

	# if player pref for playtrack album is not set, get the old server pref.
	if ( !defined $playalbum ) { 
		$playalbum = $prefs->get('playtrackalbum'); 
	}

	if (Slim::Music::Import->stillScanning()) {
		$request->addResult("rescan", 1);
	}

	my ($valid, $start, $end) = $request->normalize(scalar($index), scalar($quantity), $count);

	if ($valid) {

		my $loopname = 'folder_loop';
		my $chunkCount = 0;

		for my $filename (@$items[$start..$end]) {

			my $url = Slim::Utils::Misc::fixPath($filename, $topPath) || next;
			my $realName;

			# Amazingly, this just works. :)
			# Do the cheap compare for osName first - so non-windows users
			# won't take the penalty for the lookup.
			if (main::ISWINDOWS && Slim::Music::Info::isWinShortcut($url)) {

				($realName, $url) = Slim::Utils::OS::Win32->getShortcut($url);
			}
			
			elsif (main::ISMAC) {
				if ( my $alias = Slim::Utils::Misc::pathFromMacAlias($url) ) {
					$url = $alias;
				}
			}
	
			my $item = Slim::Schema->objectForUrl({
				'url'      => $url,
				'create'   => 1,
				'readTags' => 1,
			});
	
			if (!blessed($item) || !$item->can('content_type')) {
	
				next;
			}

			my $id = $item->id();
			$id += 0;
			
			$filename = $realName || Slim::Music::Info::fileName($url);

			my $textKey = uc(substr($filename, 0, 1));
			
			$request->addResultLoop($loopname, $chunkCount, 'id', $id);
			$request->addResultLoop($loopname, $chunkCount, 'filename', $filename);
		
			if (Slim::Music::Info::isDir($item)) {
				$request->addResultLoop($loopname, $chunkCount, 'type', 'folder');
			} elsif (Slim::Music::Info::isPlaylist($item)) {
				$request->addResultLoop($loopname, $chunkCount, 'type', 'playlist');
			} elsif (Slim::Music::Info::isSong($item)) {
				$request->addResultLoop($loopname, $chunkCount, 'type', 'track');
			} elsif (-d Slim::Utils::Misc::pathFromMacAlias($url)) {
				$request->addResultLoop($loopname, $chunkCount, 'type', 'folder');
			} else {
				$request->addResultLoop($loopname, $chunkCount, 'type', 'unknown');
			}

			$tags =~ /s/ && $request->addResultLoop($loopname, $chunkCount, 'textkey', $textKey);
			$tags =~ /u/ && $request->addResultLoop($loopname, $chunkCount, 'url', $url);

			$chunkCount++;
		}
	}

	$request->addResult('count', $count);

	# cache results in case the same folder is queried again shortly 
	# should speed up Jive BMF, as only the first chunk needs to run the full loop above
	$cache->{bmf} = {
		id          => ($params->{url} || $params->{id}),
		ttl         => (time() + 15),
		items       => $items,
		topLevelObj => $topLevelObj,
		count       => $count,
	};

	# we might have changed - flush to the db to be in sync.
	$topLevelObj->update;
	
	$request->setStatusDone();
}


sub nameQuery {
	my $request = shift;

	# check this is the correct query.
	if ($request->isNotQuery([['name']])) {
		$request->setStatusBadDispatch();
		return;
	}
	
	# get our parameters
	my $client = $request->client();

	$request->addResult("_value", $client->name());
	
	$request->setStatusDone();
}


sub playerXQuery {
	my $request = shift;

	# check this is the correct query.
	if ($request->isNotQuery([['player'], ['count', 'name', 'address', 'ip', 'id', 'model', 'displaytype', 'isplayer', 'canpoweroff', 'uuid']])) {
		$request->setStatusBadDispatch();
		return;
	}
	
	# get our parameters
	my $entity;
	$entity      = $request->getRequest(1);
	# if element 1 is 'player', that means next element is the entity
	$entity      = $request->getRequest(2) if $entity eq 'player';  
	my $clientparam = $request->getParam('_IDorIndex');
	
	if ($entity eq 'count') {
		$request->addResult("_$entity", Slim::Player::Client::clientCount());

	} else {	
		my $client;
		
		# were we passed an ID?
		if (defined $clientparam && Slim::Utils::Misc::validMacAddress($clientparam)) {

			$client = Slim::Player::Client::getClient($clientparam);

		} else {
		
			# otherwise, try for an index
			my @clients = Slim::Player::Client::clients();

			if (defined $clientparam && defined $clients[$clientparam]) {
				$client = $clients[$clientparam];
			}
		}

		# brute force attempt using eg. player's IP address (web clients)
		if (!defined $client) {
			$client = Slim::Player::Client::getClient($clientparam);
		}

		if (defined $client) {

			if ($entity eq "name") {
				$request->addResult("_$entity", $client->name());
			} elsif ($entity eq "address" || $entity eq "id") {
				$request->addResult("_$entity", $client->id());
			} elsif ($entity eq "ip") {
				$request->addResult("_$entity", $client->ipport());
			} elsif ($entity eq "model") {
				$request->addResult("_$entity", $client->model());
			} elsif ($entity eq "isplayer") {
				$request->addResult("_$entity", $client->isPlayer());
			} elsif ($entity eq "displaytype") {
				$request->addResult("_$entity", $client->vfdmodel());
			} elsif ($entity eq "canpoweroff") {
				$request->addResult("_$entity", $client->canPowerOff());
			} elsif ($entity eq "uuid") {
                                $request->addResult("_$entity", $client->uuid());
                        }
		}
	}
	
	$request->setStatusDone();
}

sub playersQuery {
	my $request = shift;

	# check this is the correct query.
	if ($request->isNotQuery([['players']])) {
		$request->setStatusBadDispatch();
		return;
	}
	
	# get our parameters
	my $index    = $request->getParam('_index');
	my $quantity = $request->getParam('_quantity');
	
	my @prefs;
	
	if (defined(my $pref_list = $request->getParam('playerprefs'))) {

		# split on commas
		@prefs = split(/,/, $pref_list);
	}
	
	my $count = Slim::Player::Client::clientCount();
	$count += 0;

	my ($valid, $start, $end) = $request->normalize(scalar($index), scalar($quantity), $count);
	$request->addResult('count', $count);

	if ($valid) {
		my $idx = $start;
		my $cnt = 0;
		my @players = Slim::Player::Client::clients();

		if (scalar(@players) > 0) {

			for my $eachclient (@players[$start..$end]) {
				$request->addResultLoop('players_loop', $cnt, 
					'playerindex', $idx);
				$request->addResultLoop('players_loop', $cnt, 
					'playerid', $eachclient->id());
                                $request->addResultLoop('players_loop', $cnt,
                                        'uuid', $eachclient->uuid());
				$request->addResultLoop('players_loop', $cnt, 
					'ip', $eachclient->ipport());
				$request->addResultLoop('players_loop', $cnt, 
					'name', $eachclient->name());
				$request->addResultLoop('players_loop', $cnt, 
					'model', $eachclient->model(1));
				$request->addResultLoop('players_loop', $cnt, 
					'isplayer', $eachclient->isPlayer());
				$request->addResultLoop('players_loop', $cnt, 
					'displaytype', $eachclient->vfdmodel())
					unless ($eachclient->model() eq 'http');
				$request->addResultLoop('players_loop', $cnt, 
					'canpoweroff', $eachclient->canPowerOff());
				$request->addResultLoop('players_loop', $cnt, 
					'connected', ($eachclient->connected() || 0));

				for my $pref (@prefs) {
					if (defined(my $value = $prefs->client($eachclient)->get($pref))) {
						$request->addResultLoop('players_loop', $cnt, 
							$pref, $value);
					}
				}
					
				$idx++;
				$cnt++;
			}	
		}
	}
	
	$request->setStatusDone();
}


sub playlistPlaylistsinfoQuery {
	my $request = shift;

	# check this is the correct query
	if ($request->isNotQuery([['playlist'], ['playlistsinfo']])) {
		$request->setStatusBadDispatch();
		return;
	}
	
	# get the parameters
	my $client = $request->client();

	my $playlistObj = $client->currentPlaylist();
	
	if (blessed($playlistObj)) {
		if ($playlistObj->can('id')) {
			$request->addResult("id", $playlistObj->id());
		}

		$request->addResult("name", $playlistObj->title());
				
		$request->addResult("modified", $client->currentPlaylistModified());

		$request->addResult("url", $playlistObj->url());
	}
	
	$request->setStatusDone();
}


sub playlistXQuery {
	my $request = shift;

	# check this is the correct query
	if ($request->isNotQuery([['playlist'], ['name', 'url', 'modified', 
			'tracks', 'duration', 'artist', 'album', 'title', 'genre', 'path', 
			'repeat', 'shuffle', 'index', 'jump', 'remote']])) {
		$request->setStatusBadDispatch();
		return;
	}
	
	# get the parameters
	my $client = $request->client();
	my $entity = $request->getRequest(1);
	my $index  = $request->getParam('_index');
		
	if ($entity eq 'repeat') {
		$request->addResult("_$entity", Slim::Player::Playlist::repeat($client));

	} elsif ($entity eq 'shuffle') {
		$request->addResult("_$entity", Slim::Player::Playlist::shuffle($client));

	} elsif ($entity eq 'index' || $entity eq 'jump') {
		$request->addResult("_$entity", Slim::Player::Source::playingSongIndex($client));

	} elsif ($entity eq 'name' && defined(my $playlistObj = $client->currentPlaylist())) {
		$request->addResult("_$entity", Slim::Music::Info::standardTitle($client, $playlistObj));

	} elsif ($entity eq 'url') {
		my $result = $client->currentPlaylist();
		$request->addResult("_$entity", $result);

	} elsif ($entity eq 'modified') {
		$request->addResult("_$entity", $client->currentPlaylistModified());

	} elsif ($entity eq 'tracks') {
		$request->addResult("_$entity", Slim::Player::Playlist::count($client));

	} elsif ($entity eq 'path') {
		my $result = Slim::Player::Playlist::url($client, $index);
		$request->addResult("_$entity",  $result || 0);

	} elsif ($entity eq 'remote') {
		if (defined (my $url = Slim::Player::Playlist::url($client, $index))) {
			$request->addResult("_$entity", Slim::Music::Info::isRemoteURL($url));
		}
		
	} elsif ($entity =~ /(duration|artist|album|title|genre|name)/) {

		my $songData = _songData(
			$request,
			Slim::Player::Playlist::song($client, $index),
			'dalgN',			# tags needed for our entities
		);
		
		if (defined $songData->{$entity}) {
			$request->addResult("_$entity", $songData->{$entity});
		}
		elsif ($entity eq 'name' && defined $songData->{remote_title}) {
			$request->addResult("_$entity", $songData->{remote_title});
		}
	}
	
	$request->setStatusDone();
}


sub playlistsTracksQuery {
	my $request = shift;
	
	# check this is the correct query.
	# "playlisttracks" is deprecated (July 06).
	if ($request->isNotQuery([['playlisttracks']]) &&
		$request->isNotQuery([['playlists'], ['tracks']])) {
		$request->setStatusBadDispatch();
		return;
	}

	# get our parameters
	my $tags       = 'gald';
	my $index      = $request->getParam('_index');
	my $quantity   = $request->getParam('_quantity');
	my $tagsprm    = $request->getParam('tags');
	my $playlistID = $request->getParam('playlist_id');

	if (!defined $playlistID) {
		$request->setStatusBadParams();
		return;
	}

	# did we have override on the defaults?
	$tags = $tagsprm if defined $tagsprm;
	
	my $where    = '(tracks.content_type != "cpl" AND tracks.content_type != "src" AND tracks.content_type != "ssp" AND tracks.content_type != "dir")';
	my $order_by = 'playlist_track.position';
	
	my $count;
	my $start;
	my $end;
	
	my ($items, $itemOrder, $totalCount) = _getTagDataForTracks( $tags, {
		where      => $where,
		sort       => $order_by,
		playlistId => $playlistID,
		limit      => sub {
			$count = shift;
			
			my $valid;

			($valid, $start, $end) = $request->normalize(scalar($index), scalar($quantity), $count);
			
			return ($valid, $index, $quantity);
		},
	} );
	
	$totalCount = _fixCount($insertAll, \$index, \$quantity, $totalCount);
	
	if (Slim::Music::Import->stillScanning()) {
		$request->addResult("rescan", 1);
	}
<<<<<<< HEAD

	if (defined $iterator) {

		my $count = $iterator->count();
		$count += 0;
		
		my ($valid, $start, $end) = $request->normalize(scalar($index), scalar($quantity), $count);

		if ($valid || $start == $end) {


			my $format = $prefs->get('titleFormat')->[ $prefs->get('titleFormatWeb') ];
			my $cur = $start;
			my $loopname = 'playlisttracks_loop';
			my $chunkCount = 0;
			
			my $list_index = 0;
			for my $eachitem ($iterator->slice($start, $end)) {

				_addSong($request, $loopname, $chunkCount, $eachitem, $tags, "playlist index", $cur);
				
				$cur++;
				$chunkCount++;
				
				main::idleStreams();
			}
		}
		$request->addResult("count", $count);

	} else {

		$request->addResult("count", 0);
=======
	
	$count += 0;
	
	my $loopname = $menuMode ? 'item_loop' : 'playlisttracks_loop';
	
	# this is the count of items in this part of the request (e.g., menu 100 200)
	# not to be confused with $count, which is the count of the entire list
	my $chunkCount = 0;
	my $offset = $request->getParam('_index');
	$request->addResult('offset', $offset) if $menuMode;
	
	if ( scalar @{$itemOrder} ) {
		my $format = $prefs->get('titleFormat')->[ $prefs->get('titleFormatWeb') ];
		
		if ( $insertAll && !$useContextMenu ) {
			$chunkCount = _playAll(start => $start, end => $end, chunkCount => $chunkCount, request => $request, loopname => $loopname);
		}

		my $cur = $start;
		my $list_index = 0;
		
		for my $trackId ( @{$itemOrder} ) {
			my $item = $items->{$trackId};
			
			if ($menuMode) {
				my $id = $item->{'tracks.id'};
				$id += 0;
				
				my $params = {
					'track_id'   => $id, 
					'list_index' => $list_index + $offset,
				};
				
				# Pass hash to title formatter, it will know what to do with our data
				my $text = Slim::Music::TitleFormatter::infoFormat(undef, $format, 'TITLE', $item);

				$request->addResultLoop($loopname, $chunkCount, 'text', $text);
				$request->addResultLoop($loopname, $chunkCount, 'nextWindow', 'nowPlaying');

				$list_index++;
				$request->addResultLoop($loopname, $chunkCount, 'params', $params);
				if ( $useContextMenu ) {
					$request->addResultLoop($loopname, $chunkCount, 'style', 'itemplay');
				}
			}
			else {
				_addSong($request, $loopname, $chunkCount, $item, $tags, 
						"playlist index", $cur);
			}
				
			$cur++;
			$chunkCount++;
		}

			if ($menuMode) {
				my $lastChunk;
				if ( $end == $totalCount - 1 && $chunkCount < $request->getParam('_quantity') || $start == $end) {
					$lastChunk = 1;
				}
				
				if ($lastChunk) {				
					my $playlistObj = Slim::Schema->find( Playlist => $playlistID );

					# add a favorites link below play/add links
					#Add another to result count
					my %favorites;
					$favorites{'title'} = $playlistObj->name;
					$favorites{'url'} = $playlistObj->url;
				
					($chunkCount, $totalCount) = _jiveDeletePlaylist(start => $start, end => $end, lastChunk => $lastChunk, listCount => $totalCount, chunkCount => $chunkCount, request => $request, loopname => $loopname, playlistURL => $playlistObj->url, playlistID => $playlistID, playlistTitle => $playlistObj->name );
				
					($chunkCount, $totalCount) = _jiveAddToFavorites(lastChunk => $lastChunk, start => $start, chunkCount => $chunkCount, listCount => $totalCount, request => $request, loopname => $loopname, favorites => \%favorites);
				}
			}
>>>>>>> f5d916ca
	}
	
	$request->addResult("count", $totalCount);

	$request->setStatusDone();	
}


sub playlistsQuery {
	my $request = shift;

	# check this is the correct query.
	if ($request->isNotQuery([['playlists']])) {
		$request->setStatusBadDispatch();
		return;
	}

	# get our parameters
	my $index    = $request->getParam('_index');
	my $quantity = $request->getParam('_quantity');
	my $search   = $request->getParam('search');
	my $tags     = $request->getParam('tags') || '';
	
	# Normalize any search parameters
	if (defined $search) {
		$search = Slim::Utils::Text::searchStringSplit($search);
	}

	my $rs = Slim::Schema->rs('Playlist')->getPlaylists('all', $search);

	# now build the result
	my $count = $rs->count;
	
	if (Slim::Music::Import->stillScanning()) {
		$request->addResult("rescan", 1);
	}

	if (defined $rs) {

		$count += 0;
		
		my ($valid, $start, $end) = $request->normalize(
			scalar($index), scalar($quantity), $count);

		if ($valid) {
			
			my $loopname = 'playlists_loop';
			my $chunkCount = 0;

			for my $eachitem ($rs->slice($start, $end)) {

				my $id = $eachitem->id();
				$id += 0;
				
				my $textKey = substr($eachitem->namesort, 0, 1);

				$request->addResultLoop($loopname, $chunkCount, "id", $id);
				$request->addResultLoop($loopname, $chunkCount, "playlist", $eachitem->title);
				$tags =~ /u/ && $request->addResultLoop($loopname, $chunkCount, "url", $eachitem->url);
				$tags =~ /s/ && $request->addResultLoop($loopname, $chunkCount, 'textkey', $textKey);

				$chunkCount++;
				
				main::idleStreams() if !($chunkCount % 5);
			}
		}

		$request->addResult("count", $count);

	} else {
		$request->addResult("count", 0);
	}
	$request->setStatusDone();
}


sub powerQuery {
	my $request = shift;

	# check this is the correct query.
	if ($request->isNotQuery([['power']])) {
		$request->setStatusBadDispatch();
		return;
	}
	
	# get the parameters
	my $client = $request->client();

	$request->addResult('_power', $client->power());
	
	$request->setStatusDone();
}


sub prefQuery {
	my $request = shift;

	# check this is the correct query.
	if ($request->isNotQuery([['pref']]) && $request->isNotQuery([['playerpref']])) {
		$request->setStatusBadDispatch();
		return;
	}
	
	my $client;

	if ($request->isQuery([['playerpref']])) {
		
		$client = $request->client();
		
		unless ($client) {			
			$request->setStatusBadDispatch();
			return;
		}
	}

	# get the parameters
	my $prefName = $request->getParam('_prefname');

	# split pref name from namespace: name.space.pref:
	my $namespace = 'server';
	if ($prefName =~ /^(.*?):(.+)$/) {
		$namespace = $1;
		$prefName = $2;
	}
	
	if (!defined $prefName || !defined $namespace) {
		$request->setStatusBadParams();
		return;
	}

	$request->addResult('_p2', $client
		? preferences($namespace)->client($client)->get($prefName)
		: preferences($namespace)->get($prefName)
	);
	
	$request->setStatusDone();
}


sub prefValidateQuery {
	my $request = shift;

	# check this is the correct query.
	if ($request->isNotQuery([['pref'], ['validate']]) && $request->isNotQuery([['playerpref'], ['validate']])) {
		$request->setStatusBadDispatch();
		return;
	}
	
	my $client = $request->client();

	# get our parameters
	my $prefName = $request->getParam('_prefname');
	my $newValue = $request->getParam('_newvalue');

	# split pref name from namespace: name.space.pref:
	my $namespace = 'server';
	if ($prefName =~ /^(.*?):(.+)$/) {
		$namespace = $1;
		$prefName = $2;
	}
	
	if (!defined $prefName || !defined $namespace || !defined $newValue) {
		$request->setStatusBadParams();
		return;
	}

	$request->addResult('valid', 
		($client
			? preferences($namespace)->client($client)->validate($prefName, $newValue)
			: preferences($namespace)->validate($prefName, $newValue)
		) 
		? 1 : 0
	);
	
	$request->setStatusDone();
}


sub readDirectoryQuery {
	my $request = shift;

	main::INFOLOG && $log->info("readDirectoryQuery");

	# check this is the correct query.
	if ($request->isNotQuery([['readdirectory']])) {
		$request->setStatusBadDispatch();
		return;
	}

	# get our parameters
	my $index      = $request->getParam('_index');
	my $quantity   = $request->getParam('_quantity');
	my $folder     = $request->getParam('folder');
	my $filter     = $request->getParam('filter');

	use File::Spec::Functions qw(catdir);
	my @fsitems;		# raw list of items 
	my %fsitems;		# meta data cache

	if (main::ISWINDOWS && $folder eq '/') {
		@fsitems = sort map {
			$fsitems{"$_"} = {
				d => 1,
				f => 0
			};
			"$_"; 
		} Slim::Utils::OS::Win32->getDrives();
		$folder = '';
	}
	else {
		$filter ||= '';

		my $filterRE = qr/./ unless ($filter eq 'musicfiles');

		# get file system items in $folder
		@fsitems = Slim::Utils::Misc::readDirectory(catdir($folder), $filterRE);
		map { 
			$fsitems{$_} = {
				d => -d catdir($folder, $_),
				f => -f _
			}
		} @fsitems;
	}

	if ($filter eq 'foldersonly') {
		@fsitems = grep { $fsitems{$_}->{d} } @fsitems;
	}

	elsif ($filter eq 'filesonly') {
		@fsitems = grep { $fsitems{$_}->{f} } @fsitems;
	}

	# return all folders plus files of type
	elsif ($filter =~ /^filetype:(.*)/) {
		my $filterRE = qr/(?:\.$1)$/i;
		@fsitems = grep { $fsitems{$_}->{d} || $_ =~ $filterRE } @fsitems;
	}

	# search anywhere within path/filename
	elsif ($filter && $filter !~ /^(?:filename|filetype):/) {
		@fsitems = grep { catdir($folder, $_) =~ /$filter/i } @fsitems;
	}

	my $count = @fsitems;
	$count += 0;
	$request->addResult('count', $count);

	my ($valid, $start, $end) = $request->normalize(scalar($index), scalar($quantity), $count);

	if ($valid) {
		my $idx = $start;
		my $cnt = 0;

		if (scalar(@fsitems)) {
			# sort folders < files
			@fsitems = sort { 
				if ($fsitems{$a}->{d}) {
					if ($fsitems{$b}->{d}) { uc($a) cmp uc($b) }
					else { -1 }
				}
				else {
					if ($fsitems{$b}->{d}) { 1 }
					else { uc($a) cmp uc($b) }
				}
			} @fsitems;

			my $path;
			for my $item (@fsitems[$start..$end]) {
				$path = ($folder ? catdir($folder, $item) : $item);

				my $name = $item;
				my $decodedName;

				# display full name if we got a Windows 8.3 file name
				if (main::ISWINDOWS && $name =~ /~\d/) {
					$decodedName = Slim::Music::Info::fileName($path);
				} else {
					$decodedName = Slim::Utils::Unicode::utf8decode_locale($name);
				}

				$request->addResultLoop('fsitems_loop', $cnt, 'path', Slim::Utils::Unicode::utf8decode_locale($path));
				$request->addResultLoop('fsitems_loop', $cnt, 'name', $decodedName);
				
				$request->addResultLoop('fsitems_loop', $cnt, 'isfolder', $fsitems{$item}->{d});

				$idx++;
				$cnt++;
			}	
		}
	}

	$request->setStatusDone();	
}


sub rescanQuery {
	my $request = shift;

	# check this is the correct query.
	if ($request->isNotQuery([['rescan']])) {
		$request->setStatusBadDispatch();
		return;
	}

	# no params for the rescan query

	$request->addResult('_rescan', Slim::Music::Import->stillScanning() ? 1 : 0);
	
	$request->setStatusDone();
}


sub rescanprogressQuery {
	my $request = shift;

	# check this is the correct query.
	if ($request->isNotQuery([['rescanprogress']])) {
		$request->setStatusBadDispatch();
		return;
	}

	# no params for the rescanprogress query

	if (Slim::Music::Import->stillScanning) {
		$request->addResult('rescan', 1);

		# get progress from DB
		my $args = {
			'type' => 'importer',
		};

		my @progress = Slim::Schema->rs('Progress')->search( $args, { 'order_by' => 'start,id' } )->all;

		# calculate total elapsed time
		# and indicate % completion for all importers
		my $total_time = 0;
		my @steps;

		for my $p (@progress) {

			my $percComplete = $p->finish ? 100 : $p->total ? $p->done / $p->total * 100 : -1;
			$request->addResult($p->name(), int($percComplete));
			
			push @steps, $p->name();

			$total_time += ($p->finish || time()) - $p->start;
			
			if ($p->active && $p->info) {

				$request->addResult('info', $p->info);

			}
		}
		
		$request->addResult('steps', join(',', @steps)) if @steps;

		# report it
		my $hrs  = int($total_time / 3600);
		my $mins = int(($total_time - $hrs * 60)/60);
		my $sec  = $total_time - 3600 * $hrs - 60 * $mins;
		$request->addResult('totaltime', sprintf("%02d:%02d:%02d", $hrs, $mins, $sec));
	
	# if we're not scanning, just say so...
	} else {
		$request->addResult('rescan', 0);

		if (Slim::Schema::hasLibrary()) {
			# inform if the scan has failed
			if (my $p = Slim::Schema->rs('Progress')->search({ 'type' => 'importer', 'name' => 'failure' })->first) {
				_scanFailed($request, $p->info);
			}
		}
	}

	$request->setStatusDone();
}


sub searchQuery {
	my $request = shift;

	# check this is the correct query
	if ($request->isNotQuery([['search']])) {
		$request->setStatusBadDispatch();
		return;
	}

	my $index    = $request->getParam('_index');
	my $quantity = $request->getParam('_quantity');
	my $query    = $request->getParam('term');

	# transliterate umlauts and accented characters
	# http://bugs.slimdevices.com/show_bug.cgi?id=8585
	$query = Slim::Utils::Text::matchCase($query);

	if (!defined $query || $query eq '') {
		$request->setStatusBadParams();
		return;
	}

	if (Slim::Music::Import->stillScanning) {
		$request->addResult('rescan', 1);
	}

	my $totalCount = 0;
	my $search     = Slim::Utils::Text::searchStringSplit($query);
	my %results    = ();
	my @types      = Slim::Schema->searchTypes;

	# Ugh - we need two loops here, as "count" needs to come first.
	
	if (Slim::Schema::hasLibrary()) {
		for my $type (@types) {

			my $rs      = Slim::Schema->rs($type)->searchNames($search);
			my $count   = $rs->count || 0;
	
			$results{$type}->{'rs'}    = $rs;
			$results{$type}->{'count'} = $count;
	
			$totalCount += $count;
			
			main::idleStreams();
		}
	}

	$totalCount += 0;
	$request->addResult('count', $totalCount);

	if (Slim::Schema::hasLibrary()) {
		for my $type (@types) {
	
			my $count = $results{$type}->{'count'};
	
			$count += 0;
	
			my ($valid, $start, $end) = $request->normalize(scalar($index), scalar($quantity), $count);
	
			if ($valid) {
				$request->addResult("${type}s_count", $count);
		
				my $loopName  = "${type}s_loop";
				my $loopCount = 0;
		
				for my $result ($results{$type}->{'rs'}->slice($start, $end)) {
		
					# add result to loop
					$request->addResultLoop($loopName, $loopCount, "${type}_id", $result->id);
					$request->addResultLoop($loopName, $loopCount, $type, $result->name);
		
					$loopCount++;
					
					main::idleStreams() if !($loopCount % 5);
				}
			}
		}
	}
	
	$request->setStatusDone();
}


# the filter function decides, based on a notified request, if the serverstatus
# query must be re-executed.
sub serverstatusQuery_filter {
	my $self = shift;
	my $request = shift;
	
	# we want to know about clients going away as soon as possible
	if ($request->isCommand([['client'], ['forget']]) || $request->isCommand([['connect']])) {
		return 1;
	}
	
	# we want to know about rescan and all client notifs, as well as power on/off
	# FIXME: wipecache and rescan are synonyms...
	if ($request->isCommand([['wipecache', 'rescan', 'client', 'power']])) {
		return 1.3;
	}
	
	# FIXME: prefset???
	# we want to know about any pref in our array
	if (defined(my $prefsPtr = $self->privateData()->{'server'})) {
		if ($request->isCommand([['pref']])) {
			if (defined(my $reqpref = $request->getParam('_prefname'))) {
				if (grep($reqpref, @{$prefsPtr})) {
					return 1.3;
				}
			}
		}
	}
	if (defined(my $prefsPtr = $self->privateData()->{'player'})) {
		if ($request->isCommand([['playerpref']])) {
			if (defined(my $reqpref = $request->getParam('_prefname'))) {
				if (grep($reqpref, @{$prefsPtr})) {
					return 1.3;
				}
			}
		}
	}
	if ($request->isCommand([['name']])) {
		return 1.3;
	}
	
	return 0;
}


sub serverstatusQuery {
	my $request = shift;
	
	main::INFOLOG && $log->debug("serverstatusQuery()");

	# check this is the correct query
	if ($request->isNotQuery([['serverstatus']])) {
		$request->setStatusBadDispatch();
		return;
	}
	
	if (Slim::Schema::hasLibrary()) {
		if (Slim::Music::Import->stillScanning()) {
			$request->addResult('rescan', "1");
			if (my $p = Slim::Schema->rs('Progress')->search({ 'type' => 'importer', 'active' => 1 })->first) {
	
				$request->addResult('progressname', $request->string($p->name."_PROGRESS"));
				$request->addResult('progressdone', $p->done);
				$request->addResult('progresstotal', $p->total);
			}
		}
		else {
			$request->addResult( lastscan => Slim::Music::Import->lastScanTime() );

			# XXX This needs to be fixed, failures are not reported
			#if ($p[-1]->name eq 'failure') {
			#	_scanFailed($request, $p[-1]->info);
			#}
		}
	}
	
	# add version
	$request->addResult('version', $::VERSION);

	# add server_uuid
	$request->addResult('uuid', $prefs->get('server_uuid'));

	if (Slim::Schema::hasLibrary()) {
		# add totals
		my $totals = Slim::Schema->totals;
		
		$request->addResult("info total albums", $totals->{album});
		$request->addResult("info total artists", $totals->{contributor});
		$request->addResult("info total genres", $totals->{genre});
		$request->addResult("info total songs", $totals->{track});
	}

	my %savePrefs;
	if (defined(my $pref_list = $request->getParam('prefs'))) {

		# split on commas
		my @prefs = split(/,/, $pref_list);
		$savePrefs{'server'} = \@prefs;
	
		for my $pref (@{$savePrefs{'server'}}) {
			if (defined(my $value = $prefs->get($pref))) {
				$request->addResult($pref, $value);
			}
		}
	}
	if (defined(my $pref_list = $request->getParam('playerprefs'))) {

		# split on commas
		my @prefs = split(/,/, $pref_list);
		$savePrefs{'player'} = \@prefs;
		
	}


	# get our parameters
	my $index    = $request->getParam('_index');
	my $quantity = $request->getParam('_quantity');

	my $count = Slim::Player::Client::clientCount();
	$count += 0;

	$request->addResult('player count', $count);

	my ($valid, $start, $end) = $request->normalize(scalar($index), scalar($quantity), $count);

	if ($valid) {

		my $cnt = 0;
		my @players = Slim::Player::Client::clients();

		if (scalar(@players) > 0) {

			for my $eachclient (@players[$start..$end]) {
				$request->addResultLoop('players_loop', $cnt, 
					'playerid', $eachclient->id());
				$request->addResultLoop('players_loop', $cnt,
					'uuid', $eachclient->uuid());
				$request->addResultLoop('players_loop', $cnt, 
					'ip', $eachclient->ipport());
				$request->addResultLoop('players_loop', $cnt, 
					'name', $eachclient->name());
				if (defined $eachclient->sequenceNumber()) {
					$request->addResultLoop('players_loop', $cnt,
						'seq_no', $eachclient->sequenceNumber());
				}
				$request->addResultLoop('players_loop', $cnt,
					'model', $eachclient->model(1));
				$request->addResultLoop('players_loop', $cnt, 
					'power', $eachclient->power());
				$request->addResultLoop('players_loop', $cnt, 
					'displaytype', $eachclient->vfdmodel())
					unless ($eachclient->model() eq 'http');
				$request->addResultLoop('players_loop', $cnt, 
					'canpoweroff', $eachclient->canPowerOff());
				$request->addResultLoop('players_loop', $cnt, 
					'connected', ($eachclient->connected() || 0));
				$request->addResultLoop('players_loop', $cnt, 
					'isplayer', ($eachclient->isPlayer() || 0));
				$request->addResultLoop('players_loop', $cnt, 
					'player_needs_upgrade', "1")
					if ($eachclient->needsUpgrade());
				$request->addResultLoop('players_loop', $cnt,
					'player_is_upgrading', "1")
					if ($eachclient->isUpgrading());

				for my $pref (@{$savePrefs{'player'}}) {
					if (defined(my $value = $prefs->client($eachclient)->get($pref))) {
						$request->addResultLoop('players_loop', $cnt, 
							$pref, $value);
					}
				}
					
				$cnt++;
			}
		}

	}

	# return list of players connected to SN
	my @sn_players = Slim::Networking::SqueezeNetwork::Players->get_players();

	$count = scalar @sn_players || 0;

	$request->addResult('sn player count', $count);

	($valid, $start, $end) = $request->normalize(scalar($index), scalar($quantity), $count);

	if ($valid) {

		my $sn_cnt = 0;
			
		for my $player ( @sn_players ) {
			$request->addResultLoop(
				'sn_players_loop', $sn_cnt, 'id', $player->{id}
			);
			
			$request->addResultLoop( 
				'sn_players_loop', $sn_cnt, 'name', $player->{name}
			);
			
			$request->addResultLoop(
				'sn_players_loop', $sn_cnt, 'playerid', $player->{mac}
			);
			
			$request->addResultLoop(
				'sn_players_loop', $sn_cnt, 'model', $player->{model}
			);
				
			$sn_cnt++;
		}
	}

	# return list of players connected to other servers
	my $other_players = Slim::Networking::Discovery::Players::getPlayerList();

	$count = scalar keys %{$other_players} || 0;

	$request->addResult('other player count', $count);

	($valid, $start, $end) = $request->normalize(scalar($index), scalar($quantity), $count);

	if ($valid) {

		my $other_cnt = 0;
			
		for my $player ( keys %{$other_players} ) {
			$request->addResultLoop(
				'other_players_loop', $other_cnt, 'playerid', $player
			);

			$request->addResultLoop( 
				'other_players_loop', $other_cnt, 'name', $other_players->{$player}->{name}
			);

			$request->addResultLoop(
				'other_players_loop', $other_cnt, 'model', $other_players->{$player}->{model}
			);

			$request->addResultLoop(
				'other_players_loop', $other_cnt, 'server', $other_players->{$player}->{server}
			);

			$request->addResultLoop(
				'other_players_loop', $other_cnt, 'serverurl', 
					Slim::Networking::Discovery::Server::getWebHostAddress($other_players->{$player}->{server})
			);

			$other_cnt++;
		}
	}
	
	# manage the subscription
	if (defined(my $timeout = $request->getParam('subscribe'))) {
	
		# store the prefs array as private data so our filter above can find it back
		$request->privateData(\%savePrefs);
		
		# register ourselves to be automatically re-executed on timeout or filter
		$request->registerAutoExecute($timeout, \&serverstatusQuery_filter);
	}
	
	$request->setStatusDone();
}


sub signalstrengthQuery {
	my $request = shift;

	# check this is the correct query.
	if ($request->isNotQuery([['signalstrength']])) {
		$request->setStatusBadDispatch();
		return;
	}
	
	# get the parameters
	my $client = $request->client();

	$request->addResult('_signalstrength', $client->signalStrength() || 0);
	
	$request->setStatusDone();
}


sub sleepQuery {
	my $request = shift;

	# check this is the correct query
	if ($request->isNotQuery([['sleep']])) {
		$request->setStatusBadDispatch();
		return;
	}
	
	# get the parameters
	my $client = $request->client();

	my $isValue = $client->sleepTime() - Time::HiRes::time();
	if ($isValue < 0) {
		$isValue = 0;
	}
	
	$request->addResult('_sleep', $isValue);
	
	$request->setStatusDone();
}


# the filter function decides, based on a notified request, if the status
# query must be re-executed.
sub statusQuery_filter {
	my $self = shift;
	my $request = shift;
	
	# retrieve the clientid, abort if not about us
	my $clientid   = $request->clientid() || return 0;
	my $myclientid = $self->clientid() || return 0;
	
	# Bug 10064: playlist notifications get sent to everyone in the sync-group
	if ($request->isCommand([['playlist', 'newmetadata']]) && (my $client = $request->client)) {
		return 0 if !grep($_->id eq $myclientid, $client->syncGroupActiveMembers());
	} else {
		return 0 if $clientid ne $myclientid;
	}
	
	# ignore most prefset commands, but e.g. alarmSnoozeSeconds needs to generate a playerstatus update
	if ( $request->isCommand( [['prefset', 'playerpref']] ) ) {
		my $prefname = $request->getParam('_prefname');
		if ( defined($prefname) && ( $prefname eq 'alarmSnoozeSeconds' || $prefname eq 'digitalVolumeControl' ) ) {
			# this needs to pass through the filter
		}
		else {
			return 0;
		}
	}

	# commands we ignore
	return 0 if $request->isCommand([['ir', 'button', 'debug', 'pref', 'display']]);

	# special case: the client is gone!
	if ($request->isCommand([['client'], ['forget']])) {
		
		# pretend we do not need a client, otherwise execute() fails
		# and validate() deletes the client info!
		$self->needClient(0);
		
		# we'll unsubscribe above if there is no client
		return 1;
	}

	# suppress frequent updates during volume changes
	if ($request->isCommand([['mixer'], ['volume']])) {

		return 3;
	}

	# give it a tad more time for muting to leave room for the fade to finish
	# see bug 5255
	if ($request->isCommand([['mixer'], ['muting']])) {

		return 1.4;
	}

	# give it more time for stop as this is often followed by a new play
	# command (for example, with track skip), and the new status may be delayed
	if ($request->isCommand([['playlist'],['stop']])) {
		return 2.0;
	}

	# This is quite likely about to be followed by a 'playlist newsong' so
	# we only want to generate this if the newsong is delayed, as can be
	# the case with remote tracks.
	# Note that the 1.5s here and the 1s from 'playlist stop' above could
	# accumulate in the worst case.
	if ($request->isCommand([['playlist'], ['open', 'jump']])) {
		return 2.5;
	}

	# send every other notif with a small delay to accomodate
	# bursts of commands
	return 1.3;
}


sub statusQuery {
	my $request = shift;
	
	my $isDebug = main::DEBUGLOG && $log->is_debug;
	
	main::DEBUGLOG && $isDebug && $log->debug("statusQuery()");

	# check this is the correct query
	if ($request->isNotQuery([['status']])) {
		$request->setStatusBadDispatch();
		return;
	}
	
	# get the initial parameters
	my $client = $request->client();
	my $menu = $request->getParam('menu');
	
	# menu/jive mgmt
	my $menuMode = defined $menu;
	my $useContextMenu = $request->getParam('useContextMenu');

	# accomodate the fact we can be called automatically when the client is gone
	if (!defined($client)) {
		$request->addResult('error', "invalid player");
		$request->registerAutoExecute('-');
		$request->setStatusDone();
		return;
	}
	
	my $connected    = $client->connected() || 0;
	my $power        = $client->power();
	my $ip           = $client->ipport();
	my $repeat       = Slim::Player::Playlist::repeat($client);
	my $shuffle      = Slim::Player::Playlist::shuffle($client);
	my $songCount    = Slim::Player::Playlist::count($client);

	my $idx = 0;


	# now add the data...

	if (Slim::Music::Import->stillScanning()) {
		$request->addResult('rescan', "1");
	}

	if ($client->needsUpgrade()) {
		$request->addResult('player_needs_upgrade', "1");
	}
	
	if ($client->isUpgrading()) {
		$request->addResult('player_is_upgrading', "1");
	}
	
	# add player info...
	$request->addResult("player_name", $client->name());
	$request->addResult("player_connected", $connected);
	$request->addResult("player_ip", $ip);

	# add showBriefly info
	if ($client->display->renderCache->{showBriefly}
		&& $client->display->renderCache->{showBriefly}->{line}
		&& $client->display->renderCache->{showBriefly}->{ttl} > time()) {
		$request->addResult('showBriefly', $client->display->renderCache->{showBriefly}->{line});
	}

	if ($client->isPlayer()) {
		$power += 0;
		$request->addResult("power", $power);
	}
	
	if ($client->isa('Slim::Player::Squeezebox')) {
		$request->addResult("signalstrength", ($client->signalStrength() || 0));
	}
	
	my $playlist_cur_index;
	
	$request->addResult('mode', Slim::Player::Source::playmode($client));
	if ($client->isPlaying() && !$client->isPlaying('really')) {
		$request->addResult('waitingToPlay', 1);	
	}

	if (my $song = $client->playingSong()) {

		if ($song->isRemote()) {
			$request->addResult('remote', 1);
			$request->addResult('current_title', 
				Slim::Music::Info::getCurrentTitle($client, $song->currentTrack()->url));
		}
			
		$request->addResult('time', 
			Slim::Player::Source::songTime($client));

		# This is just here for backward compatibility with older SBC firmware
		$request->addResult('rate', 1);
			
		if (my $dur = $song->duration()) {
			$dur += 0;
			$request->addResult('duration', $dur);
		}
			
		my $canSeek = Slim::Music::Info::canSeek($client, $song);
		if ($canSeek) {
			$request->addResult('can_seek', 1);
		}
	}
		
	if ($client->currentSleepTime()) {

		my $sleep = $client->sleepTime() - Time::HiRes::time();
		$request->addResult('sleep', $client->currentSleepTime() * 60);
		$request->addResult('will_sleep_in', ($sleep < 0 ? 0 : $sleep));
	}
		
	if ($client->isSynced()) {

		my $master = $client->master();

		$request->addResult('sync_master', $master->id());

		my @slaves = Slim::Player::Sync::slaves($master);
		my @sync_slaves = map { $_->id } @slaves;

		$request->addResult('sync_slaves', join(",", @sync_slaves));
	}
	
	if ($client->hasVolumeControl()) {
		# undefined for remote streams
		my $vol = $prefs->client($client)->get('volume');
		$vol += 0;
		$request->addResult("mixer volume", $vol);
	}
		
	if ($client->maxBass() - $client->minBass() > 0) {
		$request->addResult("mixer bass", $client->bass());
	}

	if ($client->maxTreble() - $client->minTreble() > 0) {
		$request->addResult("mixer treble", $client->treble());
	}

	if ($client->maxPitch() - $client->minPitch()) {
		$request->addResult("mixer pitch", $client->pitch());
	}

	$repeat += 0;
	$request->addResult("playlist repeat", $repeat);
	$shuffle += 0;
	$request->addResult("playlist shuffle", $shuffle); 

	# Backwards compatibility - now obsolete
	$request->addResult("playlist mode", 'off');

	if (defined $client->sequenceNumber()) {
		$request->addResult("seq_no", $client->sequenceNumber());
	}

	if (defined (my $playlistObj = $client->currentPlaylist())) {
		$request->addResult("playlist_id", $playlistObj->id());
		$request->addResult("playlist_name", $playlistObj->title());
		$request->addResult("playlist_modified", $client->currentPlaylistModified());
	}

	if ($songCount > 0) {
		$playlist_cur_index = Slim::Player::Source::playingSongIndex($client);
		$request->addResult(
			"playlist_cur_index", 
			$playlist_cur_index
		);
		$request->addResult("playlist_timestamp", $client->currentPlaylistUpdateTime())
	}

	$request->addResult("playlist_tracks", $songCount);
	
	# give a count in menu mode no matter what
	if ($menuMode) {
		# send information about the alarm state to SP
		my $alarmNext    = Slim::Utils::Alarm->alarmInNextDay($client);
		my $alarmComing  = $alarmNext ? 'set' : 'none';
		my $alarmCurrent = Slim::Utils::Alarm->getCurrentAlarm($client);
		# alarm_state
		# 'active': means alarm currently going off
		# 'set':    alarm set to go off in next 24h on this player
		# 'none':   alarm set to go off in next 24h on this player
		# 'snooze': alarm is active but currently snoozing
		if (defined($alarmCurrent)) {
			my $snoozing     = $alarmCurrent->snoozeActive();
			if ($snoozing) {
				$request->addResult('alarm_state', 'snooze');
				$request->addResult('alarm_next', 0);
			} else {
				$request->addResult('alarm_state', 'active');
				$request->addResult('alarm_next', 0);
			}
		} else {
			$request->addResult('alarm_state', $alarmComing);
			$request->addResult('alarm_next', defined $alarmNext ? $alarmNext + 0 : 0);
		}

		# send client pref for alarm snooze
		my $alarm_snooze_seconds = $prefs->client($client)->get('alarmSnoozeSeconds');
		$request->addResult('alarm_snooze_seconds', defined $alarm_snooze_seconds ? $alarm_snooze_seconds + 0 : 540);

		# send client pref for alarm timeout
		my $alarm_timeout_seconds = $prefs->client($client)->get('alarmTimeoutSeconds');
		$request->addResult('alarm_timeout_seconds', defined $alarm_timeout_seconds ? $alarm_timeout_seconds + 0 : 300);

		# send client pref for digital volume control
		my $digitalVolumeControl = $prefs->client($client)->get('digitalVolumeControl');
		if ( defined($digitalVolumeControl) ) {
			$request->addResult('digital_volume_control', $digitalVolumeControl + 0);
		}

		# send which presets are defined
		my $presets = $prefs->client($client)->get('presets');
		my $presetLoop;
		my $presetData; # send detailed preset data in a separate loop so we don't break backwards compatibility
		for my $i (0..9) {
			if ( ref($presets) eq 'ARRAY' && defined $presets->[$i] ) {
				if ( ref($presets->[$i]) eq 'HASH') {	
					$presetLoop->[$i] = 1;
					for my $key (keys %{$presets->[$i]}) {
						if (defined $presets->[$i]->{$key}) {
							$presetData->[$i]->{$key} = $presets->[$i]->{$key};
						}
					}
				} else {
					$presetLoop->[$i] = 0;
					$presetData->[$i] = 0;
				}
			} else {
				$presetLoop->[$i] = 0;
				$presetData->[$i] = 0;
			}
		}
		$request->addResult('preset_loop', $presetLoop);
		$request->addResult('preset_data', $presetData);

		main::DEBUGLOG && $isDebug && $log->debug("statusQuery(): setup base for jive");
		$songCount += 0;
		# add two for playlist save/clear to the count if the playlist is non-empty
		my $menuCount = $songCount?$songCount+2:0;
			
		if ( main::SLIM_SERVICE ) {
			# Bug 7437, No Playlist Save on SN
			$menuCount--;
		}
		
		$request->addResult("count", $menuCount);
		
		my $base;
		if ( $useContextMenu ) {
			# context menu for 'more' action
			$base->{'actions'}{'more'} = _contextMenuBase('track');
			# this is the current playlist, so tell SC the context of this menu
			$base->{'actions'}{'more'}{'params'}{'context'} = 'playlist';
		} else {
			$base = {
				actions => {
					go => {
						cmd => ['trackinfo', 'items'],
						params => {
							menu => 'nowhere', 
							useContextMenu => 1,
							context => 'playlist',
						},
						itemsParams => 'params',
					},
				},
			};
		}
		$request->addResult('base', $base);
	}
	
	if ($songCount > 0) {
	
		main::DEBUGLOG && $isDebug && $log->debug("statusQuery(): setup non-zero player response");
		# get the other parameters
		my $tags     = $request->getParam('tags');
		my $index    = $request->getParam('_index');
		my $quantity = $request->getParam('_quantity');
		
		my $loop = $menuMode ? 'item_loop' : 'playlist_loop';
		
		if ( $menuMode ) {
			# Set required tags for menuMode
			$tags = 'AalKNcx';
		}
		else {
			$tags = 'gald' if !defined $tags;
		}

		# we can return playlist data.
		# which mode are we in?
		my $modecurrent = 0;

		if (defined($index) && ($index eq "-")) {
			$modecurrent = 1;
		}
		
		# bug 9132: rating might have changed
		# we need to be sure we have the latest data from the DB if ratings are requested
		my $refreshTrack = $tags =~ /R/;
		
		my $track = Slim::Player::Playlist::song($client, $playlist_cur_index, $refreshTrack);

		if ($track->remote) {
			$tags .= "B"; # include button remapping
			my $metadata = _songData($request, $track, $tags);
			$request->addResult('remoteMeta', $metadata);
		}

		# if repeat is 1 (song) and modecurrent, then show the current song
		if ($modecurrent && ($repeat == 1) && $quantity) {

			$request->addResult('offset', $playlist_cur_index) if $menuMode;

			if ($menuMode) {
				_addJiveSong($request, $loop, 0, $playlist_cur_index, $track);
			}
			else {
				_addSong($request, $loop, 0, 
					$track, $tags,
					'playlist index', $playlist_cur_index
				);
			}
			
		} else {

			my ($valid, $start, $end);
			
			if ($modecurrent) {
				($valid, $start, $end) = $request->normalize($playlist_cur_index, scalar($quantity), $songCount);
			} else {
				($valid, $start, $end) = $request->normalize(scalar($index), scalar($quantity), $songCount);
			}

			if ($valid) {
				my $count = 0;
				$start += 0;
				$request->addResult('offset', $request->getParam('_index')) if $menuMode;
				
				my @tracks = Slim::Player::Playlist::songs($client, $start, $end);
				
				# Slice and map playlist to get only the requested IDs
				my @trackIds = grep (defined $_, map { (!defined $_ || $_->remote) ? undef : $_->id } @tracks);
				
				# get hash of tagged data for all tracks
				my $songData = _getTagDataForTracks( $tags, {
					trackIds => \@trackIds,
				} ) if scalar @trackIds;
				
				$idx = $start;
				foreach( @tracks ) {
					# XXX - need to resolve how we get here in the first place
					# should not need this:
					next if !defined $_;

					# Use songData for track, if remote use the object directly
					my $data = $_->remote ? $_ : $songData->{$_->id};

					if ($menuMode) {
						_addJiveSong($request, $loop, $count, $idx, $data);
						# add clear and save playlist items at the bottom
						if ( ($idx+1)  == $songCount) {
							_addJivePlaylistControls($request, $loop, $count);
						}
					}
					else {
						_addSong(	$request, $loop, $count, 
									$data, $tags,
									'playlist index', $idx
								);
					}

					$count++;
					$idx++;
					
					# give peace a chance...
					# This is almost certainly not needed anymore now that this is much faster
					# main::idleStreams();
				}
				
				# we don't do that in menu mode!
				if (!$menuMode) {
				
					my $repShuffle = $prefs->get('reshuffleOnRepeat');
					my $canPredictFuture = ($repeat == 2)  			# we're repeating all
											&& 						# and
											(	($shuffle == 0)		# either we're not shuffling
												||					# or
												(!$repShuffle));	# we don't reshuffle
				
					if ($modecurrent && $canPredictFuture && ($count < scalar($quantity))) {
						
						# XXX: port this to use _getTagDataForTracks

						# wrap around the playlist...
						($valid, $start, $end) = $request->normalize(0, (scalar($quantity) - $count), $songCount);		

						if ($valid) {

							for ($idx = $start; $idx <= $end; $idx++){

								_addSong($request, $loop, $count, 
									Slim::Player::Playlist::song($client, $idx, $refreshTrack), $tags,
									'playlist index', $idx
								);

								$count++;
								main::idleStreams();
							}
						}
					}

				}
			}
		}
	}


	# manage the subscription
	if (defined(my $timeout = $request->getParam('subscribe'))) {
		main::DEBUGLOG && $isDebug && $log->debug("statusQuery(): setting up subscription");
	
		# register ourselves to be automatically re-executed on timeout or filter
		$request->registerAutoExecute($timeout, \&statusQuery_filter);
	}
	
	$request->setStatusDone();
}

sub songinfoQuery {
	my $request = shift;

	# check this is the correct query.
	if ($request->isNotQuery([['songinfo']])) {
		$request->setStatusBadDispatch();
		return;
	}

	my $tags  = 'abcdefghijJklmnopqrstvwxyzBCDEFHIJKLMNOQRTUVWXYZ'; # all letter EXCEPT u, A & S, G & P
	my $track;

	# get our parameters
	my $index    = $request->getParam('_index');
	my $quantity = $request->getParam('_quantity');
	my $url	     = $request->getParam('url');
	my $trackID  = $request->getParam('track_id');
	my $tagsprm  = $request->getParam('tags');
	
	if (!defined $trackID && !defined $url) {
		$request->setStatusBadParams();
		return;
	}

	# did we have override on the defaults?
	$tags = $tagsprm if defined $tagsprm;

	# find the track
	if (defined $trackID){

		$track = Slim::Schema->find('Track', $trackID);

	} else {

		if ( defined $url ){

			$track = Slim::Schema->objectForUrl($url);
		}
	}
	
	# now build the result
	
	if (Slim::Music::Import->stillScanning()) {
		$request->addResult("rescan", 1);
	}

	if (blessed($track) && $track->can('id')) {

		my $trackId = $track->id();
		$trackId += 0;

		my $hashRef = _songData($request, $track, $tags);
		my $count = scalar (keys %{$hashRef});

		$count += 0;

		my ($valid, $start, $end) = $request->normalize(scalar($index), scalar($quantity), $count);

		my $loopname = 'songinfo_loop';
		my $chunkCount = 0;

		if ($valid) {

			# this is where we construct the nowplaying menu
			my $idx = 0;
	
			while (my ($key, $val) = each %{$hashRef}) {
				if ($idx >= $start && $idx <= $end) {
	
					$request->addResultLoop($loopname, $chunkCount, $key, $val);
	
					$chunkCount++;					
				}
				$idx++;
			}
		}
	}

	$request->setStatusDone();
}


sub syncQuery {
	my $request = shift;

	# check this is the correct query
	if ($request->isNotQuery([['sync']])) {
		$request->setStatusBadDispatch();
		return;
	}
	
	# get the parameters
	my $client = $request->client();

	if ($client->isSynced()) {
	
		my @sync_buddies = map { $_->id() } $client->syncedWith();

		$request->addResult('_sync', join(",", @sync_buddies));
	} else {
	
		$request->addResult('_sync', '-');
	}
	
	$request->setStatusDone();
}


sub syncGroupsQuery {
	my $request = shift;

	# check this is the correct query
	if ($request->isNotQuery([['syncgroups']])) {
		$request->setStatusBadDispatch();
		return;
	}
	
	
	my $cnt      = 0;
	my @players  = Slim::Player::Client::clients();
	my $loopname = 'syncgroups_loop'; 

	if (scalar(@players) > 0) {

		for my $eachclient (@players) {
			
			# create a group if $eachclient is a master
			if ($eachclient->isSynced() && Slim::Player::Sync::isMaster($eachclient)) {
				my @sync_buddies = map { $_->id() } $eachclient->syncedWith();
				my @sync_names   = map { $_->name() } $eachclient->syncedWith();
		
				$request->addResultLoop($loopname, $cnt, 'sync_members', join(",", $eachclient->id, @sync_buddies));				
				$request->addResultLoop($loopname, $cnt, 'sync_member_names', join(",", $eachclient->name, @sync_names));				
				
				$cnt++;
			}
		}
	}
	
	$request->setStatusDone();
}


sub timeQuery {
	my $request = shift;

	# check this is the correct query.
	if ($request->isNotQuery([['time', 'gototime']])) {
		$request->setStatusBadDispatch();
		return;
	}
	
	# get the parameters
	my $client = $request->client();

	$request->addResult('_time', Slim::Player::Source::songTime($client));
	
	$request->setStatusDone();
}

# this query is to provide a list of tracks for a given artist/album etc.

sub titlesQuery {
	my $request = shift;

	# check this is the correct query.
	if ($request->isNotQuery([['titles', 'tracks', 'songs']])) {
		$request->setStatusBadDispatch();
		return;
	}
	
	my $tags = 'gald';

	# get our parameters
	my $index         = $request->getParam('_index');
	my $quantity      = $request->getParam('_quantity');
	my $tagsprm       = $request->getParam('tags');
	my $sort          = $request->getParam('sort');
	my $search        = $request->getParam('search');
	my $genreID       = $request->getParam('genre_id');
	my $contributorID = $request->getParam('artist_id');
	my $albumID       = $request->getParam('album_id');
	my $trackID       = $request->getParam('track_id');
	my $year          = $request->getParam('year');
	my $menuStyle     = $request->getParam('menuStyle') || 'item';

<<<<<<< HEAD
	if ($request->paramNotOneOfIfDefined($sort, ['title', 'tracknum', 'albumtrack'])) {
		$request->setStatusBadParams();
		return;
	}
=======
	my $useContextMenu = $request->getParam('useContextMenu');

	my %favorites;
	$favorites{'url'} = $request->getParam('favorites_url');
	$favorites{'title'} = $request->getParam('favorites_title');
	
	my $menu          = $request->getParam('menu');
	my $insert        = $request->getParam('menu_all');
	
	# menu/jive mgmt
	my $menuMode  = defined $menu;
	my $partyMode = _partyModeCheck($request);
	my $insertAll = $menuMode && defined $insert && !$partyMode;
	
	# we only change the count if we're going to insert the play all item
	my $addPlayAllItem = $search && $insertAll;
>>>>>>> f5d916ca

	# did we have override on the defaults?
	# note that this is not equivalent to 
	# $val = $param || $default;
	# since when $default eq '' -> $val eq $param
	$tags = $tagsprm if defined $tagsprm;
	
	my $collate  = Slim::Utils::OSDetect->getOS()->sqlHelperClass()->collate();
	my $where    = '(tracks.content_type != "cpl" AND tracks.content_type != "src" AND tracks.content_type != "ssp" AND tracks.content_type != "dir")';
	my $order_by = "tracks.titlesort $collate";
	
	if ($sort) {
		if ($sort eq 'tracknum') {
			$tags .= 't';
			$order_by = "tracks.disc, tracks.tracknum, tracks.titlesort $collate"; # XXX titlesort had prepended 0
		}
		elsif ( $sort =~ /^sql=(.+)/ ) {
			$order_by = $1;
			$order_by =~ s/;//g; # strip out any attempt at combining SQL statements
		}
	}
	elsif ($sort && $sort eq 'albumtrack') {
		$tags .= 'tl';
		$order_by = "albums.titlesort, tracks.disc, tracks.tracknum, tracks.titlesort $collate"; # XXX titlesort had prepended 0
	}
	
	my $stillScanning = Slim::Music::Import->stillScanning();
	
	my $count;
	my $start;
	my $end;
	
	my ($items, $itemOrder, $totalCount) = _getTagDataForTracks( $tags, {
		where         => $where,
		sort          => $order_by,
		search        => $search,
		albumId       => $albumID,
		year          => $year,
		genreId       => $genreID,
		contributorId => $contributorID,
		trackId       => $trackID,
		limit         => sub {
			$count = shift;
			
			my $valid;

			($valid, $start, $end) = $request->normalize(scalar($index), scalar($quantity), $count);
			
			return ($valid, $index, $quantity);
		},
	} );

	if ($stillScanning) {
		$request->addResult("rescan", 1);
	}

	$count += 0;

	my $loopname = 'titles_loop';
	# this is the count of items in this part of the request (e.g., menu 100 200)
	# not to be confused with $count, which is the count of the entire list
	my $chunkCount = 0;
<<<<<<< HEAD
=======
	my $offset = $request->getParam('_index');
	$request->addResult('offset', $offset) if $menuMode;
>>>>>>> f5d916ca

	if ( scalar @{$itemOrder} ) {
		
		my $format = $prefs->get('titleFormat')->[ $prefs->get('titleFormatWeb') ];

		
		for my $trackId ( @{$itemOrder} ) {
			my $item = $items->{$trackId};
			
<<<<<<< HEAD
			_addSong($request, $loopname, $chunkCount, $item, $tags);
=======
			# jive formatting
			if ($menuMode) {
				
				my $id = $item->{'tracks.id'};
				$id += 0;
				my $params = {
					track_id => $id, 
				};
				if ( $playalbum && $albumID ) {
					$params->{'album_id'}   = $albumID;
					$params->{'list_index'} = $listIndex + $offset;
					if ($contributorID) {
						$params->{'artist_id'} = $contributorID;
					}
				}
				$request->addResultLoop($loopname, $chunkCount, 'params', $params);
			
				if ($useContextMenu) {
					$request->addResultLoop($loopname, $chunkCount, 'style', 'itemplay');
				}
			
				# open a window with icon etc...
			
				my $text = $item->{'tracks.title'};
				my $album = $item->{'albums.title'};
				
				# Bug 7443, check for a track cover before using the album cover
				my $iconId = $item->{'tracks.coverid'};
				
				# Pass hash to title formatter, it will know what to do with our data
				my $oneLineTrackTitle = Slim::Music::TitleFormatter::infoFormat(undef, $format, 'TITLE', $item);
				
				my $window = {
					'text' => $oneLineTrackTitle,
				};
				if ($menuStyle eq 'album') {
					if ($useContextMenu) {
						# press to play
						$request->addResultLoop($loopname, $chunkCount, 'style', 'itemplay');
					}

					# format second line as 'artist - album'
					my @secondLine = ();
					if (defined(my $artistName = $item->{'contributors.name'})) {
						push @secondLine, $artistName;
					}
					if (defined($album)) {
						push @secondLine, $album;
					}
					my $secondLine = join(' - ', @secondLine);
					$text = $text . "\n" . $secondLine;
					$request->addResultLoop($loopname, $chunkCount, 'text', $text);

				} elsif ($menuStyle eq 'allSongs') {
					$request->addResultLoop($loopname, $chunkCount, 'text', $item->{'tracks.title'});
				} else {
					$request->addResultLoop($loopname, $chunkCount, 'text', $oneLineTrackTitle);
				}
			
				if (defined($iconId)) {
					$window->{'icon-id'} = $iconId;
					# show icon if we're doing press-to-play behavior
					if ($menuStyle eq 'album' && $useContextMenu) {
						$request->addResultLoop($loopname, $chunkCount, 'icon-id', $iconId);
					}
				}

				$request->addResultLoop($loopname, $chunkCount, 'window', $window);
				 _mixerItemParams(request => $request, mixable => $item->{'tracks.musicmagic_mixable'} ? 1 : 0, loopname => $loopname, chunkCount => $chunkCount, params => $params);
			
			}
			
			# regular formatting
			else {		
				_addSong($request, $loopname, $chunkCount, $item, $tags);
			}
>>>>>>> f5d916ca
			
			$chunkCount++;
		}

	}

	$request->addResult('count', $totalCount);

	$request->setStatusDone();
}


sub versionQuery {
	my $request = shift;

	# check this is the correct query.
	if ($request->isNotQuery([['version']])) {
		$request->setStatusBadDispatch();
		return;
	}

	# no params for the version query

	$request->addResult('_version', $::VERSION);
	
	$request->setStatusDone();
}


sub yearsQuery {
	my $request = shift;

	# check this is the correct query.
	if ($request->isNotQuery([['years']])) {
		$request->setStatusBadDispatch();
		return;
	}

	if (!Slim::Schema::hasLibrary()) {
		$request->setStatusNotDispatchable();
		return;
	}
	
	my $sqllog = main::DEBUGLOG && logger('database.sql');
	
	# get our parameters
	my $index         = $request->getParam('_index');
<<<<<<< HEAD
	my $quantity      = $request->getParam('_quantity');	
=======
	my $quantity      = $request->getParam('_quantity');
	my $year          = $request->getParam('year');
	my $menu          = $request->getParam('menu');
	my $insert        = $request->getParam('menu_all');
	my $party         = $request->getParam('party') || 0;
	
	# menu/jive mgmt
	my $menuMode  = defined $menu;
	my $partyMode = _partyModeCheck($request);
	my $useContextMenu = $request->getParam('useContextMenu');
	my $insertAll = $menuMode && defined $insert && !$partyMode;
>>>>>>> f5d916ca
	
	my $sql = 'SELECT id FROM years ';
	my $w   = [];
	my $p   = [];
	
<<<<<<< HEAD
	# sort them
	my $attr = {
		'distinct' => 'me.id',
		'order_by' => 'me.id',
	};

	my $rs = Slim::Schema->rs('Year')->search($where, $attr);

	my $count = $rs->count;
=======
	if (defined $year) {
		push @{$w}, 'id = ?';
		push @{$p}, $year;
	}
	
	if ( @{$w} ) {
		$sql .= 'WHERE ';
		$sql .= join( ' AND ', @{$w} );
		$sql .= ' ';
	}
	
	my $dbh = Slim::Schema->dbh;
	
	# Get count of all results, the count is cached until the next rescan done event
	my $cacheKey = $sql . join( '', @{$p} );
	
	my ($count) = $cache->{$cacheKey} || $dbh->selectrow_array( qq{
		SELECT COUNT(*) FROM ( $sql ) AS t1
	}, undef, @{$p} );
	
	$sql .= 'ORDER BY id';
>>>>>>> f5d916ca

	# now build the result
	
	if (Slim::Music::Import->stillScanning()) {
		$request->addResult('rescan', 1);
	}

	$count += 0;

	my ($valid, $start, $end) = $request->normalize(scalar($index), scalar($quantity), $count);

	if ($valid) {

		my $loopname = 'years_loop';
		my $chunkCount = 0;
<<<<<<< HEAD

		for my $eachitem ($rs->slice($start, $end)) {
			my $id = $eachitem->id() + 0;

			$request->addResultLoop($loopname, $chunkCount, 'year', $id);

=======
		$request->addResult('offset', $request->getParam('_index')) if $menuMode;

		if ($insertAll) {
			$chunkCount = _playAll(start => $start, end => $end, chunkCount => $chunkCount, request => $request, loopname => $loopname);
		}
		
		# Limit the real query
		if ( $index =~ /^\d+$/ && $quantity =~ /^\d+$/ ) {
			$sql .= " LIMIT $index, $quantity ";
		}

		if ( main::DEBUGLOG && $sqllog->is_debug ) {
			$sqllog->debug( "Years query: $sql / " . Data::Dump::dump($p) );
		}

		my $sth = $dbh->prepare_cached($sql);
		$sth->execute( @{$p} );
		
		my $id;
		$sth->bind_columns(\$id);
		
		while ( $sth->fetch ) {
			$id += 0;

			my $url = defined $id ? 'db:year.id=' . $id : 0;

			if ($menuMode) {
				$request->addResultLoop($loopname, $chunkCount, 'text', $id);

				my $params = {
					'year'            => $id,
					# bug 6781: can't add a year to favorites
					'favorites_url'   => $url,
					'favorites_title' => $id,
				};

				$request->addResultLoop($loopname, $chunkCount, 'params', $params);
				if ($party || $partyMode) {
					$request->addResultLoop($loopname, $chunkCount, 'playAction', 'go');
				}
			}
			else {
				$request->addResultLoop($loopname, $chunkCount, 'year', $id);
			}
>>>>>>> f5d916ca
			$chunkCount++;
		}
	}

	$request->addResult('count', $count);

	$request->setStatusDone();
}

################################################################################
# Special queries
################################################################################

=head2 dynamicAutoQuery( $request, $query, $funcptr, $data )

 This function is a helper function for any query that needs to poll enabled
 plugins. In particular, this is used to implement the CLI radios query,
 that returns all enabled radios plugins. This function is best understood
 by looking as well in the code used in the plugins.
 
 Each plugins does in initPlugin (edited for clarity):
 
    $funcptr = addDispatch(['radios'], [0, 1, 1, \&cli_radiosQuery]);
 
 For the first plugin, $funcptr will be undef. For all the subsequent ones
 $funcptr will point to the preceding plugin cli_radiosQuery() function.
 
 The cli_radiosQuery function looks like:
 
    sub cli_radiosQuery {
      my $request = shift;
      
      my $data = {
         #...
      };
 
      dynamicAutoQuery($request, 'radios', $funcptr, $data);
    }
 
 The plugin only defines a hash with its own data and calls dynamicAutoQuery.
 
 dynamicAutoQuery will call each plugin function recursively and add the
 data to the request results. It checks $funcptr for undefined to know if
 more plugins are to be called or not.
 
=cut

sub dynamicAutoQuery {
	my $request = shift;                       # the request we're handling
	my $query   = shift || return;             # query name
	my $funcptr = shift;                       # data returned by addDispatch
	my $data    = shift || return;             # data to add to results

	# check this is the correct query.
	if ($request->isNotQuery([[$query]])) {
		$request->setStatusBadDispatch();
		return;
	}

	# get our parameters
	my $index    = $request->getParam('_index');
	my $quantity = $request->getParam('_quantity') || 0;
	my $sort     = $request->getParam('sort');
	my $menu     = $request->getParam('menu');

	my $menuMode = defined $menu;

	# we have multiple times the same resultset, so we need a loop, named
	# after the query name (this is never printed, it's just used to distinguish
	# loops in the same request results.
	my $loop = $menuMode?'item_loop':$query . 's_loop';

	# if the caller asked for results in the query ("radios 0 0" returns 
	# immediately)
	if ($quantity) {

		# add the data to the results
		my $cnt = $request->getResultLoopCount($loop) || 0;
		
		if ( ref $data eq 'HASH' && scalar keys %{$data} ) {
			$data->{weight} = $data->{weight} || 1000;
			$request->setResultLoopHash($loop, $cnt, $data);
		}
		
		# more to jump to?
		# note we carefully check $funcptr is not a lemon
		if (defined $funcptr && ref($funcptr) eq 'CODE') {
			
			eval { &{$funcptr}($request) };
	
			# arrange for some useful logging if we fail
			if ($@) {

				logError("While trying to run function coderef: [$@]");
				$request->setStatusBadDispatch();
				$request->dump('Request');
				
				if ( main::SLIM_SERVICE ) {
					my $name = Slim::Utils::PerlRunTime::realNameForCodeRef($funcptr);
					$@ =~ s/"/'/g;
					SDI::Util::Syslog::error("service=SS-Queries method=${name} error=\"$@\"");
				}
			}
		}
		
		# $funcptr is undefined, we have everybody, now slice & count
		else {
			
			# sort if requested to do so
			if ($sort) {
				$request->sortResultLoop($loop, $sort);
			}
			
			# slice as needed
			my $count = $request->getResultLoopCount($loop);
			$request->sliceResultLoop($loop, $index, $quantity);
			$request->addResult('offset', $request->getParam('_index')) if $menuMode;
			$count += 0;
			$request->setResultFirst('count', $count);
			
			# don't forget to call that to trigger notifications, if any
			$request->setStatusDone();
		}
	}
	else {
		$request->setStatusDone();
	}
}

################################################################################
# Helper functions
################################################################################

sub _addSong {
	my $request   = shift; # request
	my $loop      = shift; # loop
	my $index     = shift; # loop index
	my $pathOrObj = shift; # song path or object, or hash from titlesQuery
	my $tags      = shift; # tags to use
	my $prefixKey = shift; # prefix key, if any
	my $prefixVal = shift; # prefix value, if any   

	# get the hash with the data	
	my $hashRef = _songData($request, $pathOrObj, $tags);
	
	# add the prefix in the first position, use a fancy feature of
	# Tie::LLHash
	if (defined $prefixKey) {
		(tied %{$hashRef})->Unshift($prefixKey => $prefixVal);
	}
	
	# add it directly to the result loop
	$request->setResultLoopHash($loop, $index, $hashRef);
}

sub _addJivePlaylistControls {

	my ($request, $loop, $count) = @_;
	
	my $client = $request->client || return;
	
	# clear playlist
	my $text = $client->string('CLEAR_PLAYLIST');
	# add clear playlist and save playlist menu items
	$count++;
	my @clear_playlist = (
		{
			text    => $client->string('CANCEL'),
			actions => {
				go => {
					player => 0,
					cmd    => [ 'jiveblankcommand' ],
				},
			},
			nextWindow => 'parent',
		},
		{
			text    => $client->string('CLEAR_PLAYLIST'),
			actions => {
				do => {
					player => 0,
					cmd    => ['playlist', 'clear'],
				},
			},
			nextWindow => 'home',
		},
	);
	
	my $clearicon = main::SLIM_SERVICE
		? Slim::Networking::SqueezeNetwork->url('/static/images/icons/playlistclear.png', 'external')
		: '/html/images/playlistclear.png';

	$request->addResultLoop($loop, $count, 'text', $text);
	$request->addResultLoop($loop, $count, 'icon-id', $clearicon);
	$request->addResultLoop($loop, $count, 'offset', 0);
	$request->addResultLoop($loop, $count, 'count', 2);
	$request->addResultLoop($loop, $count, 'item_loop', \@clear_playlist);
	
	if ( main::SLIM_SERVICE ) {
		# Bug 7110, move images
		use Slim::Networking::SqueezeNetwork;
		$request->addResultLoop( $loop, $count, 'icon', Slim::Networking::SqueezeNetwork->url('/static/jive/images/blank.png', 1) );
	}

	# save playlist
	my $input = {
		len          => 1,
		allowedChars => $client->string('JIVE_ALLOWEDCHARS_WITHCAPS'),
		help         => {
			text => $client->string('JIVE_SAVEPLAYLIST_HELP'),
		},
	};
	my $actions = {
		do => {
			player => 0,
			cmd    => ['playlist', 'save'],
			params => {
				playlistName => '__INPUT__',
			},
			itemsParams => 'params',
		},
	};
	$count++;

	# Bug 7437, don't display Save Playlist on SN
	if ( !main::SLIM_SERVICE ) {
		$text = $client->string('SAVE_PLAYLIST');
		$request->addResultLoop($loop, $count, 'text', $text);
		$request->addResultLoop($loop, $count, 'icon-id', '/html/images/playlistsave.png');
		$request->addResultLoop($loop, $count, 'input', $input);
		$request->addResultLoop($loop, $count, 'actions', $actions);
	}
	
	# Bug 7110, move images
	if ( main::SLIM_SERVICE ) {
		use Slim::Networking::SqueezeNetwork;
		$request->addResultLoop( $loop, $count, 'icon', Slim::Networking::SqueezeNetwork->url('/static/jive/images/blank.png', 1) );
	}
}

# **********************************************************************
# *** This is a performance-critical method ***
# Take cake to understand the performance implications of any changes.

sub _addJiveSong {
	my $request   = shift; # request
	my $loop      = shift; # loop
	my $count     = shift; # loop index
	my $index     = shift; # playlist index
	my $track     = shift || return;
	
	my $songData  = _songData(
		$request,
		$track,
		'AalKNcx',			# tags needed for our entities
	);
	
	my $isRemote = $songData->{remote};
	
	$request->addResultLoop($loop, $count, 'trackType', $isRemote ? 'radio' : 'local');
	
	my $text   = $songData->{title};
	my $title  = $text;
	my $album  = $songData->{album};
	my $artist = $songData->{artist};
	
	# Bug 15779, include other role data
	# XXX may want to include all contributor roles here?
	my (%artists, @artists);
	foreach ('albumartist', 'trackartist', 'artist') {
		foreach my $a ( split (/, /, $songData->{$_}) ) {
			if ( $a && !$artists{$a} ) {
				push @artists, $a;
				$artists{$a} = 1;
			}
		}
	}
	$artist = join(', ', @artists);
	
	if ( $isRemote && $text && $album && $artist ) {
		$request->addResult('current_title');
	}

	my @secondLine;
	if (defined $artist) {
		push @secondLine, $artist;
	}
	if (defined $album) {
		push @secondLine, $album;
	}

	# Special case for Internet Radio streams, if the track is remote, has no duration,
	# has title metadata, and has no album metadata, display the station title as line 1 of the text
	if ( $songData->{remote_title} && $songData->{remote_title} ne $title && !$album && $isRemote && !$track->secs ) {
		push @secondLine, $songData->{remote_title};
		$album = $songData->{remote_title};
		$request->addResult('current_title');
	}

	my $secondLine = join(' - ', @secondLine);
	$text .= "\n" . $secondLine;

	# Bug 7443, check for a track cover before using the album cover
	my $iconId = $songData->{coverid};
	
	if ( defined($songData->{artwork_url}) ) {
		$request->addResultLoop( $loop, $count, 'icon', $songData->{artwork_url} );
	}
	elsif ( defined $iconId ) {
		$request->addResultLoop($loop, $count, 'icon-id', $iconId);
	}
	elsif ( $isRemote ) {
		# send radio placeholder art for remote tracks with no art
		my $radioicon = main::SLIM_SERVICE
			? Slim::Networking::SqueezeNetwork->url('/static/images/icons/radio.png', 'external')
			: '/html/images/radio.png';

		$request->addResultLoop($loop, $count, 'icon-id', $radioicon);
	}

	# split to three discrete elements for NP screen
	if ( defined($title) ) {
		$request->addResultLoop($loop, $count, 'track', $title);
	} else {
		$request->addResultLoop($loop, $count, 'track', '');
	}
	if ( defined($album) ) {
		$request->addResultLoop($loop, $count, 'album', $album);
	} else {
		$request->addResultLoop($loop, $count, 'album', '');
	}
	if ( defined($artist) ) {
		$request->addResultLoop($loop, $count, 'artist', $artist);
	} else {
		$request->addResultLoop($loop, $count, 'artist', '');
	}
	# deliver as one formatted multi-line string for NP playlist screen
	$request->addResultLoop($loop, $count, 'text', $text);

	if ( ! $isRemote ) {
		my $actions;
		$actions->{'play-hold'} = _mixerItemHandler(obj => $track, request => $request, chunkCount => $count, 'obj_param' => 'track_id', loopname => $loop );
		$request->addResultLoop( $loop, $count, 'actions', $actions );
	}

	my $params = {
		'track_id' => ($songData->{'id'} + 0), 
		'playlist_index' => $index,
	};
	$request->addResultLoop($loop, $count, 'params', $params);
	$request->addResultLoop($loop, $count, 'style', 'itemplay');
}


my %tagMap = (
	# Tag    Tag name             Token            Track method         Track field
	#------------------------------------------------------------------------------
	  'u' => ['url',              'LOCATION',      'url'],              #url
	  'o' => ['type',             'TYPE',          'content_type'],     #content_type
	                                                                    #titlesort 
	                                                                    #titlesearch 
	  'a' => ['artist',           'ARTIST',        'artistName'],       #->contributors
	  'e' => ['album_id',         '',              'albumid'],          #album 
	  'l' => ['album',            'ALBUM',         'albumname'],        #->album.title
	  't' => ['tracknum',         'TRACK',         'tracknum'],         #tracknum
	  'n' => ['modificationTime', 'MODTIME',       'modificationTime'], #timestamp
	  'f' => ['filesize',         'FILELENGTH',    'filesize'],         #filesize
	                                                                    #tag 
	  'i' => ['disc',             'DISC',          'disc'],             #disc
	  'j' => ['coverart',         'SHOW_ARTWORK',  'coverArtExists'],   #cover
	  'x' => ['remote',           '',              'remote'],           #remote 
	                                                                    #audio 
	                                                                    #audio_size 
	                                                                    #audio_offset
	  'y' => ['year',             'YEAR',          'year'],             #year
	  'd' => ['duration',         'LENGTH',        'secs'],             #secs
	                                                                    #vbr_scale 
	  'r' => ['bitrate',          'BITRATE',       'prettyBitRate'],    #bitrate
	  'T' => ['samplerate',       'SAMPLERATE',    'samplerate'],       #samplerate 
	  'I' => ['samplesize',       'SAMPLESIZE',    'samplesize'],       #samplesize 
	                                                                    #channels 
	                                                                    #block_alignment
	                                                                    #endian 
	  'm' => ['bpm',              'BPM',           'bpm'],              #bpm
	  'v' => ['tagversion',       'TAGVERSION',    'tagversion'],       #tagversion
	# 'z' => ['drm',              '',              'drm'],              #drm
	  'M' => ['musicmagic_mixable', '',            'musicmagic_mixable'], #musicmagic_mixable
	                                                                    #musicbrainz_id 
	                                                                    #playcount 
	                                                                    #lastplayed 
	                                                                    #lossless 
	  'w' => ['lyrics',           'LYRICS',        'lyrics'],           #lyrics 
	  'R' => ['rating',           'RATING',        'rating'],           #rating 
	  'Y' => ['replay_gain',      'REPLAYGAIN',    'replay_gain'],      #replay_gain 
	                                                                    #replay_peak

	  'c' => ['coverid',          'COVERID',       'coverid'],          # coverid
	  'K' => ['artwork_url',      '',              'coverurl'],         # artwork URL, not in db
	  'B' => ['buttons',          '',              'buttons'],          # radio stream special buttons
	  'L' => ['info_link',        '',              'info_link'],        # special trackinfo link for i.e. Pandora
	  'N' => ['remote_title'],                                          # remote stream title


	# Tag    Tag name              Token              Relationship     Method          Track relationship
	#--------------------------------------------------------------------------------------------------
	  's' => ['artist_id',         '',                'artist',        'id'],           #->contributors
	  'A' => ['<role>',            '<ROLE>',          'contributors',  'name'],         #->contributors[role].name
	  'S' => ['<role>_ids',        '',                'contributors',  'id'],           #->contributors[role].id
                                                                            
	  'q' => ['disccount',         '',                'album',         'discc'],        #->album.discc
	  'J' => ['artwork_track_id',  'COVERART',        'album',         'artwork'],      #->album.artwork
	  'C' => ['compilation',       'COMPILATION',     'album',         'compilation'],  #->album.compilation
	  'X' => ['album_replay_gain', 'ALBUMREPLAYGAIN', 'album',         'replay_gain'],  #->album.replay_gain
                                                                            
	  'g' => ['genre',             'GENRE',           'genre',         'name'],         #->genre_track->genre.name
	  'p' => ['genre_id',          '',                'genre',         'id'],           #->genre_track->genre.id
	  'G' => ['genres',            'GENRE',           'genres',        'name'],         #->genre_track->genres.name
	  'P' => ['genre_ids',         '',                'genres',        'id'],           #->genre_track->genres.id
                                                                            
	  'k' => ['comment',           'COMMENT',         'comment'],                       #->comment_object

);

# Map tag -> column to avoid a huge if-else structure
my %colMap = (
	g => 'genres.name',
	G => 'genres',
	p => 'genres.id',
	P => 'genre_ids',
	a => 'contributors.name',
	's' => 'contributors.id',
	l => 'albums.title',
	e => 'tracks.album',
	d => 'tracks.secs',
	i => 'tracks.disc',
	q => 'albums.discc',
	t => 'tracks.tracknum',
	y => 'tracks.year',
	m => 'tracks.bpm',
	M => sub { $_[0]->{'tracks.musicmagic_mixable'} ? 1 : 0 },
	k => 'comment',
	o => 'tracks.content_type',
	v => 'tracks.tagversion',
	r => sub { Slim::Schema::Track->buildPrettyBitRate( $_[0]->{'tracks.bitrate'}, $_[0]->{'tracks.vbr_scale'} ) },
	f => 'tracks.filesize',
	j => sub { $_[0]->{'tracks.cover'} ? 1 : 0 },
	J => 'albums.artwork',
	n => sub { Slim::Schema::Track->buildModificationTime( $_[0]->{'tracks.timestamp'} ) },
	C => sub { $_[0]->{'albums.compilation'} ? 1 : 0 },
	Y => 'tracks.replay_gain',
	X => 'albums.replay_gain',
	R => 'tracks_persistent.rating',
	T => 'tracks.samplerate',
	I => 'tracks.samplesize',
	u => 'tracks.url',
	w => 'tracks.lyrics',
	x => sub { $_[0]->{'tracks.remote'} ? 1 : 0 },
	c => 'tracks.coverid',
);

sub _songDataFromHash {
	my ( $request, $res, $tags ) = @_;
	
	# define an ordered hash for our results
	tie (my %returnHash, "Tie::IxHash");
	
	$returnHash{id}    = $res->{'tracks.id'};
	$returnHash{title} = $res->{'tracks.title'};
	
	# loop so that stuff is returned in the order given...
	for my $tag (split (//, $tags)) {
		my $tagref = $tagMap{$tag} or next;
		
		# Special case for A/S which return multiple keys
		if ( $tag eq 'A' ) {
			for my $role ( Slim::Schema::Contributor->contributorRoles ) {
				$role = lc $role;
				if ( defined $res->{$role} ) {
					$returnHash{$role} = $res->{$role};
				}
			}
		}
		elsif ( $tag eq 'S' ) {
			for my $role ( Slim::Schema::Contributor->contributorRoles ) {
				$role = lc $role;
				if ( defined $res->{"${role}_ids"} ) {
					$returnHash{"${role}_ids"} = $res->{"${role}_ids"};
				}
			}
		}
		else {					
			my $map = $colMap{$tag};
		
			my $value = ref $map eq 'CODE' ? $map->($res) : $res->{$map};

			if (defined $value && $value ne '') {
				$returnHash{ $tagref->[0] } = $value;
			}
		}
	}		
	
	return \%returnHash;
}

sub _songData {
	my $request   = shift; # current request object
	my $pathOrObj = shift; # song path or object
	my $tags      = shift; # tags to use
	
	if ( ref $pathOrObj eq 'HASH' ) {
		# Hash from direct DBI query in titlesQuery
		return _songDataFromHash($request, $pathOrObj, $tags);
	}

	# figure out the track object
	my $track     = Slim::Schema->objectForUrl($pathOrObj);

	if (!blessed($track) || !$track->can('id')) {

		logError("Called with invalid object or path: $pathOrObj!");
		
		# For some reason, $pathOrObj may be an id... try that before giving up...
		if ($pathOrObj =~ /^\d+$/) {
			$track = Slim::Schema->find('Track', $pathOrObj);
		}

		if (!blessed($track) || !$track->can('id')) {

			logError("Can't make track from: $pathOrObj!");
			return;
		}
	}
	
	# If we have a remote track, check if a plugin can provide metadata
	my $remoteMeta = {};
	my $isRemote = $track->remote;
	my $url = $track->url;
	
	if ( $isRemote ) {
		my $handler = Slim::Player::ProtocolHandlers->handlerForURL($url);
		
		if ( $handler && $handler->can('getMetadataFor') ) {
			# Don't modify source data
			$remoteMeta = Storable::dclone(
				$handler->getMetadataFor( $request->client, $url )
			);
			
			$remoteMeta->{a} = $remoteMeta->{artist};
			$remoteMeta->{A} = $remoteMeta->{artist};
			$remoteMeta->{l} = $remoteMeta->{album};
			$remoteMeta->{K} = $remoteMeta->{cover};
			$remoteMeta->{d} = ( $remoteMeta->{duration} || 0 ) + 0;
			$remoteMeta->{Y} = $remoteMeta->{replay_gain};
			$remoteMeta->{o} = $remoteMeta->{type};
			$remoteMeta->{r} = $remoteMeta->{bitrate};
			$remoteMeta->{B} = $remoteMeta->{buttons};
			$remoteMeta->{L} = $remoteMeta->{info_link};
		}
	}
	
	my $parentTrack;
	if ( my $client = $request->client ) { # Bug 13062, songinfo may be called without a client
		if (my $song = $client->currentSongForUrl($url)) {
			my $t = $song->currentTrack();
			if ($t->url ne $url) {
				$parentTrack = $track;
				$track = $t;
				$isRemote = $track->remote;
			}
		}
	}
	
	# define an ordered hash for our results
	tie (my %returnHash, "Tie::IxHash");

	$returnHash{'id'}    = $track->id;
	$returnHash{'title'} = $remoteMeta->{title} || $track->title;
	
	# loop so that stuff is returned in the order given...
	for my $tag (split (//, $tags)) {
		
		my $tagref = $tagMap{$tag} or next;
		
		# special case, remote stream name
		if ($tag eq 'N') {
			if ($parentTrack) {
				$returnHash{$tagref->[0]} = $parentTrack->title;
			} elsif ( $isRemote && !$track->secs && $remoteMeta->{title} && !$remoteMeta->{album} ) {
				if (my $meta = $track->title) {
					$returnHash{$tagref->[0]} = $meta;
				}
			}
		}
		
		# special case for remote flag, since we had to evaluate it anyway
		# only include it if it is true
		elsif ($tag eq 'x' && $isRemote) {
			$returnHash{$tagref->[0]} = 1;
		}
		
		# special case artists (tag A and S)
		elsif ($tag eq 'A' || $tag eq 'S') {
			if ( my $meta = $remoteMeta->{$tag} ) {
				$returnHash{artist} = $meta;
				next;
			}
			
			if ( defined(my $submethod = $tagref->[3]) && !main::SLIM_SERVICE ) {
				
				my $postfix = ($tag eq 'S')?"_ids":"";
			
				foreach my $type (Slim::Schema::Contributor::contributorRoles()) {
						
					my $key = lc($type) . $postfix;
					my $contributors = $track->contributorsOfType($type) or next;
					my @values = map { $_ = $_->$submethod() } $contributors->all;
					my $value = join(', ', @values);
			
					if (defined $value && $value ne '') {

						# add the tag to the result
						$returnHash{$key} = $value;
					}
				}
			}
		}

		# if we have a method/relationship for the tag
		elsif (defined(my $method = $tagref->[2])) {
			
			my $value;
			my $key = $tagref->[0];
			
			# Override with remote track metadata if available
			if ( defined $remoteMeta->{$tag} ) {
				$value = $remoteMeta->{$tag};
			}
			
			elsif ($method eq '' || !$track->can($method)) {
				next;
			}

			# tag with submethod
			elsif (defined(my $submethod = $tagref->[3])) {

				# call submethod
				if (defined(my $related = $track->$method)) {
					
					# array returned/genre
					if ( blessed($related) && $related->isa('Slim::Schema::ResultSet::Genre')) {
						$value = join(', ', map { $_ = $_->$submethod() } $related->all);
					} else {
						$value = $related->$submethod();
					}
				}
			}
			
			# simple track method
			else {
				$value = $track->$method();
			}
			
			# correct values
			if (($tag eq 'R' || $tag eq 'x') && $value == 0) {
				$value = undef;
			}
			
			# if we have a value
			if (defined $value && $value ne '') {

				# add the tag to the result
				$returnHash{$key} = $value;
			}
		}
	}

	return \%returnHash;
}

# this is a silly little sub that allows jive cover art to be rendered in a large window
sub showArtwork {

	main::INFOLOG && $log->info("Begin showArtwork Function");
	my $request = shift;

	# get our parameters
	my $id = $request->getParam('_artworkid');

	if ($id =~ /:\/\//) {
		$request->addResult('artworkUrl'  => $id);
	} else {
		$request->addResult('artworkId'  => $id);
	}

	$request->addResult('offset', 0);
	$request->setStatusDone();

}

# Wipe cached data, called after a rescan
sub wipeCaches {
	$cache = {};
}

# fix the count in case we're adding additional items
# (VA etc.) to the resultset
sub _fixCount {
	my $insertItem = shift;
	my $index      = shift;
	my $quantity   = shift;
	my $count      = shift;

	my $totalCount = $count || 0;

	if ($insertItem && $count > 1) {
		$totalCount++;

		# return one less result as we only add the additional item in the first chunk
		if ( !$$index ) {
			$$quantity--;
		}

		# decrease the index in subsequent queries
		else {
			$$index--;
		}
	}

	return $totalCount;
}

sub _mixerItemParams {
	my %args       = @_;
	my $chunkCount = $args{'chunkCount'};
	my $loopname   = $args{'loopname'};
	my $params     = $args{'params'};
	my $request    = $args{'request'};
	my $obj        = $args{'obj'};
	my $mixable    = $args{'mixable'}; # optional flag if item is mixable, avoids mixable() call

	my ($Imports, $mixers) = _mixers();

	# one enabled mixer available
	if ( scalar(@$mixers) == 1 ) {
		my $mixer = $mixers->[0];
		if ( !defined $mixable && $mixer->mixable($obj) ) {

		}
		else {
			my $unmixable = {
				player => 0,
				cmd    => ['jiveunmixable'],
				params => {
					contextToken => $Imports->{$mixer}->{contextToken},
				},
			};
			$request->addResultLoop($loopname, $chunkCount, 'actions', { 'play-hold' => $unmixable } );
		}
	}
	else {
		return;
	}
}

# contextMenuQuery is a wrapper for producing context menus for various objects
sub contextMenuQuery {

	my $request = shift;

	# check this is the correct query.
	if ($request->isNotQuery([['contextmenu']])) {
		$request->setStatusBadDispatch();
		return;
	}

	my $index         = $request->getParam('_index');
	my $quantity      = $request->getParam('_quantity');

	my $client        = $request->client();
	my $menu          = $request->getParam('menu');

	# this subroutine is just a wrapper, so we prep the @requestParams array to pass on to another command
	my $params = $request->getParamsCopy();
	my @requestParams = ();
	for my $key (keys %$params) {
		next if $key eq '_index' || $key eq '_quantity';
		push @requestParams, $key . ':' . $params->{$key};
	}

	my $proxiedRequest;
	if (defined($menu)) {
		# send the command to *info, where * is the param given to the menu command
		my $command = $menu . 'info';
		$proxiedRequest = Slim::Control::Request::executeRequest( $client, [ $command, 'items', $index, $quantity, @requestParams ] );
		
		# Bug 13744, wrap async requests
		if ( $proxiedRequest->isStatusProcessing ) {			
			$proxiedRequest->callbackFunction( sub {
				$request->setRawResults( $_[0]->getResults );
				$request->setStatusDone();
			} );
			
			$request->setStatusProcessing();
			return;
		}
		
	# if we get here, we punt
	} else {
		$request->setStatusBadParams();
	}

	# now we have the response in $proxiedRequest that needs to get its output sent via $request
	$request->setRawResults( $proxiedRequest->getResults );

}

sub mixerMenuQuery {

	$log->debug('Begin Function');
	my $request = shift;

	# check this is the correct query.
	if ($request->isNotQuery([['mixermenu']])) {
		$request->setStatusBadDispatch();
		return;
	}

	my $trackID       = $request->getParam('track_id');
	my $genreID       = $request->getParam('genre_id');
	my $artistID      = $request->getParam('artist_id');
	my $albumID       = $request->getParam('album_id');
				
	# look for the $obj_param first from an obj_param key, then from track_id, artist_id, album_id, genre_id
	my $obj_param     = $request->getParam('obj_param') ? $request->getParam('obj_param') :
				$trackID  ? 'track_id'  :
				$artistID ? 'artist_id' :
				$albumID  ? 'album_id'  :
				$genreID  ? 'genre_id'  :
				undef;

	# an $obj_param is necessary for this query
	if ( !defined($obj_param) ) {
		$request->setStatusBadDispatch();
		return;
	}

	my $obj_id = $request->getParam('obj_param') ? 
			$request->getParam('obj_param') :
			$request->getParam($obj_param);


	my ($Imports, $mixers) = _mixers();
	
	$request->addResult('offset', 0 );
	$request->addResult('window', { menuStyle => '' } );
	my $chunkCount = 0;

	# fetch the object
	my $obj;
	if ($obj_param eq 'track_id') {
		$obj = Slim::Schema->find('Track', $obj_id);
	} elsif ($obj_param eq 'artist_id') {
		$obj = Slim::Schema->find('Contributor', $obj_id);
	} elsif ($obj_param eq 'album_id') {
		$obj = Slim::Schema->find('Album', $obj_id);
	} elsif ($obj_param eq 'genre_id') {
		$obj = Slim::Schema->find('Genre', $obj_id);
	}

	my @mixable_mixers;
	for my $mixer (@$mixers) {
		if ( blessed($obj) && $mixer->mixable($obj) ) {
			push @mixable_mixers, $mixer;
		}
	}

	if ( scalar(@mixable_mixers) == 0 ) {
		$request->addResult('count', 1);
		$request->addResultLoop('item_loop', 0, 'text', $request->string('NO_MIXERS_AVAILABLE') );
		$request->addResultLoop('item_loop', 0, 'style', 'itemNoAction');
	} else {
		$request->addResult('count', scalar(@mixable_mixers) );
		for my $mixer ( @mixable_mixers ) {
			my $token = $Imports->{$mixer}->{'contextToken'};
			my $string = $request->string($token);
			$request->addResultLoop('item_loop', $chunkCount, 'text', $string);
			my $actions;
			my $command = Storable::dclone( $Imports->{$mixer}->{cliBase} );
			$command->{'params'}{'menu'} = 1;
			$command->{'params'}{$obj_param} = $obj->id;
			$actions->{go} = $command;
			$request->addResultLoop('item_loop', $chunkCount, 'actions', $actions);
			$chunkCount++;
		}
	}
	$request->setStatusDone();

}

sub _mixers {
	my $Imports = Slim::Music::Import->importers;
	my @mixers = ();
	for my $import (keys %{$Imports}) {
		next if !$Imports->{$import}->{'mixer'};
		next if !$Imports->{$import}->{'use'};
		next if !$Imports->{$import}->{'cliBase'};
		next if !$Imports->{$import}->{'contextToken'};
		push @mixers, $import;
	}
	return ($Imports, \@mixers);
}

sub _mixerBase {

	my ($Imports, $mixers) = _mixers();
	
	# one enabled mixer available
	if ( scalar(@$mixers) == 1 ) {
		return $Imports->{$mixers->[0]}->{'cliBase'};
	} elsif (@$mixers) {
		return {
			player => 0,
			cmd    => ['mixermenu'],
			params => {
			},
			itemsParams => 'params',
		};
	} else {
		return undef;	
	}
}

# currently this sends back a callback that is only for tracks
# to be expanded to work with artist/album/etc. later
sub _contextMenuBase {

	my $menu = shift;

	return {
		player => 0,
		cmd => ['contextmenu', ],
			'params' => {
				'menu' => $menu,
			},
		itemsParams => 'params',
		window => { 
			isContextMenu => 1, 
		},
	};

}

sub _mixerItemHandler {
	my %args       = @_;
	my $chunkCount = $args{'chunkCount'};
	my $loopname   = $args{'loopname'};
	my $obj        = $args{'obj'};
	my $obj_param  = $args{'obj_param'};
	my $request    = $args{'request'};

	my ($Imports, $mixers) = _mixers();
	
	if (scalar(@$mixers) == 1 && blessed($obj)) {
		my $mixer = $mixers->[0];
		if ($mixer->can('mixable') && $mixer->mixable($obj)) {
			# pull in cliBase with Storable::dclone so we can manipulate without affecting the object itself
			my $command = Storable::dclone( $Imports->{$mixer}->{cliBase} );
			$command->{'params'}{'menu'} = 1;
			$command->{'params'}{$obj_param} = $obj->id;
			return $command;
		} else {
			return (
				{
					player => 0,
					cmd    => ['jiveunmixable'],
					params => {
						contextToken => $Imports->{$mixer}->{contextToken},
					},
				}
			);
			
		}
	} elsif ( scalar(@$mixers) && blessed($obj) ) {
		return {
			player => 0,
			cmd    => ['mixermenu'],
			params => {
				$obj_param => $obj->id,
			},
		};
	} else {
		return undef;
	}
}

sub _scanFailed {
	my ($request, $info) = @_;
	
	if ($info && $info eq 'SCAN_ABORTED') {
		$info = $request->string($info);
	}
	elsif ($info) {
		$info = $request->string('FAILURE_PROGRESS', $request->string($info . '_PROGRESS') || '?');
	}

	$request->addResult('lastscanfailed', $info || '?');	
}

=pod
This method is used by both titlesQuery and statusQuery, it tries to get a bunch of data
about tracks as efficiently as possible.

	$tags - String of tags, see songinfo docs
	$args - {
		where         => additional raw SQL to be used in WHERE clause
		sort          => string to be used with ORDER BY
		search        => titlesearch
		albumId       => return tracks for this album ID
		year          => return tracks for this year
		genreId       => return tracks for this genre ID
		contributorId => return tracks for this contributor ID
		trackIds      => arrayref of track IDs to fetch
		limit         => a coderef that is passed the count and returns (valid, start, end)
		                 If valid is not true, the request is aborted.
		                 This is messy but the only way to support the use of _fixCount, etc
	}
	
Returns arrayref of hashes.
=cut

sub _getTagDataForTracks {
	my ( $tags, $args ) = @_;
	
	my $sqllog = main::DEBUGLOG && logger('database.sql');
	
	my $collate = Slim::Utils::OSDetect->getOS()->sqlHelperClass()->collate();
	
	my $sql      = 'SELECT %s FROM tracks ';
	my $c        = { 'tracks.id' => 1, 'tracks.title' => 1 };
	my $w        = [];
	my $p        = [];
	my $total    = 0;
	
	if ( $args->{where} ) {
		push @{$w}, $args->{where};
	}
	
	my $sort = $args->{sort};
	
	# Normalize any search parameters
	my $search = $args->{search};
	if ( $search && specified($search) ) {
		if ( $search =~ s/^sql=// ) {
			# Raw SQL search query
			$search =~ s/;//g; # strip out any attempt at combining SQL statements
			push @{$w}, $search;
		}
		else {
			my $strings = Slim::Utils::Text::searchStringSplit($search);
			if ( ref $strings->[0] eq 'ARRAY' ) {
				push @{$w}, '(' . join( ' OR ', map { 'tracks.titlesearch LIKE ?' } @{ $strings->[0] } ) . ')';
				push @{$p}, @{ $strings->[0] };
			}
			else {		
				push @{$w}, 'tracks.titlesearch LIKE ?';
				push @{$p}, @{$strings};
			}
		}
	}
	
	if ( my $albumId = $args->{albumId} ) {
		push @{$w}, 'tracks.album = ?';
		push @{$p}, $albumId;
	}
	
	if ( my $trackId = $args->{trackId} ) {
		push @{$w}, 'tracks.id = ?';
		push @{$p}, $trackId;
	}

	if ( my $year = $args->{year} ) {
		push @{$w}, 'tracks.year = ?';
		push @{$p}, $year;
	}
	
	# Some helper functions to setup joins with less code
	my $join_genre_track = sub {
		if ( $sql !~ /JOIN genre_track/ ) {
			$sql .= 'JOIN genre_track ON genre_track.track = tracks.id ';
		}
	};
	
	my $join_genres = sub {
		$join_genre_track->();
		
		if ( $sql !~ /JOIN genres/ ) {
			$sql .= 'JOIN genres ON genres.id = genre_track.genre ';
		}
	};
	
	my $join_contributor_tracks = sub {
		if ( $sql !~ /JOIN contributor_track/ ) {
			$sql .= 'JOIN contributor_track ON contributor_track.track = tracks.id ';
		}
	};
	
	my $join_contributors = sub {
		$join_contributor_tracks->();
		
		if ( $sql !~ /JOIN contributors/ ) {
			$sql .= 'JOIN contributors ON contributors.id = contributor_track.contributor ';
		}
	};
	
	my $join_albums = sub {
		if ( $sql !~ /JOIN albums/ ) {
			$sql .= 'JOIN albums ON albums.id = tracks.album ';
		}
	};
	
	my $join_tracks_persistent = sub {
		if ( main::STATISTICS ) {
			$sql .= 'JOIN tracks_persistent ON tracks_persistent.urlmd5 = tracks.urlmd5 ';
		}
	};
	
	my $join_playlist_track = sub {
		if ( $sql !~ /JOIN playlist_track/ ) {
			$sql .= 'JOIN playlist_track ON playlist_track.track = tracks.url ';
		}
	};
	
	if ( my $genreId = $args->{genreId} ) {
		$join_genre_track->();
		push @{$w}, 'genre_track.genre = ?';
		push @{$p}, $genreId;
	}
	
	if ( my $contributorId = $args->{contributorId} ) {
		# handle the case where we're asked for the VA id => return compilations
		if ($contributorId == Slim::Schema->variousArtistsObject->id) {
			$join_albums->();
			push @{$w}, 'albums.compilation = 1';
		}
		else {
			$join_contributor_tracks->();
			push @{$w}, 'contributor_track.contributor = ?';
			push @{$p}, $contributorId;
		}
	}
	
	if ( my $playlistId = $args->{playlistId} ) {
		$join_playlist_track->();
		push @{$w}, 'playlist_track.playlist = ?';
		push @{$p}, $playlistId;
	}
	
	if ( my $trackIds = $args->{trackIds} ) {
		# Filter out negative tracks (remote tracks)
		push @{$w}, 'tracks.id IN (' . join( ',', grep { $_ > 0 } @{$trackIds} ) . ')';
	}
	
	# Process tags and add columns/joins as needed
	$tags =~ /e/ && do { $c->{'tracks.album'} = 1 };
	$tags =~ /d/ && do { $c->{'tracks.secs'} = 1 };
	$tags =~ /t/ && do { $c->{'tracks.tracknum'} = 1 };
	$tags =~ /y/ && do { $c->{'tracks.year'} = 1 };
	$tags =~ /m/ && do { $c->{'tracks.bpm'} = 1 };
	$tags =~ /M/ && do { $c->{'tracks.musicmagic_mixable'} = 1 };
	$tags =~ /o/ && do { $c->{'tracks.content_type'} = 1 };
	$tags =~ /v/ && do { $c->{'tracks.tagversion'} = 1 };
	$tags =~ /r/ && do { $c->{'tracks.bitrate'} = 1; $c->{'tracks.vbr_scale'} = 1 };
	$tags =~ /f/ && do { $c->{'tracks.filesize'} = 1 };
	$tags =~ /j/ && do { $c->{'tracks.cover'} = 1 };
	$tags =~ /n/ && do { $c->{'tracks.timestamp'} = 1 };
	$tags =~ /T/ && do { $c->{'tracks.samplerate'} = 1 };
	$tags =~ /I/ && do { $c->{'tracks.samplesize'} = 1 };
	$tags =~ /u/ && do { $c->{'tracks.url'} = 1 };
	$tags =~ /w/ && do { $c->{'tracks.lyrics'} = 1 };
	$tags =~ /x/ && do { $c->{'tracks.remote'} = 1 };
	$tags =~ /c/ && do { $c->{'tracks.coverid'} = 1 };
	$tags =~ /Y/ && do { $c->{'tracks.replay_gain'} = 1 };
	$tags =~ /i/ && do { $c->{'tracks.disc'} = 1 };
	
	$tags =~ /g/ && do {
		$join_genres->();
		$c->{'genres.name'} = 1;
		
		# XXX there is a bug here if a track has multiple genres, the genre
		# returned will be a random genre, not sure how to solve this -Andy
	};
	
	$tags =~ /p/ && do {
		$join_genres->();
		$c->{'genres.id'} = 1;
	};
	
	$tags =~ /a/ && do {
		$join_contributors->();
		$c->{'contributors.name'} = 1;
		
		# Tag 'a' returns either ARTIST or TRACKARTIST role
		push @{$w}, 'contributor_track.role IN (?, ?)';
		push @{$p}, (
			Slim::Schema::Contributor->typeToRole('ARTIST'), 
			Slim::Schema::Contributor->typeToRole('TRACKARTIST'),
		);
	};
	
	$tags =~ /s/ && do {
		$join_contributors->();
		$c->{'contributors.id'} = 1;
	};
	
	$tags =~ /l/ && do {
		$join_albums->();
		$c->{'albums.title'} = 1;
	};
	
	$tags =~ /q/ && do {
		$join_albums->();
		$c->{'albums.discc'} = 1;
	};
		
	$tags =~ /J/ && do {
		$join_albums->();
		$c->{'albums.artwork'} = 1;
	};
	
	$tags =~ /C/ && do {
		$join_albums->();
		$c->{'albums.compilation'} = 1;
	};
	
	$tags =~ /X/ && do {
		$join_albums->();
		$c->{'albums.replay_gain'} = 1;
	};
	
	$tags =~ /R/ && do {
		if ( main::STATISTICS ) {
			$join_tracks_persistent->();
			$c->{'tracks_persistent.rating'} = 1;
		}
	};
	
	if ( scalar @{$w} ) {
		$sql .= 'WHERE ';
		$sql .= join( ' AND ', @{$w} );
		$sql .= ' ';
	}
	$sql .= 'GROUP BY tracks.id ';
	
	if ( $sort ) {
		$sql .= "ORDER BY $sort ";
	}
	
	# Add selected columns
	my @cols = sort keys %{$c};
	$sql = sprintf $sql, join( ', ', @cols );
	
	my $dbh = Slim::Schema->dbh;
	
	if ( my $limit = $args->{limit} ) {
		# Let the caller worry about the limit values
		
		($total) = $dbh->selectrow_array( qq{
			SELECT COUNT(*) FROM ( $sql ) AS t1
		}, undef, @{$p} );
		
		my ($valid, $start, $end) = $limit->($total);
		
		if ( !$valid ) {
			return wantarray ? ( {}, [], 0 ) : {};
		}
		
		# Limit the real query
		if ( $start =~ /^\d+$/ && $end =~ /^\d+$/ ) {
			$sql .= "LIMIT $start, $end ";
		}
	}
	
	if ( main::DEBUGLOG && $sqllog->is_debug ) {
		$sqllog->debug( "_getTagDataForTracks query: $sql / " . Data::Dump::dump($p) );
	}
	
	my $sth = $dbh->prepare_cached($sql);
	$sth->execute( @{$p} );
	
	# Bind selected columns in order
	my $i = 1;
	for my $col ( @cols ) {
		# Adjust column names that are sub-queries to be stored using the AS value
		if ( $col =~ /SELECT/ ) {
			my ($newcol) = $col =~ /AS (\w+)/;
			$c->{$newcol} = 1;
			$col = $newcol;
		}
		
		$sth->bind_col( $i++, \$c->{$col} );
	}
	
	# Results are stored in a hash keyed by track ID, and we
	# also store the order the data is returned in, titlesQuery
	# needs this to provide correctly sorted results, and I don't
	# want to make %results an IxHash.
	my %results;
	my @resultOrder;
	
	while ( $sth->fetch ) {
		utf8::decode( $c->{'tracks.title'} ) if exists $c->{'tracks.title'};
		utf8::decode( $c->{'tracks.lyrics'} ) if exists $c->{'tracks.lyrics'};
		utf8::decode( $c->{'albums.title'} ) if exists $c->{'albums.title'};
		utf8::decode( $c->{'contributors.name'} ) if exists $c->{'contributors.name'};
		utf8::decode( $c->{'genres.name'} ) if exists $c->{'genres.name'};
		utf8::decode( $c->{'comments.value'} ) if exists $c->{'comments.value'};
		
		$results{ $c->{'tracks.id'} } = { map { $_ => $c->{$_} } keys %{$c} };
		push @resultOrder, $c->{'tracks.id'};
	}
	
	# For tag A/S we have to run 1 additional query
	if ( $tags =~ /[AS]/ ) {
		my $sql = sprintf qq{
			SELECT contributors.id, contributors.name, contributor_track.track, contributor_track.role
			FROM contributor_track
			JOIN contributors ON contributors.id = contributor_track.contributor
			WHERE contributor_track.track IN (%s)
			ORDER BY contributor_track.role DESC
		}, join( ',', @resultOrder );
		
		my $contrib_sth = $dbh->prepare($sql);
		
		if ( main::DEBUGLOG && $sqllog->is_debug ) {
			$sqllog->debug( "Tag A/S (contributor) query: $sql" );
		}
		
		$contrib_sth->execute;
		
		my %values;
		while ( my ($id, $name, $track, $role) = $contrib_sth->fetchrow_array ) {
			$values{$track} ||= {};
			my $role_info = $values{$track}->{$role} ||= {};
			
			# XXX: what if name has ", " in it?
			utf8::decode($name);
			$role_info->{ids}   .= $role_info->{ids} ? ', ' . $id : $id;
			$role_info->{names} .= $role_info->{names} ? ', ' . $name : $name;
		}
		
		my $want_names = $tags =~ /A/;
		my $want_ids   = $tags =~ /S/;
		
		while ( my ($id, $role) = each %values ) {
			my $track = $results{$id};
			
			while ( my ($role_id, $role_info) = each %{$role} ) {
				my $role = lc( Slim::Schema::Contributor->roleToType($role_id) );
				
				$track->{"${role}_ids"} = $role_info->{ids}   if $want_ids;
				$track->{$role}         = $role_info->{names} if $want_names;
			}
		}
	}
	
	# Same thing for G/P, multiple genres requires another query
	if ( $tags =~ /[GP]/ ) {
		my $sql = sprintf qq{
			SELECT genres.id, genres.name, genre_track.track
			FROM genre_track
			JOIN genres ON genres.id = genre_track.genre
			WHERE genre_track.track IN (%s)
			ORDER BY genres.namesort $collate
		}, join( ',', @resultOrder );
		
		my $genre_sth = $dbh->prepare($sql);
		
		if ( main::DEBUGLOG && $sqllog->is_debug ) {
			$sqllog->debug( "Tag G/P (genre) query: $sql" );
		}
		
		$genre_sth->execute;
		
		my %values;
		while ( my ($id, $name, $track) = $genre_sth->fetchrow_array ) {
			my $genre_info = $values{$track} ||= {};
			
			utf8::decode($name);
			$genre_info->{ids}   .= $genre_info->{ids} ? ', ' . $id : $id;
			$genre_info->{names} .= $genre_info->{names} ? ', ' . $name : $name;
		}
		
		my $want_names = $tags =~ /G/;
		my $want_ids   = $tags =~ /P/;
		
		while ( my ($id, $genre_info) = each %values ) {
			my $track = $results{$id};
			$track->{genre_ids} = $genre_info->{ids}   if $want_ids;
			$track->{genres}    = $genre_info->{names} if $want_names;
		}
	}
	
	# And same for comments
	if ( $tags =~ /k/ ) {
		my $sql = sprintf qq{
			SELECT track, value
			FROM comments
			WHERE track IN (%s)
			ORDER BY id
		}, join( ',', @resultOrder );
		
		my $comment_sth = $dbh->prepare($sql);
		
		if ( main::DEBUGLOG && $sqllog->is_debug ) {
			$sqllog->debug( "Tag k (comment) query: $sql" );
		}
		
		$comment_sth->execute();
		
		my %values;
		while ( my ($track, $value) = $comment_sth->fetchrow_array ) {
			$values{$track} .= $values{$track} ? ' / ' . $value : $value;
		}
		
		while ( my ($id, $comment) = each %values ) {
			utf8::decode($comment);
			$results{$id}->{comment} = $comment;
		}
	}

	# If the query wasn't limited, get total from results
	if ( !$total ) {
		$total = scalar @resultOrder;
	}
	
	return wantarray ? ( \%results, \@resultOrder, $total ) : \%results;
}

=head1 SEE ALSO

L<Slim::Control::Request.pm>

=cut

1;

__END__<|MERGE_RESOLUTION|>--- conflicted
+++ resolved
@@ -1176,13 +1176,10 @@
 	my $contributorID = $request->getParam('artist_id');
 	my $albumID       = $request->getParam('album_id');
 	my $trackID       = $request->getParam('track_id');
-<<<<<<< HEAD
-=======
 	my $genreID       = $request->getParam('genre_id');
 	my $menu          = $request->getParam('menu');
 	my $insert        = $request->getParam('menu_all');
 	my $party         = $request->getParam('party') || 0;
->>>>>>> f5d916ca
 	my $tags          = $request->getParam('tags') || '';
 	
 	my $sql  = 'SELECT DISTINCT(genres.id), genres.name, genres.namesort, genres.musicmagic_mixable FROM genres ';
@@ -1938,43 +1935,62 @@
 	
 	$totalCount = _fixCount($insertAll, \$index, \$quantity, $totalCount);
 	
+	if ($menuMode) {
+
+		# decide what is the next step down
+		# generally, we go to songingo after playlists tracks, so we get menu:trackinfo
+		# from the artists we'll go to albums
+
+		# build the base element
+		my $base = {
+			'actions' => {
+				'go' => {
+					'cmd' => ['trackinfo', 'items'],
+					'params' => {
+						'menu' => 'nowhere',
+						'useContextMenu' => 1,
+					},
+					'itemsParams' => 'params',
+				},
+				'play' => {
+					'player' => 0,
+					'cmd' => ['jiveplaytrackplaylist'],
+					'params' => {
+						'cmd' => 'load',
+						'playlist_id' => $playlistID,
+					},
+					'itemsParams' => 'params',
+				},
+				'add' => {
+					'player' => 0,
+					'cmd' => ['playlistcontrol'],
+					'params' => {
+						'cmd' => 'add',
+					},
+					'itemsParams' => 'params',
+				},
+				'add-hold' => {
+					'player' => 0,
+					'cmd' => ['playlistcontrol'],
+					'params' => {
+						'cmd' => 'insert',
+					},
+					'itemsParams' => 'params',
+				},
+			},
+		};
+		if ( $useContextMenu ) {
+			# go is play
+			$base->{'actions'}{'go'} = $base->{'actions'}{'play'};
+			# + is more
+			$base->{'actions'}{'more'} = _contextMenuBase('track');
+		}
+		$request->addResult('base', $base);
+	}
+
 	if (Slim::Music::Import->stillScanning()) {
 		$request->addResult("rescan", 1);
 	}
-<<<<<<< HEAD
-
-	if (defined $iterator) {
-
-		my $count = $iterator->count();
-		$count += 0;
-		
-		my ($valid, $start, $end) = $request->normalize(scalar($index), scalar($quantity), $count);
-
-		if ($valid || $start == $end) {
-
-
-			my $format = $prefs->get('titleFormat')->[ $prefs->get('titleFormatWeb') ];
-			my $cur = $start;
-			my $loopname = 'playlisttracks_loop';
-			my $chunkCount = 0;
-			
-			my $list_index = 0;
-			for my $eachitem ($iterator->slice($start, $end)) {
-
-				_addSong($request, $loopname, $chunkCount, $eachitem, $tags, "playlist index", $cur);
-				
-				$cur++;
-				$chunkCount++;
-				
-				main::idleStreams();
-			}
-		}
-		$request->addResult("count", $count);
-
-	} else {
-
-		$request->addResult("count", 0);
-=======
 	
 	$count += 0;
 	
@@ -2049,7 +2065,6 @@
 					($chunkCount, $totalCount) = _jiveAddToFavorites(lastChunk => $lastChunk, start => $start, chunkCount => $chunkCount, listCount => $totalCount, request => $request, loopname => $loopname, favorites => \%favorites);
 				}
 			}
->>>>>>> f5d916ca
 	}
 	
 	$request->addResult("count", $totalCount);
@@ -3511,12 +3526,6 @@
 	my $year          = $request->getParam('year');
 	my $menuStyle     = $request->getParam('menuStyle') || 'item';
 
-<<<<<<< HEAD
-	if ($request->paramNotOneOfIfDefined($sort, ['title', 'tracknum', 'albumtrack'])) {
-		$request->setStatusBadParams();
-		return;
-	}
-=======
 	my $useContextMenu = $request->getParam('useContextMenu');
 
 	my %favorites;
@@ -3533,7 +3542,6 @@
 	
 	# we only change the count if we're going to insert the play all item
 	my $addPlayAllItem = $search && $insertAll;
->>>>>>> f5d916ca
 
 	# did we have override on the defaults?
 	# note that this is not equivalent to 
@@ -3596,11 +3604,8 @@
 	# this is the count of items in this part of the request (e.g., menu 100 200)
 	# not to be confused with $count, which is the count of the entire list
 	my $chunkCount = 0;
-<<<<<<< HEAD
-=======
 	my $offset = $request->getParam('_index');
 	$request->addResult('offset', $offset) if $menuMode;
->>>>>>> f5d916ca
 
 	if ( scalar @{$itemOrder} ) {
 		
@@ -3610,9 +3615,6 @@
 		for my $trackId ( @{$itemOrder} ) {
 			my $item = $items->{$trackId};
 			
-<<<<<<< HEAD
-			_addSong($request, $loopname, $chunkCount, $item, $tags);
-=======
 			# jive formatting
 			if ($menuMode) {
 				
@@ -3630,67 +3632,6 @@
 				}
 				$request->addResultLoop($loopname, $chunkCount, 'params', $params);
 			
-				if ($useContextMenu) {
-					$request->addResultLoop($loopname, $chunkCount, 'style', 'itemplay');
-				}
-			
-				# open a window with icon etc...
-			
-				my $text = $item->{'tracks.title'};
-				my $album = $item->{'albums.title'};
-				
-				# Bug 7443, check for a track cover before using the album cover
-				my $iconId = $item->{'tracks.coverid'};
-				
-				# Pass hash to title formatter, it will know what to do with our data
-				my $oneLineTrackTitle = Slim::Music::TitleFormatter::infoFormat(undef, $format, 'TITLE', $item);
-				
-				my $window = {
-					'text' => $oneLineTrackTitle,
-				};
-				if ($menuStyle eq 'album') {
-					if ($useContextMenu) {
-						# press to play
-						$request->addResultLoop($loopname, $chunkCount, 'style', 'itemplay');
-					}
-
-					# format second line as 'artist - album'
-					my @secondLine = ();
-					if (defined(my $artistName = $item->{'contributors.name'})) {
-						push @secondLine, $artistName;
-					}
-					if (defined($album)) {
-						push @secondLine, $album;
-					}
-					my $secondLine = join(' - ', @secondLine);
-					$text = $text . "\n" . $secondLine;
-					$request->addResultLoop($loopname, $chunkCount, 'text', $text);
-
-				} elsif ($menuStyle eq 'allSongs') {
-					$request->addResultLoop($loopname, $chunkCount, 'text', $item->{'tracks.title'});
-				} else {
-					$request->addResultLoop($loopname, $chunkCount, 'text', $oneLineTrackTitle);
-				}
-			
-				if (defined($iconId)) {
-					$window->{'icon-id'} = $iconId;
-					# show icon if we're doing press-to-play behavior
-					if ($menuStyle eq 'album' && $useContextMenu) {
-						$request->addResultLoop($loopname, $chunkCount, 'icon-id', $iconId);
-					}
-				}
-
-				$request->addResultLoop($loopname, $chunkCount, 'window', $window);
-				 _mixerItemParams(request => $request, mixable => $item->{'tracks.musicmagic_mixable'} ? 1 : 0, loopname => $loopname, chunkCount => $chunkCount, params => $params);
-			
-			}
-			
-			# regular formatting
-			else {		
-				_addSong($request, $loopname, $chunkCount, $item, $tags);
-			}
->>>>>>> f5d916ca
-			
 			$chunkCount++;
 		}
 
@@ -3737,37 +3678,13 @@
 	
 	# get our parameters
 	my $index         = $request->getParam('_index');
-<<<<<<< HEAD
-	my $quantity      = $request->getParam('_quantity');	
-=======
 	my $quantity      = $request->getParam('_quantity');
 	my $year          = $request->getParam('year');
-	my $menu          = $request->getParam('menu');
-	my $insert        = $request->getParam('menu_all');
-	my $party         = $request->getParam('party') || 0;
-	
-	# menu/jive mgmt
-	my $menuMode  = defined $menu;
-	my $partyMode = _partyModeCheck($request);
-	my $useContextMenu = $request->getParam('useContextMenu');
-	my $insertAll = $menuMode && defined $insert && !$partyMode;
->>>>>>> f5d916ca
 	
 	my $sql = 'SELECT id FROM years ';
 	my $w   = [];
 	my $p   = [];
 	
-<<<<<<< HEAD
-	# sort them
-	my $attr = {
-		'distinct' => 'me.id',
-		'order_by' => 'me.id',
-	};
-
-	my $rs = Slim::Schema->rs('Year')->search($where, $attr);
-
-	my $count = $rs->count;
-=======
 	if (defined $year) {
 		push @{$w}, 'id = ?';
 		push @{$p}, $year;
@@ -3789,7 +3706,6 @@
 	}, undef, @{$p} );
 	
 	$sql .= 'ORDER BY id';
->>>>>>> f5d916ca
 
 	# now build the result
 	
@@ -3805,15 +3721,6 @@
 
 		my $loopname = 'years_loop';
 		my $chunkCount = 0;
-<<<<<<< HEAD
-
-		for my $eachitem ($rs->slice($start, $end)) {
-			my $id = $eachitem->id() + 0;
-
-			$request->addResultLoop($loopname, $chunkCount, 'year', $id);
-
-=======
-		$request->addResult('offset', $request->getParam('_index')) if $menuMode;
 
 		if ($insertAll) {
 			$chunkCount = _playAll(start => $start, end => $end, chunkCount => $chunkCount, request => $request, loopname => $loopname);
@@ -3827,6 +3734,7 @@
 		if ( main::DEBUGLOG && $sqllog->is_debug ) {
 			$sqllog->debug( "Years query: $sql / " . Data::Dump::dump($p) );
 		}
+			my $id = $eachitem->id() + 0;
 
 		my $sth = $dbh->prepare_cached($sql);
 		$sth->execute( @{$p} );
@@ -3857,7 +3765,6 @@
 			else {
 				$request->addResultLoop($loopname, $chunkCount, 'year', $id);
 			}
->>>>>>> f5d916ca
 			$chunkCount++;
 		}
 	}
