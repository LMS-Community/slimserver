--- conflicted
+++ resolved
@@ -2467,8 +2467,6 @@
 			}
 		}
 
-<<<<<<< HEAD
-=======
 		# check whether we're saving the current player's track queue as a playlist
 		my $client = $request->client;
 		if ($client && !$client->currentPlaylist) {
@@ -2482,7 +2480,6 @@
 			}
 		}
 
->>>>>>> 5eb44321
 		if (!defined Slim::Formats::Playlists::M3U->write(
 			[ $playlistObj->tracks ],
 			undef,
