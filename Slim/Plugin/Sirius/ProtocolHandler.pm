--- conflicted
+++ resolved
@@ -32,8 +32,6 @@
 
 sub getFormatForURL { 'wma' }
 
-<<<<<<< HEAD
-=======
 sub isAudioURL { 1 }
 
 # Support transcoding
@@ -52,36 +50,6 @@
 	} );
 }
 
-# Perform processing during play/add, before actual playback begins
-sub onCommand {
-	my ( $class, $client, $cmd, $url, $callback ) = @_;
-	
-	# Only handle 'play'
-	if ( $cmd eq 'play' ) {
-		
-		my ($channelId) = $url =~ m{^sirius://(.+)};
-		
-		getChannelInfo( $client, {
-			channelId => $channelId,
-			callback  => $callback,
-		} );
-		
-		# Update the 'Connecting...' text
-		Slim::Utils::Timers::setTimer(
-			undef,
-			time(),
-			sub {
-				displayStatus( $client, $url, 'PLUGIN_SIRIUS_GETTING_STREAM_INFO', 60 );
-			},
-		);
-		
-		return;
-	}
-	
-	return $callback->();
-}
-
->>>>>>> 2f0b883f
 sub onJump {
 	my ( $class, $client, $nextURL, $callback ) = @_;
 	
