--- conflicted
+++ resolved
@@ -382,10 +382,6 @@
 	FR	Utiliser des extensions non prises en charge
 
 PLUGIN_EXTENSIONS_USE_UNSUPPORTED_DESC
-<<<<<<< HEAD
-	EN	WARNING - These are 3rd Party Plugins not guaranteed to work under the current version of Logitech Media Server. They've been abandoned by their authors and are no longer maintained. Worst case they could break your Logitech Media Server. Use at your own risk.
-	FR	AVERTISSEMENT - Il s'agit de plugins tiers dont le fonctionnement n'est pas garanti avec la version actuelle de Logitech Media Server. Ils ont été abandonnés par leurs auteurs et ne sont plus maintenus. Dans le pire des cas, ils pourraient empêcher votre Logitech Media Server de fonctionner. À utiliser à vos risques et périls.
-=======
 	DE	ACHTUNG: Dies sind Erweiterungen von Dritten, welche unter Umständen auf dieser Version von Logitech Media Server nicht oder nicht korrekt funktionieren. Sie werden von ihren Autoren nicht mehr unterhalten. Schlimmstenfalls könnten sie Logitech Media Server lahm legen. Verwendung auf eigenes Risiko.
 	EN	WARNING - These are 3rd Party Plugins not guaranteed to work under the current version of Logitech Media Server. They've been abandoned by their authors and are no longer maintained. Worst case they could break your Logitech Media Server. Use at your own risk.
->>>>>>> efdbaf0e
+	FR	AVERTISSEMENT - Il s'agit de plugins tiers dont le fonctionnement n'est pas garanti avec la version actuelle de Logitech Media Server. Ils ont été abandonnés par leurs auteurs et ne sont plus maintenus. Dans le pire des cas, ils pourraient empêcher votre Logitech Media Server de fonctionner. À utiliser à vos risques et périls.