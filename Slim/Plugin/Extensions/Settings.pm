package Slim::Plugin::Extensions::Settings;

use strict;
use base qw(Slim::Web::Settings);

use Slim::Utils::Log;
use Slim::Utils::Prefs;
use Slim::Utils::OSDetect;

use Digest::MD5;

use constant MAX_DOWNLOAD_WAIT => 20;

my $prefs = preferences('plugin.extensions');
my $log   = logger('plugin.extensions');

my $os   = Slim::Utils::OSDetect->getOS();
my $rand = Digest::MD5->new->add( 'ExtensionDownloader', preferences('server')->get('securitySecret'), time )->hexdigest;

sub name {
	# we override the main server plugin setup page
	return Slim::Web::HTTP::CSRF->protectName('SETUP_PLUGINS');
}

sub page {
	return Slim::Web::HTTP::CSRF->protectURI('plugins/Extensions/settings/basic.html');
}

sub handler {
	my ($class, $client, $params, $callback, @args) = @_;

	# Simplistic anti CSRF protection in case the main server protection is off
	if (($params->{'saveSettings'} || $params->{'restart'}) && (!$params->{'rand'} || $params->{'rand'} ne $rand)) {

		$log->error("attempt to set params with band random number - ignoring");

		delete $params->{'saveSettings'};
		delete $params->{'restart'};
	}

	if ($params->{'saveSettings'}) {

		# handle changes to auto mode

		my $auto = $params->{'auto'} ? 1 : 0;
		$prefs->set('auto', $auto) if $auto != $prefs->get('auto');

		# handle changes to repos

		my @new = grep { $_ =~ /^https?:\/\/.*\.xml/ } (ref $params->{'repos'} eq 'ARRAY' ? @{$params->{'repos'}} : $params->{'repos'});

		my %current = map { $_ => 1 } @{ $prefs->get('repos') || [] };
		my %new     = map { $_ => 1 } @new;
		my $changed;

		for my $repo (keys %new) {
			if (!$current{$repo}) {
				Slim::Plugin::Extensions::Plugin->addRepo({ repo => $repo });
				$changed = 1;
			}
		}

		for my $repo (keys %current) {
			if (!$new{$repo}) {
				Slim::Plugin::Extensions::Plugin->removeRepo({ repo => $repo });
				$changed = 1;
			}
		}

		$prefs->set('repos', \@new) if $changed;

		# set policy for which plugins are installed/uninstalled etc

		my $plugin = $prefs->get('plugin');
		undef $changed;

		for my $param (keys %$params) {

			if ($param =~ /^manual:(.*)/) {
				$params->{$1} ? Slim::Utils::PluginManager->enablePlugin($1) : Slim::Utils::PluginManager->disablePlugin($1);
			}

			if ($param =~ /^install:(.*)/) {
				if ($params->{$1} && !$plugin->{$1}) {
					$plugin->{$1} = 1;
					$changed = 1;
				} elsif (!$params->{$1} && $plugin->{$1}) {
					delete $plugin->{$1};
					$changed = 1;
				}
			}
		}

		$prefs->set('plugin', $plugin) if $changed;
	}

	# get plugin info from defined repos
	my $repos = Slim::Plugin::Extensions::Plugin->repos;

	my $data = { remaining => scalar keys %$repos, results => {}, errors => {} };

	for my $repo (keys %$repos) {
		Slim::Plugin::Extensions::Plugin::getExtensions({
			'name'   => $repo, 
			'type'   => 'plugin', 
			'target' => Slim::Utils::OSDetect::OS(),
			'version'=> $::VERSION, 
			'lang'   => $Slim::Utils::Strings::currentLang,
			'details'=> 1,
			'cb'     => \&_getReposCB,
			'pt'     => [ $class, $client, $params, $callback, \@args, $data, $repos->{$repo} ],
			'onError'=> sub { $data->{'errors'}->{ $_[0] } = $_[1] },
		});
	}

	if (!keys %$repos) {
		_getReposCB( $class, $client, $params, $callback, \@args, $data, undef, {}, {} );
	}
}

sub _getReposCB {
	my ($class, $client, $params, $callback, $args, $data, $weight, $res, $info) = @_;

	if (scalar @$res) {

		$data->{'results'}->{ $info->{'name'} } = {
			'title'   => $info->{'title'},
			'entries' => $res,
			'weight'  => $weight,
		};
	}

	if ( --$data->{'remaining'} <= 0 ) {

		my $pageInfo = $class->_addInfo($client, $params, $data);

		my $finalize;
		my $timeout = MAX_DOWNLOAD_WAIT;

		$finalize = sub {
			Slim::Utils::Timers::killTimers(undef, $finalize);

			# if a plugin is still being downloaded, wait a bit longer, or the user might restart the server before we're done
			if ( $timeout-- > 0 && Slim::Utils::PluginDownloader->downloading ) {
				Slim::Utils::Timers::setTimer(undef, time() + 1, $finalize);

				main::DEBUGLOG && $log->is_debug && $log->debug("PluginDownloader is still busy - waiting a little longer...");
				return;
			}

			$callback->($client, $params, $pageInfo, @$args);
		};

		$finalize->();
	}
}

sub _addInfo {
	my ($class, $client, $params, $data) = @_;

<<<<<<< HEAD
	my $plugins = Slim::Utils::PluginManager->allPlugins;
	my $states  = preferences('plugin.state');

	my $hide = {};
	my $current = {};

	# create entries for built in plugins and those already installed
	my @active;
	my @inactive;
	my @updates;

	for my $plugin (keys %$plugins) {

		if ( main::NOMYSB && ($plugins->{$plugin}->{needsMySB} && $plugins->{$plugin}->{needsMySB} !~ /false|no/i) ) {
			main::DEBUGLOG && $log->debug("Skipping plugin: $plugin - requires mysqueezebox.com, but support for mysqueezebox.com is disabled.");
			next;
		}
		elsif ( !main::LIBRARY && ($plugins->{$plugin}->{needsLibrary} && $plugins->{$plugin}->{needsLibrary} !~ /false|no/i) ) {
			main::DEBUGLOG && $log->debug("Skipping plugin: $plugin - requires local library, but support for a local library is disabled.");
			next;
		}

		my $entry = $plugins->{$plugin};

		# don't show enforced plugins
		next if $entry->{'enforce'};

		my $state = $states->get($plugin);

		my $entry = {
			name    => $plugin,
			title   => Slim::Utils::Strings::getString($entry->{'name'}),
			desc    => Slim::Utils::Strings::getString($entry->{'description'}),
			error   => Slim::Utils::PluginManager->getErrorString($plugin),
			creator => $entry->{'creator'},
			email   => $entry->{'email'},
			homepage=> $entry->{'homepageURL'},
			version => $entry->{'version'},
			settings=> Slim::Utils::PluginManager->isEnabled($entry->{'module'}) ? $entry->{'optionsURL'} : undef,
			manual  => $entry->{'basedir'} !~ /InstalledPlugins/ ? 1 : 0,
			enforce => $entry->{'enforce'},
		};

		if ($state =~ /enabled/) {

			push @active, $entry;

			if (!$entry->{'manual'}) {
				$current->{ $plugin } = $entry->{'version'};
			}

		} elsif ($state =~ /disabled/) {

			push @inactive, $entry;
		}

		$hide->{$plugin} = 1;
	}
=======
	my ($current, $active, $inactive, $hide) = Slim::Plugin::Extensions::Plugin::getCurrentPlugins();
>>>>>>> d3dc8958

	my @results = sort { $a->{'weight'} !=  $b->{'weight'} ?
						 $a->{'weight'} <=> $b->{'weight'} : 
						 $a->{'title'} cmp $b->{'title'} } values %{$data->{'results'}};

	my @res;

	for my $res (@results) {
		push @res, @{$res->{'entries'}};
	}

	# find update actions and handle

	my $actions = Slim::Plugin::Extensions::Plugin::findUpdates(\@res, $current, $prefs->get('plugin'), 'info');
	my @updates;

	for my $plugin (keys %$actions) {

		my $entry = $actions->{$plugin};

		if ($entry->{'action'} eq 'install' && $entry->{'url'} && $entry->{'sha'}) {

			if ($prefs->get('auto') ||
				($params->{'saveSettings'} && (exists $params->{"update:$plugin"} || exists $params->{"install:$plugin"})) ) {

				# install now if in auto mode or install or update has been explicitly selected
				main::INFOLOG && $log->info("installing $plugin from $entry->{url}");

				Slim::Utils::PluginDownloader->install({ name => $plugin, url => $entry->{'url'}, sha => $entry->{'sha'} });

			} else {

				# add to update list
				push @updates, $entry->{'info'};
			}

			$hide->{$plugin} = 1;

		} elsif ($entry->{'action'} eq 'uninstall') {

			main::INFOLOG && $log->info("uninstalling $plugin");

			Slim::Utils::PluginDownloader->uninstall($plugin);
		}
	}

	# prune out duplicate entries, favour favour higher version numbers

	# pass 1 - find the higher version numbers
	my $max = {};

	for my $repo (@results) {
		for my $entry (@{$repo->{'entries'}}) {
			my $name = $entry->{'name'};
			if (!defined $max->{$name} || Slim::Utils::Versions->compareVersions($entry->{'version'}, $max->{$name}) > 0) {
				$max->{$name} = $entry->{'version'};
			}
		}
	}

	# pass 2 - prune out lower versions or entries which are hidden as they are shown in enabled plugins
	for my $repo (@results) {
		my $i = 0;
		while (my $entry = $repo->{'entries'}->[$i]) {
			if ($hide->{$entry->{'name'}} || $max->{$entry->{'name'}} ne $entry->{'version'}) {
				splice @{$repo->{'entries'}}, $i, 1;
				next;
			}
			$i++;
		}
	}

	my @repos = ( @{$prefs->get('repos')}, '' );

	$params->{'updates'}  = \@updates;
	$params->{'active'}   = $active;
	$params->{'inactive'} = $inactive;
	$params->{'avail'}    = \@results;
	$params->{'repos'}    = \@repos;
	$params->{'auto'}     = $prefs->get('auto');
	$params->{'rand'}     = $rand;

	# don't offer the restart before the plugin download has succeeded.
	my $needsRestart = Slim::Utils::PluginManager->needsRestart || Slim::Utils::PluginDownloader->downloading;

	$params->{'warning'} = $needsRestart ? Slim::Utils::Strings::string("PLUGIN_EXTENSIONS_RESTART_MSG") : '';

	Slim::Utils::PluginManager->message($needsRestart);

	# show a link/button to restart SC if this is supported by this platform
	if ($needsRestart) {
		$params = Slim::Web::Settings::Server::Plugins->getRestartMessage($params, Slim::Utils::Strings::string("PLUGIN_EXTENSIONS_RESTART_MSG"));
	}

	$params = Slim::Web::Settings::Server::Plugins->restartServer($params, $needsRestart);

	for my $repo (keys %{$data->{'errors'}}) {
		$params->{'warning'} .= Slim::Utils::Strings::string("PLUGIN_EXTENSIONS_REPO_ERROR") . " $repo - $data->{errors}->{$repo}<p/>";
	}

	return $class->SUPER::handler($client, $params);
}


1;<|MERGE_RESOLUTION|>--- conflicted
+++ resolved
@@ -158,68 +158,7 @@
 sub _addInfo {
 	my ($class, $client, $params, $data) = @_;
 
-<<<<<<< HEAD
-	my $plugins = Slim::Utils::PluginManager->allPlugins;
-	my $states  = preferences('plugin.state');
-
-	my $hide = {};
-	my $current = {};
-
-	# create entries for built in plugins and those already installed
-	my @active;
-	my @inactive;
-	my @updates;
-
-	for my $plugin (keys %$plugins) {
-
-		if ( main::NOMYSB && ($plugins->{$plugin}->{needsMySB} && $plugins->{$plugin}->{needsMySB} !~ /false|no/i) ) {
-			main::DEBUGLOG && $log->debug("Skipping plugin: $plugin - requires mysqueezebox.com, but support for mysqueezebox.com is disabled.");
-			next;
-		}
-		elsif ( !main::LIBRARY && ($plugins->{$plugin}->{needsLibrary} && $plugins->{$plugin}->{needsLibrary} !~ /false|no/i) ) {
-			main::DEBUGLOG && $log->debug("Skipping plugin: $plugin - requires local library, but support for a local library is disabled.");
-			next;
-		}
-
-		my $entry = $plugins->{$plugin};
-
-		# don't show enforced plugins
-		next if $entry->{'enforce'};
-
-		my $state = $states->get($plugin);
-
-		my $entry = {
-			name    => $plugin,
-			title   => Slim::Utils::Strings::getString($entry->{'name'}),
-			desc    => Slim::Utils::Strings::getString($entry->{'description'}),
-			error   => Slim::Utils::PluginManager->getErrorString($plugin),
-			creator => $entry->{'creator'},
-			email   => $entry->{'email'},
-			homepage=> $entry->{'homepageURL'},
-			version => $entry->{'version'},
-			settings=> Slim::Utils::PluginManager->isEnabled($entry->{'module'}) ? $entry->{'optionsURL'} : undef,
-			manual  => $entry->{'basedir'} !~ /InstalledPlugins/ ? 1 : 0,
-			enforce => $entry->{'enforce'},
-		};
-
-		if ($state =~ /enabled/) {
-
-			push @active, $entry;
-
-			if (!$entry->{'manual'}) {
-				$current->{ $plugin } = $entry->{'version'};
-			}
-
-		} elsif ($state =~ /disabled/) {
-
-			push @inactive, $entry;
-		}
-
-		$hide->{$plugin} = 1;
-	}
-=======
 	my ($current, $active, $inactive, $hide) = Slim::Plugin::Extensions::Plugin::getCurrentPlugins();
->>>>>>> d3dc8958
 
 	my @results = sort { $a->{'weight'} !=  $b->{'weight'} ?
 						 $a->{'weight'} <=> $b->{'weight'} : 
