--- conflicted
+++ resolved
@@ -1,42 +1,6 @@
 PLUGIN_RHAPSODY_DIRECT_MODULE_NAME
 	EN	Napster
 
-<<<<<<< HEAD
-=======
-PLUGIN_RHAPSODY_DIRECT_MODULE_NAME_DESC
-	EN	Napster
-
-PLUGIN_RHAPSODY_DIRECT_MY_RHAPSODY_LIBRARY
-	CS	Knihovna Napster
-	DA	Napster-bibliotek
-	DE	Napster Library
-	EN	Napster Library
-	ES	Biblioteca Napster
-	FI	Napster-kirjasto
-	FR	Bibliothèque Napster
-	IT	Libreria Napster
-	NL	Napster-collectie
-	NO	Napster-bibliotek
-	PL	Biblioteka usługi Napster
-	RU	Медиатека Napster
-	SV	Napster-bibliotek
-
-PLUGIN_RHAPSODY_EU_MY_RHAPSODY_LIBRARY
-	CS	Knihovna Napster
-	DA	Napster-bibliotek
-	DE	Napster-Bibliothek
-	EN	Napster Library
-	ES	Biblioteca Napster
-	FI	Napster-kirjasto
-	FR	Bibliothèque Napster
-	IT	Libreria Napster
-	NL	Napster-collectie
-	NO	Napster-bibliotek
-	PL	Biblioteka usługi Napster
-	RU	Медиатека Napster
-	SV	Napster-bibliotek
-
->>>>>>> b039ffc5
 PLUGIN_RHAPSODY_DIRECT_ERROR
 	CS	Chyba Napster
 	DA	Napster-fejl
@@ -52,83 +16,6 @@
 	RU	Ошибка Napster
 	SV	Napster-fel
 
-<<<<<<< HEAD
-PLUGIN_RHAPSODY_DIRECT_PLAYER_REQUIRED
-	CS	Tento přehrávač nepodporuje Rhapsody/Napster. Je vyžadován Squeezebox2 nebo vyšší.
-	DA	Denne afspiller understøtter ikke Rhapsody/Napster. Der kræves en Squeezebox2 eller senere.
-	DE	Rhapsody/Napster wird auf diesem Player nicht unterstützt. Sie benötigen eine Squeezebox2 oder höher.
-	EN	This player does not support Rhapsody/Napster.  A Squeezebox2 or higher is required.
-	ES	Este reproductor es incompatible con Rhapsody/Napster. Se necesita Squeezebox2 o posterior.
-	FI	Tämä soitin ei tue Rhapsodya/Napsteria. Vaaditaan Squeezebox2 tai uudempi.
-	FR	Ce lecteur ne prend pas en charge Rhapsody/Napster. Vous devez disposer de Squeezebox2 ou d'une version ultérieure.
-	IT	Questo lettore non supporta Rhapsody/Napster. È necessario utilizzare Squeezebox2 o versione successiva.
-	NL	Dit muzieksysteem biedt geen ondersteuning voor Rhapsody/Napster. Een Squeezebox2 of hoger is vereist.
-	NO	Denne spilleren støtter ikke Rhapsody/Napster. En Squeezebox2 eller høyere er påkrevd.
-	PL	Ten odtwarzacz nie obsługuje usługi Rhapsody/Napster. Wymagane jest urządzenie Squeezebox2 lub nowsze.
-	RU	Этот плеер не поддерживает Rhapsody/Napster. Требуется Squeezebox2 или более высокой версии.
-	SV	Spelaren har inte stöd för Rhapsody/Napster. Squeezebox 2 eller senare krävs.
-
-=======
-PLUGIN_RHAPSODY_DIRECT_RPDS_FAULT
-	CS	Interní chyba Napster: %s
-	DA	Intern Napster-fejl: %s
-	DE	Interner Napster-Fehler: %s
-	EN	Internal Napster Error: %s
-	ES	Error interno de Napster: %s
-	FI	Sisäinen Napster virhe: %s
-	FR	Erreur interne Napster: %s
-	IT	Errore interno di Napster: %s
-	NL	Interne Napster-foutmelding: %s
-	NO	Intern Napster-feil: %s
-	PL	Błąd wewnętrzny usługi Napster: %s
-	RU	Внутренняя ошибка Napster: %s
-	SV	Internt Napster-fel: %s
-
-PLUGIN_RHAPSODY_DIRECT_RPDS_INVALID
-	CS	Neplatná odezva přehrávače na Napster.
-	DA	Ugyldigt Napster-svar fra afspilleren.
-	DE	Ungültige Napster-Reaktion vom Player.
-	EN	Invalid Napster response from player.
-	ES	Respuesta no válida de Napster desde reproductor.
-	FI	Virheellinen Napster vastaus soittimelta.
-	FR	Réponse Napster non valide de la part de la platine.
-	IT	Risposta Napster non valida dal lettore.
-	NL	Ongeldige Napster-respons van muzieksysteem.
-	NO	Ugyldig Napster-respons fra spilleren.
-	PL	Nieprawidłowa odpowiedź dla usługi Napster z odtwarzacza.
-	RU	Недействительный ответ Napster от плеера.
-	SV	Ogiltigt Napster-svar från spelaren.
-
-PLUGIN_RHAPSODY_DIRECT_RPDS_TIMEOUT
-	CS	Není možná komunikace s Napster.
-	DA	Det var ikke muligt at kommunikere med Napster.
-	DE	Verbindung mit Napster nicht möglich.
-	EN	Unable to communicate with Napster.
-	ES	Imposible comunicarse con Napster.
-	FI	Tietoliikenne Napster kanssa ei onnistu.
-	FR	Communication avec Napster impossible.
-	IT	Impossibile comunicare con Napster.
-	NL	Geen communicatie mogelijk met Napster.
-	NO	Kan ikke kommunisere med Napster.
-	PL	Nie można połączyć się z usługą Napster.
-	RU	Взаимодействие с Napster невозможно.
-	SV	Det går inte att kommunicera med Napster.
-
-PLUGIN_RHAPSODY_DIRECT_RPDS_SSL_ERROR
-	CS	Přehrávač nebyl schopen komunikace s Napster.
-	DA	Afspilleren kunne ikke kommunikere med Napster.
-	DE	Player konnte keine Verbindung mit Napster herstellen.
-	EN	Player was unable to communicate with Napster.
-	ES	El reproductor no se pudo comunicar con Napster.
-	FI	Soitin ei voinut kommunikoida Napster kanssa.
-	FR	La platine n'a pas pu communiquer avec Napster.
-	IT	Il lettore non è stato in grado di comunicare con Napster.
-	NL	Muzieksysteem kan niet met Napster communiceren.
-	NO	Spilleren kunne ikke kommunisere med Napster.
-	PL	Odtwarzacz nie mógł połączyć się z usługą Napster.
-	RU	Плееру не удалось обменяться данными с Napster.
-	SV	Det gick inte att upprätta någon kommunikation mellan spelaren och Napster.
-
 PLUGIN_RHAPSODY_DIRECT_PLAYER_REQUIRED
 	CS	Tento přehrávač nepodporuje Napster. Je vyžadován Squeezebox2 nebo vyšší.
 	DA	Denne afspiller understøtter ikke Napster. Der kræves en Squeezebox2 eller senere.
@@ -136,7 +23,7 @@
 	EN	This player does not support Napster.  A Squeezebox2 or higher is required.
 	ES	Este reproductor es incompatible con Napster. Se necesita Squeezebox2 o posterior.
 	FI	Tämä soitin ei tue Napsteria. Vaaditaan Squeezebox2 tai uudempi.
-	FR	Cette platine ne prend pas en charge Napster. Vous devez disposer de Squeezebox2 ou d'une version ultérieure.
+	FR	Ce lecteur ne prend pas en charge Napster. Vous devez disposer de Squeezebox2 ou d'une version ultérieure.
 	IT	Questo lettore non supporta Napster. È necessario utilizzare Squeezebox2 o versione successiva.
 	NL	Dit muzieksysteem biedt geen ondersteuning voor Napster. Een Squeezebox2 of hoger is vereist.
 	NO	Denne spilleren støtter ikke Napster. En Squeezebox2 eller høyere er påkrevd.
@@ -144,22 +31,6 @@
 	RU	Этот плеер не поддерживает Napster. Требуется Squeezebox2 или более высокой версии.
 	SV	Spelaren har inte stöd för Napster. Squeezebox 2 eller senare krävs.
 
-PLUGIN_RHAPSODY_DIRECT_US_ONLY
-	CS	Omlouváme se, Napster je nyní dostupná pouze v USA.
-	DA	Beklager, men Napster kan foreløbig kun benyttes i USA.
-	DE	Napster ist leider derzeit nur in den USA verfügbar.
-	EN	Sorry, Napster is currently available in the U.S. only.
-	ES	Napster sólo está disponible en EE UU.
-	FI	Napster on tällä hetkellä tarjolla vain Yhdysvalloissa.
-	FR	Napster est uniquement disponible aux Etats-Unis actuellement.
-	IT	Spiacenti, al momento Napster è disponibile solo negli USA.
-	NL	Sorry, Napster is momenteel alleen beschikbaar in de VS.
-	NO	Beklager, Napster er for øyeblikket bare tilgjengelig i USA.
-	PL	Niestety usługa Napster jest aktualnie dostępna tylko w USA.
-	RU	Извините, сейчас служба Napster доступна только в США.
-	SV	Napster är för närvarande endast tillgängligt i USA.
-
->>>>>>> b039ffc5
 PLUGIN_RHAPSODY_DIRECT_STREAM_FAILED
 	CS	Selhání zvukového proudu, přechod na další stopu.
 	DA	Fejl i lydstream, springer til næste spor.
@@ -175,39 +46,6 @@
 	RU	Сбой аудиопотока. Переход на следующую дорожку.
 	SV	Ljudströmmen fungerar inte, hoppar till nästa spår.
 
-<<<<<<< HEAD
-=======
-PLUGIN_RHAPSODY_DIRECT_LOGGING_IN
-	CS	Přihlašování do Napster...
-	DA	Logger på Napster...
-	DE	Anmelden bei Napster läuft ...
-	EN	Logging in to Napster...
-	ES	Iniciando sesión en Napster...
-	FI	Kirjaudutaan Napster...
-	FR	Connexion à Napster...
-	IT	Accesso a Napster...
-	NL	Bezig met aanmelden bij Napster...
-	NO	Logger på Napster...
-	PL	Logowanie w usłudze Napster...
-	RU	Вход в систему Napster...
-	SV	Loggar in på Napster...
-
-PLUGIN_RHAPSODY_DIRECT_GETTING_TRACK_INFO
-	CS	Získávání informací o stopě...
-	DA	Henter oplysninger om nummer...
-	DE	Titelinfos werden geladen...
-	EN	Getting track info...
-	ES	Obteniendo información de pista...
-	FI	Haetaan raidan tietoja...
-	FR	Obtention des informations sur le morceau...
-	IT	Recupero informazioni sul brano in corso...
-	NL	Nummerinfo wordt opgehaald...
-	NO	Henter informasjon om spor...
-	PL	Pobieranie informacji o utworze...
-	RU	Получение информации о дорожке...
-	SV	Hämtar spårinformation...
-
->>>>>>> b039ffc5
 PLUGIN_RHAPSODY_DIRECT_NO_TRACK
 	CS	Není možné načíst stopu pro kanál.
 	DA	Nummeret kunne ikke hentes fra kanalen.
@@ -253,24 +91,6 @@
 	RU	Недействительный сеанс воспроизведения. Одновременно допускается не более 3 потоков.
 	SV	Felaktig uppspelningssession. Endast tre strömmar kan spelas upp samtidigt.
 
-<<<<<<< HEAD
-=======
-PLUGIN_RHAPSODY_DIRECT_TOO_MANY_SYNCED
-	CS	Napster nemůže přehrávat s tolika synchronizovanými přehrávači. Odsynchronizujte laskavě jeden nebo více přehrávačů.
-	DA	Napster kan ikke spille når der er så mange synkroniserede afspillere. Du skal ophæve synkroniseringen med en eller flere afspillere.
-	DE	Napster funktioniert nicht, wenn so viele Player synchronisiert sind. Heben Sie die Synchronisierung eines oder mehrerer Player auf.
-	EN	Napster cannot play with this many players synced.  Please unsync one or more players.
-	ES	Napster no puede reproducir con tantos reproductores sincronizados. Debe desincronizar al menos uno de ellos.
-	FI	Napster ei toimi, jos näin monta soitinta on synkronoitu.  Poista yhden tai useamman soittimen synkronointi.
-	FR	Napster ne peut fonctionner avec autant de platines synchronisées. Veuillez désynchroniser au moins une platine.
-	IT	Impossibile utilizzare Napster con un numero così elevato di lettori sincronizzati. Annullare la sincronizzazione di uno o più lettori.
-	NL	Napster kan niet spelen wanneer er zoveel muzieksystemen gesynchroniseerd zijn. Hef de synchronisatie van een of meer systemen op.
-	NO	Napster kan ikke brukes med så mange synkroniserte spillere. Du må fjerne én eller flere spillere fra synkroniseringen.
-	PL	Odtwarzanie przez usługę Napster przy takiej liczbie zsynchronizowanych odtwarzaczy jest niemożliwe. Wyłącz synchronizację co najmniej jednego odtwarzacza.
-	RU	Napster не может воспроизводить, когда синхронизируется так много плееров. Отмените синхронизацию для одного или нескольких плееров.
-	SV	Det går inte att spela upp från Napster när så många spelare har synkroniserats. Ta bort en eller flera spelare ur synkroniseringsgruppen.
-
->>>>>>> b039ffc5
 PLUGIN_RHAPSODY_DIRECT_ON_RHAPSODY
 	CS	Na Napster
 	DA	På Napster
@@ -301,49 +121,17 @@
 	RU	На Napster
 	SV	På Napster
 
-<<<<<<< HEAD
-PLUGIN_RHAPSODY_DIRECT_FIRMWARE_UPGRADE_REQUIRED
-	CS	K použití Rhapsody stiskněte a podržte JAS k aktualizaci vašeho firmware.
-	DA	Hvis du vil bruge Rhapsody, skal du holde BRIGHTNESS nede for at opdatere firmwaren.
-	DE	Wenn Sie Rhapsody nutzen möchten, halten Sie BRIGHTNESS gedrückt, um die Firmware zu aktualisieren.
-	EN	To use Rhapsody, press and hold BRIGHTNESS to update your firmware.
-	ES	Para usar Rhapsody, mantenga pulsado BRIGHTNESS para actualizar el firmware.
-	FI	Jos haluat käyttää Rhapsodya, päivitä laiteohjelmisto pitämällä Kirkkaus-painike pohjassa.
-	FR	Pour utiliser Rhapsody, appuyez sur le bouton BRIGHTNESS et maintenez-le enfoncé afin de mettre à jour le micrologiciel.
-	IT	Per usare Rhapsody, tenere premuto BRIGHTNESS per aggiornare il firmware.
-	NL	Als je Rhapsody wilt gebruiken, houd je BRIGHTNESS ingedrukt om je firmware te updaten.
-	NO	Trykk og hold nede BRIGHTNESS-knappen for å oppdatere fastvaren, slik at du kan bruke Rhapsody.
-	PL	Aby użyć usługi Rhapsody, naciśnij i przytrzymaj przycisk BRIGHTNESS w celu aktualizacji oprogramowania układowego.
-	RU	Чтобы использовать Rhapsody, нажмите и удерживайте BRIGHTNESS для обновления микропрограммного обеспечения.
-	SV	Om du vill använda Rhapsody uppdaterar du den inbyggda programvaran genom att hålla ljusstyrkeknappen nedtryckt.
-=======
-PLUGIN_RHAPSODY_DIRECT_DNS_ERROR
-	CS	Není možné najít adresu pro Napster.
-	DA	Adressen til Napster blev ikke fundet.
-	DE	Adresse für Napster nicht gefunden.
-	EN	Unable to find address for Napster.
-	ES	No se puede encontrar la dirección de Napster.
-	FI	Napster osoitetta ei löydy.
-	FR	Adresse de Napster introuvable.
-	IT	Impossibile trovare l'indirizzo di Napster.
-	NL	Kan adres voor Napster niet vinden.
-	NO	Fant ikke adresse til Napster.
-	PL	Nie można znaleźć adresu dla usługi Napster.
-	RU	Невозможно найти адрес для Napster.
-	SV	Det gick inte att hitta någon Napster-adress.
-
 PLUGIN_RHAPSODY_DIRECT_FIRMWARE_UPGRADE_REQUIRED
 	CS	K použití Napster stiskněte a podržte JAS k aktualizaci vašeho firmware.
 	DA	Hvis du vil bruge Napster, skal du holde BRIGHTNESS nede for at opdatere firmwaren.
 	DE	Wenn Sie Napster nutzen möchten, halten Sie BRIGHTNESS gedrückt, um die Firmware zu aktualisieren.
 	EN	To use Napster, press and hold BRIGHTNESS to update your firmware.
 	ES	Para usar Napster, mantenga pulsado BRIGHTNESS para actualizar el firmware.
-	FI	Jos haluat käyttää Napster, päivitä laitteisto-ohjelmisto pitämällä Kirkkaus-painike pohjassa.
+	FI	Jos haluat käyttää Napstera, päivitä laiteohjelmisto pitämällä Kirkkaus-painike pohjassa.
 	FR	Pour utiliser Napster, appuyez sur le bouton BRIGHTNESS et maintenez-le enfoncé afin de mettre à jour le micrologiciel.
 	IT	Per usare Napster, tenere premuto BRIGHTNESS per aggiornare il firmware.
 	NL	Als je Napster wilt gebruiken, houd je BRIGHTNESS ingedrukt om je firmware te updaten.
 	NO	Trykk og hold nede BRIGHTNESS-knappen for å oppdatere fastvaren, slik at du kan bruke Napster.
 	PL	Aby użyć usługi Napster, naciśnij i przytrzymaj przycisk BRIGHTNESS w celu aktualizacji oprogramowania układowego.
 	RU	Чтобы использовать Napster, нажмите и удерживайте BRIGHTNESS для обновления микропрограммного обеспечения.
-	SV	Om du vill använda Napster uppdaterar du den inbyggda programvaran genom att hålla ljusstyrkeknappen nedtryckt.
->>>>>>> b039ffc5
+	SV	Om du vill använda Napster uppdaterar du den inbyggda programvaran genom att hålla ljusstyrkeknappen nedtryckt.