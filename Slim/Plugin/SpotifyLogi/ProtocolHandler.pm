package Slim::Plugin::SpotifyLogi::ProtocolHandler;

# $Id$

use strict;
use base qw(Slim::Player::Protocols::SqueezePlayDirect);

use JSON::XS::VersionOneAndTwo;
use MIME::Base64 qw(decode_base64);
use Scalar::Util qw(blessed);
use URI::Escape qw(uri_escape);

use Slim::Networking::SqueezeNetwork;
use Slim::Utils::Cache;
use Slim::Utils::Misc;
use Slim::Utils::Prefs;

my $log = Slim::Utils::Log->addLogCategory( {
	'category'     => 'plugin.spotifylogi',
	'defaultLevel' => 'ERROR',
	'description'  => 'PLUGIN_SPOTIFYLOGI_MODULE_NAME',
} );

my $prefs = preferences('server');

sub canSeek { 1 }

# Source for AudioScrobbler
sub audioScrobblerSource {
	# P = Chosen by the user
	return 'P';
}

# Suppress some messages during initial connection, at Spotify's request
sub suppressPlayersMessage {
	my ( $class, $client, $song, $string ) = @_;
	
	if ( $string eq 'GETTING_STREAM_INFO' || $string eq 'CONNECTING_FOR' || $string eq 'BUFFERING' ) {
		return 1;
	}
	
	return;
}

sub getNextTrack {
	my ( $class, $song, $successCb, $errorCb ) = @_;
	
	my ($trackId) = $song->track()->url =~ m{spotify:/*(.+)};
	
	my $client = $song->master();
	
	my $http = Slim::Networking::SqueezeNetwork->new(
		sub {
			my $http = shift;
			my $info = eval { from_json( $http->content ) };
			if ( $@ || $info->{error} ) {
				if ( main::DEBUGLOG && $log->is_debug ) {
					$log->debug( 'getPlaybackInfo failed: ' . ( $@ || $info->{error} ) );
				}
				
				$errorCb->( $@ || $info->{error} );
			}
			else {
				if ( main::DEBUGLOG && $log->is_debug ) {
					$log->debug( 'getPlaybackInfo ok: ' . Data::Dump::dump($info) );
				}

				$song->pluginData( info => $info );

				$successCb->();
			}
		},
		sub {
			my $http  = shift;

			if ( main::DEBUGLOG && $log->is_debug ) {
				$log->debug( 'getPlaybackInfo failed: ' . $http->error );
			}
			
			$errorCb->( $http->error );
		},
		{
			client => $song->master(),
		},
	);
	
	main::DEBUGLOG && $log->is_debug && $log->debug('Getting playback info from SN');

	$http->get(
		Slim::Networking::SqueezeNetwork->url(
			'/api/spotify/v1/playback/getPlaybackInfo?trackId=' . uri_escape($trackId),
		)
	);
}

sub canDirectStream {
	my ( $class, $client, $url ) = @_;

	my ($handler) = $url =~ m{^spotify:/*(.+?)};

	if ($handler && $client->can('spDirectHandlers') && $client->spDirectHandlers =~ /spotify/) {
		# Rewrite URL if it came from Triode's plugin
		$url =~ s{^spotify:track}{spotify://track};
		
		return $url;
	}
}

sub onStream {
	my ( $class, $client, $song ) = @_;
	
	# send spds packet with auth info
	my $info  = $song->pluginData('info');
	my $auth  = $info->{auth};
	my $prefs = $info->{prefs};
	
	if ( main::DEBUGLOG && $log->is_debug ) {
		$log->debug( 
			$client->id . ' Sending playback information (username ' . $auth->{username} . ', bitrate pref ' . $prefs->{bitrate} . ')'
		);
	}

	my $data = pack(
		'cC/a*C/a*C/a*c',
		1,
		$auth->{username},
		decode_base64( $auth->{password} ),
		decode_base64( $auth->{iv} ),
		$prefs->{bitrate} == 320 ? 1 : 0,
	);
	
	$client->sendFrame( spds => \$data );
}

sub getMetadataFor {
	my ( $class, $client, $url, undef, $song ) = @_;
	
<<<<<<< HEAD
	my $icon = __PACKAGE__->getIcon();
=======
	my $icon = Slim::Networking::SqueezeNetwork->url('/static/images/icons/spotify/album.png');
	$song ||= $client->currentSongForUrl($url);
>>>>>>> e7abdc88
	
	# Rewrite URL if it came from Triode's plugin
	$url =~ s{^spotify:track}{spotify://track};

	if ( $song ||= $client->currentSongForUrl($url) ) {
		if ( my $info = $song->pluginData('info') ) {		
			return {
				artist    => $info->{artist},
				album     => $info->{album},
				title     => $info->{title},
				duration  => $info->{duration},
				cover     => $info->{cover},
				icon      => $icon,
				bitrate   => $info->{prefs}->{bitrate} . 'k VBR',
				info_link => 'plugins/spotifylogi/trackinfo.html',
				type      => 'Ogg Vorbis (Spotify)',
<<<<<<< HEAD
				buttons     => {
					# button for Star
					like => {
						# XXX - not the correct icons
						icon    => main::SLIM_SERVICE ? 'static/images/icons/spotify/starred.png' : 'html/images/btn_lastfm_love.gif',
						jiveStyle => 'love',
						tooltip => 'Star track',
						command => [ 'spotify', 'star', $url ],
					},
					
#					service => Slim::Control::Jive::simpleServiceButton($client, __PACKAGE__->getIcon(), 'spotifylogi', 'PLUGIN_SPOTIFYLOGI_MODULE_NAME'),
				}
			};
=======
			} if $info->{title} && $info->{duration};
>>>>>>> e7abdc88
		}
	}
	
	# Try to pull metadata from cache
	my $cache = Slim::Utils::Cache->new;
	
	# If metadata is not here, fetch it so the next poll will include the data
	my ($trackURI) = $url =~ m{spotify:/*(.+)};
	my $meta       = $cache->get( 'spotify_meta_' . $trackURI );
	
	if ( !$meta && !$client->master->pluginData('fetchingMeta') ) {
		# Go fetch metadata for all tracks on the playlist without metadata
		my @need;
		
		for my $track ( @{ Slim::Player::Playlist::playList($client) } ) {
			my $trackURL = blessed($track) ? $track->url : $track;
			if ( $trackURL =~ m{spotify:/*(.+)} ) {
				my $id = $1;
				if ( !$cache->get("spotify_meta_$id") ) {
					push @need, $id;
				}
			}
		}
		
		if ( main::DEBUGLOG && $log->is_debug ) {
			$log->debug( "Need to fetch metadata for: " . join( ', ', @need ) );
		}
		
		$client->master->pluginData( fetchingMeta => 1 );
		
		my $metaUrl = Slim::Networking::SqueezeNetwork->url(
			"/api/spotify/v1/playback/getBulkMetadata"
		);
		
		my $http = Slim::Networking::SqueezeNetwork->new(
			\&_gotBulkMetadata,
			\&_gotBulkMetadataError,
			{
				client  => $client,
				timeout => 60,
			},
		);

		$http->post(
			$metaUrl,
			'Content-Type' => 'application/x-www-form-urlencoded',
			'trackIds=' . join( ',', @need ),
		);
	}
	
	#$log->debug( "Returning metadata for: $url" . ($meta ? '' : ': default') );
	
	if ( $song ) {
		if ( $meta->{duration} && !($song->duration && $song->duration > 0) ) {
			$song->duration($meta->{duration});
		}
		
		$song->pluginData( info => $meta );
	}
	
	return $meta || {
		bitrate   => '320k VBR',
		type      => 'Ogg Vorbis (Spotify)',
		icon      => $icon,
		cover     => Slim::Networking::SqueezeNetwork->url('/static/images/icons/spotify/album.png'),
		info_link => 'plugins/spotifylogi/trackinfo.html',
	};
}

sub _gotBulkMetadata {
	my $http   = shift;
	my $client = $http->params->{client};
	
	$client->master->pluginData( fetchingMeta => 0 );
	
	my $info = eval { from_json( $http->content ) };
	
	if ( $@ || ref $info ne 'ARRAY' ) {
		$log->error( "Error fetching track metadata: " . ( $@ || 'Invalid JSON response' ) );
		return;
	}
	
	if ( main::DEBUGLOG && $log->is_debug ) {
		$log->debug( "Caching metadata for " . scalar( @{$info} ) . " tracks" );
	}
	
	# Cache metadata
	my $cache = Slim::Utils::Cache->new;
	my $icon  = Slim::Networking::SqueezeNetwork->url('/static/images/icons/spotify/album.png');

	for my $track ( @{$info} ) {
		next unless ref $track eq 'HASH';
		
		# cache the metadata we need for display
		my $trackId = delete $track->{trackId};
		
		my $meta = {
			%{$track},
			bitrate   => '320k VBR',
			type      => 'Ogg Vorbis (Spotify)',
			info_link => 'plugins/spotifylogi/trackinfo.html',
			icon      => $icon,
#			buttons   => { service => Slim::Control::Jive::simpleServiceButton($client, __PACKAGE__->getIcon(), 'spotifylogi', 'PLUGIN_SPOTIFYLOGI_MODULE_NAME')},
		};
	
		$cache->set( 'spotify_meta_' . $trackId, $meta, 86400 );
	}
	
	# Update the playlist time so the web will refresh, etc
	$client->currentPlaylistUpdateTime( Time::HiRes::time() );
	
	Slim::Control::Request::notifyFromArray( $client, [ 'newmetadata' ] );
}

sub _gotBulkMetadataError {
	my $http   = shift;
	my $client = $http->params('client');
	my $error  = $http->error;
	
	$client->master->pluginData( fetchingMeta => 0 );
	
	$log->warn("Error getting track metadata from SN: $error");
}

# URL used for CLI trackinfo queries
sub trackInfoURL {
	my ( $class, $client, $url ) = @_;
	
	my ($trackId) = $url =~ m{spotify:/*(.+)};
	
	# SN URL to fetch track info menu
	my $trackInfoURL = Slim::Networking::SqueezeNetwork->url(
		'/api/spotify/v1/opml/track?uri=spotify:' . $trackId
	);
	
	return $trackInfoURL;
}

sub getIcon {
	my ( $class, $url ) = @_;

	return Slim::Plugin::SpotifyLogi::Plugin->_pluginDataFor('icon');
}

# SN only, re-init upon reconnection
sub reinit { if ( main::SLIM_SERVICE ) {
	my ( $class, $client, $song ) = @_;
	
	# Reset song duration/progress bar
	my $currentURL = $song->streamUrl();
	
	main::DEBUGLOG && $log->debug("Re-init Spotify - $currentURL");
	
	return 1;
} }

1;<|MERGE_RESOLUTION|>--- conflicted
+++ resolved
@@ -135,12 +135,8 @@
 sub getMetadataFor {
 	my ( $class, $client, $url, undef, $song ) = @_;
 	
-<<<<<<< HEAD
 	my $icon = __PACKAGE__->getIcon();
-=======
-	my $icon = Slim::Networking::SqueezeNetwork->url('/static/images/icons/spotify/album.png');
 	$song ||= $client->currentSongForUrl($url);
->>>>>>> e7abdc88
 	
 	# Rewrite URL if it came from Triode's plugin
 	$url =~ s{^spotify:track}{spotify://track};
@@ -157,7 +153,6 @@
 				bitrate   => $info->{prefs}->{bitrate} . 'k VBR',
 				info_link => 'plugins/spotifylogi/trackinfo.html',
 				type      => 'Ogg Vorbis (Spotify)',
-<<<<<<< HEAD
 				buttons     => {
 					# button for Star
 					like => {
@@ -170,10 +165,7 @@
 					
 #					service => Slim::Control::Jive::simpleServiceButton($client, __PACKAGE__->getIcon(), 'spotifylogi', 'PLUGIN_SPOTIFYLOGI_MODULE_NAME'),
 				}
-			};
-=======
 			} if $info->{title} && $info->{duration};
->>>>>>> e7abdc88
 		}
 	}
 	
