--- conflicted
+++ resolved
@@ -780,15 +780,9 @@
 		if ($request->source && $request->source =~ /\/slim\/request/) {
 			$client->showBriefly({
 				'jive' => { 
-<<<<<<< HEAD
-					'text' => [ Slim::Utils::Strings::string('FAVORITES_ADDING'),
-								$title,
-							   ],
-=======
 				'text' => [ $client->string('FAVORITES_ADDING'),
 						$title,
 					   ],
->>>>>>> 4431210d
 				}
 			});
 		}
