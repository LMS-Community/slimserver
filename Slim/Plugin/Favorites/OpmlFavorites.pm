package Slim::Plugin::Favorites::OpmlFavorites;

# An opml based favorites handler


use strict;

use base qw(Slim::Plugin::Favorites::Opml);

use File::Spec::Functions qw(:ALL);
use Scalar::Util qw(blessed);

use Slim::Menu::BrowseLibrary;
use Slim::Player::ProtocolHandlers;
use Slim::Utils::Log;
use Slim::Utils::Strings qw(string);
use Slim::Utils::Prefs;

my $log = logger('favorites');

my $prefs = preferences('plugin.favorites');
my $prefsServer = preferences('server');

my $favs; # single instance for all callers

sub new {
	return $favs if $favs;

	my $class  = shift;
	my $client = shift; # ignored for this version as favorites are shared by all clients

	$favs = $class->SUPER::new;

	if (-r $favs->filename) {

		$favs->load({ 'url' => $favs->filename });

	} else {

		$favs->_loadOldFavorites;
	}

	Slim::Control::Request::subscribe(sub {
		my $request = shift;

		if ($request->getRequestString() eq 'rescan done'){
			$favs->_urlindex;
		}

	}, [['rescan'], ['done']]);

	return $favs;
}

sub migrate {
	my $class = shift;

	my $file = $class->filename();
	if (! -f $file) {
		foreach (Slim::Utils::Misc::getPlaylistDir(), $prefsServer->get('cachedir')) {
			my $oldfile = $class->filename($_);
			if (-f $oldfile) {
				require File::Copy;
				File::Copy::move($oldfile, $file);
				last;
			}
		}
	}
}

sub filename {
	my $class = shift;
	my $dir = shift;

	# Shortcut if filename supplied
	return $dir if ($dir && -f $dir);

	$dir ||= Slim::Utils::OSDetect::dirsFor('prefs');

	return catdir($dir, "favorites.opml");
}

sub icon {
	my $class = shift;
	my $url = shift;

	return Slim::Player::ProtocolHandlers->iconForURL($url) || 'html/images/favorites.png';
}

sub load {
	my $class = shift;

	$class->SUPER::load(@_);
	$class->_urlindex;
}

sub save {
	my $class = shift;

	$class->SUPER::save(@_);
	$class->_urlindex;

	Slim::Control::Request::notifyFromArray(undef, ['favorites', 'changed']);
}

sub _urlindex {
	my $class = shift;
	my $level = shift;
	my $index = shift || '';

	unless (defined $level) {
		$class->{'url-index'} = {};
		$class->{'hotkey-index'} = {};
		$class->{'hotkey-title'} = {};
		$class->{'url-hotkey'} = {};
		$level = $class->toplevel;
	}

	my $i = 0;

	for my $entry (@{$level}) {

		if ($entry->{'URL'} || $entry->{'url'}) {
			$class->{'url-index'}->{ $entry->{'URL'} || $entry->{'url'} } = $index . $i;
		}

		if (defined $entry->{'hotkey'}) {
			$class->{'hotkey-index'}->{ $entry->{'hotkey'} } = $index . $i;
			$class->{'hotkey-title'}->{ $entry->{'hotkey'} } = $entry->{'text'};
			$class->{'url-hotkey'}->{ $entry->{'URL'} || $entry->{'url'} } = $entry->{'hotkey'};
		}

		# look up icon if not defined or an album or track (can change during rescan)
		if ( !$entry->{'icon'} || ($entry->{'URL'} && $entry->{'URL'} =~ /^(?:db:album|file:)/ && $entry->{'icon'} !~ /^http/) ) {
			$entry->{'icon'} = $class->icon($entry->{'URL'});
		}

		if ($entry->{'outline'}) {
			$class->_urlindex($entry->{'outline'}, $index."$i.");
		}

		$i++;
	}
}

sub _loadOldFavorites {
	my $class = shift;

	my $toplevel = $class->toplevel;

	main::INFOLOG && $log->info("No opml favorites file found - loading old favorites");

	require Slim::Utils::Prefs::OldPrefs;

	my @urls   = @{Slim::Utils::Prefs::OldPrefs->get('favorite_urls')   || []};
	my @titles = @{Slim::Utils::Prefs::OldPrefs->get('favorite_titles') || []} ;
	my @hotkeys= (1..9, 0);

	while (@urls) {

		my $entry = {
			'text'   => shift @titles,
			'URL'    => shift @urls,
			'type'   => 'audio',
		};

		if (@hotkeys) {
			$entry->{'hotkey'} = shift @hotkeys;
		}

		$entry->{'icon'} = $class->icon($entry->{'url'});

		push @$toplevel, $entry;
	}

	$class->title(string('FAVORITES'));

	$class->save;
}

sub xmlbrowser {
	my $class = shift;
	my $dontBrowseDb = shift;

	my $hash = $class->SUPER::xmlbrowser;

	# optionally let the user browse into local favorite items
	if ( !$prefs->get('dont_browsedb') && !$dontBrowseDb ) {
		$class->_prepareDbItems($hash->{'items'});
	}

	$hash->{'favorites'} = 1;

	return $hash;
}

my $dbBrowseModes;

sub _prepareDbItems {
	my ( $class, $items ) = @_;

	foreach my $item (@$items) {
		if ( $item->{'url'} =~ /^db:(\w+)\.(\w+)=(.+)/ ) {
<<<<<<< HEAD
			my $dbClass = $1;
=======
			my $dbClass = ucfirst($1);
			my $url = $item->{'url'};
>>>>>>> 68b4974b

			$dbBrowseModes ||= {
				Album       => [ 'album_id', \&Slim::Menu::BrowseLibrary::_tracks, {
					wantMetadata => 1,
					wantIndex    => 1,
					library_id   => -1,
				} ],
				Contributor => [ 'artist_id', \&Slim::Menu::BrowseLibrary::_albums ],
				Genre       => [ 'genre_id', sub {
					# some plugins do replace artist browse modes - make sure we go to the right place
					my ($artistHandler) = grep { $_->{id} eq 'myMusicArtists' } @{ Slim::Menu::BrowseLibrary->_getNodeList() };
					$artistHandler->{feed}->(@_) if $artistHandler;
				} ],
			};

<<<<<<< HEAD
			next unless $dbBrowseModes->{ucfirst($dbClass)};

			my $queryParams = {};
			my @joins;

			my $query = $item->{url};
			$query =~ s/^db://;

			foreach my $condition (split /&(?:amp;)?/, $query) {
				if ($condition =~ /^(\w+)\.(\w+)=(.+)/) {
					my ($dbClass2, $key, $value) = ($1, $2, $3);

					if ($dbBrowseModes->{ucfirst($dbClass2)}) {
						if (!utf8::is_utf8($value) && !utf8::decode($value)) { $log->warn("The following value is not UTF-8 encoded: $value"); }

						if (utf8::is_utf8($value)) {
							utf8::decode($value);
							utf8::encode($value);
						}

						$key = URI::Escape::uri_unescape($key);
						$value = URI::Escape::uri_unescape($value);

						if ($dbClass2 ne $dbClass) {
							$key = "$dbClass2.$key";
							push @joins, $dbClass2;
						}

						$queryParams->{$key} = $value;
					}
				}
			}

			if ( keys %$queryParams ) {
=======
			if ( $dbBrowseModes->{$dbClass} ) {
>>>>>>> 68b4974b
				$item->{'type'} = 'playlist';
				$item->{'play'} = $item->{'url'} . '&libraryTracks.library=-1';
				$item->{'url'}  = \&_dbItem;
				$item->{'passthrough'} = [{
<<<<<<< HEAD
					class => ucfirst($dbClass),
					query => $queryParams,
					'join' => \@joins,
=======
					class => $dbClass,
					url   => $url,
>>>>>>> 68b4974b
				}];
			}
		}
		elsif ( $item->{'items'} && ref $item->{'items'} eq 'ARRAY' && scalar @{$item->{'items'}} ) {
			$class->_prepareDbItems($item->{'items'});
		}
	}
}

sub _dbItem {
	my ($client, $callback, $args, $pt) = @_;

	my $dbClass  = ucfirst( delete $pt->{'class'} );

	if ( my $dbBrowseMode = $dbBrowseModes->{$dbClass} ) {
<<<<<<< HEAD
		my $obj = Slim::Schema->search( $dbClass, $pt->{'query'}, { join => $pt->{'join'} } )->single();
=======
		my $obj = Slim::Schema->objectForUrl($pt->{url});
>>>>>>> 68b4974b

		if ($obj && $obj->id) {
			$pt->{'searchTags'} = [ $dbBrowseMode->[0] . ':' . $obj->id, 'library_id:-1' ];

			while ( my ($k, $v) = each %{ $dbBrowseMode->[2] || {} } ) {
				$pt->{$k} = $v
			}

			return $dbBrowseMode->[1]->($client, $callback, $args, $pt);
		}
	}

	# something went wrong
	# XXX - better error handling
	$callback->({
		items => [ {
			type  => 'text',
			title => Slim::Utils::Strings::cstring($client, 'EMPTY'),
		} ],
		total => 1
	});
}

sub all {
	my $class  = shift;
	my $typeRE = shift || qr/audio|playlist/;
	my $level  = shift || $class->toplevel;
	my $return = shift || [];

	for my $entry (@{$level}) {

		if ($entry->{'type'} && $entry->{'type'} =~ /$typeRE/) {
			push @$return, {
				'title' => $entry->{'text' },
				'url'   => $entry->{'URL'} || $entry->{'url'},
			}
		}

		if ($entry->{'outline'}) {
			$class->all($typeRE, $entry->{'outline'}, $return);
		}
	}

	return $return;
}

sub add {
	my $class  = shift;
	my $url    = shift;
	my $title  = shift;
	my $type   = shift;
	my $parser = shift;
	my $hotkey = shift; # legacy param left in for compat, no longer used
	my $icon   = shift;

	if (!$url) {
		logWarning("No url passed! Skipping.");
		return undef;
	}

	if (blessed($url) && $url->can('url')) {
		$url = $url->url;
	}

	$url =~ s/\?sessionid.+//i;	# Bug 3362, ignore sessionID's within URLs

	if ( main::INFOLOG && $log->is_info ) {
		$log->info(sprintf("url: %s title: %s type: %s parser: %s icon: %s", $url, $title, $type, $parser, $icon));
	}

	# if it is already a favorite, don't add it again return the existing entry
	if ($class->hasUrl($url)) {

		my $index = $class->{'url-index'}->{ $url };
		my $entry = $class->entry($index);

		main::INFOLOG && $log->info("Url already exists in favorites as index $index");

		return $index;
	}

	my $entry = {
		'text' => $title,
		'URL'  => $url,
		'type' => $type || 'audio',
	};

	if ($parser) {
		$entry->{'parser'} = $parser;
	}

	if ( $url =~ /\.opml$/ ) {
		delete $entry->{'type'};
	}

	$entry->{'icon'} = $icon || $class->icon($url);

	# add it to end of top level
	push @{$class->toplevel}, $entry;

	$class->save;

	return scalar @{$class->toplevel} - 1;
}

sub hasUrl {
	my $class = shift;
	my $url   = shift;

	return (defined $class->{'url-index'}->{ $url });
}

sub findUrl {
	my $class  = shift;
	my $url    = shift;

	$url =~ s/\?sessionid.+//i;	# Bug 3362, ignore sessionID's within URLs

	my $index = $class->{'url-index'}->{ $url };

	if (defined $index) {

		main::INFOLOG && $log->info("Match $url at index $index");

		return $index;
	}

	main::INFOLOG && $log->info("No match for $url");

	return undef;
}

sub deleteUrl {
	my $class  = shift;
	my $url    = shift;

	if (blessed($url) && $url->can('url')) {
		$url = $url->url;
	}

	$url =~ s/\?sessionid.+//i;	# Bug 3362, ignore sessionID's within URLs

	if (exists $class->{'url-index'}->{ $url }) {

		$class->deleteIndex($class->{'url-index'}->{ $url });

	} else {

		$log->warn("Can't delete $url index does not exist");
	}
}

sub deleteIndex {
	my $class  = shift;
	my $index  = shift;

	my ($pos, $i) = $class->level($index, 'contains');

	if (ref @{$pos}[ $i ] eq 'HASH') {

		splice @{$pos}, $i, 1;

		main::INFOLOG && $log->info("Removed entry at index $index");

		$class->save;
	}
}

# This method is here only to support migration of old hotkeys (presets)
sub hotkeys {
	my $class = shift;

	my @keys;

	for my $key (1..9,0) {
		push @keys, {
			'key'   => $key,
			'used'  => $class->{'hotkey-index'}->{ $key } ? 1 : 0,
			'title' => $class->{'hotkey-title'}->{ $key },
			'index' => $class->{'hotkey-index'}->{ $key },
		};
	}

	return \@keys;
}

1;<|MERGE_RESOLUTION|>--- conflicted
+++ resolved
@@ -201,12 +201,8 @@
 
 	foreach my $item (@$items) {
 		if ( $item->{'url'} =~ /^db:(\w+)\.(\w+)=(.+)/ ) {
-<<<<<<< HEAD
-			my $dbClass = $1;
-=======
 			my $dbClass = ucfirst($1);
 			my $url = $item->{'url'};
->>>>>>> 68b4974b
 
 			$dbBrowseModes ||= {
 				Album       => [ 'album_id', \&Slim::Menu::BrowseLibrary::_tracks, {
@@ -222,56 +218,13 @@
 				} ],
 			};
 
-<<<<<<< HEAD
-			next unless $dbBrowseModes->{ucfirst($dbClass)};
-
-			my $queryParams = {};
-			my @joins;
-
-			my $query = $item->{url};
-			$query =~ s/^db://;
-
-			foreach my $condition (split /&(?:amp;)?/, $query) {
-				if ($condition =~ /^(\w+)\.(\w+)=(.+)/) {
-					my ($dbClass2, $key, $value) = ($1, $2, $3);
-
-					if ($dbBrowseModes->{ucfirst($dbClass2)}) {
-						if (!utf8::is_utf8($value) && !utf8::decode($value)) { $log->warn("The following value is not UTF-8 encoded: $value"); }
-
-						if (utf8::is_utf8($value)) {
-							utf8::decode($value);
-							utf8::encode($value);
-						}
-
-						$key = URI::Escape::uri_unescape($key);
-						$value = URI::Escape::uri_unescape($value);
-
-						if ($dbClass2 ne $dbClass) {
-							$key = "$dbClass2.$key";
-							push @joins, $dbClass2;
-						}
-
-						$queryParams->{$key} = $value;
-					}
-				}
-			}
-
-			if ( keys %$queryParams ) {
-=======
 			if ( $dbBrowseModes->{$dbClass} ) {
->>>>>>> 68b4974b
 				$item->{'type'} = 'playlist';
 				$item->{'play'} = $item->{'url'} . '&libraryTracks.library=-1';
 				$item->{'url'}  = \&_dbItem;
 				$item->{'passthrough'} = [{
-<<<<<<< HEAD
-					class => ucfirst($dbClass),
-					query => $queryParams,
-					'join' => \@joins,
-=======
 					class => $dbClass,
 					url   => $url,
->>>>>>> 68b4974b
 				}];
 			}
 		}
@@ -287,11 +240,7 @@
 	my $dbClass  = ucfirst( delete $pt->{'class'} );
 
 	if ( my $dbBrowseMode = $dbBrowseModes->{$dbClass} ) {
-<<<<<<< HEAD
-		my $obj = Slim::Schema->search( $dbClass, $pt->{'query'}, { join => $pt->{'join'} } )->single();
-=======
 		my $obj = Slim::Schema->objectForUrl($pt->{url});
->>>>>>> 68b4974b
 
 		if ($obj && $obj->id) {
 			$pt->{'searchTags'} = [ $dbBrowseMode->[0] . ':' . $obj->id, 'library_id:-1' ];
