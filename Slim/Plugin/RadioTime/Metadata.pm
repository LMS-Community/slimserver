--- conflicted
+++ resolved
@@ -163,15 +163,11 @@
 sub provider {
 	my ( $client, $url ) = @_;
 	
-<<<<<<< HEAD
+	return defaultMeta(undef, $url) unless $client;
+	
 	$client = $client->master;
 	
 	my $hasIcy = $client->pluginData('hasIcy');
-=======
-	return defaultMeta(undef, $url) unless $client;
-	
-	my $hasIcy = $client->master->pluginData('hasIcy');
->>>>>>> 3c9561b8
 	
 	if ( $hasIcy && $hasIcy ne $url ) {
 		$client->pluginData( hasIcy => 0 );
