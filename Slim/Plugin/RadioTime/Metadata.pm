--- conflicted
+++ resolved
@@ -36,7 +36,6 @@
 		match => qr/(?:radiotime|tunein)\.com/,
 		func  => \&provider,
 	);
-<<<<<<< HEAD
 	
 	# match one of the following types of artwork:
 	# http://xxx.cloudfront.net/293541660g.jpg
@@ -45,10 +44,8 @@
 		match => qr/cloudfront\.net\/(?:[ps]?\d+|gn\/[A-Z0-9]+)[tqgd]?\.(?:jpe?g|png|gif)$/,
 		func  => \&artworkUrl,
 	);
-=======
 
 	$ICON = Slim::Plugin::RadioTime::Plugin->_pluginDataFor('icon');
->>>>>>> a3b5d541
 }
 
 sub getConfig {
