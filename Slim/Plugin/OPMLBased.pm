package Slim::Plugin::OPMLBased;

# $Id$

# Base class for all plugins that use OPML feeds

use strict;
use base 'Slim::Plugin::Base';

use Slim::Utils::Prefs;
use Slim::Control::XMLBrowser;

if ( main::WEBUI ) {
 	require Slim::Web::XMLBrowser;
}

my $prefs = preferences('server');

my %cli_next = ();

sub initPlugin {
	my ( $class, %args ) = @_;
	
	if ( $args{is_app} ) {
		# Put all apps in the apps menu
		$args{menu} = 'apps';
	}
	
	{
		no strict 'refs';
		*{$class.'::'.'feed'}   = sub { $args{feed} } if $args{feed};
		*{$class.'::'.'tag'}    = sub { $args{tag} };
		*{$class.'::'.'menu'}   = sub { $args{menu} };
		*{$class.'::'.'weight'} = sub { $args{weight} || 1000 };
		*{$class.'::'.'type'}   = sub { $args{type} || 'link' };
	}

	if ( !main::SLIM_SERVICE ) {
		if (!$class->_pluginDataFor('icon')) {

			Slim::Web::Pages->addPageLinks("icons", { $class->getDisplayName => 'html/images/radio.png' });
		}
	}
	
	$class->initCLI( %args );
	
	if ( my $menu = $class->initJive( %args ) ) {
		if ( $args{is_app} ) {
			Slim::Control::Jive::registerAppMenu($menu);
		}
		else {
			Slim::Control::Jive::registerPluginMenu($menu);
		}
	}

	$class->SUPER::initPlugin();
}

# add "hidden" items to Jive home menu for individual OPMLbased items
# this allows individual items to be optionally added to the 
# top-level menu through the CustomizeHomeMenu applet
sub initJive {
	my ( $class, %args ) = @_;
	
	# Exclude disabled plugins
	if ( my $disabled = $prefs->get('sn_disabled_plugins') ) {
		for my $plugin ( @{$disabled} ) {
			return if $class =~ /^Slim::Plugin::${plugin}::/;
		}
	}

	my $icon = $class->_pluginDataFor('icon') ? $class->_pluginDataFor('icon') : 'html/images/radio.png';
	my $name = $class->getDisplayName();
	
	my @jiveMenu = ( {
		stringToken    => (uc($name) eq $name) ? $name : undef, # Only use string() if it is uppercase
		text           => $name,
		id             => 'opml' . $args{tag},
<<<<<<< HEAD
		node           => $args{node} || $args{menu} || 'plugins',
=======
		isApp		=> defined($args{is_app}) ? $args{is_app} : 0,
		node           => $args{node} || $args{menu},
>>>>>>> 27353e48
		weight         => $class->weight,
		displayWhenOff => 0,
		window         => { 
				'icon-id' => $icon,
				titleStyle => 'album',
		},
		actions => {
			go =>          {
				player => 0,
				cmd    => [ $args{tag}, 'items' ],
				params => {
					menu => $args{tag},
				},
			},
		},
	} );
	
	# Bug 12336, additional items for type=search
	if ( $args{type} && $args{type} eq 'search' ) {
		$jiveMenu[0]->{actions}->{go}->{params}->{search} = '__TAGGEDINPUT__';
		$jiveMenu[0]->{input} = {
			len  => 1,
			processingPopup => {
				text => 'SEARCHING',
			},
			help => {
				text => 'JIVE_SEARCHFOR_HELP',
			},
			softbutton1 => 'INSERT',
			softbutton2 => 'DELETE',
			title       => $name,
		};
	}

	return \@jiveMenu;
}

sub initCLI {
	my ( $class, %args ) = @_;
	
	my $cliQuery = sub {
	 	my $request = shift;
		Slim::Control::XMLBrowser::cliQuery( $args{tag}, $class->feed( $request->client ), $request );
	};
	
	# CLI support
	Slim::Control::Request::addDispatch(
		[ $args{tag}, 'items', '_index', '_quantity' ],
	    [ 1, 1, 1, $cliQuery ]
	);
	
	Slim::Control::Request::addDispatch(
		[ $args{tag}, 'playlist', '_method' ],
		[ 1, 1, 1, $cliQuery ]
	);

	$cli_next{ $class } ||= {};

	$cli_next{ $class }->{ $args{menu} } = Slim::Control::Request::addDispatch(
		[ $args{menu}, '_index', '_quantity' ],
		[ 0, 1, 1, $class->cliRadiosQuery( \%args, $args{menu} ) ]
	) if $args{menu};
}

sub setMode {
	my ( $class, $client, $method ) = @_;

	if ($method eq 'pop') {

		Slim::Buttons::Common::popMode($client);
		return;
	}

	my $name = $class->getDisplayName();
	
	my $type = $class->type;
	
	my $title = (uc($name) eq $name) ? $client->string( $name ) : $name;
	
	if ( $type eq 'link' ) {
		my %params = (
			header   => $name,
			modeName => $name,
			url      => $class->feed( $client ),
			title    => $title,
			timeout  => 35,
		);

		Slim::Buttons::Common::pushMode( $client, 'xmlbrowser', \%params );
		
		# we'll handle the push in a callback
		$client->modeParam( handledTransition => 1 );
	}
	elsif ( $type eq 'search' ) {
		my %params = (
			header          => $title,
			cursorPos       => 0,
			charsRef        => 'UPPER',
			numberLetterRef => 'UPPER',
			callback        => \&Slim::Buttons::XMLBrowser::handleSearch,
			item            => {
				url     => $class->feed( $client ),
				timeout => 35,
			},
		);
		
		Slim::Buttons::Common::pushModeLeft( $client, 'INPUT.Text', \%params );
	}
}

sub cliRadiosQuery {
	my ( $class, $args, $cli_menu ) = @_;
	my $tag  = $args->{tag};

	my $icon   = $class->_pluginDataFor('icon') ? $class->_pluginDataFor('icon') : 'html/images/radio.png';
	my $weight = $class->weight;

	return sub {
		my $request = shift;

		my $menu = $request->getParam('menu');

		$request->addParam('sort','weight');

		my $name  = $args->{display_name} || $class->getDisplayName();
		my $title = (uc($name) eq $name) ? $request->string( $name ) : $name;

		my $data;
		# what we want the query to report about ourself
		if (defined $menu) {
			my $type = $class->type;
			
			if ( $type eq 'link' ) {
				$data = {
					text         => $title,
					weight       => $weight,
					'icon-id'    => $icon,
					actions      => {
							go => {
								cmd => [ $tag, 'items' ],
								params => {
									menu => $tag,
								},
							},
					},
					window        => {
						titleStyle => 'album',
					},
				};
			}
			elsif ( $type eq 'search' ) {
				$data = {
					text         => $title,
					weight       => $weight,
					'icon-id'    => $icon,
					actions      => {
						go => {
							cmd    => [ $tag, 'items' ],
							params => {
								menu    => $tag,
								search  => '__TAGGEDINPUT__',
							},
						},
					},
					input        => {
						len  => 3,
						help => {
							text => $request->string('JIVE_SEARCHFOR_HELP')
						},
						softbutton1 => $request->string('INSERT'),
						softbutton2 => $request->string('DELETE'),
					},
					window        => {
						titleStyle => 'album',
					},
				};
			}
			
			if ( main::SLIM_SERVICE ) {
				# Bug 7110, icons are full URLs so we must use icon not icon-id
				$data->{icon} = delete $data->{'icon-id'};
			}
		}
		else {
			my $type = $class->type;
			if ( $type eq 'link' ) {
				$type = 'xmlbrowser';
			}
			elsif ( $type eq 'search' ) {
				$type = 'xmlbrowser_search';
			}
			
			$data = {
				cmd    => $tag,
				name   => $title,
				type   => $type,
				icon   => $icon,
				weight => $weight,
			};
		}
		
		# Exclude disabled plugins
		my $disabled = $prefs->get('sn_disabled_plugins');
		
		if ( main::SLIM_SERVICE ) {
			my $client = $request->client();
			if ( $client && $client->playerData ) {
				$disabled  = [ keys %{ $client->playerData->userid->allowedServices->{disabled} } ];
			
				# Hide plugins if necessary (private, beta, etc)
				if ( !$client->canSeePlugin($tag) ) {
					$data = {};
				}
			}
		}
		
		if ( $disabled ) {
			for my $plugin ( @{$disabled} ) {
				if ( $class =~ /^Slim::Plugin::${plugin}::/ ) {
					$data = {};
					last;
				}
			}
		}
		
		# Filter out items which don't match condition
		if ( $class->can('condition') && $request->client ) {
			if ( !$class->condition( $request->client ) ) {
				$data = {};
			}
		}
		
		# let our super duper function do all the hard work
		Slim::Control::Queries::dynamicAutoQuery( $request, $cli_menu, $cli_next{ $class }->{ $cli_menu }, $data );
	};
}

sub webPages {
	my $class = shift;
	
	# Only setup webpages here if a menu is defined by the plugin
	return unless $class->menu;

	my $title = $class->getDisplayName();
	my $url   = 'plugins/' . $class->tag() . '/index.html';
	
	Slim::Web::Pages->addPageLinks( $class->menu(), { $title => $url } );
	
	if ( $class->can('condition') ) {
		Slim::Web::Pages->addPageCondition( $title, sub { $class->condition(shift); } );
	}

	Slim::Web::Pages->addPageFunction( $url, sub {
		my $client = $_[0];
		
		Slim::Web::XMLBrowser->handleWebIndex( {
			client  => $client,
			feed    => $class->feed( $client ),
			type    => $class->type( $client ),
			title   => $title,
			timeout => 35,
			args    => \@_
		} );
	} );
}

1;<|MERGE_RESOLUTION|>--- conflicted
+++ resolved
@@ -76,12 +76,8 @@
 		stringToken    => (uc($name) eq $name) ? $name : undef, # Only use string() if it is uppercase
 		text           => $name,
 		id             => 'opml' . $args{tag},
-<<<<<<< HEAD
 		node           => $args{node} || $args{menu} || 'plugins',
-=======
 		isApp		=> defined($args{is_app}) ? $args{is_app} : 0,
-		node           => $args{node} || $args{menu},
->>>>>>> 27353e48
 		weight         => $class->weight,
 		displayWhenOff => 0,
 		window         => { 
