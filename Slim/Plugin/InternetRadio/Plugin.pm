--- conflicted
+++ resolved
@@ -402,10 +402,7 @@
 			
 			if ( main::SLIM_SERVICE ) {
 				# Let's log these on SN too
-<<<<<<< HEAD
-=======
 				$error =~ s/"/'/g;
->>>>>>> 3fc16976
 				SDI::Util::Syslog::error("service=RadioTime-Error rtid=${id} error=\"${error}\"");
 			}
 		}
