package Slim::Plugin::Podcast::Parser;

use Date::Parse qw(strptime str2time);
use URI;

use Slim::Formats::XML;
use Slim::Utils::Cache;
use Slim::Utils::DateTime;
use Slim::Utils::Strings qw(cstring);

sub parse {
	my ($class, $http, $params) = @_;
	
	my $client = $http->params->{params}->{client};
	
	my $cache = Slim::Utils::Cache->new;

	# don't use eval() - caller is Slim::Formats::XML is doing so already
	my $feed = Slim::Formats::XML::parseXMLIntoFeed( $http->contentRef, $http->headers()->content_type );

	foreach my $item ( @{$feed->{items}} ) {
		if ($item->{type} && $item->{type} eq 'link') {
			$item->{parser} = $class;
		}

		next unless $item->{enclosure} && keys %{$item->{enclosure}};
		
<<<<<<< HEAD
		$item->{link} = '';
=======
		# remove "link" item, as it confuses XMLBrowser 
		# see http://forums.slimdevices.com/showthread.php?t=100446
		$item->{link} = '';
		
>>>>>>> 6004bde7
		$item->{line1} = $item->{title} || $item->{name};
		$item->{line2} = Slim::Utils::DateTime::longDateF(str2time($item->{pubdate})) if $item->{pubdate};
		$item->{'xmlns:slim'} = 1;
		
		# some podcasts come with formatted duration ("00:54:23") - convert into seconds
		my $duration = $item->{duration};
		$duration =~ s/00:(\d\d:\d\d)/$1/;
		
		my ($s, $m, $h) = strptime($item->{duration} || 0);
		
		if ($s || $m || $h) {
			$item->{duration} = $h*3600 + $m*60 + $s;
		}
		
		# track progress of our listening
		my $key = 'podcast-' . $item->{enclosure}->{url};
		my $position = $cache->get($key);
		if ( !defined $position ) {
			$cache->set($key, 0, '30days');
		}
		
		# do we have duration stored from previous playback?
		if ( !$item->{duration} ) {
			my $trackObj = Slim::Schema->objectForUrl( { url => $item->{enclosure}->{url} } );
			$item->{duration} = $trackObj->duration if $trackObj && blessed $trackObj;

			# fall back to cached value - if available
			$item->{duration} ||= $cache->get("$key-duration");
		}
		
		my $progress = $client->symbols($client->progressBar(12, $position ? 1 : 0, 0));
		
		# if we've played this podcast before, add a menu level to ask whether to continue or start from scratch
		if ( $position && $position < $item->{duration} - 15 ) {
			delete $item->{description};     # remove description, or xmlbrowser would consider this to be a RSS feed

			my $enclosure = delete $item->{enclosure};
			my $url       = $enclosure->{url} . '#slimpodcast';
			
			$cache->set('podcast-position-' . $url, $position, '10days');
			
			$position = Slim::Utils::DateTime::timeFormat($position);
			$position =~ s/^0+[:\.]//;

			$item->{items} = [{
				title => cstring($client, 'PLUGIN_PODCAST_PLAY_FROM_POSITION_X', $position),
				name  => cstring($client, 'PLUGIN_PODCAST_PLAY_FROM_POSITION_X', $position),
				enclosure => {
					type   => $enclosure->{type},
					length => $enclosure->{length},
					url    => $url,
				},
				duration => $item->{duration},
			},{
				title => cstring($client, 'PLUGIN_PODCAST_PLAY_FROM_BEGINNING'),
				name  => cstring($client, 'PLUGIN_PODCAST_PLAY_FROM_BEGINNING'),
				enclosure => {
					type   => $enclosure->{type},
					length => $enclosure->{length},
					url    => $enclosure->{url},
				},
				duration => $item->{duration},
			}];
			
			$item->{type} = 'link';

			$progress = $client->symbols($client->progressBar(12, 0.5, 0));
		}

		$item->{title} = $progress . '  ' . $item->{title} if $progress;
		
		if ( $item->{duration} && !$duration ) {
			my $s = $item->{duration};
			my $h = int($s / (60*60));
			my $m = int(($s - $h * 60 * 60) / 60);
			$s = int($s - $h * 60 * 60 - $m * 60);
			$s = "0$s" if length($s) < 2;
			$m = "0$m" if length($m) < 2 && $h;
			
			$duration = join(':', $m, $s);
			$duration = join(':', $h, $duration) if $h;
		}

		if ($position && $duration) {
			$position = "$position / $duration";
			$item->{line2} = $item->{line2} ? $item->{line2} . ' (' . $position . ')' : $position;
		}
		elsif ($duration) {
			$item->{line2} = $item->{line2} ? $item->{line2} . ' (' . $duration . ')' : $duration;
		}
	}
	
	$feed->{nocache} = 1;
	$feed->{cachetime} = 0;
	
	return $feed;
}

1;<|MERGE_RESOLUTION|>--- conflicted
+++ resolved
@@ -25,14 +25,10 @@
 
 		next unless $item->{enclosure} && keys %{$item->{enclosure}};
 		
-<<<<<<< HEAD
-		$item->{link} = '';
-=======
 		# remove "link" item, as it confuses XMLBrowser 
 		# see http://forums.slimdevices.com/showthread.php?t=100446
 		$item->{link} = '';
 		
->>>>>>> 6004bde7
 		$item->{line1} = $item->{title} || $item->{name};
 		$item->{line2} = Slim::Utils::DateTime::longDateF(str2time($item->{pubdate})) if $item->{pubdate};
 		$item->{'xmlns:slim'} = 1;
