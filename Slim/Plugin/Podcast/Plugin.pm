package Slim::Plugin::Podcast::Plugin;

# Copyright 2005-2013 Logitech

# This program is free software; you can redistribute it and/or
# modify it under the terms of the GNU General Public License, 
# version 2.

use strict;
use base qw(Slim::Plugin::OPMLBased);

use Slim::Plugin::Podcast::Parser;
use Slim::Utils::Cache;
use Slim::Utils::Log;
use Slim::Utils::Prefs;
use Slim::Utils::Strings qw(string);
use Slim::Utils::Timers;

use constant PROGRESS_INTERVAL => main::SLIM_SERVICE ? 15 : 5;     # update progress tracker every x seconds

my $log = Slim::Utils::Log->addLogCategory({
	'category'     => 'plugin.podcast',
	'defaultLevel' => 'ERROR',
	'description'  => getDisplayName(),
});

my $prefs = preferences('plugin.podcast');
my $cache;

$prefs->init({
	feeds => [],
});

# migrate old prefs across
$prefs->migrate(1, sub {
	my @names  = @{Slim::Utils::Prefs::OldPrefs->get('plugin_podcast_names') || [] };
	my @values = @{Slim::Utils::Prefs::OldPrefs->get('plugin_podcast_feeds') || [] };
	my @feeds;

	for my $name (@names) {
		push @feeds, { 'name' => $name, 'value' => shift @values };
	}

	if (@feeds) {
		$prefs->set('feeds', \@feeds);
	}

	1;
});

sub initPlugin {
	my $class = shift;

	$cache = Slim::Utils::Cache->new();
		
	if (main::WEBUI) {
		require Slim::Plugin::Podcast::Settings;
		Slim::Plugin::Podcast::Settings->new();
	}

	$class->SUPER::initPlugin(
		feed   => \&handleFeed,
		tag    => 'podcasts',
		menu   => 'apps',
	);
	
	$class->addNonSNApp();
}

sub handleFeed {
	my ($client, $cb, $params, $args) = @_;

	# hook in to new song event - show "jump to last position" menu if matching a podcast
	Slim::Control::Request::subscribe(\&songChangeCallback, [['playlist'], ['newsong', 'pause', 'stop']]);

	my $items = [];
	
#	my @feeds = main::SLIM_SERVICE ? feedsForClient($client) : @{$prefs->get('feeds')}; 
	my @feeds = @{$prefs->get('feeds')}; 
	
	foreach ( @feeds ) {
		push @$items, {
			name => $_->{name},
			url  => $_->{value},
			parser => 'Slim::Plugin::Podcast::Parser',
		}
	}
<<<<<<< HEAD

	my @item = ({
			stringToken    => getDisplayName(),
			text           => getDisplayName(),
			weight         => 20,
			id             => 'podcast',
			'icon-id'      => $class->_pluginDataFor('icon'),
			displayWhenOff => 0,
			window         => { 
				titleStyle	=> 'album',
				'icon-id'	=> $class->_pluginDataFor('icon'),
			},
			actions => {
				go =>      {
					'cmd' => ['podcast', 'items'],
					'params' => {
						'menu' => 'podcast',
					},
				},
			},
		});

	Slim::Control::Jive::registerAppMenu(\@item);

	updateOPMLCache( $prefs->get('feeds') );
}

sub getDisplayName {
	return 'PLUGIN_PODCAST';
=======
	
	$cb->({
		items => $items,
	});
>>>>>>> c69498ec
}

sub songChangeCallback {
	my $request = shift;

	my $client = $request->client() || return;
	
<<<<<<< HEAD
	# use INPUT.Choice to display the list of feeds
	my %params = (
		header => '{PLUGIN_PODCAST}',
		headerAddCount => 1,
		listRef => $prefs->get('feeds'),
		modeName => 'Podcast Plugin',
		onRight => sub {
			my $client = shift;
			my $item = shift;
			my %params = (
				url     => $item->{'value'},
				title   => $item->{'name'},
				timeout => 35,
			);
			Slim::Buttons::Common::pushMode($client, 'xmlbrowser', \%params);
		},
		onPlay => sub {
			my $client = shift;
			my $item = shift;
			# url is also a playlist
			$client->execute(['playlist', 'play', $item->{'value'}, $item->{'name'}]);
		},
		onAdd => sub {
			my $client = shift;
			my $item = shift;
			# url is also a playlist
			$client->execute(['playlist', 'add', $item->{'value'}, $item->{'name'}]);
		},

		overlayRef => sub {
			my $client = shift;
			return [ undef, $client->symbols('rightarrow') ];
		},
	);
=======
	# If synced, only listen to the master
	if ( $client->isSynced() ) {
		return unless Slim::Player::Sync::isMaster($client);
	}

	my $url = Slim::Player::Playlist::url($client);
	
	if ( $url =~ /#slimpodcast/ && $request->isCommand([['playlist'], ['newsong']]) ) {
		my $key = 'podcast-position-' . $url;
		if ( my $newPos = $cache->get($key) ) {
			$cache->remove($key);
			Slim::Player::Source::gototime($client, $newPos);
		}
		
		$url =~ s/#slimpodcast.*//;
	}
>>>>>>> c69498ec

	if ( defined $cache->get('podcast-' . $url) ) {
		main::DEBUGLOG && $log->debug('Setting up timer to track podcast progress...');	
		Slim::Utils::Timers::killTimers( $client, \&_trackProgress );
		Slim::Utils::Timers::setTimer(
			$client,
			time() + PROGRESS_INTERVAL,
			\&_trackProgress,
			$url,
		);
	}
}

# if this is a podcast, set up a timer to track progress
sub _trackProgress {
	my $client = shift || return;
	my $url    = shift || return;

	return unless Slim::Player::Playlist::url($client) =~ /$url/;

	Slim::Utils::Timers::killTimers( $client, \&_trackProgress );

<<<<<<< HEAD
sub cliQuery {
	my $request = shift;
	
	main::DEBUGLOG && $log->debug('Enter');
	
	# Get OPML list of feeds from cache
	my $cache = Slim::Utils::Cache->new();
	my $opml = $cache->get( 'podcasts_opml' );
	Slim::Control::XMLBrowser::cliQuery('podcast', $opml, $request);
=======
	my $key = 'podcast-' . $url;
	if ( defined $cache->get($key) ) {
		$cache->set($key, Slim::Player::Source::songTime($client), '30days');
		
		# track objects aren't persistent across server restarts - keep our own list of podcast durations in the cache
		$cache->set("$key-duration", Slim::Player::Source::playingSongDuration($client), '30days') unless $cache->get("$key-duration");

		main::DEBUGLOG && $log->is_debug && $log->debug('Updating podcast progress state for ' . $client->name . ': ' . Slim::Player::Source::songTime($client));
	
		Slim::Utils::Timers::setTimer(
			$client,
			time() + PROGRESS_INTERVAL,
			\&_trackProgress,
			$url,
		) if $client->isPlaying;
	}
>>>>>>> c69498ec
}

sub getDisplayName {
	return 'PLUGIN_PODCAST';
}

<<<<<<< HEAD
=======
# SN only
# XXX - do we still run this plugin on SN?
=pod
sub feedsForClient { if (main::SLIM_SERVICE) {
	my $client = shift;
	
	my $userid = $client->playerData->userid->id;
	
	my @f = SDI::Service::Model::FavoritePodcast->search(
		userid => $userid,
		{ order_by => 'num' }
	);
													  
	my @feeds = map { 
		{ 
			name  => $_->title, 
			value => $_->url,
		}
	} @f;
	
	# check if the user deleted feeds so we don't load the defaults
	my $deletedFeeds = preferences('server')->client($client)->get('deleted_podcasts');
	
	# Populate with all default feeds
	if ( !scalar @feeds && !$deletedFeeds ) {
		@feeds = map { 
			{ 
				name  => $_->title, 
				value => $_->url,
			}
		} SDI::Service::Model::FavoritePodcast->addDefaults( $userid );
	}
	
	return @feeds;
} }
=cut

>>>>>>> c69498ec
1;<|MERGE_RESOLUTION|>--- conflicted
+++ resolved
@@ -16,7 +16,7 @@
 use Slim::Utils::Strings qw(string);
 use Slim::Utils::Timers;
 
-use constant PROGRESS_INTERVAL => main::SLIM_SERVICE ? 15 : 5;     # update progress tracker every x seconds
+use constant PROGRESS_INTERVAL => 5;     # update progress tracker every x seconds
 
 my $log = Slim::Utils::Log->addLogCategory({
 	'category'     => 'plugin.podcast',
@@ -75,7 +75,6 @@
 
 	my $items = [];
 	
-#	my @feeds = main::SLIM_SERVICE ? feedsForClient($client) : @{$prefs->get('feeds')}; 
 	my @feeds = @{$prefs->get('feeds')}; 
 	
 	foreach ( @feeds ) {
@@ -85,42 +84,10 @@
 			parser => 'Slim::Plugin::Podcast::Parser',
 		}
 	}
-<<<<<<< HEAD
-
-	my @item = ({
-			stringToken    => getDisplayName(),
-			text           => getDisplayName(),
-			weight         => 20,
-			id             => 'podcast',
-			'icon-id'      => $class->_pluginDataFor('icon'),
-			displayWhenOff => 0,
-			window         => { 
-				titleStyle	=> 'album',
-				'icon-id'	=> $class->_pluginDataFor('icon'),
-			},
-			actions => {
-				go =>      {
-					'cmd' => ['podcast', 'items'],
-					'params' => {
-						'menu' => 'podcast',
-					},
-				},
-			},
-		});
-
-	Slim::Control::Jive::registerAppMenu(\@item);
-
-	updateOPMLCache( $prefs->get('feeds') );
-}
-
-sub getDisplayName {
-	return 'PLUGIN_PODCAST';
-=======
 	
 	$cb->({
 		items => $items,
 	});
->>>>>>> c69498ec
 }
 
 sub songChangeCallback {
@@ -128,42 +95,6 @@
 
 	my $client = $request->client() || return;
 	
-<<<<<<< HEAD
-	# use INPUT.Choice to display the list of feeds
-	my %params = (
-		header => '{PLUGIN_PODCAST}',
-		headerAddCount => 1,
-		listRef => $prefs->get('feeds'),
-		modeName => 'Podcast Plugin',
-		onRight => sub {
-			my $client = shift;
-			my $item = shift;
-			my %params = (
-				url     => $item->{'value'},
-				title   => $item->{'name'},
-				timeout => 35,
-			);
-			Slim::Buttons::Common::pushMode($client, 'xmlbrowser', \%params);
-		},
-		onPlay => sub {
-			my $client = shift;
-			my $item = shift;
-			# url is also a playlist
-			$client->execute(['playlist', 'play', $item->{'value'}, $item->{'name'}]);
-		},
-		onAdd => sub {
-			my $client = shift;
-			my $item = shift;
-			# url is also a playlist
-			$client->execute(['playlist', 'add', $item->{'value'}, $item->{'name'}]);
-		},
-
-		overlayRef => sub {
-			my $client = shift;
-			return [ undef, $client->symbols('rightarrow') ];
-		},
-	);
-=======
 	# If synced, only listen to the master
 	if ( $client->isSynced() ) {
 		return unless Slim::Player::Sync::isMaster($client);
@@ -180,7 +111,6 @@
 		
 		$url =~ s/#slimpodcast.*//;
 	}
->>>>>>> c69498ec
 
 	if ( defined $cache->get('podcast-' . $url) ) {
 		main::DEBUGLOG && $log->debug('Setting up timer to track podcast progress...');	
@@ -203,17 +133,6 @@
 
 	Slim::Utils::Timers::killTimers( $client, \&_trackProgress );
 
-<<<<<<< HEAD
-sub cliQuery {
-	my $request = shift;
-	
-	main::DEBUGLOG && $log->debug('Enter');
-	
-	# Get OPML list of feeds from cache
-	my $cache = Slim::Utils::Cache->new();
-	my $opml = $cache->get( 'podcasts_opml' );
-	Slim::Control::XMLBrowser::cliQuery('podcast', $opml, $request);
-=======
 	my $key = 'podcast-' . $url;
 	if ( defined $cache->get($key) ) {
 		$cache->set($key, Slim::Player::Source::songTime($client), '30days');
@@ -230,51 +149,10 @@
 			$url,
 		) if $client->isPlaying;
 	}
->>>>>>> c69498ec
 }
 
 sub getDisplayName {
 	return 'PLUGIN_PODCAST';
 }
 
-<<<<<<< HEAD
-=======
-# SN only
-# XXX - do we still run this plugin on SN?
-=pod
-sub feedsForClient { if (main::SLIM_SERVICE) {
-	my $client = shift;
-	
-	my $userid = $client->playerData->userid->id;
-	
-	my @f = SDI::Service::Model::FavoritePodcast->search(
-		userid => $userid,
-		{ order_by => 'num' }
-	);
-													  
-	my @feeds = map { 
-		{ 
-			name  => $_->title, 
-			value => $_->url,
-		}
-	} @f;
-	
-	# check if the user deleted feeds so we don't load the defaults
-	my $deletedFeeds = preferences('server')->client($client)->get('deleted_podcasts');
-	
-	# Populate with all default feeds
-	if ( !scalar @feeds && !$deletedFeeds ) {
-		@feeds = map { 
-			{ 
-				name  => $_->title, 
-				value => $_->url,
-			}
-		} SDI::Service::Model::FavoritePodcast->addDefaults( $userid );
-	}
-	
-	return @feeds;
-} }
-=cut
-
->>>>>>> c69498ec
 1;