--- conflicted
+++ resolved
@@ -13,9 +13,6 @@
 	NL	Haal informatie op uit internetbronnen en geef deze via de afstandsbediening, de server of het muzieksysteem weer. Zie de instellingensectie voor informatie over het toevoegen van extra informatiebronnen.
 
 SETUP_PLUGIN_INFOBROWSER_DESC
-<<<<<<< HEAD
-	EN	Info Browser allows you to read information from internet sources on your Squeezebox remote, server or player display.
-=======
 	DA	Informationslæseren giver mulighed for at læse informationer fra Internetkilder på din Squeezebox fjernbetjening, Server eller Afspiller skærm.
 	DE	Mit dem Informations-Browser können Sie Informationen aus Internetquellen auf der Fernbedienung, dem Server oder dem Player anzeigen. Über Extras/Informations-Browser im Web Interface können weitere Informationsquellen definiert werden.
 	EN	Information Browser allows you to read information from internet sources on your Squeezebox remote, server or player display. More information sources can be added using the web interface under Extras/Information Browser.
@@ -23,7 +20,6 @@
 	FR	Le Navigateur d'informations vous permet de lire des flux d'informations en provenance d'Internet directement sur la télécommande, sur le serveur ou sur la platine.
 	IT	Il browser informazioni consente di visualizzare le informazioni recuperate dalle fonti Internet nel display del telecomando Squeezebox, del server o del lettore.
 	NL	Met behulp van de Informatiebrowser kun je informatie uit internetbronnen op je Squeezebox-afstandsbediening, -server of -muzieksysteemdisplay lezen.
->>>>>>> 1b48c6bb
 
 SETUP_PLUGIN_INFOBROWSER_EDIT
 	DA	Rediger
