--- conflicted
+++ resolved
@@ -25,10 +25,6 @@
 my @defaultServices = (qw(
 	classical
 	deezer
-<<<<<<< HEAD
-	napster
-=======
->>>>>>> 0584fe3d
 	pandora
 	rhapd
 	slacker
