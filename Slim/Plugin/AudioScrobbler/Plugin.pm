package Slim::Plugin::AudioScrobbler::Plugin;


# This plugin handles submission of tracks to Last.fm's
# Audioscrobbler service.

# Logitech Media Server Copyright 2001-2020 Logitech.
# This program is free software; you can redistribute it and/or
# modify it under the terms of the GNU General Public License,
# version 2.
#
# This program is distributed in the hope that it will be useful,
# but WITHOUT ANY WARRANTY; without even the implied warranty of
# MERCHANTABILITY or FITNESS FOR A PARTICULAR PURPOSE.  See the
# GNU General Public License for more details.

# The basic algorithm used by this plugin is very simple:
# On newsong, figure out how long from now until half of song or 240 secs
# Set a timer for that time, the earliest possible time they could meet the criteria
# When timer fires, make sure same track is playing
# If not yet at the time (maybe they paused), recalc and set the timer again
# If time has passed, great, submit it

# Thanks to the SlimScrobbler plugin for inspiration and feature ideas.
# http://slimscrobbler.sourceforge.net/

use strict;
use base qw(Slim::Plugin::Base);

use Slim::Player::ProtocolHandlers;
use Slim::Player::Source;

if ( main::WEBUI ) {
	require Slim::Plugin::AudioScrobbler::Settings;
	require Slim::Plugin::AudioScrobbler::PlayerSettings;
}

use Slim::Networking::SimpleAsyncHTTP;
use Slim::Utils::Log;
use Slim::Utils::Prefs;
use Slim::Utils::Strings qw(string);
use Slim::Utils::Timers;

use Digest::MD5 qw(md5_hex);
use JSON::XS::VersionOneAndTwo;
use URI::Escape qw(uri_escape_utf8 uri_unescape);

my $prefs = preferences('plugin.audioscrobbler');

my $log = Slim::Utils::Log->addLogCategory( {
	category     => 'plugin.audioscrobbler',
	defaultLevel => 'ERROR',
	description  => 'PLUGIN_AUDIOSCROBBLER_MODULE_NAME',
} );

use constant HANDSHAKE_URL => 'http://post.audioscrobbler.com/';
use constant CLIENT_ID     => 'ss7';
use constant CLIENT_VER    => 'sc' . $::VERSION;

sub getDisplayName {
	return 'PLUGIN_AUDIOSCROBBLER_MODULE_NAME';
}

sub initPlugin {
	my $class = shift;

	$class->SUPER::initPlugin();

	if ( main::WEBUI ) {
		Slim::Plugin::AudioScrobbler::Settings->new;
		Slim::Plugin::AudioScrobbler::PlayerSettings->new;
	}

	# init scrobbling prefs
	$prefs->init({
		enable_scrobbling => 1,
		include_radio     => 0,
		account           => 0,
		ignoreTitles      => '',
		ignoreGenres      => '',
		ignoreArtists     => '',
		ignoreAlbums      => '',
	});

	# Subscribe to new song events
	Slim::Control::Request::subscribe(
		\&newsongCallback,
		[['playlist'], ['newsong']],
	);

<<<<<<< HEAD
=======
	# Track Info item for loving tracks
	if (!main::NOMYSB) {
		Slim::Menu::TrackInfo->registerInfoProvider( lfm_love => (
			before => 'top',
			func   => \&infoLoveTrack,
		) );

		# A way for other things to notify us the user loves a track
		Slim::Control::Request::addDispatch(['audioscrobbler', 'loveTrack', '_url'],
			[0, 1, 1, \&loveTrack]);

		Slim::Control::Request::addDispatch(['audioscrobbler', 'banTrack', '_url', '_skip'],
			[0, 1, 1, \&banTrack]);
	}

>>>>>>> 9e7877c9
	Slim::Control::Request::addDispatch([ 'audioscrobbler', 'settings' ],
		[1, 1, 0, \&jiveSettingsMenu]);

	Slim::Control::Request::addDispatch([ 'audioscrobbler', 'account' ],
		[1, 0, 1, \&jiveSettingsCommand]);

	# Pref change hooks
	$prefs->setChange( sub {
		my $value  = $_[1];
		my $client = $_[2] || return;
		changeAccount( $client, $value );
	}, 'account' );
}

sub shutdownPlugin {
	Slim::Control::Request::unsubscribe( \&newsongCallback );
}

# Only show player UI settings menu if account is available
sub condition {
	my ( $class, $client ) = @_;

	my $accounts = getAccounts($client);

	if ( ref $accounts eq 'ARRAY' && scalar @{$accounts} ) {
		return 1;
	}

	return;
}

# Button interface to change account or toggle scrobbling
sub setMode {
	my $class  = shift;
	my $client = shift;
	my $method = shift;

	if ( $method eq 'pop' ) {
		Slim::Buttons::Common::popMode($client);
		return;
	}

	my $listRef = [ 0 ];

	my $accounts = getAccounts($client);

	for my $account ( @{$accounts} ) {
		push @{$listRef}, $account->{username};
	}

	Slim::Buttons::Common::pushModeLeft( $client, 'INPUT.List', {

		header         => $client->string('PLUGIN_AUDIOSCROBBLER_MODULE_NAME'),
		headerAddCount => 1,
		listRef        => $listRef,
		externRef      => sub {
			my ( $client, $account ) = @_;

			if ( !$account ) {
				return $client->string('PLUGIN_AUDIOSCROBBLER_SCROBBLING_DISABLED');
			}

			return $client->string( 'PLUGIN_AUDIOSCROBBLER_USE_ACCOUNT', $account );
		},
		initialValue   => sub { $prefs->client(shift)->get('account'); },
		overlayRef     => sub {
			my ( $client, $account ) = @_;
			my $overlay;

			my $curAccount = $prefs->client($client)->get('account') || 0;

			if ( $account eq $curAccount ) {
				$overlay = Slim::Buttons::Common::radioButtonOverlay( $client, 1 );
			} else {
				$overlay = Slim::Buttons::Common::radioButtonOverlay( $client, 0 );
			}

			return ( undef, $overlay );
		},
		callback      => sub {
			my ( $client, $exittype ) = @_;

			$exittype = uc $exittype;

			if ( $exittype eq 'LEFT' ) {

				Slim::Buttons::Common::popModeRight($client);
			}
			elsif ( $exittype eq 'RIGHT' ) {
				my $value = $client->modeParam('valueRef');

				my $curAccount = $prefs->client($client)->get('account') || 0;

				if ( $curAccount ne $$value ) {
					changeAccount( $client, $$value );

					$client->update();
				}
			}
			else {
				$client->bumpRight;
			}
		},
	} );
}

sub changeAccount {
	my ( $client, $account ) = @_;

	$prefs->client($client)->set( account => $account );

	if ( $account eq '0' ) {
		# Kill any timers so the current track is not scrobbled
		Slim::Utils::Timers::killTimers( $client, \&checkScrobble );
		Slim::Utils::Timers::killTimers( $client, \&submitScrobble );

		# Dump queue
		setQueue( $client, [] );
	}
	else {
		# If you change accounts and have more than 1 track queued for scrobbling,
		# dump all but the most recent queued track
		my $queue = getQueue($client);

		my $count = scalar @{$queue};
		if ( $count > 1 ) {
			$log->warn( "Changed scrobble accounts with $count queued items, removing items:" );

			my $newQueue = [ pop @{$queue} ];

			for my $item ( @{$queue} ) {
				$log->warn( '  ' . uri_unescape( $item->{t} ) );
			}

			setQueue( $client, $newQueue );
		}
	}

	# Clear session
	clearSession($client);

	if ( main::DEBUGLOG && $log->is_debug ) {
		$log->debug( "Changing account for player " . $client->id . " to $account" );
	}
}

sub clearSession {
	my $client = shift;

	# Reset our state
	$client->master->pluginData( session_id      => 0 );
	$client->master->pluginData( now_playing_url => 0 );
	$client->master->pluginData( submit_url      => 0 );
}

sub handshake {
	my $params = shift || {};

	if ( my $client = $params->{client} ) {
		clearSession( $client );

		# Get client's account information
		if ( !$params->{username} ) {
			$params->{username} = $prefs->client($client)->get('account');

			my $accounts = getAccounts($client);

			for my $account ( @{$accounts} ) {
				if ( $account->{username} eq $params->{username} ) {
					$params->{password} = $account->{password};
					last;
				}
			}
		}
	}

	my $time = time();

	my $url = HANDSHAKE_URL
		. '?hs=true&p=1.2'
		. '&c=' . CLIENT_ID
		. '&v=' . CLIENT_VER
		. '&u=' . $params->{username}
		. '&t=' . $time
		. '&a=' . md5_hex( $params->{password} . $time );

	my $http = Slim::Networking::SimpleAsyncHTTP->new(
		\&_handshakeOK,
		\&_handshakeError,
		{
			params  => $params,
			timeout => 30,
		},
	);

	main::DEBUGLOG && $log->debug("Handshaking with Last.fm: $url");

	$http->get( $url );
}

sub _handshakeOK {
	my $http   = shift;
	my $params = $http->params('params');
	my $client = $params->{client};

	my $content = $http->content;
	my $error;

	if ( $content =~ /^OK/ ) {
		my (undef, $session_id, $now_playing_url, $submit_url) = split /\n/, $content, 4;

		main::DEBUGLOG && $log->debug( "Handshake OK, session id: $session_id, np URL: $now_playing_url, submit URL: $submit_url" );

		if ( $client ) {
			$client->master->pluginData( session_id      => $session_id );
			$client->master->pluginData( now_playing_url => $now_playing_url );
			$client->master->pluginData( submit_url      => $submit_url );
			$client->master->pluginData( handshake_delay => 0 );

			# If there are any tracks pending in the queue, send them now
			my $queue = getQueue($client);

			if ( scalar @{$queue} ) {
				submitScrobble( $client );
			}
		}
	}
	elsif ( $content =~ /^BANNED/ ) {
		$error = string('PLUGIN_AUDIOSCROBBLER_BANNED');
	}
	elsif ( $content =~ /^BADAUTH/ ) {
		$error = string('PLUGIN_AUDIOSCROBBLER_BADAUTH');
	}
	elsif ( $content =~ /^BADTIME/ ) {
		$error = string('PLUGIN_AUDIOSCROBBLER_BADTIME');
	}
	else {
		# Other error that requires a retry
		chomp $content;
		$error = $content;
		$http->error( $error );

		if ( $client ) {
			_handshakeError( $http );
		}
	}

	if ( $error ) {
		$log->error($error);
		if ( $params->{ecb} ) {
			$params->{ecb}->($error);
		}
	}
	else {
		# Callback to success function
		if ( $params->{cb} ) {
			$params->{cb}->();
		}
	}
}

sub _handshakeError {
	my $http   = shift;
	my $error  = $http->error;
	my $params = $http->params('params');
	my $client = $params->{client};

	$log->error("Error handshaking with Last.fm: $error");

	if ( $params->{ecb} ) {
		$params->{ecb}->($error);
	}

	return unless $client;

	my $delay;

	if ( $delay = $client->master->pluginData('handshake_delay') ) {
		$delay *= 2;
		if ( $delay > 120 ) {
			$delay = 120;
		}
	}
	else {
		$delay = 1;
	}

	$client->master->pluginData( handshake_delay => $delay );

	$log->warn("  retrying in $delay minute(s)");

	Slim::Utils::Timers::killTimers( $params, \&handshake );
	Slim::Utils::Timers::setTimer(
		$params,
		time() + ( $delay * 60 ),
		\&handshake,
	);
}

sub newsongCallback {
	my $request = shift;
	my $client  = $request->client() || return;

	# Check if this player has an account selected
	if ( ! (my $account = $prefs->client($client)->get('account')) ) {
		return ;
	}

	# If synced, only listen to the master
	if ( $client->isSynced() ) {
		return unless Slim::Player::Sync::isMaster($client);
	}

	return unless $prefs->get('enable_scrobbling') && scalar @{ getAccounts($client) };

	my $url   = Slim::Player::Playlist::url($client);
	my $track = Slim::Schema->objectForUrl( { url => $url } );

	my $duration = $track->secs;
	my $meta;

	if ( $track->remote ) {
		my $handler = Slim::Player::ProtocolHandlers->handlerForURL($url);
		if ( $handler && $handler->can('getMetadataFor') ) {
			# this plugin provides track metadata
			$meta = $handler->getMetadataFor( $client, $url, 'forceCurrent' );
			if ( $meta && $meta->{duration} ) {
				$duration = $meta->{duration};
			}
		}
	}

	# If this is a radio track (no track length) and contains a playlist index value
	# it is the newsong notification from the station title, which we want to ignore
	if ( !$duration && defined $request->getParam('_p3') ) {
		main::DEBUGLOG && $log->debug( 'Ignoring radio station newsong notification' );
		return;
	}

	# report all new songs as now playing
	my $queue = getQueue($client);

	if ( scalar @{$queue} && scalar @{$queue} <= 50 ) {
		# before we submit now playing, submit all queued tracks, so that
		# a scrobbled track doesn't clobber the now playing data
		main::DEBUGLOG && $log->debug( 'Submitting scrobble queue before now playing track' );

		submitScrobble( $client, {
			cb => sub {
				# delay by 1 second so we don't hit the server too fast after
				# the submit call
				Slim::Utils::Timers::killTimers( $client, \&submitNowPlaying );
				Slim::Utils::Timers::setTimer(
					$client,
					time() + 1,
					\&submitNowPlaying,
					$track,
				);
			},
		} );
	}
	else {
		submitNowPlaying( $client, $track );
	}

	# Determine when we need to check again

	# Track must be > 30 seconds
	if ( $duration && $duration < 30 ) {
		if ( main::DEBUGLOG && $log->is_debug ) {
			$log->debug( 'Ignoring track ' . $track->title . ', shorter than 30 seconds' );
		}

		return;
	}

	my $title = $track->title;

	if ( $track->remote ) {
		if ( $meta ) {
			$title = $meta->{title};

			# Handler must return at least artist and title
			unless ( $meta->{artist} && $meta->{title} ) {
				main::DEBUGLOG && $log->debug( "Protocol Handler didn't return an artist and title for " . $track->url . ", ignoring" );
				return;
			}

			# Save the title in the track object so we can compare it in checkScrobble
			$track->stash->{_plugin_title} = $title;
		}
		else {
			main::DEBUGLOG && $log->debug("Ignoring remote URL $url");
			return;
		}
	}

	$meta ||= {};

	my @ignoreTitles  = split(/\s*,\s*/, $prefs->get('ignoreTitles'));
	my @ignoreAlbums  = split(/\s*,\s*/, $prefs->get('ignoreAlbums'));
	my @ignoreArtists = split(/\s*,\s*/, $prefs->get('ignoreArtists'));
	my @ignoreGenres  = split(/\s*,\s*/, $prefs->get('ignoreGenres'));


	my $genre = ($track->genre && ref $track->genre ? $track->genre->name : $track->genre) || $meta->{genre};

	if ( (scalar @ignoreGenres && $genre && grep { $genre =~ /\Q$_\E/i } @ignoreGenres )
		|| (scalar @ignoreTitles && grep { $title =~ /\Q$_\E/i } @ignoreTitles)
		|| (scalar @ignoreArtists && grep { ($track->artistName || $meta->{artist} || '') =~ /\Q$_\E/i } @ignoreArtists)
		|| (scalar @ignoreAlbums && grep { ($track->albumname || $meta->{album} || '') =~ /\Q$_\E/i } @ignoreAlbums)
	) {
		main::DEBUGLOG && $log->debug( sprintf("Ignoring %s, it's failing one of the ignored items tests: %s, %s, %s", $title, $track->artistName || $meta->{artist}, $track->albumname || $meta->{album}, ($track->genre ? $track->genre->name : '')) );
		return;
	}

	# We check again at half the song's length or 240 seconds, whichever comes first
	my $checktime;
	if ( $duration ) {
		$checktime = $duration > 480 ? 240 : ( int( $duration / 2 ) );
	}
	else {
		# For internet radio, check again in 30 seconds
		$checktime = 30;
	}

	if ( main::DEBUGLOG && $log->is_debug ) {
		$log->debug( "New track to scrobble: $title, will check in $checktime seconds" );
	}

	Slim::Utils::Timers::killTimers( $client, \&checkScrobble );
	Slim::Utils::Timers::setTimer(
		$client,
		Time::HiRes::time() + $checktime + 5,	# 5 seconds added to allow for startup and avoid unnecessary callback
		\&checkScrobble,
		$track,
		$checktime,
	);
}

sub submitNowPlaying {
	my ( $client, $track, $retry ) = @_;

	# Abort if the user disabled scrobbling for this player
	return if !$prefs->client($client)->get('account');

	if ( !$client->master->pluginData('now_playing_url') ) {
		# Get a new session
		handshake( {
			client => $client,
			cb     => sub {
				submitNowPlaying( $client, $track, $retry );
			},
		} );
		return;
	}

	my $meta = _getMetadata($client, $track);

	if (!$meta) {
		main::DEBUGLOG && $log->debug( 'Ignoring remote URL ' . $track->url );
		return;
	}

	elsif ( $meta->{msg} ) {
		main::DEBUGLOG && $log->debug( $meta->{msg} );
		return;
	}

	my $post = 's=' . $client->master->pluginData('session_id')
		. '&a=' . uri_escape_utf8( $meta->{artist} )
		. '&t=' . uri_escape_utf8( $meta->{title} )
		. '&b=' . uri_escape_utf8( $meta->{album} )
		. '&l=' . ( $meta->{duration} ? int( $meta->{duration} ) : '' )
		. '&n=' . $meta->{tracknum}
		. '&m=' . ( $track->musicbrainz_id || '' );

	main::DEBUGLOG && $log->debug("Submitting Now Playing track to Last.fm: $post");

	my $http = Slim::Networking::SimpleAsyncHTTP->new(
		\&_submitNowPlayingOK,
		\&_submitNowPlayingError,
		{
			client  => $client,
			track   => $track,
			retry   => $retry,
			timeout => 30,
		}
	);

	$http->post(
		$client->master->pluginData('now_playing_url'),
		'Content-Type' => 'application/x-www-form-urlencoded',
		$post,
	);
}

sub _submitNowPlayingOK {
	my $http    = shift;
	my $content = $http->content;
	my $client  = $http->params('client');
	my $track   = $http->params('track');
	my $retry   = $http->params('retry');

	if ( $content =~ /^OK/ ) {
		main::DEBUGLOG && $log->debug('Now Playing track submitted successfully');
	}
	elsif ( $content =~ /^BADSESSION/ ) {
		main::DEBUGLOG && $log->debug('Now Playing failed to submit: bad session');

		# Re-handshake and retry once
		handshake( {
			client => $client,
			cb     => sub {
				if ( !$retry ) {
					main::DEBUGLOG && $log->debug('Retrying failed Now Playing submission');
					submitNowPlaying( $client, $track, 'retry' );
				}
			},
		} );
	}
	else {
		# Treat it as an error
		chomp $content;
		if ( !$content ) {
			$content = 'Unknown error';
		}
		$http->error( $content );
		_submitNowPlayingError( $http );
	}
}

sub _submitNowPlayingError {
	my $http   = shift;
	my $error  = $http->error;
	my $client = $http->params('client');
	my $track  = $http->params('track');
	my $retry  = $http->params('retry');

	if ( $retry ) {
		main::DEBUGLOG && $log->debug("Now Playing track failed to submit after retry: $error, giving up");
		return;
	}

	main::DEBUGLOG && $log->debug("Now Playing track failed to submit: $error, retrying in 5 seconds");

	# Retry once after 5 seconds
	Slim::Utils::Timers::killTimers( $client, \&submitNowPlaying );
	Slim::Utils::Timers::setTimer(
		$client,
		Time::HiRes::time() + 5,
		\&submitNowPlaying,
		$track,
		'retry',
	);
}

sub checkScrobble {
	my ( $client, $track, $checktime, $rating ) = @_;

	return unless $client && $track;

	# Make sure player is either playing or paused
	if ( $client->isStopped() ) {
		main::DEBUGLOG && $log->debug( $client->id . ' no longer playing or paused, not scrobbling' );
		return;
	}

	# Make sure the track is still the currently playing track
	my $cururl = Slim::Player::Playlist::url($client);

	my $meta = _getMetadata($client, $track, $cururl);

	my $source = 'P';

	if ( $track->remote ) {
		if (!$meta) {
			main::DEBUGLOG && $log->debug( 'Ignoring remote URL ' . $cururl );
			return;
		}

		# Handler must return at least artist and title
		elsif ( $meta->{msg} ) {
			main::DEBUGLOG && $log->debug( $meta->{msg} );
			return;
		}

		# Make sure user is still listening to the same track
		elsif ( $track->stash->{_plugin_title} && $meta->{title} ne $track->stash->{_plugin_title} ) {
			main::DEBUGLOG && $log->debug( $track->stash->{_plugin_title} . ' - Currently playing track has changed, not scrobbling' );
			return;
		}

		my $handler = Slim::Player::ProtocolHandlers->handlerForURL( $cururl );
		# Get the source type from the plugin
		if ( $handler->can('audioScrobblerSource') ) {
			$source = $handler->audioScrobblerSource( $client, $cururl );

			# Ignore radio tracks if requested, unless rating = L
			if ( !defined $rating || $rating ne 'L' ) {
				my $include_radio = $prefs->get('include_radio');

				if ( defined $include_radio && !$include_radio && $source =~ /^[RE]$/ ) {
					main::DEBUGLOG && $log->debug("Ignoring radio URL $cururl, scrobbling of radio is disabled");
					return;
				}
			}
		}
	}
	elsif ( $cururl ne $track->url ) {
		if ( main::DEBUGLOG && $log->is_debug ) {
			$log->debug( $track->title . ' - Currently playing track has changed, not scrobbling' );
		}

		return;
	}

	# Check songtime for the song to see if they paused the track
	my $songtime = Slim::Player::Source::songTime($client);
	if ( $songtime < $checktime ) {
		my $diff = $checktime - $songtime;

		main::DEBUGLOG && $log->debug( $meta->{title} . " - Not yet reached $checktime playback seconds, waiting $diff more seconds" );

		Slim::Utils::Timers::killTimers( $client, \&checkScrobble );
		Slim::Utils::Timers::setTimer(
			$client,
			Time::HiRes::time() + $diff,
			\&checkScrobble,
			$track,
			$checktime,
			$rating,
		);

		return;
	}

	main::DEBUGLOG && $log->debug( $meta->{title} . " - Queueing track for scrobbling in $checktime seconds" );

	my $queue = getQueue($client);

	push @{$queue}, {
		_url => $cururl,
		a    => uri_escape_utf8( $meta->{artist} ),
		t    => uri_escape_utf8( $meta->{title} ),
		i    => int( $client->currentPlaylistChangeTime() ),
		o    => $source,
		r    => $rating || '', # L for thumbs-up for Pandora/Lastfm, B for Lastfm ban, S for Lastfm skip
		l    => ( $meta->{duration} ? int( $meta->{duration} ) : '' ),
		b    => uri_escape_utf8( $meta->{album} ),
		n    => $meta->{tracknum},
		m    => ( $track->musicbrainz_id || '' ),
	};

	setQueue( $client, $queue );

<<<<<<< HEAD
=======
	# If the URL wasn't a Last.fm station and the user loved the track, report the Love
	if ( !main::NOMYSB && $rating && $rating eq 'L' && $cururl !~ /^lfm/ ) {
		submitLoveTrack( $client, $queue->[-1] );
	}

>>>>>>> 9e7877c9
	#warn "Queue is now: " . Data::Dump::dump($queue) . "\n";

	# Scrobble in $checktime seconds, the reason for this delay is so we can report
	# thumbs up/down status.  The reason for the extra 10 seconds is so if there is a
	# Now Playing request from the next track, it will do the submit instead.
	Slim::Utils::Timers::killTimers( $client, \&submitScrobble );
	Slim::Utils::Timers::setTimer(
		$client,
		Time::HiRes::time() + $checktime + 10,
		\&submitScrobble,
	);
}

sub submitScrobble {
	my ( $client, $params ) = @_;

	$params ||= {};
	$params->{retry} ||= 0;

	my $cb = $params->{cb} || sub {};

	# Remove any other pending submit timers
	Slim::Utils::Timers::killTimers( $client, \&submitScrobble );

	my $queue = getQueue($client);

	if ( !scalar @{$queue} ) {
		# Queue was already submitted, probably by the Now Playing request
		return $cb->();
	}

	# Abort if the user disabled scrobbling for this player
	my $account = $prefs->client($client)->get('account');
	if ( !$account ) {
		main::DEBUGLOG && $log->debug( 'User disabled scrobbling for this player, wiping queue and not submitting' );

		setQueue( $client, [] );

		return $cb->();
	}

	if ( !$client->master->pluginData('submit_url') ) {
		# Get a new session
		handshake( {
			client => $client,
			cb     => sub {
				submitScrobble( $client, $params );
			},
		} );
		return;
	}

	if ( main::DEBUGLOG && $log->is_debug ) {
		$log->debug( 'Scrobbling ' . scalar( @{$queue} ) . ' queued item(s)' );
		#$log->debug( Data::Dump::dump($queue) );
	}

	# Get the currently playing track
	my $current_track;
	if ( my $url = Slim::Player::Playlist::url($client) ) {
		$current_track = Slim::Schema->objectForUrl( { url => $url } );
	}

	my $current_item;
	my @tmpQueue;

	my $post = 's=' . $client->master->pluginData('session_id');

	my $index = 0;
	while ( my $item = shift @{$queue} ) {
		# Don't submit tracks that are still playing, to allow user
		# to rate the track
		if ( $current_track && stillPlaying( $client, $current_track, $item ) ) {
			main::DEBUGLOG && $log->debug( "Track " . $item->{t} . " is still playing, not submitting" );
			$current_item = $item;
			next;
		}

		push @tmpQueue, $item;

		for my $p ( keys %{$item} ) {
			# Skip internal items i.e. _url
			next if $p =~ /^_/;

			# each value is already uri-escaped as needed
			$post .= '&' . $p . '[' . $index . ']=' . $item->{ $p };
		}

		$index++;

		# Max size of each scrobble request is 50 items
		last if $index == 50;
	}

	# Add the currently playing track back to the queue
	if ( $current_item ) {
		unshift @{$queue}, $current_item;
	}

	if ( @tmpQueue ) {
		# Only setQueue if tmpQueue is nonempty
		# otherwise it means we didn't shift anything out of queue into tmpQueue
		# and $queue is therefore unchanged. prevents disk writes enabling some disks to spindown
		setQueue( $client, $queue );

		main::DEBUGLOG && $log->debug( "Submitting: $post" );

		my $http = Slim::Networking::SimpleAsyncHTTP->new(
			\&_submitScrobbleOK,
			\&_submitScrobbleError,
			{
				tmpQueue => \@tmpQueue,
				params   => $params,
				client   => $client,
				timeout  => 30,
			},
		);

		$http->post(
			$client->master->pluginData('submit_url'),
			'Content-Type' => 'application/x-www-form-urlencoded',
			$post,
		);
	}

	# If there are still items left in the queue, scrobble again in a minute
	if ( scalar @{$queue} ) {
		Slim::Utils::Timers::killTimers( $client, \&submitScrobble );
		Slim::Utils::Timers::setTimer(
			$client,
			time() + 60,
			\&submitScrobble,
			$params,
		);
	}
}

# Check if a track is still playing
sub stillPlaying {
	my ( $client, $track, $item ) = @_;

	# Bug 12240: if we have stopped (probably at the end of the playlist) then we are not still playing
	if ($client->isStopped()) {
		return 0;
	}

	my $meta = _getMetadata($client, $track) || return 1;

	if ( $meta->{title} ne uri_unescape( $item->{t} ) ) {
		return 0;
	}
	elsif ( $meta->{album} ne uri_unescape( $item->{b} ) ) {
		return 0;
	}
	elsif ( $meta->{artist} ne uri_unescape( $item->{a} ) ) {
		return 0;
	}

	return 1;
}

sub _getMetadata {
	my ($client, $track, $url) = @_;

	$url ||= $track->url;

	my $meta = {
		artist   => $track->artistName || '',
		album    => ($track->album && $track->album->get_column('title')) || '',
		title    => $track->title,
		tracknum => $track->tracknum || '',
		duration => $track->secs,
	};

	if ( $track->remote ) {
		my $handler = Slim::Player::ProtocolHandlers->handlerForURL( $url );
		if ( $handler && $handler->can('getMetadataFor') ) {
<<<<<<< HEAD
			# this plugin provides track metadata
=======
			# this plugin provides track metadata, i.e. Pandora, Rhapsody
>>>>>>> 9e7877c9
			my $meta2 = $handler->getMetadataFor( $client, $url, 'forceCurrent' );

			# Handler must return at least artist and title
			unless ( $meta2->{artist} && $meta2->{title} ) {
				return {
					msg => "Protocol Handler didn't return an artist and title for $url, ignoring"
				};
			}

			$meta->{artist}   = $meta2->{artist};
			$meta->{album}    = $meta2->{album} || '';
			$meta->{title}    = $meta2->{title};
			$meta->{tracknum} = $meta2->{tracknum} || '';
			$meta->{duration} = $meta2->{duration} || $track->secs;
		}
		else {
			main::DEBUGLOG && $log->debug( 'Ignoring remote URL ' . $url );
			return;
		}
	}

	return $meta;
}

sub _submitScrobbleOK {
	my $http     = shift;
	my $content  = $http->content;
	my $tmpQueue = $http->params('tmpQueue') || [];
	my $params   = $http->params('params');
	my $client   = $http->params('client');

	if ( $content =~ /^OK/ ) {
		main::DEBUGLOG && $log->debug( 'Scrobble submit successful' );

		# If we had a callback on success, call it now
		if ( $params->{cb} ) {
			$params->{cb}->();
		}
	}
	elsif ( $content =~ /^BADSESSION/ ) {
		# put the tmpQueue items back into the main queue
		my $queue = getQueue($client);

		push @{$queue}, @{$tmpQueue};

		setQueue( $client, $queue );

		main::DEBUGLOG && $log->debug( 'Scrobble submit failed: invalid session, re-handshaking' );

		# re-handshake, this will cause a submit to occur after success
		handshake( { client => $client } );
	}
	elsif ( $content =~ /^FAILED (.+)/ ) {
		# treat as an error
		$http->error( $1 );
		_submitScrobbleError( $http );
	}
	else {
		# treat as an error
		chomp $content;
		$http->error( $content );
		_submitScrobbleError( $http );
	}
}

sub _submitScrobbleError {
	my $http     = shift;
	my $error    = $http->error;
	my $tmpQueue = $http->params('tmpQueue') || [];
	my $params   = $http->params('params');
	my $client   = $http->params('client');

	# put the tmpQueue items back into the main queue
	my $queue = getQueue($client);

	push @{$queue}, @{$tmpQueue};

	setQueue( $client, $queue );

	if ( $params->{retry} == 3 ) {
		# after 3 failures, give up and handshake
		main::DEBUGLOG && $log->debug( "Scrobble submit failed after 3 tries, re-handshaking" );
		handshake( { client => $client } );
		return;
	}

	my $tries = 3 - $params->{retry};
	main::DEBUGLOG && $log->debug( "Scrobble submit failed: $error, will retry in 5 seconds ($tries tries left)" );

	# Retry after a short delay
	$params->{retry}++;
	Slim::Utils::Timers::killTimers( $client, \&submitScrobble );
	Slim::Utils::Timers::setTimer(
		$client,
		Time::HiRes::time() + 5,
		\&submitScrobble,
		$params,
	);
}

<<<<<<< HEAD
=======
sub loveTrack { if (!main::NOMYSB) {
	my $request = shift;
	my $client  = $request->client || return;
	my $url     = $request->getParam('_url');

	# Ignore if not Scrobbling
	return if !$prefs->client($client)->get('account');

	return unless $prefs->get('enable_scrobbling');

	main::DEBUGLOG && $log->debug( "Loved: $url" );

	# Look through the queue and update the item we want to love
	my $queue = getQueue($client);

	for my $item ( @{$queue} ) {
		if ( $item->{_url} eq $url ) {
			$item->{r} = 'L';

			setQueue( $client, $queue );

			# If the URL wasn't a Last.fm station, report the Love
			if ( $url !~ /^lfm/ ) {
				submitLoveTrack( $client, $item );
			}

			return 1;
		}
	}

	# The track wasn't already in the queue, they probably rated the track
	# before getting halfway through.  Call checkScrobble with a checktime
	# of 0 to force it to be added to the queue with the rating of L
	my $track = Slim::Schema->objectForUrl( { url => $url } );

	Slim::Utils::Timers::killTimers( $client, \&checkScrobble );

	checkScrobble( $client, $track, 0, 'L' );

	return 1;
} }

sub submitLoveTrack { if (!main::NOMYSB) {
	my ( $client, $item ) = @_;

	my $username = $prefs->client($client)->get('account');
	my $accounts = getAccounts($client);
	my $password;

	for my $account ( @{$accounts} ) {
		if ( $account->{username} eq $username ) {
			$password = $account->{password};
			last;
		}
	}

	my $http = Slim::Networking::SqueezeNetwork->new(
		sub {
			my $http = shift;
			main::DEBUGLOG && $log->debug( 'Love track response: ' . $http->content );
		},
		sub {
			my $http = shift;
			main::DEBUGLOG && $log->debug( 'Love track error: ' . $http->error );
		},
		{
			client => $client,
		},
	);

	my $url = Slim::Networking::SqueezeNetwork->url(
		'/api/lastfm/v1/scrobbling/love'
		. '?username='  . $username
		. '&authToken=' . md5_hex( $username . $password )
		. '&artist='    . $item->{a}
		. '&track='     . $item->{t}
	);

	main::DEBUGLOG && $log->debug( 'Submitting loved track to Last.fm' );

	$http->get( $url );
} }

sub banTrack { if (!main::NOMYSB) {
	my $request = shift;
	my $client  = $request->client || return;
	my $url     = $request->getParam('_url');
	my $skip    = $request->getParam('_skip') || 0;

	# Ban is only supported for Last.fm URLs
	return unless $url =~ /^lfm/;

	# Skip to the next track
	if ( $skip ) {
		$client->execute([ 'playlist', 'jump', '+1' ]);
	}

	# Ignore if not Scrobbling
	return if !$prefs->client($client)->get('account');

	return unless $prefs->get('enable_scrobbling');

	main::DEBUGLOG && $log->debug( "Banned: $url" );

	# Look through the queue and update the item we want to ban
	my $queue = getQueue($client);

	for my $item ( @{$queue} ) {
		if ( $item->{_url} eq $url ) {
			$item->{r} = 'B';

			setQueue( $client, $queue );

			return 1;
		}
	}

	# The track wasn't already in the queue, they probably rated the track
	# before getting halfway through.  Call checkScrobble with a checktime
	# of 0 to force it to be added to the queue with the rating of B
	my $track = Slim::Schema->objectForUrl( { url => $url } );

	Slim::Utils::Timers::killTimers( $client, \&checkScrobble );

	checkScrobble( $client, $track, 0, 'B' );

	return 1;
} }

>>>>>>> 9e7877c9
# Return whether or not the given track will be scrobbled
sub canScrobble {
	my ( $class, $client, $track ) = @_;

	# Ignore if not Scrobbling
	return if !$prefs->client($client)->get('account');

	return unless $prefs->get('enable_scrobbling');

	if ( $track->remote ) {
		my $handler = Slim::Player::ProtocolHandlers->handlerForURL( $track->url );
		if ( $handler ) {

			# Must be over 30 seconds
			if ( $handler->can('getMetadataFor') ) {
				my $meta = $handler->getMetadataFor( $client, $track->url, 'forceCurrent' );
				my $duration = $meta->{duration} || $track->secs;
				if ( $duration && $duration < 30 ) {
					return;
				}
			}

			# Must provide a source
			if ( $handler->can('audioScrobblerSource') ) {
				if ( my $source = $handler->audioScrobblerSource( $client, $track->url ) ) {
					return 1;
				}
			}
		}
	}
	else {
		# Must be over 30 seconds
		return if $track->secs && $track->secs < 30;

		return 1;
	}

	return;
}

sub getAccounts {
	my $client = shift;

	return $prefs->get('accounts') || [];
}

sub getQueue {
	my $client = shift;

	return $prefs->client($client)->get('queue') || [];
}

sub setQueue {
	my ( $client, $queue ) = @_;

	$prefs->client($client)->set( queue => $queue );
}

<<<<<<< HEAD
=======
sub infoLoveTrack { if (!main::NOMYSB) {
	my ( $client, $url, $track, $remoteMeta ) = @_;

	return unless $client;

	# Ignore if the current track can't be scrobbled
	if ( !__PACKAGE__->canScrobble( $client, $track ) ) {
		return;
	}

	# Ignore if this track isn't currently playing, you can only love
	# something that is playing and being scrobbled
	if ( $track->url ne Slim::Player::Playlist::url($client) ) {
		return;
	}

	return {
		type        => 'link',
		name        => $client->string('PLUGIN_AUDIOSCROBBLER_LOVE_TRACK'),
		url         => \&infoLoveTrackSubmit,
		passthrough => [ $url ],
		favorites   => 0,
	};
} }

sub infoLoveTrackSubmit { if (!main::NOMYSB) {
	my ( $client, $callback, undef, $url ) = @_;

	$client->execute( [ 'audioscrobbler', 'loveTrack', $url ] );

	$callback->( {
		type        => 'text',
		name        => $client->string('PLUGIN_AUDIOSCROBBLER_TRACK_LOVED'),
		showBriefly => 0,
		favorites   => 0,
	} );
} }

>>>>>>> 9e7877c9
sub jiveSettings {

	my $client = shift;

	return [ {
		stringToken    => getDisplayName(),
		id             => 'audioscrobbler',
		node           => 'advancedSettings',
		weight         => 100,
		actions => {
			go => {
				player => 0,
				cmd    => [ 'audioscrobbler', 'settings' ],
			},
		},
	} ];
}

sub jiveSettingsCommand {
	my $request = shift;
	my $client  = $request->client();
	my $account = $request->getParam('user');

	main::DEBUGLOG && $log->debug('Setting account to: ' . $account);
	changeAccount( $client, $account );

	$request->setStatusDone();

}

sub jiveSettingsMenu {

	my $request  = shift;
	my $client   = $request->client();
	my $accounts = getAccounts($client);
	my $enabled  = $prefs->get('enable_scrobbling');
	my $selected = $prefs->client($client)->get('account');

	my @menu     = ();

	for my $account (@$accounts) {
		my $item = {
			text    => $account->{username},
			radio   => ($selected eq $account->{username} && $enabled) + 0,
			actions => {
				do => {
					player => 0,
					cmd    => [ 'audioscrobbler' , 'account' ],
					params => {
						user => $account->{username},
					},
				},
			},
		};
		push @menu, $item;
	}

	# disable for this player
	my $disableItem = {
		text    => $client->string('PLUGIN_AUDIOSCROBBLER_SCROBBLING_DISABLED'),
		radio   => ($selected eq '0') + 0,
		actions => {
			do => {
				player => 0,
				cmd    => [ 'audioscrobbler' , 'account' ],
				params => {
					user => '0',
				},
			},
		},
	};
	push @menu, $disableItem;

	my $numitems = scalar(@menu);
	$request->addResult("count", $numitems);
	$request->addResult("offset", 0);
	my $cnt = 0;
	for my $eachItem (@menu[0..$#menu]) {
		$request->setResultLoopHash('item_loop', $cnt, $eachItem);
		$cnt++;
	}
	$request->setStatusDone();
}

1;<|MERGE_RESOLUTION|>--- conflicted
+++ resolved
@@ -88,24 +88,6 @@
 		[['playlist'], ['newsong']],
 	);
 
-<<<<<<< HEAD
-=======
-	# Track Info item for loving tracks
-	if (!main::NOMYSB) {
-		Slim::Menu::TrackInfo->registerInfoProvider( lfm_love => (
-			before => 'top',
-			func   => \&infoLoveTrack,
-		) );
-
-		# A way for other things to notify us the user loves a track
-		Slim::Control::Request::addDispatch(['audioscrobbler', 'loveTrack', '_url'],
-			[0, 1, 1, \&loveTrack]);
-
-		Slim::Control::Request::addDispatch(['audioscrobbler', 'banTrack', '_url', '_skip'],
-			[0, 1, 1, \&banTrack]);
-	}
-
->>>>>>> 9e7877c9
 	Slim::Control::Request::addDispatch([ 'audioscrobbler', 'settings' ],
 		[1, 1, 0, \&jiveSettingsMenu]);
 
@@ -762,14 +744,6 @@
 
 	setQueue( $client, $queue );
 
-<<<<<<< HEAD
-=======
-	# If the URL wasn't a Last.fm station and the user loved the track, report the Love
-	if ( !main::NOMYSB && $rating && $rating eq 'L' && $cururl !~ /^lfm/ ) {
-		submitLoveTrack( $client, $queue->[-1] );
-	}
-
->>>>>>> 9e7877c9
 	#warn "Queue is now: " . Data::Dump::dump($queue) . "\n";
 
 	# Scrobble in $checktime seconds, the reason for this delay is so we can report
@@ -947,11 +921,7 @@
 	if ( $track->remote ) {
 		my $handler = Slim::Player::ProtocolHandlers->handlerForURL( $url );
 		if ( $handler && $handler->can('getMetadataFor') ) {
-<<<<<<< HEAD
 			# this plugin provides track metadata
-=======
-			# this plugin provides track metadata, i.e. Pandora, Rhapsody
->>>>>>> 9e7877c9
 			my $meta2 = $handler->getMetadataFor( $client, $url, 'forceCurrent' );
 
 			# Handler must return at least artist and title
@@ -1052,138 +1022,6 @@
 	);
 }
 
-<<<<<<< HEAD
-=======
-sub loveTrack { if (!main::NOMYSB) {
-	my $request = shift;
-	my $client  = $request->client || return;
-	my $url     = $request->getParam('_url');
-
-	# Ignore if not Scrobbling
-	return if !$prefs->client($client)->get('account');
-
-	return unless $prefs->get('enable_scrobbling');
-
-	main::DEBUGLOG && $log->debug( "Loved: $url" );
-
-	# Look through the queue and update the item we want to love
-	my $queue = getQueue($client);
-
-	for my $item ( @{$queue} ) {
-		if ( $item->{_url} eq $url ) {
-			$item->{r} = 'L';
-
-			setQueue( $client, $queue );
-
-			# If the URL wasn't a Last.fm station, report the Love
-			if ( $url !~ /^lfm/ ) {
-				submitLoveTrack( $client, $item );
-			}
-
-			return 1;
-		}
-	}
-
-	# The track wasn't already in the queue, they probably rated the track
-	# before getting halfway through.  Call checkScrobble with a checktime
-	# of 0 to force it to be added to the queue with the rating of L
-	my $track = Slim::Schema->objectForUrl( { url => $url } );
-
-	Slim::Utils::Timers::killTimers( $client, \&checkScrobble );
-
-	checkScrobble( $client, $track, 0, 'L' );
-
-	return 1;
-} }
-
-sub submitLoveTrack { if (!main::NOMYSB) {
-	my ( $client, $item ) = @_;
-
-	my $username = $prefs->client($client)->get('account');
-	my $accounts = getAccounts($client);
-	my $password;
-
-	for my $account ( @{$accounts} ) {
-		if ( $account->{username} eq $username ) {
-			$password = $account->{password};
-			last;
-		}
-	}
-
-	my $http = Slim::Networking::SqueezeNetwork->new(
-		sub {
-			my $http = shift;
-			main::DEBUGLOG && $log->debug( 'Love track response: ' . $http->content );
-		},
-		sub {
-			my $http = shift;
-			main::DEBUGLOG && $log->debug( 'Love track error: ' . $http->error );
-		},
-		{
-			client => $client,
-		},
-	);
-
-	my $url = Slim::Networking::SqueezeNetwork->url(
-		'/api/lastfm/v1/scrobbling/love'
-		. '?username='  . $username
-		. '&authToken=' . md5_hex( $username . $password )
-		. '&artist='    . $item->{a}
-		. '&track='     . $item->{t}
-	);
-
-	main::DEBUGLOG && $log->debug( 'Submitting loved track to Last.fm' );
-
-	$http->get( $url );
-} }
-
-sub banTrack { if (!main::NOMYSB) {
-	my $request = shift;
-	my $client  = $request->client || return;
-	my $url     = $request->getParam('_url');
-	my $skip    = $request->getParam('_skip') || 0;
-
-	# Ban is only supported for Last.fm URLs
-	return unless $url =~ /^lfm/;
-
-	# Skip to the next track
-	if ( $skip ) {
-		$client->execute([ 'playlist', 'jump', '+1' ]);
-	}
-
-	# Ignore if not Scrobbling
-	return if !$prefs->client($client)->get('account');
-
-	return unless $prefs->get('enable_scrobbling');
-
-	main::DEBUGLOG && $log->debug( "Banned: $url" );
-
-	# Look through the queue and update the item we want to ban
-	my $queue = getQueue($client);
-
-	for my $item ( @{$queue} ) {
-		if ( $item->{_url} eq $url ) {
-			$item->{r} = 'B';
-
-			setQueue( $client, $queue );
-
-			return 1;
-		}
-	}
-
-	# The track wasn't already in the queue, they probably rated the track
-	# before getting halfway through.  Call checkScrobble with a checktime
-	# of 0 to force it to be added to the queue with the rating of B
-	my $track = Slim::Schema->objectForUrl( { url => $url } );
-
-	Slim::Utils::Timers::killTimers( $client, \&checkScrobble );
-
-	checkScrobble( $client, $track, 0, 'B' );
-
-	return 1;
-} }
-
->>>>>>> 9e7877c9
 # Return whether or not the given track will be scrobbled
 sub canScrobble {
 	my ( $class, $client, $track ) = @_;
@@ -1242,47 +1080,6 @@
 	$prefs->client($client)->set( queue => $queue );
 }
 
-<<<<<<< HEAD
-=======
-sub infoLoveTrack { if (!main::NOMYSB) {
-	my ( $client, $url, $track, $remoteMeta ) = @_;
-
-	return unless $client;
-
-	# Ignore if the current track can't be scrobbled
-	if ( !__PACKAGE__->canScrobble( $client, $track ) ) {
-		return;
-	}
-
-	# Ignore if this track isn't currently playing, you can only love
-	# something that is playing and being scrobbled
-	if ( $track->url ne Slim::Player::Playlist::url($client) ) {
-		return;
-	}
-
-	return {
-		type        => 'link',
-		name        => $client->string('PLUGIN_AUDIOSCROBBLER_LOVE_TRACK'),
-		url         => \&infoLoveTrackSubmit,
-		passthrough => [ $url ],
-		favorites   => 0,
-	};
-} }
-
-sub infoLoveTrackSubmit { if (!main::NOMYSB) {
-	my ( $client, $callback, undef, $url ) = @_;
-
-	$client->execute( [ 'audioscrobbler', 'loveTrack', $url ] );
-
-	$callback->( {
-		type        => 'text',
-		name        => $client->string('PLUGIN_AUDIOSCROBBLER_TRACK_LOVED'),
-		showBriefly => 0,
-		favorites   => 0,
-	} );
-} }
-
->>>>>>> 9e7877c9
 sub jiveSettings {
 
 	my $client = shift;
