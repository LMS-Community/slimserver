package Slim::Plugin::CLI::Plugin;

# Logitech Media Server Copyright 2001-2011 Logitech.
# This program is free software; you can redistribute it and/or
# modify it under the terms of the GNU General Public License, 
# version 2.


use strict;
use IO::Socket qw(SOMAXCONN);
use Socket qw(:crlf inet_ntoa);
use Scalar::Util qw(blessed);

if ( main::WEBUI ) {
 	require Slim::Plugin::CLI::Settings;
}

use Slim::Control::Request;
use Slim::Utils::Log;
use Slim::Utils::Misc;
use Slim::Utils::Unicode;
use Slim::Utils::Prefs;

# This plugin provides a command-line interface to the server via a TCP/IP port.
# See cli-api.html for documentation.

# Queries and commands handled by this module:
#  can
#  exit
#  login
#  listen
#  shutdown
#  subscribe
# Other CLI queries/commands are handled through Request.pm
#
# This module also handles parameter "subscribe"

my $cli_socket;             # server socket
my $cli_socket_port = 0;    # CLI port on which socket is opened

my $cli_busy = 0;           # 1 if CLI is processing command
my $cli_subscribed = 0;     # 1 if CLI is subscribed to the notification system

our %connections;           # hash indexed by client_sock value
                            # each element is a hash with following keys
                            # .. id:         "IP:PORT" for debug
                            # .. socket:     the socket (a hash key is *not* an 
                            #                object, but the value is...)
                            # .. inbuff:     input buffer
                            # .. outbuff:    output buffer (array)
                            # .. auth:       1 if connection authenticated (login)
                            # .. terminator: terminator last used by client, we
                            #                use it when replying
                            # .. subscribe:  undef if the client is not listening
                            #                to anything, otherwise see below.
                            
our %pending;

our %disconnectHandlers;

my $log = Slim::Utils::Log->addLogCategory({
	'category'     => 'plugin.cli',
	'defaultLevel' => 'ERROR',
	'description'  => 'PLUGIN_CLI',
});

my $prefs = preferences('plugin.cli');

$prefs->migrate(1, sub {
	require Slim::Utils::Prefs::OldPrefs;
	$prefs->set('cliport', Slim::Utils::Prefs::OldPrefs->get('cliport') || 9090); 1;
});

$prefs->setValidate({ 'validator' => 'intlimit', 'low' => 1024, 'high' => 65535 }, 'cliport');
$prefs->setChange(\&Slim::Plugin::CLI::Plugin::cli_socket_change, 'cliport');

my $prefsServer = preferences('server');

################################################################################
# PLUGIN CODE
################################################################################

# plugin: initialize the command line interface server
sub initPlugin {

	main::INFOLOG && $log->info("Initializing");

	if ( main::WEBUI ) {
		Slim::Plugin::CLI::Settings->new;
	}

	# register our functions
	
#        |requires Client
#        |  |is a Query
#        |  |  |has Tags
#        |  |  |  |Function to call
#        C  Q  T  F

    Slim::Control::Request::addDispatch(['can', '_p1', '_p2', '_p3', '_p4', '_p5', '?'], 
        [0, 1, 0, \&canQuery]);
    Slim::Control::Request::addDispatch(['listen',    '_newvalue'],  
        [0, 0, 0, \&listenCommand]);
    Slim::Control::Request::addDispatch(['listen',    '?'],          
        [0, 1, 0, \&listenQuery]);
    Slim::Control::Request::addDispatch(['subscribe', '_functions'], 
        [0, 0, 0, \&subscribeCommand]);
	
	# open our socket
	cli_socket_change();

	# register handlers for discovery packets
	Slim::Networking::Discovery::addTLVHandler({
		'CLIA' => sub { $::cliaddr },          # cli address
		'CLIP' => sub { $cli_socket_port },    # cli port
	});
}

# plugin: name of our plugin
sub getDisplayName {
	return 'PLUGIN_CLI';
}

sub getDisplayDescription {
	return "PLUGIN_CLI_DESC";
}

# plugin: shutdown the CLI
sub shutdownPlugin {
	my $exiting = shift;

	main::INFOLOG && $log->info("Shutting down..");

	# close all connections
	foreach my $client_socket (keys %connections) {

		# retrieve the socket object
		$client_socket = $connections{$client_socket}{'socket'};
		
		# close the connection
		client_socket_close($client_socket);
	}
	
	# close the socket
	cli_socket_close();
}

# plugin strings at the end of the file


################################################################################
# SOCKETS
################################################################################

# start our listener
sub cli_socket_open {
	my $listenerport = shift;

	main::DEBUGLOG && $log->debug("Opening on $listenerport");

	if ($listenerport) {

		$cli_socket = IO::Socket::INET->new(  
			Proto     => 'tcp',
			LocalPort => $listenerport,
			LocalAddr => $::cliaddr,
			Listen    => SOMAXCONN,
			ReuseAddr => 1,
			Reuse     => 1,
			Timeout   => 0.001

		) or $log->logdie("Can't setup the listening port $listenerport: $!");
	
		$cli_socket_port = $listenerport;
	
		Slim::Networking::Select::addRead($cli_socket, \&cli_socket_accept);

		main::INFOLOG && $log->info("Now accepting connections on port $listenerport");
	}
}

# open or change our socket
sub cli_socket_change {

	main::DEBUGLOG && $log->debug("Begin Function");

	# get the port we must use
	my $newport = $prefs->get('cliport');

	# if the port changed...
	if ($cli_socket_port != $newport) {

		# if we've already opened a socket, let's close it
		# (this is false the first time through)
		if ($cli_socket_port) {
			cli_socket_close();
		}

		# if we've got an command line interface port specified, open it up!
		if ($newport) {
			cli_socket_open($newport);
		}
	}
}


# stop our listener on cli_socket_port
sub cli_socket_close {

	main::DEBUGLOG && $log->debug("Begin Function");

	if ($cli_socket_port) {

		main::INFOLOG && $log->info("Closing socket $cli_socket_port");
		
		Slim::Networking::Select::removeRead($cli_socket);
		$cli_socket->close();
		$cli_socket_port = 0;
		Slim::Control::Request::unsubscribe(\&cli_request_notification);
	}
}


# accept new connection!
sub cli_socket_accept {

	main::DEBUGLOG && $log->debug("Begin Function");
	
	my $client_socket = $cli_socket->accept();
	
	if ($client_socket && $client_socket->connected && $client_socket->peeraddr) {

		# Check max connections
		if ( scalar keys %connections >= $prefsServer->get('tcpConnectMaximum') ) {

			$log->error("Warning: Closing connection: too many connections open! (" . scalar( keys %connections ) . ")" );
		
			$client_socket->close();

			return;
		}

		my $tmpaddr = inet_ntoa($client_socket->peeraddr);

		# Check allowed hosts
<<<<<<< HEAD
		if ( !Slim::Utils::Network::ip_is_localhost($tmpaddr)
=======
		if ( !main::SLIM_SERVICE 
			&& !Slim::Utils::Network::ip_is_host($tmpaddr)
>>>>>>> a2cbfc45
			&& $prefsServer->get('protectSettings') && !$prefsServer->get('authorize')
			&& ( Slim::Utils::Network::ip_is_gateway($tmpaddr) || Slim::Utils::Network::ip_on_different_network($tmpaddr) )
		) {
			$log->error("Access to CLI is restricted to the local network or localhost: $tmpaddr");
			$cli_socket->close;
		}
		elsif (!($prefsServer->get('filterHosts')) || (Slim::Utils::Network::isAllowedHost($tmpaddr))) {

			Slim::Networking::Select::addRead($client_socket, \&client_socket_read);
			Slim::Networking::Select::addError($client_socket, \&client_socket_close);
			
			$connections{$client_socket}{'socket'} = $client_socket;
			$connections{$client_socket}{'id'} = $tmpaddr.':'.$client_socket->peerport;
			$connections{$client_socket}{'inbuff'} = '';
			$connections{$client_socket}{'outbuff'} = ();
			$connections{$client_socket}{'auth'} = !$prefsServer->get('authorize');
			$connections{$client_socket}{'terminator'} = $LF;

			if ( main::INFOLOG && $log->is_info ) {
				$log->info("Accepted connection from $connections{$client_socket}{'id'} (" . (keys %connections) . " active connections)");
			}
		} 
		else {

			main::INFOLOG && $log->info("Did not accept connection from $tmpaddr: unauthorized source");
			$client_socket->close;
		}

	} else {

		$log->error("Warning: Could not accept connection: $!");
	}
}


# close connection
sub client_socket_close {
	my $client_socket = shift;
	
	main::DEBUGLOG && $log->debug("Begin Function");

	my $client_id = $connections{$client_socket}{'id'};
		
	Slim::Networking::Select::removeWrite($client_socket);
	Slim::Networking::Select::removeRead($client_socket);
	Slim::Networking::Select::removeError($client_socket);
	
	close $client_socket;
	delete($connections{$client_socket});
	Slim::Control::Request::unregisterAutoExecute($client_socket);
	
	# Notify anyone who wants to know about this disconnection
	if ( my $handler = $disconnectHandlers{$client_socket} ) {
		$handler->( $client_socket );
		delete $disconnectHandlers{$client_socket};
	}
	
	if ( main::INFOLOG && $log->is_info ) {
		$log->info("Closed connection with $client_id (" . (keys %connections) . " active connections)");
	}
}


# data from connection
sub client_socket_read {
	my $client_socket = shift;
	use bytes;
	
	main::DEBUGLOG && $log->debug("Begin Function");

	# handle various error cases
	if (!defined($client_socket)) {

		$log->warn("Warning: client_socket undefined in client_socket_read()!");

		return;		
	}

	if (!($client_socket->connected())) {

		main::INFOLOG && $log->info("Connection with $connections{$client_socket}{'id'} closed by peer");

		client_socket_close($client_socket);
		return;
	}			

	# attempt to read data from the stream
	my $bytes_to_read = 4096;
	my $indata = '';
	my $bytes_read = $client_socket->sysread($indata, $bytes_to_read);

	if (!defined($bytes_read) || ($bytes_read == 0)) {

		main::INFOLOG && $log->info("Connection with $connections{$client_socket}{'id'} half-closed by peer");

		client_socket_close($client_socket);
		return;
	}

	# buffer the data
	$connections{$client_socket}{'inbuff'} .= $indata;

	main::DEBUGLOG && $log->debug("$connections{$client_socket}{'id'} - Buffered [$indata]");

	# only parse when we're not busy
	if ($connections{$client_socket}{'busy'}) {
	
		# manage a stack of connections requiring processing
		$pending{$client_socket} = $client_socket;
		
		my $numpending = scalar keys %pending;

		$log->warn("Warning: $connections{$client_socket}{'id'} - BUSY!!!!! ($numpending pending)");

	} else {
	
		# parse and process
		# if the underlying code ever calls Idle, there is a chance
		# we get called again for the same connection (or another)
		client_socket_buf_parse($client_socket);
		
		# handle any pending items...
		while (scalar keys %pending) {
		
			main::INFOLOG && $log->info("Found pending reads");
			
			foreach my $socket (keys %pending) {
			
				delete $pending{$socket};
				
				$socket = $connections{$socket}{'socket'};
				client_socket_buf_parse($socket);
			}
		}
	}
}

# parse buffer data
sub client_socket_buf_parse {
	my $client_socket = shift;

	main::DEBUGLOG && $log->debug($connections{$client_socket}{'id'});

	# parse our buffer to find LF, CR, CRLF or even LFCR (for nutty clients)
	while ($connections{$client_socket}{'inbuff'}) {

		if ( $connections{$client_socket}{'inbuff'} =~ m/([$CR|$LF|$CR$LF|\x00]+)/o ) {
			
			my $terminator = $1;

			# Parse out the command
			$connections{$client_socket}{'inbuff'} =~ m/([^\r\n]*)$terminator(.*)/s;
			
			# $1 : command
			# $2 : rest of buffer

			# Keep the leftovers for the next run...
			$connections{$client_socket}{'inbuff'} = $2;

			# Remember the terminator used
			if ($connections{$client_socket}{'terminator'} ne $terminator) {

				$connections{$client_socket}{'terminator'} = $terminator;

				if (main::DEBUGLOG && $log->is_debug) {
					$log->debug('Using terminator ' . Data::Dump::dump($terminator) . " for $connections{$client_socket}{'id'}");
				}
			}

			# Process the command
			# Indicate busy so that any incoming data is buffered and not parsed
			# during command processing
			$connections{$client_socket}{'busy'} = 1;

			my $exit = cli_process($client_socket, $1);

			if ($exit != 2) {
				$connections{$client_socket}{'busy'} = 0;
			}

			if ($exit == 1) {

				client_socket_write($client_socket);
				client_socket_close($client_socket);
				
				# cancel our subscription if we can
				cli_subscribe_manage();
				return;
			}
		}
		else {
			# there's data in our buffer but it doesn't match 
			# so wait for more data...
			last;
		}
	}
}


# data to connection
sub client_socket_write {
	my $client_socket = shift;

	main::DEBUGLOG && $log->debug($connections{$client_socket}{'id'});

	my $message = shift(@{$connections{$client_socket}{'outbuff'}});
	my $sentbytes;

	return unless $message;

	if (main::INFOLOG && $log->is_info) {

		my $msg = substr($message, 0, 100);
		chop($msg);
		chop($msg);

		$log->info("$connections{$client_socket}{'id'} - Sending response [$msg...]");
	}
	
	$sentbytes = send($client_socket, $message, 0);

	unless (defined($sentbytes)) {

		# Treat $clientsock with suspicion
		$log->error("Error: While sending to: $connections{$client_socket}{'id'}");

		client_socket_close($client_socket);

		return;
	}

	if ($sentbytes < length($message)) {

		# sent incomplete message
		unshift @{$connections{$client_socket}{'outbuff'}}, substr($message, $sentbytes);

	} else {

		# sent full message
		if (@{$connections{$client_socket}{'outbuff'}} == 0) {

			# no more messages to send
			main::INFOLOG && $log->info("Sent response to $connections{$client_socket}{'id'}");

			Slim::Networking::Select::removeWrite($client_socket);
			
		} else {

			main::INFOLOG && $log->info("More to send to $connections{$client_socket}{'id'}");
		}
	}
}


# buffer a response
sub client_socket_buffer {
	my $client_socket = shift;
	my $message = shift;

	main::DEBUGLOG && $log->debug($connections{$client_socket}{'id'});

	# we're no longer busy, this is atomic
	$connections{$client_socket}{'busy'} = 0;
	
	# add the message to the buffer
	push @{$connections{$client_socket}{'outbuff'}}, $message;
	
	# signal select we got something to write
	Slim::Networking::Select::addWrite($client_socket, \&client_socket_write);
}

################################################################################
# COMMAND PROCESSING
################################################################################


# process command 
sub cli_process {
	my($client_socket, $command) = @_;

	main::DEBUGLOG && $log->debug($command);

	# do we close the connection after this command
	my $exit = 0;
	
	# Pass-through Comet JSON requests to the Comet module
	if ( $command =~ /^\[/ ) {
		Slim::Web::Cometd::cliHandler( $client_socket, $command );
		return 0;
	}

	# parse the command
	my ($client, $arrayRef) = Slim::Control::Stdio::string_to_array($command);
	
	my $clientid = blessed($client) ? $client->id() : undef;
	
	# Special case, allow menu requests with a disconnected client
	if ( !$clientid && $arrayRef->[1] eq 'menu' ) {
		# set the clientid anyway, will trigger special handling in S::C::Request to store as diconnected clientid
		$clientid = shift @{$arrayRef};
	}

	if ($client) {

		main::INFOLOG && $log->info("Parsing command: Found client [$clientid]");
		
		# Update the client's last activity time, since they sent something through the CLI
		$client->lastActivityTime( Time::HiRes::time() );
	}

	if (!defined $arrayRef) {
		return;
	}
	
	# create a request
	my $request = Slim::Control::Request->new($clientid, $arrayRef, 1);

	return if !defined $request;

	# fix the encoding
	$request->fixEncoding();

	# remember we're the source and the $client_socket
	$request->source('CLI');
	$request->connectionID($client_socket);
	# set this in case the query can be subscribed to
	$request->autoExecuteCallback(\&cli_request_write);
	
	my $cmd = $request->getRequest(0);
	
	# if a command cannot be found in the dispatch table, then the request
	# name is partial or even empty. In this last case, consider the first
	# element of the array as the command
	if (!defined $cmd && $request->isStatusNotDispatchable()) {
		$cmd = $arrayRef->[0];	
	}

	# give the command a client if it misses one
	if ($request->isStatusNeedsClient()) {
	
		# Never assign a random client on SN
		$client = Slim::Player::Client::clientRandom();
		$clientid = blessed($client) ? $client->id() : undef;
		$request->clientid($clientid);
		
		if (main::INFOLOG && $log->is_info) {

			if (defined $client) {
				$log->info("Request [$cmd] requires client, allocated $clientid");
			} else {
				$log->warn("Request [$cmd] requires client, none found!");
			}
		}
	}

	main::INFOLOG && $log->info("Processing request [$cmd]");
	
	# try login before checking for authentication
	if ($cmd eq 'login') {
		$exit = cli_cmd_login($client_socket, $request);
	}

	# check authentication
	elsif ($connections{$client_socket}{'auth'} == 0) {

		main::INFOLOG && $log->info("Connection requires authentication, bye!");

		# log it so that old code knows what the problem is
		logError("Connections require authentication, check login command.");
		logError("Disconnecting: $connections{$client_socket}{'id'}");

		$exit = 1;
	}

	else {
		
		if ($cmd eq 'exit') {
			$exit = 1;
		}

		elsif ($cmd eq 'shutdown') {
			# delay execution so we have time to reply...
			Slim::Utils::Timers::setTimer(undef, Time::HiRes::time() + 0.2,
				\&main::stopServer);
			$exit = 1;
		} 

		elsif ($request->isStatusDispatchable) {

			main::INFOLOG && $log->info("Dispatching [$cmd]");

			$request->execute();

			if ($request->isStatusError()) {

				if ( $log->is_error ) {
					$log->error("Request [$cmd] failed with error: " . $request->getStatusText);
				}

			} else {

				# handle async commands
				if ($request->isStatusProcessing()) {
				
					main::INFOLOG && $log->info("Request [$cmd] is async: will be back");
					
					# add our write routine as a callback
					$request->callbackParameters(\&cli_request_write);
					
					# return async info to caller
					return 2;
				}
			}
		} 
		
		else {

			$log->warn("Request [$cmd] unknown or missing client -- will echo as is...");
		}
	}
		
	cli_request_write($request);

	return $exit;
}

# generate a string output from a request
sub cli_request_write {
	my $request = shift;
	my $client_socket = shift;
	
	return unless defined $request;
	
	# Handle Comet JSON output data
	if ( !ref $request && $request =~ /^\[/ ) {
		client_socket_buffer(
			$client_socket,
			$request . $connections{$client_socket}{'terminator'}
		);
		
		return;
	}

	if ( main::DEBUGLOG && $log->is_debug ) {
		$log->debug($request->getRequestString);
	}

	$client_socket = $request->connectionID() unless defined $client_socket;


	my @elements = $request->renderAsArray();

	my $output = Slim::Control::Stdio::array_to_string($request->clientid(), \@elements);

	if (defined $client_socket) {

		client_socket_buffer($client_socket, $output . $connections{$client_socket}{'terminator'});

	} else {

		logError("client_socket undef!!!");
	}
}

# callers can subscribe to disconnect events
sub addDisconnectHandler {
	my ( $socket, $callback ) = @_;
	
	$disconnectHandlers{$socket} = $callback;
}

################################################################################
# CLI commands & queries
################################################################################

# handles the "login" command
sub cli_cmd_login {
	my $client_socket = shift;
	my $request = shift;

	main::DEBUGLOG && $log->debug("Begin Function");

	my $login = $request->getParam('_p1');
	my $pwd   = $request->getParam('_p2');
	
	# Replace _p2 with ***** in all cases...
	$request->addParam('_p2', '******');
	
	# if we're not authorized yet, try to be...
	if ($connections{$client_socket}{'auth'} == 0) {
	
		if (Slim::Web::HTTP::checkAuthorization($login, $pwd)) {

			main::INFOLOG && $log->info("Connection requires authentication: authorized!");

			$connections{$client_socket}{'auth'} = 1;
			return 0;
		}

		logError("Connections require authentication, wrong creditentials received.");
		logError("Disconnecting: $connections{$client_socket}{'id'}");

		return 1;
	}

	return 0;
}

# handles the "can" query
sub canQuery {
	my $request = shift;
 
	main::DEBUGLOG && $log->debug("Begin Function");
 
	if ($request->isNotQuery([['can']])) {
		$request->setStatusBadDispatch();
		return;
	}

	my @array = ();
	
	# get all parameters in the array - we stored up to 5 params
	for (my $i = 1; $i <= 5; $i++) {

		my $elem = $request->getParam("_p$i");

		if (!defined $elem || $elem eq '?') {

			# remove empty and ? entries so we don't echo these back
			$request->deleteParam("_p$i");

		} else {

			# add the term to our array
			push @array, $elem;
		}
	}
	
	if ($array[0] eq 'login' || $array[0] eq 'shutdown' || $array[0] eq 'exit' ) {

		# these do not go through the normal mechanism and are always available
		$request->addResult('_can', 1);
	    
	} else {

		# create a request with the array...
		my $testrequest = Slim::Control::Request->new(undef, \@array, 1);
		
		# ... and return if we found a func for it or not
		$request->addResult('_can', ($testrequest->isStatusNotDispatchable ? 0 : 1));
			
		undef $testrequest;
	}
	
	$request->setStatusDone();
}

# handles the "listen" command
sub listenCommand {
	my $request = shift;
 
	main::DEBUGLOG && $log->debug("Begin Function");
 
	if ($request->isNotCommand([['listen']])) {
		$request->setStatusBadDispatch();
		return;
	}

	my $param = $request->getParam('_newvalue');
	my $client_socket = $request->connectionID();
	
	if (!defined $client_socket) {
		$request->setStatusBadParams();
		return;
	}	

	if (!defined $param) {
		$param = !defined($connections{$client_socket}{'subscribe'});
	}

	if ($param == 0) {
		cli_subscribe_terms_none($client_socket);
	} 
	elsif ($param == 1) {
		cli_subscribe_terms_all($client_socket);
	}

	$request->setStatusDone();
}

# handles the "listen" query
sub listenQuery {
	my $request = shift;
 
	main::DEBUGLOG && $log->debug("Begin Function");
 
	if ($request->isNotQuery([['listen']])) {
		$request->setStatusBadDispatch();
		return;
	}

	my $client_socket = $request->connectionID();
	
	if (!defined $client_socket) {
		$request->setStatusBadParams();
		return;
	}	

	$request->addResult('_listen',  defined($connections{$client_socket}{'subscribe'}{'listen'}) || 0);

	$request->setStatusDone();
}

# handles the "subscribe" command
sub subscribeCommand {
	my $request = shift;
 
	main::DEBUGLOG && $log->debug("Begin Function");
 
	if ($request->isNotCommand([['subscribe']])) {
		$request->setStatusBadDispatch();
		return;
	}

	my $param = $request->getParam('_functions');
	my $client_socket = $request->connectionID();
	
	if (!defined $client_socket) {
		$request->setStatusBadParams();
		return;
	}	

	if (defined $param) {
		my @elems = split(/,/, $param);
		cli_subscribe_terms($client_socket, \@elems);
	} else {
		cli_subscribe_terms_none();
	}

	$request->setStatusDone();
}

################################################################################
# Subscription management
################################################################################

# subscribe hash:
# .. listen:      * to get everything
#                 array ref containing array ref containing list of cmds to get
#                 (in Request->isCommand form, i.e. [['cmd1', 'cmd2', 'cmd3']])


# cancels all subscriptions
sub cli_subscribe_terms_none {
	my $client_socket = shift;

	main::DEBUGLOG && $log->debug("Begin Function");

	delete $connections{$client_socket}{'subscribe'}{'listen'};
	
	cli_subscribe_manage();
}

# monitor all things happening on server
sub cli_subscribe_terms_all {
	my $client_socket = shift;
	
	main::DEBUGLOG && $log->debug("Begin Function");

	$connections{$client_socket}{'subscribe'}{'listen'} = '*';
	
	cli_subscribe_manage();
}

# monitor only certain commands
sub cli_subscribe_terms {
	my $client_socket = shift;
	my $array_ref = shift;
	
	main::DEBUGLOG && $log->debug("Begin Function");

	$connections{$client_socket}{'subscribe'}{'listen'} = [$array_ref];
	
	cli_subscribe_manage();
}


# subscribes or unsubscribes to the Request notification system
sub cli_subscribe_manage {

	main::DEBUGLOG && $log->debug("Begin Function");

	# do we need to subscribe?
	my $subscribe = 0;
	foreach my $client_socket (keys %connections) {

		if (keys(%{$connections{$client_socket}{'subscribe'}})) {

			$subscribe++;
			last;
		}
	}
	
	# subscribe
	if ($subscribe && !$cli_subscribed) {

		Slim::Control::Request::subscribe(\&cli_subscribe_notification);
		$cli_subscribed = 1;

		# force request objects to always order results so we can send on the cli
		Slim::Control::Request::alwaysOrder(1);

	# unsubscribe
	} elsif (!$subscribe && $cli_subscribed) {

		Slim::Control::Request::unsubscribe(\&cli_subscribe_notification);
		$cli_subscribed = 0;

		# turn off ordering as it is expensive and we have no cli listeners
		Slim::Control::Request::alwaysOrder(0);
	}
}

# handles notifications
sub cli_subscribe_notification {
	my $request = shift;

	if ( main::INFOLOG && $log->is_info ) {
		$log->info($request->getRequestString);
	}

	# iterate over each connection, we have a single notification handler
	# for all connections
	foreach my $client_socket (keys %connections) {

		# don't send if unsubscribed
		next if !defined($connections{$client_socket}{'subscribe'});

		# retrieve the socket object
		$client_socket = $connections{$client_socket}{'socket'};

		# remember & decide if we send the echo
		my $sent = 0;

		# handle sending unique commands
		if (defined $connections{$client_socket}{'subscribe'}{'listen'}) {

			# don't echo twice to the sender
			if (!($request->source() && $request->source() eq 'CLI' && 
				  $request->connectionID() eq $client_socket)) {

				# assume no array in {'listen'}: we send everything
				$sent = 1;
				
				# if we have an array in {'listen'}...
				if (ref $connections{$client_socket}{'subscribe'}{'listen'} 
					eq 'ARRAY') {

					# check the command matches the list of wanted commands
					$sent = $request->isCommand($connections{$client_socket}{'subscribe'}{'listen'});
				}

				# send if needed
				if ($sent) {

					# write request
					cli_request_write($request, $client_socket);
				}
			}
		}
	}
}

1;<|MERGE_RESOLUTION|>--- conflicted
+++ resolved
@@ -243,12 +243,7 @@
 		my $tmpaddr = inet_ntoa($client_socket->peeraddr);
 
 		# Check allowed hosts
-<<<<<<< HEAD
-		if ( !Slim::Utils::Network::ip_is_localhost($tmpaddr)
-=======
-		if ( !main::SLIM_SERVICE 
-			&& !Slim::Utils::Network::ip_is_host($tmpaddr)
->>>>>>> a2cbfc45
+		if ( !Slim::Utils::Network::ip_is_host($tmpaddr)
 			&& $prefsServer->get('protectSettings') && !$prefsServer->get('authorize')
 			&& ( Slim::Utils::Network::ip_is_gateway($tmpaddr) || Slim::Utils::Network::ip_on_different_network($tmpaddr) )
 		) {
