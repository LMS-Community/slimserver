package Slim::Plugin::WiMP::ProtocolHandler;

# $Id: ProtocolHandler.pm 30836 2010-05-28 20:13:33Z agrundman $

use strict;
use base qw(Slim::Player::Protocols::HTTP);

use JSON::XS::VersionOneAndTwo;
use URI::Escape qw(uri_escape_utf8);
use Scalar::Util qw(blessed);

use Slim::Networking::SqueezeNetwork;
use Slim::Utils::Log;
use Slim::Utils::Misc;
use Slim::Utils::Prefs;
use Slim::Utils::Timers;

my $prefs = preferences('server');
my $log = Slim::Utils::Log->addLogCategory( {
	'category'     => 'plugin.tidal',
	'defaultLevel' => 'ERROR',
	'description'  => 'PLUGIN_WIMP_MODULE_NAME',
} );

sub isRemote { 1 }

sub getFormatForURL {
	my ($class, $url) = @_;
	
	my ($trackId, $format) = _getStreamParams( $url );
	return $format;
}

# default buffer 3 seconds of 256kbps MP3/768kbps FLAC audio
sub bufferThreshold {
	my ($class, $client, $url) = @_;

	$url = $client->playingSong()->track()->url() unless $url =~ /\.(?:fla?c|mp3)$/;
	
	my ($trackId, $format) = _getStreamParams( $url );
	return ($format eq 'flac' ? 96 : 32) * ($prefs->get('bufferSecs') || 3); 
}

sub canSeek { 1 }

# To support remote streaming (synced players), we need to subclass Protocols::HTTP
sub new {
	my $class  = shift;
	my $args   = shift;

	my $client = $args->{client};
	
	my $song      = $args->{song};
	my $streamUrl = $song->streamUrl() || return;
	my ($trackId, $format) = _getStreamParams( $args->{url} || '' );
	
	main::DEBUGLOG && $log->debug( 'Remote streaming TIDAL track: ' . $streamUrl );

	my $sock = $class->SUPER::new( {
		url     => $streamUrl,
		song    => $args->{song},
		client  => $client,
		bitrate => $format eq 'flac' ? 800_000 : 256_000,
	} ) || return;
	
	${*$sock}{contentType} = $format eq 'flac' ? 'audio/flac' : 'audio/mpeg';

	return $sock;
}

# Avoid scanning
sub scanUrl {
	my ( $class, $url, $args ) = @_;
	
	$args->{cb}->( $args->{song}->currentTrack() );
}

# Source for AudioScrobbler
sub audioScrobblerSource {
	my ( $class, $client, $url ) = @_;

	# P = Chosen by the user
	return 'P';
}

# Don't allow looping
sub shouldLoop { 0 }

# Check if player is allowed to skip, using canSkip value from SN
sub canSkip { 1 }

sub handleDirectError {
	my ( $class, $client, $url, $response, $status_line ) = @_;
	
	main::DEBUGLOG && $log->debug("Direct stream failed: [$response] $status_line\n");
	
	$client->controller()->playerStreamingFailed($client, 'PLUGIN_WIMP_STREAM_FAILED');
}

sub _handleClientError {
	my ( $error, $client, $params ) = @_;
	
	my $song = $params->{song};
	
	return if $song->pluginData('abandonSong');
	
	# Tell other clients to give up
	$song->pluginData( abandonSong => 1 );
	
	$params->{errorCb}->($error);
}

sub getNextTrack {
	my ( $class, $song, $successCb, $errorCb ) = @_;
	
	my $url = $song->track()->url;
	
	$song->pluginData( abandonSong   => 0 );
	
	my $params = {
		song      => $song,
		url       => $url,
		successCb => $successCb,
		errorCb   => $errorCb,
	};
	
	_getTrack($params);
}

sub _getTrack {
	my $params = shift;
	
	my $song   = $params->{song};
	my $client = $song->master();
	
	return if $song->pluginData('abandonSong');
	
	# Get track URL for the next track
	my ($trackId, $format) = _getStreamParams( $params->{url} );
	
	if (!$trackId) {
		_gotTrackError( $client->string('PLUGIN_WIMP_INVALID_TRACK_ID'), $client, $params );
		return;
	}
	
	my $http = Slim::Networking::SqueezeNetwork->new(
		sub {
			my $http = shift;
			my $info = eval { from_json( $http->content ) };
			if ( $@ || $info->{error} ) {
				if ( main::DEBUGLOG && $log->is_debug ) {
					$log->debug( 'getTrack failed: ' . ( $@ || $info->{error} ) );
				}
				
				_gotTrackError( $@ || $info->{error}, $client, $params );
			}
			else {
				#if ( main::DEBUGLOG && $log->is_debug ) {
				#	$log->debug( 'getTrack ok: ' . Data::Dump::dump($info) );
				#}
				
				_gotTrack( $client, $info, $params );
			}
		},
		sub {
			my $http  = shift;
			
			if ( main::DEBUGLOG && $log->is_debug ) {
				$log->debug( 'getTrack failed: ' . $http->error );
			}
			
			_gotTrackError( $http->error, $client, $params );
		},
		{
			client => $client,
		},
	);
	
	main::DEBUGLOG && $log->is_debug && $log->debug('Getting next track playback info from SN for ' . $params->{url});
	
	$http->get(
		Slim::Networking::SqueezeNetwork->url(
			'/api/wimp/v1/playback/getMediaURL?trackId=' . $trackId
		)
	);
}

sub _gotTrack {
	my ( $client, $info, $params ) = @_;
	
    my $song = $params->{song};
    
    return if $song->pluginData('abandonSong');
	
	# Save the media URL for use in strm
	$song->streamUrl($info->{url});

	# Save all the info
	$song->pluginData( info => $info );
	
	# Cache the rest of the track's metadata
	my $icon = Slim::Plugin::WiMP::Plugin->_pluginDataFor('icon');
	my $meta = {
		artist    => $info->{artist},
		album     => $info->{album},
		title     => $info->{title},
		cover     => $info->{cover} || $icon,
		duration  => $info->{duration},
		bitrate   => $params->{url} =~ /\.flac/ ? 'PCM VBR' : ($info->{bitrate} . 'k CBR'),
		type      => $params->{url} =~ /\.flac/ ? 'FLAC' : 'MP3',
		info_link => 'plugins/wimp/trackinfo.html',
		icon      => $icon,
	};
	
	$song->duration( $info->{duration} );
	
	my $cache = Slim::Utils::Cache->new;
	$cache->set( 'wimp_meta_' . $info->{id}, $meta, 86400 );

	$params->{successCb}->();
	
	# trigger playback statistics update
	if ( $info->{duration} > 2) {
		# we're asked to report back if a track has been played halfway through
		my $params = {
			duration => $info->{duration} / 2,
			url      => $params->{url},
		};
	}
}

sub _gotTrackError {
	my ( $error, $client, $params ) = @_;
	
	main::DEBUGLOG && $log->debug("Error during getTrackInfo: $error");

	return if $params->{song}->pluginData('abandonSong');

	_handleClientError( $error, $client, $params );
}

sub canDirectStreamSong {
	my ( $class, $client, $song ) = @_;
	
	# We need to check with the base class (HTTP) to see if we
	# are synced or if the user has set mp3StreamingMethod
	return $class->SUPER::canDirectStream( $client, $song->streamUrl(), $class->getFormatForURL($song->track->url()) );
}

# parseHeaders is used for proxied streaming
sub parseHeaders {
	my ( $self, @headers ) = @_;
	
	__PACKAGE__->parseDirectHeaders( $self->client, $self->url, @headers );
	
	return $self->SUPER::parseHeaders( @headers );
}

sub parseDirectHeaders {
	my ( $class, $client, $url, @headers ) = @_;

	# XXX - parse bitrate
	#main::DEBUGLOG && $log->is_debug && $log->debug(Data::Dump::dump(@headers));
	
	my $isFlac  = grep m{Content.*audio/(?:x-|)flac}i, @headers;
	my $bitrate = $isFlac ? 800_000 : 256_000;

	$client->streamingSong->bitrate($bitrate);

	# ($title, $bitrate, $metaint, $redir, $contentType, $length, $body)
	return (undef, $bitrate, 0, '', $isFlac ? 'flc' : 'mp3');
}

# URL used for CLI trackinfo queries
sub trackInfoURL {
	my ( $class, $client, $url ) = @_;

	my ($trackId) = _getStreamParams( $url );
	
	# SN URL to fetch track info menu
	my $trackInfoURL = Slim::Networking::SqueezeNetwork->url(
		'/api/wimp/v1/opml/trackinfo?trackId=' . $trackId
	);
	
	return $trackInfoURL;
}

# Track Info menu
=pod XXX - legacy track info menu from before Slim::Menu::TrackInfo times?
sub trackInfo {
	my ( $class, $client, $track ) = @_;
	
	my $url          = $track->url;
	my $trackInfoURL = $class->trackInfoURL( $client, $url );
	
	# let XMLBrowser handle all our display
	my %params = (
		header   => 'PLUGIN_WIMP_GETTING_TRACK_DETAILS',
		modeName => 'WiMP Now Playing',
		title    => Slim::Music::Info::getCurrentTitle( $client, $url ),
		url      => $trackInfoURL,
	);
	
	main::DEBUGLOG && $log->debug( "Getting track information for $url" );

	Slim::Buttons::Common::pushMode( $client, 'xmlbrowser', \%params );
	
	$client->modeParam( 'handledTransition', 1 );
}
=cut

# Metadata for a URL, used by CLI/JSON clients
sub getMetadataFor {
	my ( $class, $client, $url ) = @_;
	
	my $icon = $class->getIcon();
	
	return {} unless $url;
	
	my $cache = Slim::Utils::Cache->new;
	
	# If metadata is not here, fetch it so the next poll will include the data
	my ($trackId, $format) = _getStreamParams( $url );
	my $meta = $cache->get( 'wimp_meta_' . ($trackId || '') );
	
	if ( !$meta && !$client->master->pluginData('fetchingMeta') ) {

		$client->master->pluginData( fetchingMeta => 1 );

		# Go fetch metadata for all tracks on the playlist without metadata
		my %need = (
			$trackId => 1
		);
		
		for my $track ( @{ Slim::Player::Playlist::playList($client) } ) {
			my $trackURL = blessed($track) ? $track->url : $track;
			if ( my ($id) = _getStreamParams( $trackURL ) ) {
				if ( $id && !$cache->get("wimp_meta_$id") ) {
					$need{$id}++;
				}
			}
		}
		
		if (keys %need) {
			if ( main::DEBUGLOG && $log->is_debug ) {
				$log->debug( "Need to fetch metadata for: " . join( ', ', keys %need ) );
			}
			
			my $metaUrl = Slim::Networking::SqueezeNetwork->url(
				"/api/wimp/v1/playback/getBulkMetadata"
			);
			
			my $http = Slim::Networking::SqueezeNetwork->new(
				\&_gotBulkMetadata,
				\&_gotBulkMetadataError,
				{
					client  => $client,
					timeout => 60,
				},
			);
	
			$http->post(
				$metaUrl,
				'Content-Type' => 'application/x-www-form-urlencoded',
				'trackIds=' . join( ',', keys %need ),
			);
		}
		else {
			$client->master->pluginData( fetchingMeta => 0 );
		}
	}
	
	#$log->debug( "Returning metadata for: $url" . ($meta ? '' : ': default') );
	
	return $meta || {
		bitrate   => '256k CBR',
		type      => 'MP3',
		icon      => $icon,
		cover     => $icon,
	};
}

sub _gotBulkMetadata {
	my $http   = shift;
	my $client = $http->params->{client};
	
	$client->master->pluginData( fetchingMeta => 0 );
	
	my $info = eval { from_json( $http->content ) };
	
	if ( $@ || ref $info ne 'ARRAY' ) {
		$log->error( "Error fetching track metadata: " . ( $@ || 'Invalid JSON response' ) );
		return;
	}
	
	if ( main::DEBUGLOG && $log->is_debug ) {
		$log->debug( "Caching metadata for " . scalar( @{$info} ) . " tracks" );
	}
	
	# Cache metadata
	my $cache = Slim::Utils::Cache->new;
	my $icon  = Slim::Plugin::WiMP::Plugin->_pluginDataFor('icon');

	for my $track ( @{$info} ) {
		next unless ref $track eq 'HASH';
		
		# cache the metadata we need for display
		my $trackId = delete $track->{id};
		
		if ( !$track->{cover} ) {
			$track->{cover} = $icon;
		}

		my $bitrate = delete($track->{bitrate});
		
		my $meta = {
			%{$track},
			bitrate   => $bitrate*1 > 320 ? 'PCM VBR ' : ($bitrate . 'k CBR'),
			type      => $bitrate*1 > 320 ? 'FLAC' : 'MP3',
			info_link => 'plugins/wimp/trackinfo.html',
			icon      => $icon,
		};

		# if bitrate is not set, we have invalid data - only cache for a few minutes
		# if we didn't cache at all, we'd keep on hammering our servers
		$cache->set( 'wimp_meta_' . $trackId, $meta, $bitrate ? 86400 : 500 );
	}
	
	# Update the playlist time so the web will refresh, etc
	$client->currentPlaylistUpdateTime( Time::HiRes::time() );
	
	Slim::Control::Request::notifyFromArray( $client, [ 'newmetadata' ] );
}

sub _gotBulkMetadataError {
	my $http   = shift;
	my $client = $http->params('client');
	my $error  = $http->error;
	
	$client->master->pluginData( fetchingMeta => 0 );
	
	$log->warn("Error getting track metadata from SN: $error");
}

sub getIcon {
	my ( $class, $url ) = @_;

	return Slim::Plugin::WiMP::Plugin->_pluginDataFor('icon');
}

<<<<<<< HEAD
=======
# SN only, re-init upon reconnection
sub reinit { if ( main::SLIM_SERVICE ) {
	my ( $class, $client, $song ) = @_;
	
	# Reset song duration/progress bar
	my $url = $song->track->url();
	
	main::DEBUGLOG && $log->is_debug && $log->debug("Re-init TIDAL - $url");
	
	my $cache     = Slim::Utils::Cache->new;
	my ($trackId) = _getStreamParams( $url );
	my $meta      = $cache->get( 'wimp_meta_' . ($trackId || '') );
	
	if ( $meta ) {			
		# Back to Now Playing
		Slim::Buttons::Common::pushMode( $client, 'playlist' );
	
		# Reset song duration/progress bar
		if ( $meta->{duration} ) {
			$song->duration( $meta->{duration} );
			
			# On a timer because $client->currentsongqueue does not exist yet
			Slim::Utils::Timers::setTimer(
				$client,
				Time::HiRes::time(),
				sub {
					my $client = shift;
				
					$client->streamingProgressBar( {
						url      => $url,
						duration => $meta->{duration},
					} );
				},
			);
		}
	}
	
	return 1;
} }

>>>>>>> 21e84be2
sub _getStreamParams {
	if ( $_[0] =~ m{wimp://(.+)\.(m4a|aac|mp3|flac)}i ) {
		return ($1, lc($2) );
	}
}

1;<|MERGE_RESOLUTION|>--- conflicted
+++ resolved
@@ -448,49 +448,6 @@
 	return Slim::Plugin::WiMP::Plugin->_pluginDataFor('icon');
 }
 
-<<<<<<< HEAD
-=======
-# SN only, re-init upon reconnection
-sub reinit { if ( main::SLIM_SERVICE ) {
-	my ( $class, $client, $song ) = @_;
-	
-	# Reset song duration/progress bar
-	my $url = $song->track->url();
-	
-	main::DEBUGLOG && $log->is_debug && $log->debug("Re-init TIDAL - $url");
-	
-	my $cache     = Slim::Utils::Cache->new;
-	my ($trackId) = _getStreamParams( $url );
-	my $meta      = $cache->get( 'wimp_meta_' . ($trackId || '') );
-	
-	if ( $meta ) {			
-		# Back to Now Playing
-		Slim::Buttons::Common::pushMode( $client, 'playlist' );
-	
-		# Reset song duration/progress bar
-		if ( $meta->{duration} ) {
-			$song->duration( $meta->{duration} );
-			
-			# On a timer because $client->currentsongqueue does not exist yet
-			Slim::Utils::Timers::setTimer(
-				$client,
-				Time::HiRes::time(),
-				sub {
-					my $client = shift;
-				
-					$client->streamingProgressBar( {
-						url      => $url,
-						duration => $meta->{duration},
-					} );
-				},
-			);
-		}
-	}
-	
-	return 1;
-} }
-
->>>>>>> 21e84be2
 sub _getStreamParams {
 	if ( $_[0] =~ m{wimp://(.+)\.(m4a|aac|mp3|flac)}i ) {
 		return ($1, lc($2) );
