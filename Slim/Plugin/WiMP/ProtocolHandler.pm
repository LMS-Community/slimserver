package Slim::Plugin::WiMP::ProtocolHandler;

# Logitech Media Server Copyright 2003-2020 Logitech.
# This program is free software; you can redistribute it and/or
# modify it under the terms of the GNU General Public License,
# version 2.

use strict;
use vars qw(@ISA);

use JSON::XS::VersionOneAndTwo;
use URI::Escape qw(uri_escape_utf8);
use Scalar::Util qw(blessed);

use Slim::Networking::SqueezeNetwork;
use Slim::Utils::Log;
use Slim::Utils::Misc;
use Slim::Utils::Prefs;
use Slim::Utils::Timers;

use base qw(Slim::Player::Protocols::HTTPS);

my $prefs = preferences('server');
my $log = Slim::Utils::Log->addLogCategory( {
	'category'     => 'plugin.tidal',
	'defaultLevel' => 'ERROR',
	'description'  => 'PLUGIN_WIMP_MODULE_NAME',
} );

# https://tidal.com/browse/track/95570766
# https://tidal.com/browse/album/95570764
# https://tidal.com/browse/playlist/5a36919b-251c-4fa7-802c-b659aef04216
my $URL_REGEX = qr{^https://(?:\w+\.)?tidal.com/browse/(track|playlist|album|artist)/([a-z\d-]+)}i;
Slim::Player::ProtocolHandlers->registerURLHandler($URL_REGEX, __PACKAGE__);

sub isRemote { 1 }

sub getFormatForURL {
	my ($class, $url) = @_;

	my ($trackId, $format) = _getStreamParams( $url );
	return $format;
}

# default buffer 3 seconds of 256kbps MP3/768kbps FLAC audio
my %bufferSecs = (
	flac => 80,
	flc => 80,
	mp3 => 32,
	mp4 => 40
);

sub bufferThreshold {
	my ($class, $client, $url) = @_;

	$url = $client->playingSong()->track()->url() unless $url =~ /\.(fla?c|mp[34])/;
	my $ext = $1;

	my ($trackId, $format) = _getStreamParams($url);
	return ($bufferSecs{$format} || $bufferSecs{$ext} || 40) * ($prefs->get('bufferSecs') || 3);
}

sub canSeek { 1 }

# some online streams are compressed in a way which causes stutter on ip3k based players
sub forceTranscode {
	my ($self, $client, $format) = @_;
	return $format eq 'flc' && $client->model =~ /squeezebox|boom|transporter|receiver/;
}

# To support remote streaming (synced players), we need to subclass Protocols::HTTP
sub new {
	my $class  = shift;
	my $args   = shift;

	my $client = $args->{client};

	my $song      = $args->{song};
	my $streamUrl = $song->streamUrl() || return;

	main::DEBUGLOG && $log->debug( 'Remote streaming TIDAL track: ' . $streamUrl );

	my $sock = $class->SUPER::new( {
		url     => $streamUrl,
		song    => $args->{song},
		client  => $client,
	} ) || return;

	return $sock;
}

# Avoid scanning
sub scanUrl {
	my ( $class, $url, $args ) = @_;

	$args->{cb}->( $args->{song}->currentTrack() );
}

# Source for AudioScrobbler
sub audioScrobblerSource {
	my ( $class, $client, $url ) = @_;

	# P = Chosen by the user
	return 'P';
}

# Don't allow looping
sub shouldLoop { 0 }

# Check if player is allowed to skip, using canSkip value from SN
sub canSkip { 1 }

sub explodePlaylist {
	my ( $class, $client, $url, $cb ) = @_;

	if ( $url =~ $URL_REGEX || $url =~ m{^wimp://(playlist|album|):?([0-9a-z-]+)}i ) {
		Slim::Networking::SqueezeNetwork->new(
			sub {
				my $http = shift;
				my $opml = eval { from_json( $http->content ) };

				return $cb->($opml) if $opml && ref $opml && ref $opml eq 'ARRAY';

				$cb->([]);
			},
			sub {
				$cb->([])
			},
			{
				client => $client
			}
		)->get(
			Slim::Networking::SqueezeNetwork->url(
				"/api/wimp/v1/playback/getIdsForURL?url=" . uri_escape_utf8($url),
			)
		);
	}
	else {
		$cb->([]);
	}
}

sub handleDirectError {
	my ( $class, $client, $url, $response, $status_line ) = @_;

	main::DEBUGLOG && $log->debug("Direct stream failed: [$response] $status_line\n");

	$client->controller()->playerStreamingFailed($client, 'PLUGIN_WIMP_STREAM_FAILED');
}

sub _handleClientError {
	my ( $error, $client, $params ) = @_;

	my $song = $params->{song};

	return if $song->pluginData('abandonSong');

	# Tell other clients to give up
	$song->pluginData( abandonSong => 1 );

	$params->{errorCb}->($error);
}

sub getNextTrack {
	my ( $class, $song, $successCb, $errorCb ) = @_;

	my $url = $song->track()->url;

	$song->pluginData( abandonSong   => 0 );

	my $params = {
		song      => $song,
		url       => $url,
		successCb => $successCb,
		errorCb   => $errorCb,
	};

	_getTrack($params);
}

sub _getTrack {
	my $params = shift;

	my $song   = $params->{song};
	my $client = $song->master();

	return if $song->pluginData('abandonSong');

	# Get track URL for the next track
	my ($trackId, $format) = _getStreamParams( $params->{url} );

	if (!$trackId) {
		_gotTrackError( $client->string('PLUGIN_WIMP_INVALID_TRACK_ID'), $client, $params );
		return;
	}

	my $http = Slim::Networking::SqueezeNetwork->new(
		sub {
			my $http = shift;
			my $info = eval { from_json( $http->content ) };
			if ( $@ || $info->{error} ) {
				if ( main::DEBUGLOG && $log->is_debug ) {
					$log->debug( 'getTrack failed: ' . ( $@ || $info->{error} ) );
				}

				_gotTrackError( $@ || $info->{error}, $client, $params );
			}
			else {
				#if ( main::DEBUGLOG && $log->is_debug ) {
				#	$log->debug( 'getTrack ok: ' . Data::Dump::dump($info) );
				#}
				_gotTrack( $client, $info, $params );
			}
		},
		sub {
			my $http  = shift;

			if ( main::DEBUGLOG && $log->is_debug ) {
				$log->debug( 'getTrack failed: ' . $http->error );
			}

			_gotTrackError( $http->error, $client, $params );
		},
		{
			client => $client,
		},
	);

	main::DEBUGLOG && $log->is_debug && $log->debug('Getting next track playback info from SN for ' . $params->{url});

	$http->get(
		Slim::Networking::SqueezeNetwork->url(
			sprintf('/api/wimp/v1/playback/getMediaURL?trackId=%s&format=%s', $trackId, $format)
		)
	);
}

sub _gotTrack {
	my ( $client, $info, $params ) = @_;

	my $song = $params->{song};

	return if $song->pluginData('abandonSong');

	# Save the media URL for use in strm
	$song->streamUrl($info->{url});

	my ($trackId, $format) = _getStreamParams( $params->{url} );

	# Save all the info
	$song->pluginData( info => $info );

	# Cache the rest of the track's metadata
	my $icon = Slim::Plugin::WiMP::Plugin->_pluginDataFor('icon');
	my $meta = {
		artist    => $info->{artist},
		album     => $info->{album},
		title     => $info->{title},
		cover     => $info->{cover} || $icon,
		duration  => $info->{duration},
		bitrate   => $format eq 'flac' ? 'PCM VBR' : ($info->{bitrate} . 'k CBR'),
		type      => lc($format) eq 'mp4' ? 'AAC' : uc($format),
		info_link => 'plugins/wimp/trackinfo.html',
		icon      => $icon,
	};

	$song->duration( $info->{duration} );

	my $cache = Slim::Utils::Cache->new;
	$cache->set( 'wimp_meta_' . $info->{id}, $meta, 86400 );

<<<<<<< HEAD
	if ($format =~ /mp4|aac|fla?c/i) {
		my $http = Slim::Networking::Async::HTTP->new;
		$http->send_request( {
			request     => HTTP::Request->new( GET => $info->{url} ),
			onStream    => $format =~ /fla?c/i ?
						   \&Slim::Utils::Scanner::Remote::parseFlacHeader :
						   \&Slim::Utils::Scanner::Remote::parseMp4Header,
			onError     => sub {
				my ($self, $error) = @_;
				$log->warn( "could not find $format header $error" );
				$params->{successCb}->();
			},
			passthrough => [ $song->track, { cb => sub {
			                                    my $meta = $cache->get('wimp_meta_' . $info->{id});
			                                    $meta->{bitrate} = sprintf("%.0f" . Slim::Utils::Strings::string('KBPS'), $song->track->bitrate/1000);
			                                    $cache->set( 'wimp_meta_' . $info->{id}, $meta, 86400 );
			                                    $params->{successCb}->();
			                               } },
			                 $info->{url} ],
=======
	Slim::Utils::Scanner::Remote::parseRemoteHeader( 
		$song->track, $info->{url}, $format, $params->{successCb},
		sub {
			my ($self, $error) = @_;
			$log->warn( "could not find $format header $error" );
			$params->{successCb}->();
>>>>>>> 0e9e38d0
		} );
}

sub _gotTrackError {
	my ( $error, $client, $params ) = @_;

	main::DEBUGLOG && $log->debug("Error during getTrackInfo: $error");

	return if $params->{song}->pluginData('abandonSong');

	_handleClientError( $error, $client, $params );
}

# URL used for CLI trackinfo queries
sub trackInfoURL {
	my ( $class, $client, $url ) = @_;

	my ($trackId) = _getStreamParams( $url );

	# SN URL to fetch track info menu
	my $trackInfoURL = Slim::Networking::SqueezeNetwork->url(
		'/api/wimp/v1/opml/trackinfo?trackId=' . $trackId
	);

	return $trackInfoURL;
}

# Metadata for a URL, used by CLI/JSON clients
sub getMetadataFor {
	my ( $class, $client, $url ) = @_;

	my $icon = $class->getIcon();

	return {} unless $url;

	my $cache = Slim::Utils::Cache->new;

	# If metadata is not here, fetch it so the next poll will include the data
	my ($trackId, $format) = _getStreamParams( $url );
	my $meta = $cache->get( 'wimp_meta_' . ($trackId || '') );

	if ( !($meta && $meta->{duration}) && !$client->master->pluginData('fetchingMeta') ) {

		$client->master->pluginData( fetchingMeta => 1 );

		# Go fetch metadata for all tracks on the playlist without metadata
		my %need = (
			$trackId => 1
		);

		for my $track ( @{ Slim::Player::Playlist::playList($client) } ) {
			my $trackURL = blessed($track) ? $track->url : $track;
			if ( my ($id) = _getStreamParams( $trackURL ) ) {
				my $cached = $id && $cache->get("wimp_meta_$id");
				if ( $id && !($cached && $cached->{duration}) ) {
					$need{$id}++;
				}
			}
		}

		if (keys %need) {
			if ( main::DEBUGLOG && $log->is_debug ) {
				$log->debug( "Need to fetch metadata for: " . join( ', ', keys %need ) );
			}

			my $metaUrl = Slim::Networking::SqueezeNetwork->url(
				"/api/wimp/v1/playback/getBulkMetadata"
			);

			my $http = Slim::Networking::SqueezeNetwork->new(
				\&_gotBulkMetadata,
				\&_gotBulkMetadataError,
				{
					client  => $client,
					timeout => 60,
				},
			);

			$http->post(
				$metaUrl,
				'Content-Type' => 'application/x-www-form-urlencoded',
				'trackIds=' . join( ',', keys %need ),
			);
		}
		else {
			$client->master->pluginData( fetchingMeta => 0 );
		}
	}

	#$log->debug( "Returning metadata for: $url" . ($meta ? '' : ': default') );
	$meta->{cover} ||= $meta->{icon} ||= $icon;

	return $meta || {
		bitrate   => '320k CBR',
		type      => 'AAC',
		icon      => $icon,
		cover     => $icon,
	};
}

sub _gotBulkMetadata {
	my $http   = shift;
	my $client = $http->params->{client};

	$client->master->pluginData( fetchingMeta => 0 );

	my $info = eval { from_json( $http->content ) };

	if ( $@ || ref $info ne 'ARRAY' ) {
		$log->error( "Error fetching track metadata: " . ( $@ || 'Invalid JSON response' ) );
		return;
	}

	if ( main::DEBUGLOG && $log->is_debug ) {
		$log->debug( "Caching metadata for " . scalar( @{$info} ) . " tracks" );
	}

	# Cache metadata
	my $cache = Slim::Utils::Cache->new;
	my $icon  = Slim::Plugin::WiMP::Plugin->_pluginDataFor('icon');

	for my $track ( @{$info} ) {
		next unless ref $track eq 'HASH';

		# cache the metadata we need for display
		my $trackId = delete $track->{id};

		if ( !$track->{cover} ) {
			$track->{cover} = $icon;
		}

		my $bitrate = delete($track->{bitrate});

		my $meta = {
			%{$track},
			bitrate   => $bitrate*1 > 320 ? 'PCM VBR' : ($bitrate . 'k CBR'),
			type      => $bitrate*1 > 320 ? 'FLAC' : ($bitrate*1 > 256 ? 'AAC' : 'MP3'),
			info_link => 'plugins/wimp/trackinfo.html',
			icon      => $icon,
		};

		# if bitrate is not set, we have invalid data - only cache for a few minutes
		# if we didn't cache at all, we'd keep on hammering our servers
		$cache->set( 'wimp_meta_' . $trackId, $meta, $bitrate ? 86400 : 500 );
	}

	# Update the playlist time so the web will refresh, etc
	$client->currentPlaylistUpdateTime( Time::HiRes::time() );

	Slim::Control::Request::notifyFromArray( $client, [ 'newmetadata' ] );
}

sub _gotBulkMetadataError {
	my $http   = shift;
	my $client = $http->params('client');
	my $error  = $http->error;

	$client->master->pluginData( fetchingMeta => 0 );

	$log->warn("Error getting track metadata from SN: $error");
}

sub getIcon {
	my ( $class, $url ) = @_;

	return Slim::Plugin::WiMP::Plugin->_pluginDataFor('icon');
}

sub _getStreamParams {
	if ( $_[0] =~ m{wimp://(.+)\.(m4a|aac|mp3|mp4|flac)}i ) {
		return ($1, lc($2) );
	}
}

1;<|MERGE_RESOLUTION|>--- conflicted
+++ resolved
@@ -269,34 +269,18 @@
 	my $cache = Slim::Utils::Cache->new;
 	$cache->set( 'wimp_meta_' . $info->{id}, $meta, 86400 );
 
-<<<<<<< HEAD
-	if ($format =~ /mp4|aac|fla?c/i) {
-		my $http = Slim::Networking::Async::HTTP->new;
-		$http->send_request( {
-			request     => HTTP::Request->new( GET => $info->{url} ),
-			onStream    => $format =~ /fla?c/i ?
-						   \&Slim::Utils::Scanner::Remote::parseFlacHeader :
-						   \&Slim::Utils::Scanner::Remote::parseMp4Header,
-			onError     => sub {
-				my ($self, $error) = @_;
-				$log->warn( "could not find $format header $error" );
-				$params->{successCb}->();
-			},
-			passthrough => [ $song->track, { cb => sub {
-			                                    my $meta = $cache->get('wimp_meta_' . $info->{id});
-			                                    $meta->{bitrate} = sprintf("%.0f" . Slim::Utils::Strings::string('KBPS'), $song->track->bitrate/1000);
-			                                    $cache->set( 'wimp_meta_' . $info->{id}, $meta, 86400 );
-			                                    $params->{successCb}->();
-			                               } },
-			                 $info->{url} ],
-=======
-	Slim::Utils::Scanner::Remote::parseRemoteHeader( 
-		$song->track, $info->{url}, $format, $params->{successCb},
+	Slim::Utils::Scanner::Remote::parseRemoteHeader(
+		$song->track, $info->{url}, $format,
+		sub {
+			my $meta = $cache->get('wimp_meta_' . $info->{id});
+			$meta->{bitrate} = sprintf("%.0f" . Slim::Utils::Strings::string('KBPS'), $song->track->bitrate/1000);
+			$cache->set( 'wimp_meta_' . $info->{id}, $meta, 86400 );
+			$params->{successCb}->();
+		},
 		sub {
 			my ($self, $error) = @_;
 			$log->warn( "could not find $format header $error" );
 			$params->{successCb}->();
->>>>>>> 0e9e38d0
 		} );
 }
 
