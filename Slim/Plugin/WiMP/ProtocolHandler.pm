--- conflicted
+++ resolved
@@ -579,14 +579,9 @@
 }
 
 sub _getStreamParams {
-<<<<<<< HEAD
-	$_[0] =~ m{wimp://(.+)\.(m4a|aac|mp3|flac)}i;
-	return ($1, lc($2 || 'mp3') );
-=======
-	if ( $_[0] =~ m{wimp://(.+)\.(m4a|aac|mp3)}i ) {
+	if ( $_[0] =~ m{wimp://(.+)\.(m4a|aac|mp3|flac)}i ) {
 		return ($1, lc($2) );
 	}
->>>>>>> c82562e4
 }
 
 1;