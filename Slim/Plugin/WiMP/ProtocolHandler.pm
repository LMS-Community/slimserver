package Slim::Plugin::WiMP::ProtocolHandler;

# Logitech Media Server Copyright 2003-2020 Logitech.
# This program is free software; you can redistribute it and/or
# modify it under the terms of the GNU General Public License,
# version 2.

use strict;
use base qw(Slim::Player::Protocols::HTTP);

use JSON::XS::VersionOneAndTwo;
use URI::Escape qw(uri_escape_utf8);
use Scalar::Util qw(blessed);

use Slim::Networking::SqueezeNetwork;
use Slim::Utils::Log;
use Slim::Utils::Misc;
use Slim::Utils::Prefs;
use Slim::Utils::Timers;

my $prefs = preferences('server');
my $log = Slim::Utils::Log->addLogCategory( {
	'category'     => 'plugin.tidal',
	'defaultLevel' => 'ERROR',
	'description'  => 'PLUGIN_WIMP_MODULE_NAME',
} );

sub isRemote { 1 }

sub getFormatForURL {
	my ($class, $url) = @_;

	my ($trackId, $format) = _getStreamParams( $url );
	return $format;
}

# default buffer 3 seconds of 256kbps MP3/768kbps FLAC audio
my %bufferSecs = (
	flac => 80,
	flc => 80,
	mp3 => 32,
	mp4 => 40
);

sub bufferThreshold {
	my ($class, $client, $url) = @_;

	$url = $client->playingSong()->track()->url() unless $url =~ /\.(fla?c|mp[34])/;
	my $ext = $1;

	my ($trackId, $format) = _getStreamParams($url);
	return ($bufferSecs{$format} || $bufferSecs{$ext} || 40) * ($prefs->get('bufferSecs') || 3);
}

sub canSeek { 1 }

# To support remote streaming (synced players), we need to subclass Protocols::HTTP
sub new {
	my $class  = shift;
	my $args   = shift;

	my $client = $args->{client};

	my $song      = $args->{song};
	my $streamUrl = $song->streamUrl() || return;
	my ($trackId, $format) = _getStreamParams( $args->{url} || '' );

	main::DEBUGLOG && $log->debug( 'Remote streaming TIDAL track: ' . $streamUrl );

	my $sock = $class->SUPER::new( {
		url     => $streamUrl,
		song    => $args->{song},
		client  => $client,
		bitrate => _getBitrate($format),
	} ) || return;

	if ($format eq 'flac') {
		${*$sock}{contentType} = 'audio/flac';
	}
	elsif ($format =~ /mp4|aac/) {
		${*$sock}{contentType} = 'audio/aac';
	}
	else {
		${*$sock}{contentType} = 'audio/mpeg';
	}

	return $sock;
}

# Avoid scanning
sub scanUrl {
	my ( $class, $url, $args ) = @_;

	$args->{cb}->( $args->{song}->currentTrack() );
}

# Source for AudioScrobbler
sub audioScrobblerSource {
	my ( $class, $client, $url ) = @_;

	# P = Chosen by the user
	return 'P';
}

# Don't allow looping
sub shouldLoop { 0 }

# Check if player is allowed to skip, using canSkip value from SN
sub canSkip { 1 }

sub handleDirectError {
	my ( $class, $client, $url, $response, $status_line ) = @_;

	main::DEBUGLOG && $log->debug("Direct stream failed: [$response] $status_line\n");

	$client->controller()->playerStreamingFailed($client, 'PLUGIN_WIMP_STREAM_FAILED');
}

sub _handleClientError {
	my ( $error, $client, $params ) = @_;

	my $song = $params->{song};

	return if $song->pluginData('abandonSong');

	# Tell other clients to give up
	$song->pluginData( abandonSong => 1 );

	$params->{errorCb}->($error);
}

sub getNextTrack {
	my ( $class, $song, $successCb, $errorCb ) = @_;

	my $url = $song->track()->url;

	$song->pluginData( abandonSong   => 0 );

	my $params = {
		song      => $song,
		url       => $url,
		successCb => $successCb,
		errorCb   => $errorCb,
	};

	_getTrack($params);
}

sub _getTrack {
	my $params = shift;

	my $song   = $params->{song};
	my $client = $song->master();

	return if $song->pluginData('abandonSong');

	# Get track URL for the next track
	my ($trackId, $format) = _getStreamParams( $params->{url} );

	if (!$trackId) {
		_gotTrackError( $client->string('PLUGIN_WIMP_INVALID_TRACK_ID'), $client, $params );
		return;
	}

	my $http = Slim::Networking::SqueezeNetwork->new(
		sub {
			my $http = shift;
			my $info = eval { from_json( $http->content ) };
			if ( $@ || $info->{error} ) {
				if ( main::DEBUGLOG && $log->is_debug ) {
					$log->debug( 'getTrack failed: ' . ( $@ || $info->{error} ) );
				}

				_gotTrackError( $@ || $info->{error}, $client, $params );
			}
			else {
				#if ( main::DEBUGLOG && $log->is_debug ) {
				#	$log->debug( 'getTrack ok: ' . Data::Dump::dump($info) );
				#}

				_gotTrack( $client, $info, $params );
			}
		},
		sub {
			my $http  = shift;

			if ( main::DEBUGLOG && $log->is_debug ) {
				$log->debug( 'getTrack failed: ' . $http->error );
			}

			_gotTrackError( $http->error, $client, $params );
		},
		{
			client => $client,
		},
	);

	main::DEBUGLOG && $log->is_debug && $log->debug('Getting next track playback info from SN for ' . $params->{url});

	$http->get(
		Slim::Networking::SqueezeNetwork->url(
			sprintf('/api/wimp/v1/playback/getMediaURL?trackId=%s&format=%s', $trackId, $format)
		)
	);
}

sub _gotTrack {
	my ( $client, $info, $params ) = @_;

	my $song = $params->{song};

	return if $song->pluginData('abandonSong');

	# Save the media URL for use in strm
	$song->streamUrl($info->{url});

	my ($trackId, $format) = _getStreamParams( $params->{url} );

	# Save all the info
	$song->pluginData( info => $info );

	# Cache the rest of the track's metadata
	my $icon = Slim::Plugin::WiMP::Plugin->_pluginDataFor('icon');
	my $meta = {
		artist    => $info->{artist},
		album     => $info->{album},
		title     => $info->{title},
		cover     => $info->{cover} || $icon,
		duration  => $info->{duration},
		bitrate   => $format eq 'flac' ? 'PCM VBR' : ($info->{bitrate} . 'k CBR'),
		type      => lc($format) eq 'mp4' ? 'AAC' : uc($format),
		info_link => 'plugins/wimp/trackinfo.html',
		icon      => $icon,
	};

	$song->duration( $info->{duration} );

	my $cache = Slim::Utils::Cache->new;
	$cache->set( 'wimp_meta_' . $info->{id}, $meta, 86400 );

	$params->{successCb}->();

	# trigger playback statistics update
	if ( $info->{duration} > 2) {
		# we're asked to report back if a track has been played halfway through
		my $params = {
			duration => $info->{duration} / 2,
			url      => $params->{url},
		};
	}
}

sub _gotTrackError {
	my ( $error, $client, $params ) = @_;

	main::DEBUGLOG && $log->debug("Error during getTrackInfo: $error");

	return if $params->{song}->pluginData('abandonSong');

	_handleClientError( $error, $client, $params );
}

sub canDirectStreamSong {
	my ( $class, $client, $song ) = @_;

	# We need to check with the base class (HTTP) to see if we
	# are synced or if the user has set mp3StreamingMethod
	return $class->SUPER::canDirectStream( $client, $song->streamUrl(), $class->getFormatForURL($song->track->url()) );
}

# parseHeaders is used for proxied streaming
sub parseHeaders {
	my ( $self, @headers ) = @_;

	__PACKAGE__->parseDirectHeaders( $self->client, $self->url, @headers );

	return $self->SUPER::parseHeaders( @headers );
}

sub parseDirectHeaders {
	my ( $class, $client, $url, @headers ) = @_;

	#main::DEBUGLOG && $log->is_debug && $log->debug(Data::Dump::dump(@headers));
<<<<<<< HEAD
	my ($length, $isFlac, $bitrate);
=======
	my ($length, $bitrate, $ct);
>>>>>>> 3a188b1a
	foreach my $header (@headers) {
		if ( $header =~ /^Content-Length:\s*(.*)/i ) {
			$length = $1;
		}
<<<<<<< HEAD
		elsif ( $header =~ /^Content-Type:\s*audio\/(?:x-|)flac/i ) {
			$isFlac = 1;
		}
	}
	
	if ( $isFlac && $length && (my $song = $client->streamingSong()) ) {
		$bitrate = int($length/$song->duration*8);
=======
		elsif ( $header =~ /^Content-Type:\s*(\S*)/) {
			$ct = Slim::Music::Info::mimeToType($1);
		}
	}

	$ct = 'aac' if !$ct || $ct eq 'mp4';

	if ( $ct eq 'flc' && $length && (my $song = $client->streamingSong()) ) {
		$bitrate = int($length/$song->duration*8);

		$url = $url->url if blessed $url;
		my ($trackId) = _getStreamParams( $url );

		if ($trackId) {
			my $cache = Slim::Utils::Cache->new;
			my $meta = $cache->get('wimp_meta_' . $trackId);
			if ($meta && ref $meta) {
				$meta->{bitrate} = sprintf("%.0f" . Slim::Utils::Strings::string('KBPS'), $bitrate/1000);
				$cache->set( 'wimp_meta_' . $trackId, $meta, 86400 );
			}
		}
	}

	$bitrate ||= _getBitrate($ct);
>>>>>>> 3a188b1a

		$url = $url->url if blessed $url;
		my ($trackId) = _getStreamParams( $url );
		
		if ($trackId) {
			my $cache = Slim::Utils::Cache->new;
			my $meta = $cache->get('wimp_meta_' . $trackId);
			if ($meta && ref $meta) {
				$meta->{bitrate} = sprintf("%.0f" . Slim::Utils::Strings::string('KBPS'), $bitrate/1000);
				$cache->set( 'wimp_meta_' . $trackId, $meta, 86400 );
			}
		}
	}
	
	$bitrate ||= $isFlac ? 800_000 : 256_000;

	$client->streamingSong->bitrate($bitrate);
	
	# ($title, $bitrate, $metaint, $redir, $contentType, $length, $body)
<<<<<<< HEAD
	return (undef, $bitrate, 0, '', $isFlac ? 'flc' : 'mp3', $length);
=======
	return (undef, $bitrate, 0, '', $ct, $length);
}

sub _getBitrate {
	my $ct = shift || '';

	return 800_000 if $ct =~ /fla?c/;
	return 320_000 if $ct =~ /aac|mp4/;

	return 256_00;
>>>>>>> 3a188b1a
}

# URL used for CLI trackinfo queries
sub trackInfoURL {
	my ( $class, $client, $url ) = @_;

	my ($trackId) = _getStreamParams( $url );

	# SN URL to fetch track info menu
	my $trackInfoURL = Slim::Networking::SqueezeNetwork->url(
		'/api/wimp/v1/opml/trackinfo?trackId=' . $trackId
	);

	return $trackInfoURL;
}

# Track Info menu
=pod XXX - legacy track info menu from before Slim::Menu::TrackInfo times?
sub trackInfo {
	my ( $class, $client, $track ) = @_;

	my $url          = $track->url;
	my $trackInfoURL = $class->trackInfoURL( $client, $url );

	# let XMLBrowser handle all our display
	my %params = (
		header   => 'PLUGIN_WIMP_GETTING_TRACK_DETAILS',
		modeName => 'WiMP Now Playing',
		title    => Slim::Music::Info::getCurrentTitle( $client, $url ),
		url      => $trackInfoURL,
	);

	main::DEBUGLOG && $log->debug( "Getting track information for $url" );

	Slim::Buttons::Common::pushMode( $client, 'xmlbrowser', \%params );

	$client->modeParam( 'handledTransition', 1 );
}
=cut

# Metadata for a URL, used by CLI/JSON clients
sub getMetadataFor {
	my ( $class, $client, $url ) = @_;

	my $icon = $class->getIcon();

	return {} unless $url;

	my $cache = Slim::Utils::Cache->new;

	# If metadata is not here, fetch it so the next poll will include the data
	my ($trackId, $format) = _getStreamParams( $url );
	my $meta = $cache->get( 'wimp_meta_' . ($trackId || '') );
<<<<<<< HEAD
	
=======

>>>>>>> 3a188b1a
	if ( !($meta && $meta->{duration}) && !$client->master->pluginData('fetchingMeta') ) {

		$client->master->pluginData( fetchingMeta => 1 );

		# Go fetch metadata for all tracks on the playlist without metadata
		my %need = (
			$trackId => 1
		);

		for my $track ( @{ Slim::Player::Playlist::playList($client) } ) {
			my $trackURL = blessed($track) ? $track->url : $track;
			if ( my ($id) = _getStreamParams( $trackURL ) ) {
				my $cached = $id && $cache->get("wimp_meta_$id");
				if ( $id && !($cached && $cached->{duration}) ) {
					$need{$id}++;
				}
			}
		}

		if (keys %need) {
			if ( main::DEBUGLOG && $log->is_debug ) {
				$log->debug( "Need to fetch metadata for: " . join( ', ', keys %need ) );
			}

			my $metaUrl = Slim::Networking::SqueezeNetwork->url(
				"/api/wimp/v1/playback/getBulkMetadata"
			);

			my $http = Slim::Networking::SqueezeNetwork->new(
				\&_gotBulkMetadata,
				\&_gotBulkMetadataError,
				{
					client  => $client,
					timeout => 60,
				},
			);

			$http->post(
				$metaUrl,
				'Content-Type' => 'application/x-www-form-urlencoded',
				'trackIds=' . join( ',', keys %need ),
			);
		}
		else {
			$client->master->pluginData( fetchingMeta => 0 );
		}
	}

	#$log->debug( "Returning metadata for: $url" . ($meta ? '' : ': default') );
	$meta->{cover} ||= $meta->{icon} ||= $icon;
<<<<<<< HEAD
	
=======

>>>>>>> 3a188b1a
	return $meta || {
		bitrate   => '320k CBR',
		type      => 'AAC',
		icon      => $icon,
		cover     => $icon,
	};
}

sub _gotBulkMetadata {
	my $http   = shift;
	my $client = $http->params->{client};

	$client->master->pluginData( fetchingMeta => 0 );

	my $info = eval { from_json( $http->content ) };

	if ( $@ || ref $info ne 'ARRAY' ) {
		$log->error( "Error fetching track metadata: " . ( $@ || 'Invalid JSON response' ) );
		return;
	}

	if ( main::DEBUGLOG && $log->is_debug ) {
		$log->debug( "Caching metadata for " . scalar( @{$info} ) . " tracks" );
	}

	# Cache metadata
	my $cache = Slim::Utils::Cache->new;
	my $icon  = Slim::Plugin::WiMP::Plugin->_pluginDataFor('icon');

	for my $track ( @{$info} ) {
		next unless ref $track eq 'HASH';

		# cache the metadata we need for display
		my $trackId = delete $track->{id};

		if ( !$track->{cover} ) {
			$track->{cover} = $icon;
		}

		my $bitrate = delete($track->{bitrate});

		my $meta = {
			%{$track},
			bitrate   => $bitrate*1 > 320 ? 'PCM VBR ' : ($bitrate . 'k CBR'),
			type      => $bitrate*1 > 320 ? 'FLAC' : ($bitrate*1 > 256 ? 'AAC' : 'MP3'),
			info_link => 'plugins/wimp/trackinfo.html',
			icon      => $icon,
		};

		# if bitrate is not set, we have invalid data - only cache for a few minutes
		# if we didn't cache at all, we'd keep on hammering our servers
		$cache->set( 'wimp_meta_' . $trackId, $meta, $bitrate ? 86400 : 500 );
	}

	# Update the playlist time so the web will refresh, etc
	$client->currentPlaylistUpdateTime( Time::HiRes::time() );

	Slim::Control::Request::notifyFromArray( $client, [ 'newmetadata' ] );
}

sub _gotBulkMetadataError {
	my $http   = shift;
	my $client = $http->params('client');
	my $error  = $http->error;

	$client->master->pluginData( fetchingMeta => 0 );

	$log->warn("Error getting track metadata from SN: $error");
}

sub getIcon {
	my ( $class, $url ) = @_;

	return Slim::Plugin::WiMP::Plugin->_pluginDataFor('icon');
}

sub _getStreamParams {
	if ( $_[0] =~ m{wimp://(.+)\.(m4a|aac|mp3|mp4|flac)}i ) {
		return ($1, lc($2) );
	}
}

1;<|MERGE_RESOLUTION|>--- conflicted
+++ resolved
@@ -281,24 +281,11 @@
 	my ( $class, $client, $url, @headers ) = @_;
 
 	#main::DEBUGLOG && $log->is_debug && $log->debug(Data::Dump::dump(@headers));
-<<<<<<< HEAD
-	my ($length, $isFlac, $bitrate);
-=======
 	my ($length, $bitrate, $ct);
->>>>>>> 3a188b1a
 	foreach my $header (@headers) {
 		if ( $header =~ /^Content-Length:\s*(.*)/i ) {
 			$length = $1;
 		}
-<<<<<<< HEAD
-		elsif ( $header =~ /^Content-Type:\s*audio\/(?:x-|)flac/i ) {
-			$isFlac = 1;
-		}
-	}
-	
-	if ( $isFlac && $length && (my $song = $client->streamingSong()) ) {
-		$bitrate = int($length/$song->duration*8);
-=======
 		elsif ( $header =~ /^Content-Type:\s*(\S*)/) {
 			$ct = Slim::Music::Info::mimeToType($1);
 		}
@@ -323,29 +310,10 @@
 	}
 
 	$bitrate ||= _getBitrate($ct);
->>>>>>> 3a188b1a
-
-		$url = $url->url if blessed $url;
-		my ($trackId) = _getStreamParams( $url );
-		
-		if ($trackId) {
-			my $cache = Slim::Utils::Cache->new;
-			my $meta = $cache->get('wimp_meta_' . $trackId);
-			if ($meta && ref $meta) {
-				$meta->{bitrate} = sprintf("%.0f" . Slim::Utils::Strings::string('KBPS'), $bitrate/1000);
-				$cache->set( 'wimp_meta_' . $trackId, $meta, 86400 );
-			}
-		}
-	}
-	
-	$bitrate ||= $isFlac ? 800_000 : 256_000;
 
 	$client->streamingSong->bitrate($bitrate);
-	
+
 	# ($title, $bitrate, $metaint, $redir, $contentType, $length, $body)
-<<<<<<< HEAD
-	return (undef, $bitrate, 0, '', $isFlac ? 'flc' : 'mp3', $length);
-=======
 	return (undef, $bitrate, 0, '', $ct, $length);
 }
 
@@ -356,7 +324,6 @@
 	return 320_000 if $ct =~ /aac|mp4/;
 
 	return 256_00;
->>>>>>> 3a188b1a
 }
 
 # URL used for CLI trackinfo queries
@@ -410,11 +377,7 @@
 	# If metadata is not here, fetch it so the next poll will include the data
 	my ($trackId, $format) = _getStreamParams( $url );
 	my $meta = $cache->get( 'wimp_meta_' . ($trackId || '') );
-<<<<<<< HEAD
-	
-=======
-
->>>>>>> 3a188b1a
+
 	if ( !($meta && $meta->{duration}) && !$client->master->pluginData('fetchingMeta') ) {
 
 		$client->master->pluginData( fetchingMeta => 1 );
@@ -465,11 +428,7 @@
 
 	#$log->debug( "Returning metadata for: $url" . ($meta ? '' : ': default') );
 	$meta->{cover} ||= $meta->{icon} ||= $icon;
-<<<<<<< HEAD
-	
-=======
-
->>>>>>> 3a188b1a
+
 	return $meta || {
 		bitrate   => '320k CBR',
 		type      => 'AAC',
