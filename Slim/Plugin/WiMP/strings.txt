--- conflicted
+++ resolved
@@ -73,13 +73,10 @@
 	RU	На WiMP
 	SV	Om WiMP
 
-<<<<<<< HEAD
 PLUGIN_WIMP_STREAM_FAILED
 	DE	Fehler beim Lesen des Datenstroms
 	EN	Failed to play stream
-=======
 
 PLUGIN_WIMP_INVALID_TRACK_ID
 	DE	Fehlende oder ungültige ID
-	EN	Missing or invalid track ID
->>>>>>> c82562e4
+	EN	Missing or invalid track ID