PLUGIN_WIMP_MODULE_NAME
	EN	TIDAL
<<<<<<< HEAD
	NL	TIDAL
	NO	TIDAL
	
=======

>>>>>>> 56bec468
PLUGIN_WIMP_MODULE_DESC
	EN	TIDAL - High Fidelity Music Streaming
	NL	TIDAL - High Fidelity Music Streaming
	NO	TIDAL - High Fidelity Music Streaming

PLUGIN_WIMP_DIRECT_GETTING_TRACK_INFO
	CS	Získávání informací o stopě...
	DA	Henter oplysninger om nummer...
	DE	Titelinfos werden geladen...
	EN	Getting track info...
	ES	Obteniendo información de pista...
	FI	Haetaan raidan tietoja...
	FR	Obtention des informations sur le morceau...
	IT	Recupero informazioni sul brano in corso...
	NL	Nummerinfo wordt opgehaald...
	NO	Henter informasjon om spor ...
	PL	Pobieranie informacji o utworze...
	RU	Получение информации о дорожке...
	SV	Hämtar spårinformation...

PLUGIN_WIMP_ERROR_LOGGED_OUT
	CS	Je nám líto - ke službě TIDAL se nelze připojit z jiného zařízení, pokud je používána v přehrávači Squeezebox. Zkuste službu TIDAL použít z přehrávače Squeezebox.
	DA	Vi beklager. Du kan ikke oprette forbindelse til TIDAL fra en anden enhed mens den er i brug på din Squeezebox. Prøv at bruge TIDAL igen på din Squeezebox.
	DE	Es ist leider nicht möglich, über ein anderes Gerät eine Verbindung zu TIDAL herzustellen, während Sie den Dienst auf Ihrer Squeezebox nutzen. Versuchen Sie erneut, TIDAL auf Ihrer Squeezebox zu verwenden.
	EN	We're sorry - you can't connect to TIDAL from another device while using it on your Squeezebox. Please try again to use TIDAL on your Squeezebox.
	ES	Lamentablemente, no es posible conectarse a TIDAL desde otro dispositivo mientras se usa en Squeezebox. Vuelva a intentar usar TIDAL en Squeezebox.
	FI	Valitettavasti et voi muodostaa yhteyttä TIDAL:hen muulta laitteelta, kun käytät sitä Squeezeboxissa. Yritä TIDAL:n käyttämistä Squeezeboxissa uudelleen.
	FR	Vous ne pouvez pas vous connecter à TIDAL à partir d'un autre dispositif lorsque vous l'utilisez sur votre Squeezebox. Veuillez réessayer d'utiliser TIDAL sur votre Squeezebox.
	IT	Impossibile eseguire la connessione a TIDAL da un altro dispositivo durante l'utilizzo con Squeezebox. Riprovare a utilizzare TIDAL in Squeezebox.
	NL	Wanneer je TIDAL op je Squeezebox gebruikt, kun je er helaas geen verbinding mee maken vanaf een ander apparaat. Probeer nogmaals om verbinding te maken met TIDAL via je Squeezebox.
	NO	Beklager, du kan ikke kople til TIDAL fra en annen enhet mens du bruker tjenesten på Squeezebox. Prøv å bruke TIDAL på Squeezebox igjen.
	PL	Niestety, nie możesz połączyć się z usługą TIDAL z innego urządzenia, kiedy używasz jej w urządzeniu Squeezebox. Spróbuj ponownie, aby użyć usługi TIDAL w urządzeniu Squeezebox.
	RU	С другого устройства нельзя подключаться к службе TIDAL, когда она используется на плеере Squeezebox. Попробуйте снова использовать TIDAL на плеере Squeezebox.
	SV	Du kan tyvärr inte ansluta till TIDAL från en annan enhet medan du använder den i din Squeezebox. Försök igen att använda TIDAL i din Squeezebox.

PLUGIN_WIMP_ERROR
	CS	Chyba služby TIDAL
	DA	TIDAL-fejl
	DE	TIDAL-Fehler
	EN	TIDAL Error
	ES	Error de TIDAL
	FI	TIDAL-virhe
	FR	Erreur de TIDAL
	IT	Errore TIDAL
	NL	Fout bij TIDAL
	NO	TIDAL-feil
	PL	Błąd usługi TIDAL
	RU	Ошибка TIDAL
	SV	TIDAL-fel

PLUGIN_WIMP_ON_WIMP
	CS	Na službě TIDAL
	DA	På TIDAL
	DE	In TIDAL
	EN	On TIDAL
	ES	En TIDAL
	FI	TIDAL:ssä
	FR	Sur TIDAL
	IT	Su TIDAL
	NL	Op TIDAL
	NO	På TIDAL
	PL	W usłudze TIDAL
	RU	На TIDAL
	SV	Om TIDAL

PLUGIN_WIMP_STREAM_FAILED
	DE	Fehler beim Lesen des Datenstroms
	EN	Failed to play stream
	NL	Afspelen stream mislukt
	NO	Avspilling mislyktes
	PL	Błąd odtwarzania strumienia

PLUGIN_WIMP_INVALID_TRACK_ID
	DE	Fehlende oder ungültige ID
	EN	Missing or invalid track ID
	NL	Track-ID mist of is ongeldig
	NO	Manglende eller ugyldig spor-ID
	PL	Błędny identyfikator utworu<|MERGE_RESOLUTION|>--- conflicted
+++ resolved
@@ -1,12 +1,8 @@
 PLUGIN_WIMP_MODULE_NAME
 	EN	TIDAL
-<<<<<<< HEAD
 	NL	TIDAL
 	NO	TIDAL
-	
-=======
 
->>>>>>> 56bec468
 PLUGIN_WIMP_MODULE_DESC
 	EN	TIDAL - High Fidelity Music Streaming
 	NL	TIDAL - High Fidelity Music Streaming
