package Slim::Plugin::UPnP::MediaServer::ContentDirectory;

# $Id: /sd/slim/7.6/branches/lms/server/Slim/Plugin/UPnP/MediaServer/ContentDirectory.pm 78831 2011-07-25T16:48:09.710754Z andy  $

use strict;

use I18N::LangTags qw(extract_language_tags);
use URI::Escape qw(uri_escape_utf8);

use Slim::Utils::Log;
use Slim::Utils::Prefs;
use Slim::Utils::Strings qw(string);
use Slim::Web::HTTP;

use Slim::Plugin::UPnP::Common::Utils qw(xmlEscape absURL secsToHMS trackDetails videoDetails imageDetails);

use constant EVENT_RATE => 0.2;

my $log = logger('plugin.upnp');
my $prefs = preferences('server');

my $STATE;

sub init {
	my $class = shift;
	
	Slim::Web::Pages->addPageFunction(
		'plugins/UPnP/MediaServer/ContentDirectory.xml',
		\&description,
	);
		
	$STATE = {
		SystemUpdateID => Slim::Music::Import->lastScanTime(),
		_subscribers   => 0,
		_last_evented  => 0,
	};
	
	# Monitor for changes in the database
	Slim::Control::Request::subscribe( \&refreshSystemUpdateID, [['rescan'], ['done']] );
}

sub shutdown { }

sub refreshSystemUpdateID {
	$STATE->{SystemUpdateID} = Slim::Music::Import->lastScanTime();
	__PACKAGE__->event('SystemUpdateID');
}

sub description {
	my ( $client, $params ) = @_;
	
	main::DEBUGLOG && $log->is_debug && $log->debug('MediaServer ContentDirectory.xml requested by ' . $params->{userAgent});
	
	return Slim::Web::HTTP::filltemplatefile( "plugins/UPnP/MediaServer/ContentDirectory.xml", $params );
}

### Eventing

sub subscribe {
	# Bump the number of subscribers
	$STATE->{_subscribers}++;
	
	# Send initial event
	sendEvent( undef, 'SystemUpdateID' );
}

sub event {
	my ( $class, $var ) = @_;
	
	if ( $STATE->{_subscribers} ) {
		# Don't send more often than every 0.2 seconds
		Slim::Utils::Timers::killTimers( undef, \&sendEvent );
		
		my $lastAt = $STATE->{_last_evented};
		my $sendAt = Time::HiRes::time();
		
		if ( $sendAt - $lastAt < EVENT_RATE ) {
			$sendAt += EVENT_RATE - ($sendAt - $lastAt);
		}
		
		Slim::Utils::Timers::setTimer(
			undef,
			$sendAt,
			\&sendEvent,
			$var,
		);
	}
}

sub sendEvent {
	my ( undef, $var ) = @_;
	
	Slim::Plugin::UPnP::Events->notify(
		service => __PACKAGE__,
		id      => 0, # will notify everyone
		data    => {
			$var => $STATE->{$var},
		},
	);
	
	# Indicate when last event was sent
	$STATE->{_last_evented} = Time::HiRes::time();
}

sub unsubscribe {	
	if ( $STATE->{_subscribers} > 0 ) {
		$STATE->{_subscribers}--;
	}
}

### Action methods

sub GetSearchCapabilities {	
	return SOAP::Data->name(
		SearchCaps => 'dc:title,dc:creator,upnp:artist,upnp:album,upnp:genre',
	);
}

sub GetSortCapabilities {	
	return SOAP::Data->name(
		SortCaps => 'dc:title,dc:creator,dc:date,upnp:artist,upnp:album,upnp:genre,upnp:originalTrackNumber',
	);
}

sub GetSystemUpdateID {
	return SOAP::Data->name( Id => $STATE->{SystemUpdateID} );
}

sub Browse {
	my ( $class, undef, $args, $headers ) = @_;
	
	my $id     = $args->{ObjectID};
	my $flag   = $args->{BrowseFlag};
	my $filter = $args->{Filter};
	my $start  = $args->{StartingIndex};
	my $limit  = $args->{RequestedCount};
	my $sort   = $args->{SortCriteria};
	
	my $cmd;
	my $xml;
	my $results;
	my $count = 0;
	my $total = 0;
	
	# Missing arguments result in a 402 Invalid Args error
	if ( !defined $id || !defined $flag || !defined $filter || !defined $start || !defined $limit || !defined $sort ) {
		return [ 402 ];
	}
	
	if ( $flag !~ /^(?:BrowseMetadata|BrowseDirectChildren)$/ ) {
		return [ 720 => 'Cannot process the request (invalid BrowseFlag)' ];
	}
	
	# spec says "RequestedCount=0 indicates request all entries.", but we don't want to kill the server, only return 200 items
	if ( $limit == 0 ) {
		$limit = 200;
	}
	
	# Verify sort
	my ($valid, undef) = _decodeSortCriteria($sort, '');
	if ( $sort && !$valid ) {
		return [ 709 => 'Unsupported or invalid sort criteria' ];
	}
	
	# Strings are needed for the top-level and years menus
	my $strings;
	my $string = sub {
		# Localize menu options from Accept-Language header
		if ( !$strings ) {
			$strings = Slim::Utils::Strings::loadAdditional( $prefs->get('language') );
			
			if ( my $lang = $headers->{'accept-language'} ) {
				my $all_langs = Slim::Utils::Strings::languageOptions();

				foreach my $language (extract_language_tags($lang)) {
					$language = uc($language);
					$language =~ s/-/_/;  # we're using zh_cn, the header says zh-cn

					if (defined $all_langs->{$language}) {
						$strings = Slim::Utils::Strings::loadAdditional($language);
						last;
					}
				}
			}
		}
		
		my $token = uc(shift);
		my $string = $strings->{$token};
		if ( @_ ) { return sprintf( $string, @_ ); }
		return $string;
	};
	
	# ContentDirectory menu/IDs are as follows:                CLI query:
	
	# Home Menu
	# ---------
	# Music
	# Video
	# Pictures
	
	# Music (/music)
	# -----
	# Artists (/a)                                             artists
	#   Artist 1 (/a/<id>/l)                                   albums artist_id:<id> sort:album
	#     Album 1 (/a/<id>/l/<id>/t)                           titles album_id:<id> sort:tracknum
	#       Track 1 (/a/<id>/l/<id>/t/<id>)                    titles track_id:<id>
	# Albums (/l)                                              albums sort:album
	#   Album 1 (/l/<id>/t)                                    titles album_id:<id> sort:tracknum
	#     Track 1 (/l/<id>/t/<id>)                             titles track_id:<id>
	# Genres (/g)                                              genres sort:album
	#   Genre 1 (/g/<id>/a)                                    artists genre_id:<id> 
	#     Artist 1 (/g/<id>/a/<id>/l)                          albums genre_id:<id> artist_id:<id> sort:album
	#       Album 1 (/g/<id>/a/<id>/l/<id>/t)                  titles album_id:<id> sort:tracknum
	#         Track 1 (/g/<id>/a/<id>/l/<id>/t/<id>)           titles track_id:<id>
	# Year (/y)                                                years
	#   2010 (/y/2010/l)                                       albums year:<id> sort:album
	#     Album 1 (/y/2010/l/<id>/t)                           titles album_id:<id> sort:tracknum
	#       Track 1 (/y/2010/l/<id>/t/<id>)                    titles track_id:<id>
	# New Music (/n)                                           albums sort:new
	#   Album 1 (/n/<id>/t)                                    titles album_id:<id> sort:tracknum
	#     Track 1 (/n/<id>/t/<id>)                             titles track_id:<id>
	# Music Folder (/m)                                        musicfolder
	#   Folder (/m/<id>/m)                                     musicfolder folder_id:<id>
	# Playlists (/p)                                           playlists
	#   Playlist 1 (/p/<id>/t)                                 playlists tracks playlist_id:<id>
	#     Track 1 (/p/<id>/t/<id>)                             titles track_id:<id>
	
	# Extras for standalone track items, AVTransport uses these
	# Tracks (/t) (cannot be browsed)
	#   Track 1 (/t/<id>)
	
	# Video (/video)
	# -----
	# Browse Video Folder (/v)
	#   Video Folder (/vf)
	#     Folder 1 (/vf/id)
	#   All Videos (/va)                                       videos
	#     Video 1 (/va/<hash>)                                 video_titles video_hash:<hash>
	
	# Images (/images)
	# -----
	#   All Pictures (/ia)                                    
	#   By Date (/id)                                          image_titles timeline:dates
	#     2011-07-03 (/id/2011/07/03)                          image_titles timeline:day search:2011-07-03
	#       Photo 1 (/id/2011/07/03/<id>)                      image_titles image_id:<id>
	#   Albums (/il)                                           image_titles albums:1
	#     Album 1 (/il/<id>)                                   image_titles albums:1 search:<id>
	#   Folders (/if)                                          image_titles folders:1
	#     Folder 1 (/if/<id>)                                  image_titles folders:1 search:<id>
	#   By Year (/it)                                          image_titles timeline:years
	#     2011 (/it/2011)                                      image_titles timeline:months search:2011
	#       07 (/it/2011/07)                                   image_titles timeline:days search:2011-07
	#         03 (/it/2011/07/03)                              image_titles timeline:day search:2011-07-03
	#           Photo 1 (/it/2011/07/03/<id>)                  image_titles image_id:<id>
	
	if ( $id eq '0' || ($flag eq 'BrowseMetadata' && $id =~ m{^/(?:music|video|images)$}) ) { # top-level menu
		my $type = 'object.container';
		my $menu = [
			{ id => '/music', parentID => 0, type => $type, title => $string->('MUSIC') },
			{ id => '/images', parentID => 0, type => $type, title => $string->('PICTURES') },
			{ id => '/video', parentID => 0, type => $type, title => $string->('VIDEO') },
		];
		
		if ( $flag eq 'BrowseMetadata' ) {
			if ( $id eq '0' ) {
				$menu = [ {
					id         => 0,
					parentID   => -1,
					type       => 'object.container',
					title      => 'Logitech Media Server [' . xmlEscape(Slim::Utils::Misc::getLibraryName()) . ']',
					searchable => 1,
				} ];
			}
			else {
				# pull out the desired menu item
				my ($item) = grep { $_->{id} eq $id } @{$menu};
				$menu = [ $item ];
			}
		}
		
		($xml, $count, $total) = _arrayToDIDLLite( {
			array  => $menu,
			sort   => $sort,
			start  => $start,
			limit  => $limit,
		} );
	}
	elsif ( $id eq '/music' || ($flag eq 'BrowseMetadata' && length($id) == 2) ) { # Music menu, or metadata for a music menu item
		my $type = 'object.container';
		my $menu = [
			{ id => '/a', parentID => '/music', type => $type, title => $string->('ARTISTS') },
			{ id => '/l', parentID => '/music', type => $type, title => $string->('ALBUMS') },
			{ id => '/g', parentID => '/music', type => $type, title => $string->('GENRES') },
			{ id => '/y', parentID => '/music', type => $type, title => $string->('BROWSE_BY_YEAR') },
			{ id => '/n', parentID => '/music', type => $type, title => $string->('BROWSE_NEW_MUSIC') },
			{ id => '/m', parentID => '/music', type => $type, title => $string->('BROWSE_MUSIC_FOLDER') },
			#{ id => '/p', parentID => '/music', type => $type, title => $string->('PLAYLISTS') },
		];
		
		if ( $flag eq 'BrowseMetadata' ) {
			# pull out the desired menu item
			my ($item) = grep { $_->{id} eq $id } @{$menu};
			$menu = [ $item ];
		}
		
		($xml, $count, $total) = _arrayToDIDLLite( {
			array  => $menu,
			sort   => $sort,
			start  => $start,
			limit  => $limit,
		} );
	}
	elsif ( $id eq '/video' || ($flag eq 'BrowseMetadata' && $id =~ m{^/(?:vf|va)$}) ) { # Video menu
		my $type = 'object.container';
		my $menu = [
			{ id => '/vf', parentID => '/video', type => $type, title => $string->('BROWSE_VIDEO_FOLDER') },
			{ id => '/va', parentID => '/video', type => $type, title => $string->('BROWSE_ALL_VIDEOS') },
		];
		
		if ( $flag eq 'BrowseMetadata' ) {
			# pull out the desired menu item
			my ($item) = grep { $_->{id} eq $id } @{$menu};
			$menu = [ $item ];
		}
		
		($xml, $count, $total) = _arrayToDIDLLite( {
			array  => $menu,
			sort   => $sort,
			start  => $start,
			limit  => $limit,
		} );
	}
	elsif ( $id eq '/images' || ($flag eq 'BrowseMetadata' && $id =~ m{^/(?:ia|id|it|il|if)$}) ) { # Image menu
		my $type = 'object.container';
		my $menu = [
			{ id => '/il', parentID => '/images', type => $type, title => $string->('ALBUMS') },
			{ id => '/it', parentID => '/images', type => $type, title => $string->('YEAR') },
			{ id => '/id', parentID => '/images', type => $type, title => $string->('DATE') },
			{ id => '/if', parentID => '/images', type => $type, title => $string->('FOLDERS') },
			{ id => '/ia', parentID => '/images', type => $type, title => $string->('BROWSE_ALL_PICTURES') },
		];
		
		if ( $flag eq 'BrowseMetadata' ) {
			# pull out the desired menu item
			my ($item) = grep { $_->{id} eq $id } @{$menu};
			$menu = [ $item ];
		}
		
		($xml, $count, $total) = _arrayToDIDLLite( {
			array  => $menu,
			sort   => $sort,
			start  => $start,
			limit  => $limit,
		} );
	}
	else {
		# Determine CLI command to use
		# The command is different depending on the flag:
		# BrowseMetadata will request only 1 specific item
		# BrowseDirectChildren will request the desired number of children
		if ( $id =~ m{^/a} ) {
			if ( $id =~ m{/l/(\d+)/t$} ) {
				my $album_id = $1;
				
				if ( $sort && $sort !~ /^\+upnp:originalTrackNumber$/ ) {
					$log->warn('Unsupported sort: ' . Data::Dump::dump($args));
				}
				
				$cmd = $flag eq 'BrowseDirectChildren'
<<<<<<< HEAD
					? "titles $start $limit album_id:$1 sort:tracknum tags:AGldyorfTIctnDUN"
					: "albums 0 1 album_id:$1 tags:alyj";
=======
					? "titles $start $limit album_id:$album_id sort:tracknum tags:AGldyorfTIctnDU"
					: "albums 0 1 album_id:$album_id tags:alyj";
>>>>>>> 65745650
			}
			elsif ( $id =~ m{/t/(\d+)$} ) {
				$cmd = $flag eq 'BrowseDirectChildren'
					? "titles $start $limit track_id:$1 tags:AGldyorfTIctnDUN"
					: "titles 0 1 track_id:$1 tags:AGldyorfTIctnDUN";
			}
			elsif ( $id =~ m{/a/(\d+)/l$} ) {
				my $artist_id = $1;
				
				if ( $sort && $sort !~ /^\+dc:title$/ ) {
					$log->warn('Unsupported sort: ' . Data::Dump::dump($args));
				}
				
				$cmd = $flag eq 'BrowseDirectChildren'
					? "albums $start $limit artist_id:$artist_id sort:album tags:alyj"
					: "artists 0 1 artist_id:$artist_id";
			}
			else {
				if ( $sort && $sort !~ /^\+dc:title$/ ) {
					$log->warn('Unsupported sort: ' . Data::Dump::dump($args));
				}
							
				$cmd = "artists $start $limit";
			}
		}
		elsif ( $id =~ m{^/l} ) {
			if ( $id =~ m{/l/(\d+)/t$} ) {
				my $album_id = $1;
				
				if ( $sort && $sort !~ /^\+upnp:originalTrackNumber$/ ) {
					$log->warn('Unsupported sort: ' . Data::Dump::dump($args));
				}
				
				$cmd = $flag eq 'BrowseDirectChildren'
<<<<<<< HEAD
					? "titles $start $limit album_id:$1 sort:tracknum tags:AGldyorfTIctnDUN"
					: "albums 0 1 album_id:$1 tags:alyj";
=======
					? "titles $start $limit album_id:$album_id sort:tracknum tags:AGldyorfTIctnDU"
					: "albums 0 1 album_id:$album_id tags:alyj";
>>>>>>> 65745650
			}
			elsif ( $id =~ m{/t/(\d+)$} ) {
				$cmd = $flag eq 'BrowseDirectChildren'
					? "titles $start $limit track_id:$1 tags:AGldyorfTIctnDUN"
					: "titles 0 1 track_id:$1 tags:AGldyorfTIctnDUN";
			}
			else {
				if ( $sort && $sort !~ /^\+dc:title$/ ) {
					$log->warn('Unsupported sort: ' . Data::Dump::dump($args));
				}
				
				$cmd = "albums $start $limit sort:album tags:alyj";
			}
		}
		elsif ( $id =~ m{^/g} ) {
			if ( $id =~ m{/t/(\d+)$} ) {
				$cmd = $flag eq 'BrowseDirectChildren'
					? "titles $start $limit track_id:$1 tags:AGldyorfTIctnDUN"
					: "titles 0 1 track_id:$1 tags:AGldyorfTIctnDUN";
			}
			elsif ( $id =~ m{^/g/\d+/a/\d+/l/(\d+)/t$} ) {
				my $album_id = $1;
				
				if ( $sort && $sort !~ /^\+upnp:originalTrackNumber$/ ) {
					$log->warn('Unsupported sort: ' . Data::Dump::dump($args));
				}
				
				$cmd = $flag eq 'BrowseDirectChildren'
<<<<<<< HEAD
					? "titles $start $limit album_id:$1 sort:tracknum tags:AGldyorfTIctnDUN"
					: "albums 0 1 album_id:$1 tags:alyj";
=======
					? "titles $start $limit album_id:$album_id sort:tracknum tags:AGldyorfTIctnDU"
					: "albums 0 1 album_id:$album_id tags:alyj";
>>>>>>> 65745650
			}
			elsif ( $id =~ m{^/g/(\d+)/a/(\d+)/l$} ) {
				my ($genre_id, $artist_id) = ($1, $2);
				
				if ( $sort && $sort !~ /^\+dc:title$/ ) {
					$log->warn('Unsupported sort: ' . Data::Dump::dump($args));
				}
				
				$cmd = $flag eq 'BrowseDirectChildren'
					? "albums $start $limit genre_id:$genre_id artist_id:$artist_id sort:album tags:alyj"
					: "artists 0 1 genre_id:$genre_id artist_id:$artist_id";
			}
			elsif ( $id =~ m{^/g/(\d+)/a$} ) {
				$cmd = $flag eq 'BrowseDirectChildren'
					? "artists $start $limit genre_id:$1"
					: "genres 0 1 genre_id:$1"
			}
			else {
				if ( $sort && $sort !~ /^\+dc:title$/ ) {
					$log->warn('Unsupported sort: ' . Data::Dump::dump($args));
				}
				
				$cmd = "genres $start $limit";
			}
		}
		elsif ( $id =~ m{^/y} ) {
			if ( $id =~ m{/t/(\d+)$} ) {
				$cmd = $flag eq 'BrowseDirectChildren'
					? "titles $start $limit track_id:$1 tags:AGldyorfTIctnDUN"
					: "titles 0 1 track_id:$1 tags:AGldyorfTIctnDUN";
			}
			elsif ( $id =~ m{/l/(\d+)/t$} ) {
				my $album_id = $1;
				
				if ( $sort && $sort !~ /^\+upnp:originalTrackNumber$/ ) {
					$log->warn('Unsupported sort: ' . Data::Dump::dump($args));
				}
				
				$cmd = $flag eq 'BrowseDirectChildren'
<<<<<<< HEAD
					? "titles $start $limit album_id:$1 sort:tracknum tags:AGldyorfTIctnDUN"
					: "albums 0 1 album_id:$1 tags:alyj";
=======
					? "titles $start $limit album_id:$album_id sort:tracknum tags:AGldyorfTIctnDU"
					: "albums 0 1 album_id:$album_id tags:alyj";
>>>>>>> 65745650
			}
			elsif ( $id =~ m{/y/(\d+)/l$} ) {
				my $year = $1;
				
				if ( $sort && $sort !~ /^\+dc:title$/ ) {
					$log->warn('Unsupported sort: ' . Data::Dump::dump($args));
				}
				
				$cmd = $flag eq 'BrowseDirectChildren'
					? "albums $start $limit year:$year sort:album tags:alyj"
					: "years 0 1 year:$year";
			}
			else {
				if ( $sort && $sort !~ /^\+dc:title$/ ) {
					$log->warn('Unsupported sort: ' . Data::Dump::dump($args));
				}
				
				$cmd = "years $start $limit";
			}
		}
		elsif ( $id =~ m{^/n} ) {
			if ( $id =~ m{/t/(\d+)$} ) {
				$cmd = $flag eq 'BrowseDirectChildren'
					? "titles $start $limit track_id:$1 tags:AGldyorfTIctnDUN"
					: "titles 0 1 track_id:$1 tags:AGldyorfTIctnDUN";
			}
			elsif ( $id =~ m{/n/(\d+)/t$} ) {
				my $album_id = $1;
				
				if ( $sort && $sort !~ /^\+upnp:originalTrackNumber$/ ) {
					$log->warn('Unsupported sort: ' . Data::Dump::dump($args));
				}
				
				$cmd = $flag eq 'BrowseDirectChildren'
<<<<<<< HEAD
					? "titles $start $limit album_id:$1 sort:tracknum tags:AGldyorfTIctnDUN"
					: "albums 0 1 album_id:$1 tags:alyj";
=======
					? "titles $start $limit album_id:$album_id sort:tracknum tags:AGldyorfTIctnDU"
					: "albums 0 1 album_id:$album_id tags:alyj";
>>>>>>> 65745650
			}
			else {
				# Limit results to pref or 100
				my $preflimit = $prefs->get('browseagelimit') || 100;
				if ( $limit > $preflimit ) {
					$limit = $preflimit;
				}
				
				$cmd = "albums $start $limit sort:new tags:alyj";
			}
		}
		elsif ( $id =~ m{^/m} ) {
			if ( $id =~ m{/m/(\d+)$} ) {
				$cmd = $flag eq 'BrowseDirectChildren'
					? "titles $start $limit track_id:$1 tags:AGldyorfTIctnDUN"
					: "titles 0 1 track_id:$1 tags:AGldyorfTIctnDUN";
			}
			elsif ( $id =~ m{/m/(\d+)/m$} ) {
				my $fid = $1;
				
				if ( $sort && $sort !~ /^\+dc:title$/ ) {
					$log->warn('Unsupported sort: ' . Data::Dump::dump($args));
				}
				
				$cmd = $flag eq 'BrowseDirectChildren'
					? "musicfolder $start $limit folder_id:$fid"
					: "musicfolder 0 1 folder_id:$fid return_top:1";
			}
			else {
				if ( $sort && $sort !~ /^\+dc:title$/ ) {
					$log->warn('Unsupported sort: ' . Data::Dump::dump($args));
				}
				
				$cmd = "musicfolder $start $limit";
			}
		}
		elsif ( $id =~ m{^/p} ) {
			if ( $id =~ m{/t/(\d+)$} ) {
				$cmd = $flag eq 'BrowseDirectChildren'
					? "titles $start $limit track_id:$1 tags:AGldyorfTIctnDUN"
					: "titles 0 1 track_id:$1 tags:AGldyorfTIctnDUN";
			}
			elsif ( $id =~ m{^/p/(\d+)/t$} ) {
				$cmd = $flag eq 'BrowseDirectChildren'
					? "playlists tracks $start $limit playlist_id:$1 tags:AGldyorfTIctnDUN"
					: "playlists 0 1 playlist_id:$1";
			}
			else {
				if ( $sort && $sort !~ /^\+dc:title$/ ) {
					$log->warn('Unsupported sort: ' . Data::Dump::dump($args));
				}
				
				$cmd = "playlists $start $limit";
			}
		}
		elsif ( $id =~ m{^/t/(\d+)$} ) {
			$cmd = "titles 0 1 track_id:$1 tags:AGldyorfTIctnDUN";
		}
		
		### Video
		elsif ( $id =~ m{^/va} ) { # All Videos
			if ( $id =~ m{/([0-9a-f]{8})$} ) {
				$cmd = $flag eq 'BrowseDirectChildren'
					? "video_titles $start $limit video_id:$1 tags:dorfcwhtnDUlN"
					: "video_titles 0 1 video_id:$1 tags:dorfcwhtnDUlN";
			}
			else {
				$cmd = "video_titles $start $limit tags:dorfcwhtnDUlN";
			}
		}
		
		elsif ( $id =~ m{^/vf} ) {      # folders
			my ($folderId) = $id =~ m{^/vf/(.+)};

			if ( $folderId ) {
				$cmd = $flag eq 'BrowseDirectChildren'
					? "mediafolder $start $limit type:video folder_id:$folderId tags:dorfcwhtnDUlJN"
					: "mediafolder 0 1 type:video folder_id:$folderId return_top:1 tags:dorfcwhtnDUlJN";
			}
			
			elsif ( $id eq '/vf' ) {
				$cmd = "mediafolder $start $limit type:video tags:dorfcwhtnDUlJN";
			}
		}
		
		### Images
		elsif ( $id =~ m{^/ia} ) { # All Images
			if ( $id =~ m{/([0-9a-f]{8})$} ) {
				$cmd = $flag eq 'BrowseDirectChildren'
					? "image_titles $start $limit image_id:$1 tags:ofwhtnDUlON"
					: "image_titles 0 1 image_id:$1 tags:ofwhtnDUlON";
			}
			else {
				$cmd = "image_titles $start $limit tags:ofwhtnDUlON";
			}
		}
		
		elsif ( $id =~ m{^/if} ) {      # folders
			my ($folderId) = $id =~ m{^/if/(.+)};

			if ( $folderId ) {
				$cmd = $flag eq 'BrowseDirectChildren'
					? "mediafolder $start $limit type:image folder_id:$folderId tags:ofwhtnDUlOJN"
					: "mediafolder 0 1 type:image folder_id:$folderId return_top:1 tags:ofwhtnDUlOJN";
			}
			
			elsif ( $id eq '/if' ) {
				$cmd = "mediafolder $start $limit type:image tags:ofwhtnDUlOJN";
			}
		}
		
		elsif ( $id =~ m{^/il} ) {      # albums
			my ($albumId) = $id =~ m{^/il/(.+)};
			
			if ( $albumId ) {
				$albumId = uri_escape_utf8($albumId);
				
				$cmd = $flag eq 'BrowseDirectChildren'
					? "image_titles $start $limit albums:1 search:$albumId tags:ofwhtnDUlON"
					: "image_titles 0 1 albums:1";
			}
			
			elsif ( $id eq '/il' ) {
				$cmd = "image_titles $start $limit albums:1";
			}
		}

		elsif ( $id =~ m{^/(?:it|id)} ) { # timeline hierarchy
		
			my ($tlId) = $id =~ m{^/(?:it|id)/(.+)};
			my ($year, $month, $day, $pic) = $tlId ? split('/', $tlId) : ();
		
			if ( $pic ) {
				$cmd = $flag eq 'BrowseDirectChildren'
					? "image_titles 0 1 image_id:$pic tags:ofwhtnDUlON"
					: "image_titles 0 1 timeline:day search:$year-$month-$day tags:ofwhtnDUlON";
			}

			# if we've got a full date, show pictures
			elsif ( $year && $month && $day ) {
				$cmd = $flag eq 'BrowseDirectChildren'
					? "image_titles $start $limit timeline:day search:$year-$month-$day tags:ofwhtnDUlON"
					: "image_titles 0 1 timeline:days search:$year-$month"; # XXX should this have tags?
			}

			# show days for a given month/year
			elsif ( $year && $month ) {
				$cmd = $flag eq 'BrowseDirectChildren'
					? "image_titles $start $limit timeline:days search:$year-$month"
					: "image_titles 0 1 timeline:months search:$year";
			}

			# show months for a given year
			elsif ( $year ) {
				$cmd = $flag eq 'BrowseDirectChildren'
					? "image_titles $start $limit timeline:months search:$year"
					: "image_titles 0 1 timeline:years";
			}

			elsif ( $id eq '/it' ) {
				$cmd = "image_titles $start $limit timeline:years";
			}

			elsif ( $id eq '/id' ) {
				$cmd = "image_titles $start $limit timeline:dates";
			}
		}
	
		if ( !$cmd ) {
			return [ 701 => 'No such object' ];
		}
	
		main::INFOLOG && $log->is_info && $log->info("Executing command: $cmd");
	
		# Run the request
		my $request = Slim::Control::Request->new( undef, [ split( / /, $cmd ) ] );
		if ( $request->isStatusDispatchable ) {
			$request->execute();
			if ( $request->isStatusError ) {
				return [ 720 => 'Cannot process the request (' . $request->getStatusText . ')' ];
			}
			$results = $request->getResults;
		}
		else {
			return [ 720 => 'Cannot process the request (' . $request->getStatusText . ')' ];
		}
		
		my ($parentID) = $id =~ m{^(.*)/};
		
		($xml, $count, $total) = _queryToDIDLLite( {
			cmd      => $cmd,
			results  => $results,
			flag     => $flag,
			id       => $id,
			parentID => $parentID,
			filter   => $filter,
			string   => $string,
		} );
	}
		
	utf8::encode($xml); # Just to be safe, not sure this is needed
	
	return (
		SOAP::Data->name( Result         => $xml ),
		SOAP::Data->name( NumberReturned => $count ),
		SOAP::Data->name( TotalMatches   => $total ),
		SOAP::Data->name( UpdateID       => $STATE->{SystemUpdateID} ),
	);
}

sub Search {
	my ( $class, undef, $args, $headers ) = @_;
	
	my $id     = $args->{ContainerID};
	my $search = $args->{SearchCriteria} || '*';
	my $filter = $args->{Filter};
	my $start  = $args->{StartingIndex};
	my $limit  = $args->{RequestedCount};
	my $sort   = $args->{SortCriteria};
	
	my $xml;
	my $results;
	my $count = 0;
	my $total = 0;
	
	# Missing arguments result in a 402 Invalid Args error
	if ( !defined $id || !defined $search || !defined $filter || !defined $start || !defined $limit || !defined $sort ) {
		return [ 402 ];
	}
	
	if ( $id ne '0' ) {
		return [ 710 => 'No such container' ];
	}
	
	my ($cmd, $table, $searchsql, $tags) = _decodeSearchCriteria($search);

	my ($sortsql, $stags) = _decodeSortCriteria($sort, $table);
	$tags .= $stags;
	
	if ($cmd eq 'image_titles') {
		$tags .= 'ofwhtnDUlO';
	}
	elsif ($cmd eq 'video_titles') {
		$tags .= 'dorfcwhtnDUl';
	}
	else {
		# Avoid 'A' and 'G' tags because they will run extra queries
		$tags .= 'agldyorfTIctnDU';
	}
	
	if ( $sort && !$sortsql ) {
		return [ 709 => 'Unsupported or invalid sort criteria' ];
	}
	
	if ( !$cmd ) {
		return [ 708 => 'Unsupported or invalid search criteria' ];
	}
	
	# Construct query
	$cmd = [ $cmd, $start, $limit, "tags:$tags", "search:sql=($searchsql)", "sort:sql=$sortsql" ];

	main::INFOLOG && $log->is_info && $log->info("Executing command: " . Data::Dump::dump($cmd));

	# Run the request
	my $results;
	my $request = Slim::Control::Request->new( undef, $cmd );
	if ( $request->isStatusDispatchable ) {
		$request->execute();
		if ( $request->isStatusError ) {
			return [ 708 => 'Unsupported or invalid search criteria' ];
		}
		$results = $request->getResults;
	}
	else {
		return [ 708 => 'Unsupported or invalid search criteria' ];
	}
	
	($xml, $count, $total) = _queryToDIDLLite( {
		cmd      => $cmd,
		results  => $results,
		flag     => '',
		id       => $table eq 'tracks' ? '/t' : $table eq 'videos' ? '/v' : '/i',
		filter   => $filter,
	} );
	
	return (
		SOAP::Data->name( Result         => $xml ),
		SOAP::Data->name( NumberReturned => $count ),
		SOAP::Data->name( TotalMatches   => $total ),
		SOAP::Data->name( UpdateID       => $STATE->{SystemUpdateID} ),
	);
}

sub _queryToDIDLLite {
	my $args = shift;
	
	my $cmd      = $args->{cmd};
	my $results  = $args->{results};
	my $flag     = $args->{flag};
	my $id       = $args->{id};
	my $parentID = $args->{parentID};
	my $filter   = $args->{filter};
	
	my $count    = 0;
	my $total    = $results->{count};
	
	my $filterall = ($filter eq '*');
	
	if ( ref $cmd eq 'ARRAY' ) {
		$cmd = join( ' ', @{$cmd} );
	}
	
	my $xml = '<DIDL-Lite xmlns:dc="http://purl.org/dc/elements/1.1/" xmlns:upnp="urn:schemas-upnp-org:metadata-1-0/upnp/" xmlns:pv="http://www.pv.com/pvns/" xmlns="urn:schemas-upnp-org:metadata-1-0/DIDL-Lite/">';
	
	if ( $cmd =~ /^artists/ ) {		
		for my $artist ( @{ $results->{artists_loop} || [] } ) {
			$count++;
			my $aid = $flag eq 'BrowseMetadata' ? $id : $id . '/' . $artist->{id} . '/l';
			my $parent = $id;
			
			if ( $flag eq 'BrowseMetadata' ) { # point parent to the artist's parent
				($parent) = $id =~ m{^(.*/a)};
			}
			
			$xml .= qq{<container id="${aid}" parentID="${parent}" restricted="1">}
				. '<upnp:class>object.container.person.musicArtist</upnp:class>'
				. '<dc:title>' . xmlEscape($artist->{artist}) . '</dc:title>'
				. '</container>';
		}
	}
	elsif ( $cmd =~ /^albums/ ) {
		# Fixup total for sort:new listing
		if ( $cmd =~ /sort:new/ && (my $max = $prefs->get('browseagelimit')) < $total) {
			$total = $max if $max < $total;
		}
		
		for my $album ( @{ $results->{albums_loop} || [] } ) {
			$count++;
			my $aid    = $flag eq 'BrowseMetadata' ? $id : $id . '/' . $album->{id} . '/t';
			my $parent = $id;
			
			if ( $flag eq 'BrowseMetadata' ) { # point parent to the album's parent
				($parent) = $id =~ m{^(.*/(?:l|n))}; # both /l and /n top-level items use this
			}
			
			my $coverid = $album->{artwork_track_id};
			
			# XXX musicAlbum should have upnp:genre and @childCount, although not required (DLNA 7.3.25.3)
			$xml .= qq{<container id="${aid}" parentID="${parent}" restricted="1">}
				. '<upnp:class>object.container.album.musicAlbum</upnp:class>'
				. '<dc:title>' . xmlEscape($album->{album}) . '</dc:title>';
			
			if ( $filterall || $filter =~ /dc:creator/ ) {
				$xml .= '<dc:creator>' . xmlEscape($album->{artist}) . '</dc:creator>';
			}
			if ( $filterall || $filter =~ /upnp:artist/ ) {
				$xml .= '<upnp:artist>' . xmlEscape($album->{artist}) . '</upnp:artist>';
			}
			if ( $filterall || $filter =~ /dc:date/ ) {
				$xml .= '<dc:date>' . xmlEscape( sprintf("%04d", $album->{year}) ) . '-01-01</dc:date>'; # DLNA requires MM-DD
			}
			if ( $filterall || $filter =~ /upnp:albumArtURI/ ) {
				$xml .= '<upnp:albumArtURI>' . absURL("/music/$coverid/cover") . '</upnp:albumArtURI>';
			}
			
			$xml .= '</container>';
		}
	}
	elsif ( $cmd =~ /^genres/ ) {
		for my $genre ( @{ $results->{genres_loop} || [] } ) {
			$count++;			
			my $gid = $flag eq 'BrowseMetadata' ? $id : $id . '/' . $genre->{id} . '/a';
			my $parent = $id;
			
			if ( $flag eq 'BrowseMetadata' ) { # point parent to the genre's parent
				($parent) = $id =~ m{^(.*/g)};
			}
			
			$xml .= qq{<container id="${gid}" parentID="${parent}" restricted="1">}
				. '<upnp:class>object.container.genre.musicGenre</upnp:class>'
				. '<dc:title>' . xmlEscape($genre->{genre}) . '</dc:title>'
				. '</container>';
		}
	}
	elsif ( $cmd =~ /^years/ ) {
		for my $year ( @{ $results->{years_loop} || [] } ) {
			$count++;
			my $year = $year->{year};
			
			my $yid = $flag eq 'BrowseMetadata' ? $id : $id . '/' . $year . '/l';
			my $parent = $id;
			
			if ( $flag eq 'BrowseMetadata' ) { # point parent to the year's parent
				($parent) = $id =~ m{^(.*/y)};
			}
			
			if ( $year eq '0' ) {
				$year = $args->{string}->('UNK');
			}
			
			$xml .= qq{<container id="${yid}" parentID="${parent}" restricted="1">}
				. '<upnp:class>object.container</upnp:class>'
				. '<dc:title>' . $year . '</dc:title>'
				. '</container>';
		}
	}
	elsif ( $cmd =~ /^musicfolder/ ) {
		my @trackIds;
		for my $folder ( @{ $results->{folder_loop} || [] } ) {
			my $fid = $flag eq 'BrowseMetadata' ? $id : $id . '/' . $folder->{id} . '/m';
			my $parent = $id;
			
			if ( $flag eq 'BrowseMetadata' ) { # point parent to the folder's parent
				($parent) = $id =~ m{^(.*/m)/\d+/m};
			}
			
			my $type = $folder->{type};
			
			if ( $type eq 'folder' ) {
				$count++;
				$xml .= qq{<container id="${fid}" parentID="${parent}" restricted="1">}
					. '<upnp:class>object.container.storageFolder</upnp:class>'
					. '<dc:title>' . xmlEscape($folder->{filename}) . '</dc:title>'
					. '</container>';
			}
			elsif ( $type eq 'playlist' ) {
				warn "*** Playlist type: " . Data::Dump::dump($folder) . "\n";
				$total--;
			}
			elsif ( $type eq 'track' ) {
				# Save the track ID for later lookup
				push @trackIds, $folder->{id};
				$total--;
			}
		}
		
		if ( scalar @trackIds ) {
			my $tracks = Slim::Control::Queries::_getTagDataForTracks( 'AGldyorfTIctnDU', {
				trackIds => \@trackIds,
			} );
			
			for my $trackId ( @trackIds ) {
				$count++;
				$total++;
				my $track = $tracks->{$trackId};
				my $tid = $id . '/' . $trackId;
				
				# Rewrite id to end with /t/<id> so it doesn't look like another folder
				$tid =~ s{m/(\d+)$}{t/$1};
				
				$xml .= qq{<item id="${tid}" parentID="${id}" restricted="1">}
				 	. trackDetails($track, $filter)
					. '</item>';
			}
		}			
	}
	elsif ( $cmd =~ /^titles/ ) {		
		for my $track ( @{ $results->{titles_loop} || [] } ) {
			$count++;			
			my $tid    = $flag eq 'BrowseMetadata' ? $id : $id . '/' . $track->{id};
			my $parent = $id;
			
			if ( $flag eq 'BrowseMetadata' ) { # point parent to the track's parent
				($parent) = $id =~ m{^(.*/t)};
				
				# Special case for /m path items, their parent ends in /m
				if ( $parent =~ m{^/m} ) {
					$parent =~ s/t$/m/;
				}
			}
			
			$xml .= qq{<item id="${tid}" parentID="${parent}" restricted="1">}
			 	. trackDetails($track, $filter)
			 	. '</item>';
		}
	}
	elsif ( $cmd =~ /^playlists tracks/ ) {
		for my $track ( @{ $results->{playlisttracks_loop} || [] } ) {
			$count++;			
			my $tid    = $flag eq 'BrowseMetadata' ? $id : $id . '/' . $track->{id};
			my $parent = $id;
			
			if ( $flag eq 'BrowseMetadata' ) { # point parent to the track's parent
				($parent) = $id =~ m{^(.*/t)};
			}
			
			$xml .= qq{<item id="${tid}" parentID="${parent}" restricted="1">}
			 	. trackDetails($track, $filter)
			 	. '</item>';
		}
	}
	elsif ( $cmd =~ /^playlists/ ) {
		for my $playlist ( @{ $results->{playlists_loop} || [] } ) {
			$count++;
			my $pid = $flag eq 'BrowseMetadata' ? $id : $id . '/' . $playlist->{id} . '/t';
			
			$xml .= qq{<container id="${pid}" parentID="/p" restricted="1">}
				. '<upnp:class>object.container.playlistContainer</upnp:class>'
				. '<dc:title>' . xmlEscape($playlist->{playlist}) . '</dc:title>'
				. '</container>';
		}
	}
	elsif ( $cmd =~ /^video_titles/ ) {		
		for my $video ( @{ $results->{videos_loop} || [] } ) {
			$count++;			
			my $vid    = $flag eq 'BrowseMetadata' ? $id : $id . '/' . xmlEscape($video->{id});
			my $parent = $id;
			
			if ( $flag eq 'BrowseMetadata' ) { # point parent to the video's parent
				 # XXX
			}
			
			$xml .= qq{<item id="${vid}" parentID="${parent}" restricted="1">}
			 	. videoDetails($video, $filter)
			 	. '</item>';
		}
	}
	# mediafolder query is being used by images and videos
	elsif ( $cmd =~ /^mediafolder.*type:video/ ) {
		
		for my $item ( @{ $results->{folder_loop} || [] } ) {
			$count++;
			my $parent = $id;
			
			if ( $flag eq 'BrowseMetadata' ) { # point parent to the image's parent
				 # XXX
			}
			
			my $type = $item->{type};
			
			if ( $type eq 'folder' ) {
				my $fid = $flag eq 'BrowseMetadata' ? $id : '/vf/' . xmlEscape($item->{id});
				$xml .= qq{<container id="${fid}" parentID="${parent}" restricted="1">}
					. '<upnp:class>object.container.storageFolder</upnp:class>'
					. '<dc:title>' . xmlEscape($item->{filename}) . '</dc:title>'
					. '</container>';
			}
			elsif ( $type eq 'video' ) {
				$item->{id} = $item->{hash};
				my $fid = $flag eq 'BrowseMetadata' ? '/va' : '/va/' . xmlEscape($item->{hash});
				$xml .= qq{<item id="${fid}" parentID="${parent}" restricted="1">}
				 	. videoDetails($item, $filter)
				 	. '</item>';
			}
		}
	}
	elsif ( $cmd =~ /^mediafolder.*type:image/ ) {
		
		for my $item ( @{ $results->{folder_loop} || [] } ) {
			$count++;
			my $parent = $id;
			
			if ( $flag eq 'BrowseMetadata' ) { # point parent to the image's parent
				 # XXX
			}
			
			my $type = $item->{type};
			
			if ( $type eq 'folder' ) {
				my $fid = $flag eq 'BrowseMetadata' ? $id : '/if/' . xmlEscape($item->{id});
				$xml .= qq{<container id="${fid}" parentID="${parent}" restricted="1">}
					. '<upnp:class>object.container.storageFolder</upnp:class>'
					. '<dc:title>' . xmlEscape($item->{filename}) . '</dc:title>'
					. '</container>';
			}
			elsif ( $type eq 'image' ) {
				$item->{id} = $item->{hash};
				my $fid = $flag eq 'BrowseMetadata' ? '/ia' : '/ia/' . xmlEscape($item->{id});
				$xml .= qq{<item id="${fid}" parentID="${parent}" restricted="1">}
				 	. imageDetails($item, $filter)
				 	. '</item>';
			}
		}
	}
	elsif ( $cmd =~ /^image_titles.*timeline:(?:years|months|days|dates)/ 
		|| ($cmd =~ /^image_titles.*albums:/ && $cmd !~ /search:/) ) {

		for my $image ( @{ $results->{images_loop} || [] } ) {
			$count++;			
			my $vid    = $flag eq 'BrowseMetadata' ? $id : ($id . '/' . xmlEscape($image->{id}));
			my $parent = $id;
			
			if ( $flag eq 'BrowseMetadata' ) { # point parent to the image's parent
				 # XXX
			}
			
			$xml .= qq{<container id="${vid}" parentID="${parent}" restricted="1">}
				. '<upnp:class>object.container</upnp:class>'
				. '<dc:title>' . xmlEscape($image->{title}) . '</dc:title>'
			 	. '</container>';
		}
	}
	elsif ( $cmd =~ /^image_titles/ ) {
		for my $image ( @{ $results->{images_loop} || [] } ) {
			$count++;			
			my $vid    = $flag eq 'BrowseMetadata' ? $id : $id . '/' . xmlEscape($image->{id});

			my $parent = $id;
			
			if ( $flag eq 'BrowseMetadata' ) { # point parent to the image's parent
				 # XXX
			}
			
			$xml .= qq{<item id="${vid}" parentID="${parent}" restricted="1">}
			 	. imageDetails($image, $filter)
			 	. '</item>';
		}
	}
	
	$xml .= '</DIDL-Lite>';
	
	# Return empty string if we got no results
	if ( $count == 0 ) {
		$xml = '';
	}
	
	return ($xml, $count, $total);
}

sub _arrayToDIDLLite {
	my $args = shift;
	
	my $array  = $args->{array};
	my $sort   = $args->{sort};
	my $start  = $args->{start};
	my $limit  = $args->{limit};
	
	my $count = 0;
	my $total = 0;
	
	my $xml = '<DIDL-Lite xmlns:dc="http://purl.org/dc/elements/1.1/" xmlns:upnp="urn:schemas-upnp-org:metadata-1-0/upnp/" xmlns="urn:schemas-upnp-org:metadata-1-0/DIDL-Lite/">';
	
	my @sorted;
	
	# Only title is available for sorting here
	if ( $sort && $sort =~ /([+-])dc:title/ ) {
		if ( $1 eq '+' ) {
			@sorted = sort { $a->{title} cmp $b->{title} } @{$array};
		}
		else {
			@sorted = sort { $b->{title} cmp $a->{title} } @{$array};
		}		
	}
	else {
		@sorted = @{$array};
	}
	
	for my $item ( @sorted ) {
		$total++;
		
		if ($start) {
			next if $start >= $total;
		}
		
		if ($limit) {
			next if $limit <= $count;
		}
		
		$count++;
		
		my $id         = $item->{id};
		my $parentID   = $item->{parentID};
		my $type       = $item->{type};
		my $title      = $item->{title};
		my $searchable = $item->{searchable} || 0;
		
		if ( $type =~ /container/ ) {
			$xml .= qq{<container id="${id}" parentID="${parentID}" restricted="1" searchable="${searchable}">}
				. "<upnp:class>${type}</upnp:class>"
				. '<dc:title>' . xmlEscape($title) . '</dc:title>'
				. '</container>';
		}
	}
	
	$xml .= '</DIDL-Lite>';
	
	return ($xml, $count, $total);
}

sub _decodeSearchCriteria {
	my $search = shift;
	
	my $cmd = 'titles';
	my $table = 'tracks';
	my $idcol = 'id'; # XXX switch to hash for audio tracks
	my $tags = '';
	
	if ( $search eq '*' ) {
		# XXX need to search all types together
		return ( $cmd, $table, '1=1', $tags );
	}
	
	# Fix quotes and apos
	$search =~ s/&quot;/"/g;
	$search =~ s/&apos;/'/g;
	
	# Handle derivedfrom
	if ( $search =~ s/upnp:class derivedfrom "([^"]+)"/1=1/ig ) {
		my $sclass = $1;
		if ( $sclass =~ /object\.item\.videoItem/i ) {
			$cmd = 'video_titles';
			$table = 'videos';
			$idcol = 'hash';
		}
		elsif ( $sclass =~ /object\.item\.imageItem/i ) {
			$cmd = 'image_titles';
			$table = 'images';
			$idcol = 'hash';
		}
	}
	
	# Replace 'contains "x"' and 'doesNotContain "x" with 'LIKE "%X%"' and 'NOT LIKE "%X%"'
	$search =~ s/contains\s+"([^"]+)"/LIKE "%%\U$1%%"/ig;
	$search =~ s/doesNotContain\s+"([^"]+)"/NOT LIKE "%%\U$1%%"/ig;

	$search =~ s/\@id/${table}.${idcol}/g;
	$search =~ s/\@refID exists (?:true|false)/1=1/ig;

	# Replace 'exists true' and 'exists false'
	$search =~ s/exists\s+true/IS NOT NULL/ig;
	$search =~ s/exists\s+false/IS NULL/ig;
	
	# Replace properties
	$search =~ s/dc:title/${table}.titlesearch/g;
	
	if ( $search =~ s/pv:lastUpdated/${table}.updated_time/g ) {
		$tags .= 'U';
	}
	
	if ( $cmd eq 'titles' ) {
		# These search params are only valid for audio
		if ( $search =~ s/dc:creator/contributors.namesearch/g ) {
			$tags .= 'a';
		}
	
		if ( $search =~ s/upnp:artist/contributors.namesearch/g ) {
			$tags .= 'a';
		}
	
		if ( $search =~ s/upnp:album/albums.titlesearch/g ) {
			$tags .= 'l';
		}
	
		if ( $search =~ s/upnp:genre/genres.namesearch/g ) {
			$tags .= 'g';
		}
	}
	
	return ( $cmd, $table, $search, $tags );
}

sub _decodeSortCriteria {
	my $sort = shift;
	my $table = shift;
	
	# Note: collate intentionally not used here, doesn't seem to work with multiple values
	
	my @sql;
	my $tags = '';
	
	# Supported SortCaps:
	# 
	# dc:title                       
	# dc:creator
	# dc:date
	# upnp:artist
	# upnp:album
	# upnp:genre
	# upnp:originalTrackNumber
	# pv:modificationTime
	# pv:addedTime
	# pv:lastUpdated
	
	for ( split /,/, $sort ) {
		if ( /^([+-])(.+)/ ) {
			my $dir = $1 eq '+' ? 'ASC' : 'DESC';
			
			if ( $2 eq 'dc:title' ) {
				push @sql, "${table}.titlesort $dir";
			}
			elsif ( $2 eq 'dc:creator' || $2 eq 'upnp:artist' ) {
				push @sql, "contributors.namesort $dir";
				$tags .= 'a';
			}
			elsif ( $2 eq 'upnp:album' ) {
				push @sql, "albums.titlesort $dir";
				$tags .= 'l';
			}
			elsif ( $2 eq 'upnp:genre' ) {
				push @sql, "genres.namesort $dir";
				$tags .= 'g';
			}
			elsif ( $2 eq 'upnp:originalTrackNumber' ) {
				push @sql, "tracks.tracknum $dir";
			}
			elsif ( $2 eq 'pv:modificationTime' || $2 eq 'dc:date' ) {
				if ( $table eq 'tracks' ) {
					push @sql, "${table}.timestamp $dir";
				}
				else {
					push @sql, "${table}.mtime $dir";
				}
			}
			elsif ( $2 eq 'pv:addedTime' ) {
				push @sql, "${table}.added_time $dir";
			}
			elsif ( $2 eq 'pv:lastUpdated' ) {
				push @sql, "${table}.updated_time $dir";
			}
		}
	}
	
	return ( join(', ', @sql), $tags );
}

1;<|MERGE_RESOLUTION|>--- conflicted
+++ resolved
@@ -367,13 +367,8 @@
 				}
 				
 				$cmd = $flag eq 'BrowseDirectChildren'
-<<<<<<< HEAD
-					? "titles $start $limit album_id:$1 sort:tracknum tags:AGldyorfTIctnDUN"
-					: "albums 0 1 album_id:$1 tags:alyj";
-=======
-					? "titles $start $limit album_id:$album_id sort:tracknum tags:AGldyorfTIctnDU"
+					? "titles $start $limit album_id:$album_id sort:tracknum tags:AGldyorfTIctnDUN"
 					: "albums 0 1 album_id:$album_id tags:alyj";
->>>>>>> 65745650
 			}
 			elsif ( $id =~ m{/t/(\d+)$} ) {
 				$cmd = $flag eq 'BrowseDirectChildren'
@@ -408,13 +403,8 @@
 				}
 				
 				$cmd = $flag eq 'BrowseDirectChildren'
-<<<<<<< HEAD
-					? "titles $start $limit album_id:$1 sort:tracknum tags:AGldyorfTIctnDUN"
-					: "albums 0 1 album_id:$1 tags:alyj";
-=======
-					? "titles $start $limit album_id:$album_id sort:tracknum tags:AGldyorfTIctnDU"
+					? "titles $start $limit album_id:$album_id sort:tracknum tags:AGldyorfTIctnDUN"
 					: "albums 0 1 album_id:$album_id tags:alyj";
->>>>>>> 65745650
 			}
 			elsif ( $id =~ m{/t/(\d+)$} ) {
 				$cmd = $flag eq 'BrowseDirectChildren'
@@ -443,13 +433,8 @@
 				}
 				
 				$cmd = $flag eq 'BrowseDirectChildren'
-<<<<<<< HEAD
-					? "titles $start $limit album_id:$1 sort:tracknum tags:AGldyorfTIctnDUN"
-					: "albums 0 1 album_id:$1 tags:alyj";
-=======
-					? "titles $start $limit album_id:$album_id sort:tracknum tags:AGldyorfTIctnDU"
+					? "titles $start $limit album_id:$album_id sort:tracknum tags:AGldyorfTIctnDUN"
 					: "albums 0 1 album_id:$album_id tags:alyj";
->>>>>>> 65745650
 			}
 			elsif ( $id =~ m{^/g/(\d+)/a/(\d+)/l$} ) {
 				my ($genre_id, $artist_id) = ($1, $2);
@@ -489,13 +474,8 @@
 				}
 				
 				$cmd = $flag eq 'BrowseDirectChildren'
-<<<<<<< HEAD
-					? "titles $start $limit album_id:$1 sort:tracknum tags:AGldyorfTIctnDUN"
-					: "albums 0 1 album_id:$1 tags:alyj";
-=======
-					? "titles $start $limit album_id:$album_id sort:tracknum tags:AGldyorfTIctnDU"
+					? "titles $start $limit album_id:$album_id sort:tracknum tags:AGldyorfTIctnDUN"
 					: "albums 0 1 album_id:$album_id tags:alyj";
->>>>>>> 65745650
 			}
 			elsif ( $id =~ m{/y/(\d+)/l$} ) {
 				my $year = $1;
@@ -530,13 +510,8 @@
 				}
 				
 				$cmd = $flag eq 'BrowseDirectChildren'
-<<<<<<< HEAD
-					? "titles $start $limit album_id:$1 sort:tracknum tags:AGldyorfTIctnDUN"
-					: "albums 0 1 album_id:$1 tags:alyj";
-=======
-					? "titles $start $limit album_id:$album_id sort:tracknum tags:AGldyorfTIctnDU"
+					? "titles $start $limit album_id:$album_id sort:tracknum tags:AGldyorfTIctnDUN"
 					: "albums 0 1 album_id:$album_id tags:alyj";
->>>>>>> 65745650
 			}
 			else {
 				# Limit results to pref or 100
