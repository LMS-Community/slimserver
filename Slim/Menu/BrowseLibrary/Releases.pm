package Slim::Menu::BrowseLibrary;

use strict;

use Slim::Utils::Log;
use Slim::Utils::Prefs;
use Slim::Utils::Strings qw(cstring);

# Should we page through results instead of doing one huge bulk request?
use constant MAX_ALBUMS => 1500;

my $log = logger('database.info');
my $prefs = preferences('server');

# Unfortunately we can't use _generic(), as there's no CLI command to get the release types
sub _releases {
	my ($client, $callback, $args, $pt) = @_;
	my @searchTags = $pt->{'searchTags'} ? @{$pt->{'searchTags'}} : ();
	my $tags       = 'lWRSw';
	my $library_id = $args->{'library_id'} || $pt->{'library_id'};
	my $orderBy    = $args->{'orderBy'} || $pt->{'orderBy'};
	my $menuMode   = $args->{'params'}->{'menu_mode'};
	my $menuRoles  = $args->{'params'}->{'menu_roles'};

	my $ptNoSearchTags = Storable::dclone($pt);
	delete $ptNoSearchTags->{'searchTags'};

	# map menuRoles to name for readability
	$menuRoles = join(',', map { Slim::Schema::Contributor->roleToType($_) } split(',', $menuRoles || ''));

	Slim::Schema::Album->addReleaseTypeStrings();

	@searchTags = grep {
		$_ !~ /^role_id:/
	} grep {
		# library_id:-1 is supposed to clear/override the global library_id
		$_ && $_ !~ /(?:library_id\s*:\s*-1|remote_library)/
	} @searchTags;

	my @artistIds = grep /artist_id:/, @searchTags;
	my $artistId;
	if (scalar @artistIds) {
		$artistIds[0] =~ /artist_id:(\d+)/;
		$artistId = $1;
	}

	my $index = $args->{index};
	my $quantity = $args->{quantity};
	my $query = 'albums';

	push @searchTags, 'tags:' . $tags if defined $tags;

	main::INFOLOG && $log->is_info && $log->info("$query ($index, $quantity): tags ->", join(', ', @searchTags));

	# get the artist's albums list to create releases sub-items etc.
	my $request = Slim::Control::Request->new( undef, [ $query, 0, MAX_ALBUMS, @searchTags ] );
	$request->execute();

	$log->error($request->getStatusText()) if $request->isStatusError();

	# compile list of release types and contributions
	my %releaseTypes;
	my %contributions;
	my %isPrimaryArtist;
	my %albumList;

	my %composerGenres = map {
		$_ => 1
	} split(/,\s*/, uc($prefs->get('showComposerReleasesbyAlbumGenres')));

	my $checkComposerGenres = !( $menuMode && $menuMode ne 'artists' && $menuRoles ) && $prefs->get('showComposerReleasesbyAlbum') == 2;
	my $allComposers = ( $menuMode && $menuMode ne 'artists' && $menuRoles ) || $prefs->get('showComposerReleasesbyAlbum') == 1;

	foreach (@{ $request->getResult('albums_loop') || [] }) {

		# map to role's name for readability
		$_->{role_ids} = join(',', map { Slim::Schema::Contributor->roleToType($_) } split(',', $_->{role_ids} || ''));

		my $genreMatch = undef;
		if ( $checkComposerGenres ) {
			my $request = Slim::Control::Request->new( undef, [ 'genres', 0, MAX_ALBUMS, 'album_id:' . $_->{id} ] );
			$request->execute();

			if ($request->isStatusError()) {
				$log->error($request->getStatusText());
			}
			else {
				foreach my $genre (@{$request->getResult('genres_loop')}) {
					last if $genreMatch = $composerGenres{uc($genre->{genre})};
				}
			}
		}

		my $addToMainReleases = sub {
			$isPrimaryArtist{$_->{id}}++;
			$releaseTypes{$_->{release_type}}++;
			$albumList{$_->{release_type}} ||= [];
			push @{$albumList{$_->{release_type}}}, $_->{id};
		};

		if ($_->{compilation}) {
			$_->{release_type} = 'COMPILATION';
			$addToMainReleases->();
			# only list outside the compilations if Composer/Conductor
			next unless $_->{role_ids} =~ /COMPOSER|CONDUCTOR/ && $_->{role_ids} !~ /ARTIST|BAND/;
		}
		# Release Types if album artist
		elsif ( $_->{role_ids} =~ /ALBUMARTIST/ ) {
			$addToMainReleases->();
			next;
		}
		# Consider this artist the main (album) artist if there's no other, defined album artist
		elsif ( $_->{role_ids} =~ /ARTIST/ ) {
			my $albumArtist = Slim::Schema->first('ContributorAlbum', {
				album => $_->{id},
				role  => Slim::Schema::Contributor->typeToRole('ALBUMARTIST'),
				contributor => { '!=' => $_->{artist_id} }
			});

			if (!$albumArtist) {
				$addToMainReleases->();
				next;
			}
		}

		# Roles on other releases
		foreach my $role ( grep { $_ ne 'ALBUMARTIST' } split(',', $_->{role_ids} || '') ) {
			# don't list as trackartist, if the artist is albumartist, too
			next if $role eq 'TRACKARTIST' && $isPrimaryArtist{$_->{id}};

			if ( $role eq 'COMPOSER' && ( $genreMatch || $allComposers ) ) {
				$role = 'COMPOSERALBUM';
			}

			$contributions{$role} ||= [];
			push @{$contributions{$role}}, $_->{id};
		}
	}

	my @items;

<<<<<<< HEAD
=======
	@searchTags = grep { $_ !~ /^tags:/ }  @searchTags;

>>>>>>> 534fdf35
	my @primaryReleaseTypes = map { uc($_) } @{Slim::Schema::Album->primaryReleaseTypes};
	push @primaryReleaseTypes, 'COMPILATION';    # we handle compilations differently, it's not part of the primaryReleaseTypes
	my %primaryReleaseTypes = map { $_ => 1 } @primaryReleaseTypes;

	my @sortedReleaseTypes = (@primaryReleaseTypes, sort {
		$a cmp $b
	} grep {
		!$primaryReleaseTypes{$_};
	} keys %releaseTypes);

	foreach my $releaseType (@sortedReleaseTypes) {
		my $name = Slim::Schema::Album->releaseTypeName($releaseType, $client);

		if ($releaseTypes{uc($releaseType)}) {
			push @items, _createItem($name, $releaseType eq 'COMPILATION'
					? [ { %$ptNoSearchTags, searchTags => [@searchTags, 'compilation:1', "album_id:" . join(',', @{$albumList{$releaseType}})], orderBy => $orderBy } ]
					: [ { %$ptNoSearchTags, searchTags => [@searchTags, "compilation:0", "release_type:$releaseType", "album_id:" . join(',', @{$albumList{$releaseType}})], orderBy => $orderBy } ]);
		}
	}

	if (my $albumIds = delete $contributions{COMPOSERALBUM}) {
		push @items, _createItem(cstring($client, 'COMPOSERALBUMS'), [ { %$ptNoSearchTags, searchTags => [@searchTags, "role_id:COMPOSER", "album_id:" . join(',', @$albumIds)] } ]);
	}

	if (my $albumIds = delete $contributions{COMPOSER}) {
		push @items, {
			name        => cstring($client, 'COMPOSITIONS'),
			image       => 'html/images/playlists.png',
			type        => 'playlist',
			playlist    => \&_tracks,
			# for compositions we want to have the compositions only, not the albums
			url         => \&_tracks,
			passthrough => [ { searchTags => [@searchTags, "role_id:COMPOSER", "album_id:" . join(',', @$albumIds)] } ],
		};
	}

	if (my $albumIds = delete $contributions{TRACKARTIST}) {
		push @items, _createItem(cstring($client, 'APPEARANCES'), [ { %$ptNoSearchTags, searchTags => [@searchTags, "role_id:TRACKARTIST", "album_id:" . join(',', @$albumIds)] } ]);
	}

	foreach my $role (sort keys %contributions) {
		my $name = cstring($client, $role) if Slim::Utils::Strings::stringExists($role);
		push @items, _createItem($name || ucfirst($role), [ { %$ptNoSearchTags, searchTags => [@searchTags, "role_id:$role", "album_id:" . join(',', @{$contributions{$role}})] } ]);
	}

	# Add item for Classical Works if the artist has any.
	push @searchTags, "role_id:$menuRoles" if $menuRoles && $menuMode && $menuMode ne 'artists';
	main::INFOLOG && $log->is_info && $log->info("works ($index, $quantity): tags ->", join(', ', @searchTags));
	my $requestRef = [ 'works', 0, MAX_ALBUMS, @searchTags ];
	my $request = Slim::Control::Request->new( $client ? $client->id() : undef, $requestRef );
	$request->execute();
	$log->error($request->getStatusText()) if $request->isStatusError();

	push @items, {
		name        => cstring($client, 'WORKS_CLASSICAL'),
		image       => 'html/images/works.png',
		type        => 'playlist',
		playlist    => \&_tracks,
		url         => \&_works,
<<<<<<< HEAD
		passthrough => [ { searchTags => [@searchTags, "wantMetadata:1", "wantIndex:1"] } ],
=======
		passthrough => [ { searchTags => [@searchTags, "work_id:-1", "wantMetadata:1", "wantIndex:1"] } ],
>>>>>>> 534fdf35
	} if ( $request->getResult('count') > 1 || ( scalar @items && $request->getResult('count') ) );

	# if there's only one category, display it directly
	if (scalar @items == 1 && (my $handler = $items[0]->{url})) {
		$handler->($client, $callback, $args, $pt);
	}
	# we didn't find anything
	elsif (!scalar @items) {
		_albums($client, $callback, $args, $pt);
	}
	# navigate categories if there's more than one
	else {
		# add extra items
		if ( $artistId ) {
			foreach ( grep { $_ } map { $_->($artistId) } @{getExtraItems('artist')} ) {
				push @items, $_;
			}
		}

		# add "All" item
		push @items, {
			name        => cstring($client, 'ALL_RELEASES'),
			image       => 'html/images/albums.png',
			type        => 'playlist',
			playlist    => \&_tracks,
			url         => \&_albums,
			passthrough => [ $pt ],
		};

		my $result = $quantity == 1 ? {
			items => [ $items[$index] ],
			total => $quantity,
		} : {
			items => \@items,
			total => scalar @items,
		};

		$result->{offset} = $index;
		$result->{sorted} = 1;

		$callback->($result);
	}
}

sub _createItem {
	my ($name, $pt) = @_;

	return {
		name        => $name,
		image       => 'html/images/albums.png',
		type        => 'playlist',
		playlist    => \&_tracks,
		url         => \&_albums,
		passthrough => $pt,
	};
}

1;<|MERGE_RESOLUTION|>--- conflicted
+++ resolved
@@ -139,11 +139,8 @@
 
 	my @items;
 
-<<<<<<< HEAD
-=======
 	@searchTags = grep { $_ !~ /^tags:/ }  @searchTags;
 
->>>>>>> 534fdf35
 	my @primaryReleaseTypes = map { uc($_) } @{Slim::Schema::Album->primaryReleaseTypes};
 	push @primaryReleaseTypes, 'COMPILATION';    # we handle compilations differently, it's not part of the primaryReleaseTypes
 	my %primaryReleaseTypes = map { $_ => 1 } @primaryReleaseTypes;
@@ -203,11 +200,7 @@
 		type        => 'playlist',
 		playlist    => \&_tracks,
 		url         => \&_works,
-<<<<<<< HEAD
-		passthrough => [ { searchTags => [@searchTags, "wantMetadata:1", "wantIndex:1"] } ],
-=======
 		passthrough => [ { searchTags => [@searchTags, "work_id:-1", "wantMetadata:1", "wantIndex:1"] } ],
->>>>>>> 534fdf35
 	} if ( $request->getResult('count') > 1 || ( scalar @items && $request->getResult('count') ) );
 
 	# if there's only one category, display it directly
