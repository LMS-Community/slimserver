--- conflicted
+++ resolved
@@ -225,19 +225,12 @@
 			web  => {
 				hide => 1,
 			},
-<<<<<<< HEAD
-		}
-	}
-	
-	my $items = {
-=======
 		} 
 	}
 	
 	my $totals = Slim::Schema->totals;
 	
 	return {
->>>>>>> 643a9a0d
 		name => cstring($client, 'INFORMATION_MENU_LIBRARY'),
 
 		items => [
