package Slim::Menu::SystemInfo;

# $Id: $

# Logitech Media Server Copyright 2001-2011 Logitech.
# This program is free software; you can redistribute it and/or
# modify it under the terms of the GNU General Public License,
# version 2.

# Provides OPML-based extensible menu for system information

=head1 NAME

Slim::Menu::SystemInfo

=head1 DESCRIPTION

Provides a dynamic OPML-based system (server, players, controllers)
info menu to all UIs and allows plugins to register additional menu items.

=cut

use strict;
use Config;

use base qw(Slim::Menu::Base);

use Slim::Player::Client;
use Slim::Utils::Log;
use Slim::Utils::Prefs;
use Slim::Utils::Strings qw(cstring);
use Slim::Utils::Network;

my $log = logger('menu.systeminfo');
my $prefs = preferences('server');

sub init {
	my $class = shift;
	$class->SUPER::init();

	Slim::Control::Request::addDispatch(
		[ 'systeminfo', 'items', '_index', '_quantity' ],
		[ 0, 1, 1, \&cliQuery ]
	);
}


sub name {
	return 'INFORMATION';
}

##
# Register all the information providers that we provide.
# This order is defined at http://wiki.slimdevices.com/index.php/UserInterfaceHierarchy
#
sub registerDefaultInfoProviders {
	my $class = shift;

	$class->SUPER::registerDefaultInfoProviders();

	$class->registerInfoProvider( server => (
		after => 'top',
		func  => \&infoServer,
	) );

<<<<<<< HEAD
	if (main::LIBRARY) {
		$class->registerInfoProvider( library => (
			after => 'server',
			func  => \&infoLibrary,
		) );
	}
	
=======
	$class->registerInfoProvider( library => (
		after => 'server',
		func  => \&infoLibrary,
	) );

>>>>>>> 2c1e5440
	$class->registerInfoProvider( currentplayer => (
		after => main::LIBRARY ? 'library' : 'server',
		func  => \&infoCurrentPlayer,
	) );

	$class->registerInfoProvider( players => (
		after => 'currentplayer',
		func  => \&infoPlayers,
	) );

	$class->registerInfoProvider( dirs => (
		after => 'players',
		func  => \&infoDirs,
	) );

	$class->registerInfoProvider( logs => (
		after => 'dirs',
		func  => \&infoLogs,
	) );

	$class->registerInfoProvider( plugins => (
		after => 'logs',
		func  => \&infoPlugins,
	) );
}

sub infoPlayers {
	my $client = shift;
	my $tags   = shift;

	my @players = Slim::Player::Client::clients();
	return {} if ! scalar @players;

	my $item = {
		name  => cstring($client, 'INFORMATION_MENU_PLAYER'),
		items => []
	};

	for my $player (sort { $a->name cmp $b->name } @players) {

		my ($raw, $details) = _getPlayerInfo($player, $tags);

		push @{ $item->{items} }, {
			name  => $player->name,
			items => $details,
			web   => {
				name  => $player->name,
				items => $raw,
			}
		}
	}

	return $item;
}

sub infoCurrentPlayer {
	my $client = shift || return;
	my $tags   = shift;

	my ($raw, $details) = _getPlayerInfo($client, $tags);

	my $item = {
		name  => cstring($client, 'INFORMATION_SPECIFIC_PLAYER', $client->name),
		items => $details,
		web   => {
			hide => 1,
			items => $raw,
		}
	};

	return $item;
}

sub _getPlayerInfo {
	my $client = shift;
	my $tags   = shift;

	my $info = [
#		{ INFORMATION_PLAYER_NAME_ABBR       => $client->name },
		{ INFORMATION_PLAYER_MODEL           => $client->modelName },
		{ PLAYER_TYPE                        => $client->model },
		{ INFORMATION_FIRMWARE_ABBR          => $client->revision },
		{ INFORMATION_PLAYER_IP              => $client->ip },
#		{ INFORMATION_PLAYER_PORT            => $client->port },
		{ INFORMATION_PLAYER_MAC             => $client->macaddress },
		{ INFORMATION_PLAYER_SIGNAL_STRENGTH => $client->signalStrength ? $client->signalStrength . '%' : undef },
		{ INFORMATION_PLAYER_VOLTAGE         => $client->voltage },
	];

	my @details;
	foreach (@$info) {
		my ($key, $value) = each %{$_};

		next unless defined $value;

		if (Slim::Utils::Strings::stringExists($key . '_ABBR')) {
			$key = $key . '_ABBR'
		}

		push @details, {
			type => 'text',
			name => cstring($client, $key) . cstring($client, 'COLON') . ' ' . $value,
		};
	}

	if (Slim::Utils::PluginManager->isEnabled('Slim::Plugin::Health::Plugin')) {

		if (my $netinfo = Slim::Plugin::Health::NetTest::systemInfoMenu($client, $tags)) {
			push @details, $netinfo;
		}
	}

	return ($info, \@details);
}

sub infoLibrary { if (main::LIBRARY) {
	my $client = shift;

	if (!Slim::Schema::hasLibrary()) {
		return {
			name => cstring($client, 'INFORMATION_MENU_LIBRARY'),
			items => [
				{
					type => 'text',
					name => cstring($client, 'NO_LIBRARY'),
				},
			],
		};
	}

	elsif (Slim::Music::Import->stillScanning) {
		return {
			name => cstring($client, 'RESCANNING_SHORT'),

			web  => {
				hide => 1,
			},
		}
	}

	my $totals = Slim::Schema->totals();

	my $items = {
		name => cstring($client, 'INFORMATION_MENU_LIBRARY'),

		items => [
			{
				type => 'text',
				name => cstring($client, 'INFORMATION_TRACKS') . cstring($client, 'COLON') . ' '
							. Slim::Utils::Misc::delimitThousands($totals->{track}),
			},

			{
				type => 'text',
				name => cstring($client, 'INFORMATION_ALBUMS') . cstring($client, 'COLON') . ' '
							. Slim::Utils::Misc::delimitThousands($totals->{album}),
			},

			{
				type => 'text',
				name => cstring($client, 'INFORMATION_ARTISTS') . cstring($client, 'COLON') . ' '
							. Slim::Utils::Misc::delimitThousands($totals->{'contributor'}),
			},

			{
				type => 'text',
				name => cstring($client, 'INFORMATION_GENRES') . cstring($client, 'COLON') . ' '
							. Slim::Utils::Misc::delimitThousands($totals->{genre}),
			},

			{
				type => 'text',
				name => cstring($client, 'INFORMATION_TIME') . cstring($client, 'COLON') . ' '
							. Slim::Utils::DateTime::timeFormat(Slim::Schema->totalTime($client)),
			},
		],

		web  => {
			group  => 'library',
			unfold => 1,
		},
	};

	# don't bother counting images/videos unless media are enabled
	if ( main::MEDIASUPPORT ) {
		my ($request, $results);

		# XXX - no simple access to result sets for images/videos yet?
		if (main::VIDEO) {
			$request = Slim::Control::Request::executeRequest( $client, ['video_titles', 0, 0] );
			$results = $request->getResults();

			unshift @{ $items->{items} }, {
				type => 'text',
				name => cstring($client, 'INFORMATION_VIDEOS') . cstring($client, 'COLON') . ' '
					. ($results && $results->{count} ? Slim::Utils::Misc::delimitThousands($results->{count}) : 0),
			};
		}

		if (main::IMAGE) {
			$request = Slim::Control::Request::executeRequest( $client, ['image_titles', 0, 0] );
			$results = $request->getResults();

			unshift @{ $items->{items} }, {
				type => 'text',
				name => cstring($client, 'INFORMATION_IMAGES') . cstring($client, 'COLON') . ' '
					. ($results && $results->{count} ? Slim::Utils::Misc::delimitThousands($results->{count}) : 0),
			};
		}
	}

	return $items;
} }

sub infoServer {
	my $client = shift;
	my $tags   = shift;

	my $menu   = $tags->{menuMode};

	my $osDetails = Slim::Utils::OSDetect::details();

	my $items = [
		{
			type => 'text',
			name => sprintf("%s %s%s %s - %s @ %s",
						cstring($client, 'SQUEEZEBOX_SERVER'),
						cstring($client, 'INFORMATION_VERSION'),
						cstring($client, 'COLON'),
						$::VERSION,
						$::REVISION,
						$::BUILDDATE),
		},

		{
			type => 'text',
			name => cstring($client, 'INFORMATION_HOSTNAME') . cstring($client, 'COLON') . ' '
						. Slim::Utils::Network::hostName(),
		},

		{
			type => 'text',
			name => cstring($client, 'INFORMATION_SERVER_IP' . ($menu ? '_ABBR' : '')) . cstring($client, 'COLON') . ' '
						. Slim::Utils::Network::serverAddr(),
		},

		{
			type => 'text',
			name => cstring($client, 'INFORMATION_SERVER_HTTP' . ($menu ? '_ABBR' : '')) . cstring($client, 'COLON') . ' '
						. $prefs->get('httpport'),
		},

		{
			type => 'text',
			name => sprintf("%s%s %s - %s - %s ", 
						cstring($client, 'INFORMATION_OPERATINGSYSTEM' . ($menu ? '_ABBR' : '')),
						cstring($client, 'COLON'),
						$osDetails->{'osName'},
						$prefs->get('language'),
						Slim::Utils::Unicode::currentLocale()),
		},

		{
			type => 'text',
			name => cstring($client, 'INFORMATION_ARCHITECTURE' . ($menu ? '_ABBR' : '')) . cstring($client, 'COLON') . ' '
						. ($osDetails->{'osArch'} ? $osDetails->{'osArch'} : 'unknown'),
		},

		{
			type => 'text',
			name => cstring($client, 'PERL_VERSION') . cstring($client, 'COLON') . ' '
						. $Config{'version'} . ' - ' . $Config{'archname'},
		},

		{
			type => 'text',
			name => 'Audio::Scan' . cstring($client, 'COLON') . ' ' . $Audio::Scan::VERSION,
		},

		{
			type => 'text',
			name => 'IO::Socket::SSL' . cstring($client, 'COLON') . ' ' . (Slim::Networking::Async::HTTP->hasSSL() ? $IO::Socket::SSL::VERSION : cstring($client, 'BLANK')),
		},
	];
<<<<<<< HEAD
	
	if ( main::LIBRARY && Slim::Schema::hasLibrary() ) {
=======

	if ( Slim::Schema::hasLibrary() ) {
>>>>>>> 2c1e5440
		push @{$items},	{
			type => 'text',
			name => cstring($client, 'DATABASE_VERSION') . cstring($client, 'COLON') . ' '
						. Slim::Utils::OSDetect->getOS->sqlHelperClass->sqlVersionLong( Slim::Schema->dbh ),
		};
	}

	push @{$items},	{
		type => 'text',
		name => cstring($client, 'INFORMATION_CLIENTS') . cstring($client, 'COLON') . ' '
					. Slim::Player::Client::clientCount,
	};

	return {
		name  => cstring($client, 'INFORMATION_MENU_SERVER'),
		items => $items,
	};
}

sub infoDirs {
	my $client = shift;

	my $folders = [
		{ INFORMATION_CACHEDIR   => $prefs->get('cachedir') },
		{ INFORMATION_PREFSDIR   => Slim::Utils::Prefs::dir() },
		# don't display SC's own plugin folder - the user shouldn't care about it
		{ INFORMATION_PLUGINDIRS => join(", ", grep {$_ !~ m|Slim/Plugin|} Slim::Utils::OSDetect::dirsFor('Plugins')) },
		{ INFORMATION_BINDIRS => join(", ", Slim::Utils::Misc::getBinPaths()) },
	];

	my $item = {
		name  => cstring($client, 'FOLDERS'),
		items => [],

		web   => {
			name  => 'FOLDERS',
			items => $folders,
		}
	};

	foreach (@$folders) {
		my ($key, $value) = each %{$_};
		push @{ $item->{items} }, {
			type => 'text',
			name => cstring($client, $key) . cstring($client, 'COLON') . ' ' . $value,
		}
	}

	return $item;
}

sub infoPlugins {
	my $client = shift || return;
	my $tags   = shift;

	my $item = {
		name  => cstring($client, 'INFORMATION_MENU_MODULE'),
		items => [],

		web   => {
			hide => 1,
		}
	};

	my $plugins = Slim::Utils::PluginManager->allPlugins;
	my $pluginState = preferences('plugin.state')->all();

	my @list;

	for my $plugin (keys %$plugins) {

		# only show plugins with perl modules

		if ($plugins->{$plugin}->{'module'}) {

			my $name   = $plugins->{$plugin}->{'name'};
			my $version = $plugins->{$plugin}->{'version'};

			if ( $name eq uc($name) ) {
				$name = cstring($client, $name);
			}

			push @list, {
				type => 'text',
				name => $name . ' - v' . $version,
			}
		}
	}

	@list = sort { $a->{'name'} cmp $b->{'name'} } @list;

	$item->{'items'} = \@list;

	return $item;
}


sub infoLogs {
	my $client = shift;

	my $logs = Slim::Utils::Log->getLogFiles();

	my $item = {
		name  => cstring($client, 'SETUP_DEBUG_SERVER_LOG'),
		items => [],

		web   => {
			name  => 'SETUP_DEBUG_SERVER_LOG',
			items => $logs,
		}
	};

	foreach (@$logs) {
		my ($key, $value) = each %{$_};

		next unless $value;

		push @{ $item->{items} }, {
			type => 'text',
			name => cstring($client, "SETUP_DEBUG_${key}_LOG") . cstring($client, 'COLON') . ' ' . $value
		}
	}

	return $item;
}

sub cliQuery {
	my $request = shift;

	my $client  = $request->client;
	my $tags    = {
		menuMode => $request->getParam('menu') || 0,
	};
	my $feed    = Slim::Menu::SystemInfo->menu( $client, $tags );

	Slim::Control::XMLBrowser::cliQuery('systeminfo', $feed, $request );
}

1;<|MERGE_RESOLUTION|>--- conflicted
+++ resolved
@@ -63,21 +63,13 @@
 		func  => \&infoServer,
 	) );
 
-<<<<<<< HEAD
 	if (main::LIBRARY) {
 		$class->registerInfoProvider( library => (
 			after => 'server',
 			func  => \&infoLibrary,
 		) );
 	}
-	
-=======
-	$class->registerInfoProvider( library => (
-		after => 'server',
-		func  => \&infoLibrary,
-	) );
-
->>>>>>> 2c1e5440
+
 	$class->registerInfoProvider( currentplayer => (
 		after => main::LIBRARY ? 'library' : 'server',
 		func  => \&infoCurrentPlayer,
@@ -126,7 +118,7 @@
 			web   => {
 				name  => $player->name,
 				items => $raw,
-			}
+			} 
 		}
 	}
 
@@ -145,7 +137,7 @@
 		web   => {
 			hide => 1,
 			items => $raw,
-		}
+		} 
 	};
 
 	return $item;
@@ -215,7 +207,7 @@
 			web  => {
 				hide => 1,
 			},
-		}
+		} 
 	}
 
 	my $totals = Slim::Schema->totals();
@@ -316,20 +308,20 @@
 			type => 'text',
 			name => cstring($client, 'INFORMATION_HOSTNAME') . cstring($client, 'COLON') . ' '
 						. Slim::Utils::Network::hostName(),
-		},
-
+		}, 
+		
 		{
 			type => 'text',
 			name => cstring($client, 'INFORMATION_SERVER_IP' . ($menu ? '_ABBR' : '')) . cstring($client, 'COLON') . ' '
 						. Slim::Utils::Network::serverAddr(),
-		},
-
+		}, 
+		
 		{
 			type => 'text',
 			name => cstring($client, 'INFORMATION_SERVER_HTTP' . ($menu ? '_ABBR' : '')) . cstring($client, 'COLON') . ' '
 						. $prefs->get('httpport'),
-		},
-
+		}, 
+	
 		{
 			type => 'text',
 			name => sprintf("%s%s %s - %s - %s ", 
@@ -362,13 +354,8 @@
 			name => 'IO::Socket::SSL' . cstring($client, 'COLON') . ' ' . (Slim::Networking::Async::HTTP->hasSSL() ? $IO::Socket::SSL::VERSION : cstring($client, 'BLANK')),
 		},
 	];
-<<<<<<< HEAD
-	
+
 	if ( main::LIBRARY && Slim::Schema::hasLibrary() ) {
-=======
-
-	if ( Slim::Schema::hasLibrary() ) {
->>>>>>> 2c1e5440
 		push @{$items},	{
 			type => 'text',
 			name => cstring($client, 'DATABASE_VERSION') . cstring($client, 'COLON') . ' '
@@ -430,7 +417,7 @@
 
 		web   => {
 			hide => 1,
-		}
+		} 
 	};
 
 	my $plugins = Slim::Utils::PluginManager->allPlugins;
