package Slim::Menu::BrowseLibrary;

=head1 NAME

Slim::Menu::BrowseLibrary

=head1 SYNOPSIS

	use Slim::Menu::BrowseLibrary;

	Slim::Menu::BrowseLibrary->registerNode({
		type         => 'link',
		name         => 'MYMUSIC_MENU_ITEM_TITLE',
		params       => {mode => 'myNewMode'},
		feed         => \&myFeed,
		icon         => 'html/images/someimage.png',
		homeMenuText => 'HOMEMENU_MENU_ITEM_TITLE',
		condition    => sub {my ($client, $nodeId) = @_; return 1;}
		id           => 'myNewModeId',
		weight       => 30,
	});

	Slim::Menu::BrowseLibrary->deregisterNode('someNodeId');

	Slim::Menu::BrowseLibrary->registerNodeFilter(\&nodeFilter);

	Slim::Menu::BrowseLibrary->deregisterNodeFilter(\&nodeFilter);

=head1 DESCRIPTION

Register or deregister menu items for the My Music menu.

Register or deregister filter functions used to determine if a menu
item should be included in the My Music menu, possibly for a specific client.

=head2 registerNode()

The new menu item is specified using a HASH-ref as follows (mandatory items marked with *):

=over

=item C<type>*

C<link> | C<search>

=item C<id>*

Unique identifier for the menu item

=item C<name>*

Unique string name for the menu item title when used in the My Music menu

=item C<homeMenuText>

Unique string name for the menu item title when used in the Home menu

=item C<feed>*

reference to a function that is invoked in the manner of an XMLBrowser function feed

=item C<icon>

Icon to be used with menu item

=item C<condition>

function to determine dynamically whether this menu item should be shown in the menu

=item C<weight>

Hint as to relative position of item in menu

=item C<cache>

Whether the rendered web page may be cached or not. Caching pages can considerably
speed up browsing in the web UI. But some modes (like eg. BMF) might need to be
processed on every call.

=item C<params>

HASH-ref containing:

=over

=item C<mode>

This will default to the value of the C<id> of the menu item.
If one of C<artists, albums, genres, years, tracks, playlists, playlistTracks, bmf>
is used then it will override the default method from BrowseLibrary - use with caution.

=item C<sort track_id artist_id genre_id album_id playlist_id year folder_id role_id library_id>

When browsing to a deeper level in the menu hierarchy,
then any of these values (and only these values)
will be passed in the C<params> value of the I<args> HASH-ref passed as the third parameter
to the C<feed> function as part of the (re)navigation to the sub-menu(s).

Any search-input string will also be so passed as the C<search> value.

=back

All values of this C<params> HASH will be passed in the C<params> value
of the I<args> HASH-ref passed as the third parameter to the C<feed> function
when it is invoked at the top level.

=back

Note that both C<id> and C<name> should be unique
and should not be one of the standard IDs or name strings used by BrowseLibrary.
That means that if, for example, one wants to replace the B<Artists> menu item,
one cannot use C<BROWSE_BY_ARTIST> as the C<name> string;
one must supply one's own string with a unique name,
but quite possibly using the same localized string values.

=head2 deregisterNode()

Remove a previously registered menu item specified by its C<id>.

I<Caution:> will not restore any default BrowseLibrary handlers that had been overridden
using a C<params =E<gt> mode> value of one of the default handlers.

=head2 registerNodeFilter()

Register a function to be called when a menu is being displayed to determine whether that
menu item should be included.

Passed the Slim::Player::Client for which the menu is being built, if it is a client-specific menu,
and the C<id> of the menu item.

Multiple filter functions can be registered.

If the condition associated with a menu item itself (if any),
or any of the registered filter functions,
return false then the menu item will not be included;
otherwise it will be included.

=head2 deregisterNodeFilter()

Deregister a menu-item filter.
If this method is going to be called then both registerNodeFilter() & deregisterNodeFilter()
should be passed a reference to a real sub (not an anonymous one).

=cut


use strict;
use JSON::XS::VersionOneAndTwo;

use Slim::Menu::BrowseLibrary::Releases;
use Slim::Menu::BrowseLibrary::Works;
use Slim::Music::VirtualLibraries;
use Slim::Utils::Cache;
use Slim::Utils::Log;
use Slim::Utils::Prefs;
use Slim::Utils::Strings qw(cstring);

my $prefs = preferences('server');
my $log = logger('database.info');
my $cache;

use constant BROWSELIBRARY => 'browselibrary';

my $_initialized = 0;
my $_pendingChanges = 0;
my %nodes;
my @addedNodes;
my @deletedNodes;
my %extraItems;

# this can be set to a class which would give us access to remote LMS instances
my $remoteLibraryHandler;

my %browseLibraryModeMap = (
	tracks => \&_tracks,				# needs to be here because no top-level menu added via registerNode()
	playlistTracks => \&_playlistTracks,# needs to be here because no top-level menu added via registerNode()
);

my %nodeFilters;

sub registerNodeFilter {
	my ($class, $filter) = @_;

	if (!ref $filter eq 'CODE') {
		$log->error("Invalid filter: must be a CODE ref");
		return;
	}

	$nodeFilters{$filter} = $filter;
}

sub deregisterNodeFilter {
	my ($class, $filter) = @_;

	delete $nodeFilters{$filter};
}

sub registerNode {
	my ($class, $node) = @_;

	return unless $node->{'id'};

	if (!$node->{'id'} || ref $node->{'feed'} ne 'CODE') {
		logBacktrace('Invalid node specification');
		return 0;
	}

	if ($nodes{$node->{'id'}}) {
		logBacktrace('Duplicate node id: ', $node->{'id'});
		return 0;
	}

	$node->{'params'}->{'mode'} ||= $node->{'id'};
	$nodes{$node->{'id'}} = $node;
	$browseLibraryModeMap{$node->{'params'}->{'mode'}} = $node->{'feed'};

	# browse menu can contain a mix of browselibrary nodes and plugin nodes
	# ensure they are sorted consistently on all interfaces by always comparing weights
	Slim::Plugin::Base->getWeights()->{ $node->{'name'} } = $node->{'weight'};

	$class->_scheduleMenuChanges($node, undef);

	return 1;
}

sub deregisterNode {
	my ($class, $id) = @_;

	if (my $node = delete $nodes{$id}) {
		if ($browseLibraryModeMap{$node->{'params'}->{'mode'}} == $node->{'feed'}) {
			delete $browseLibraryModeMap{$node->{'params'}->{'mode'}};
		}
		delete Slim::Plugin::Base->getWeights()->{ $node->{'name'} };
		$class->_scheduleMenuChanges(undef, $node);
	}
}

sub registerExtraItem {
	my ($class, $category, $name, $handler) = @_;

	if (!$category || $category !~ /^(artist|album|track)$/) {
		$category ||= '';
		$log->error("Extra Item Registration failed: Invalid or missing category: '$category'");
	}

	if ($name && $handler && ref $handler) {
		$extraItems{$category}->{$name} = $handler;
	}
	else {
		$log->error('Extra Item Registration failed: Missing name or handler reference');
	}
}

sub getExtraItems {
	my $category = shift;

	return [ map {
		$extraItems{$category}->{$_}
	} sort keys %{$extraItems{$category}} ];
}

sub init {
	my $class = shift;

	main::DEBUGLOG && $log->is_debug && $log->debug('init');

	$cache = Slim::Utils::Cache->new();

	{
		no strict 'refs';
		*{$class.'::'.'feed'}     = sub { \&_topLevel; };
		*{$class.'::'.'tag'}      = sub { BROWSELIBRARY };
		*{$class.'::'.'modeName'} = sub { BROWSELIBRARY };
		*{$class.'::'.'menu'}     = sub { undef };
		*{$class.'::'.'weight'}   = sub { 15 };
		*{$class.'::'.'type'}     = sub { 'link' };
	}

	$class->_registerBaseNodes();

	$class->_initCLI();

	if ( main::WEBUI ) {
		$class->_webPages;
	}

#	$class->_initSubmenus();

    $class->_initModes();

    Slim::Menu::GlobalSearch->registerInfoProvider( searchMyMusic => (
			isa  => 'top',
			func => \&_globalSearchMenu,
	) );

    Slim::Control::Request::subscribe(\&_libraryChanged, [['library'], ['changed']]);

    $_initialized = 1;
}

sub cliQuery {
 	my $request = shift;
	Slim::Control::XMLBrowser::cliQuery( BROWSELIBRARY, \&_topLevel, $request );
};

sub _initCLI {
	my ( $class ) = @_;

	# CLI support
	Slim::Control::Request::addDispatch(
		[ BROWSELIBRARY, 'items', '_index', '_quantity' ],
	    [ 0, 1, 1, \&cliQuery ]
	);

	Slim::Control::Request::addDispatch(
		[ BROWSELIBRARY, 'playlist', '_method' ],
		[ 1, 1, 1, \&cliQuery ]
	);
}

sub _addWebLink {
	my ($class, $node) = @_;

	# cache web pages based on the mode parameter
	if ( $node->{cache} && $node->{params} && $node->{params}->{mode} ) {
		my $regex = sprintf('\b%s\b.*?\bmode=%s\b', $class->tag, $node->{params}->{mode});
		Slim::Web::XMLBrowser->addCacheable(qr/$regex/i);
	}

	my $url = 'clixmlbrowser/clicmd=' . $class->tag() . '+items&linktitle=' . $node->{'name'};
	$url .= join('&', ('', map {$_ .'=' . $node->{'params'}->{$_}} keys %{$node->{'params'}}));
	$url .= '/';
	Slim::Web::Pages->addPageLinks("browse", { $node->{'name'} => $url });
	Slim::Web::Pages->addPageCondition($node->{'name'} => sub {
		return _conditionWrapper(shift, $node->{'id'}, $node->{'condition'})
	});
	Slim::Web::Pages->addPageLinks('icons', { $node->{'name'} => $node->{'icon'} }) if $node->{'icon'};
}

sub _webPages {
	my $class = shift;

	require Slim::Web::XMLBrowser;
	Slim::Web::XMLBrowser->init();

	Slim::Web::Pages->addPageFunction( $class->tag(), sub {
		my $client = $_[0];

		Slim::Web::XMLBrowser->handleWebIndex( {
			client  => $client,
			feed    => $class->feed( $client ),
			type    => $class->type( $client ),
			title   => $class->getDisplayName(),
			timeout => 35,
			args    => \@_
		} );
	} );

	foreach my $node (@{_getNodeList()}) {
		$class->_addWebLink($node);
	}
}

sub _addMode {
	my ($class, $node) = @_;

	Slim::Buttons::Home::addSubMenu('BROWSE_MUSIC', $node->{'name'}, {
		useMode   => $class->modeName(),
		header    => $node->{'name'},
		condition => sub {return _conditionWrapper(shift, $node->{'id'}, $node->{'condition'});},
		title     => '{' . $node->{'name'} . '}',
		%{$node->{'params'}},
	});

	if ($node->{'homeMenuText'}) {
		Slim::Buttons::Home::addMenuOption($node->{'name'}, {
			useMode   => $class->modeName(),
			header    => $node->{'homeMenuText'},
			title     => '{' . $node->{'homeMenuText'} . '}',
			%{$node->{'params'}},

		});
	}
}

sub _initModes {
	my $class = shift;

	Slim::Buttons::Common::addMode($class->modeName(), {}, sub { $class->setMode(@_) });

	foreach my $node (@{_getNodeList()}) {
		$class->_addMode($node);
	}
}

my $jiveUpdateCallback = \&Slim::Control::Jive::libraryChanged;

sub _libraryChanged {
	if ($jiveUpdateCallback) {
		$jiveUpdateCallback->();
	}
}

sub _scheduleMenuChanges {
	my $class = shift;

	my ($add, $del) = @_;

	return if !$_initialized;

	push @addedNodes, $add if $add;
	push @deletedNodes, $del if $del;

	return if $_pendingChanges;

	Slim::Utils::Timers::setTimer($class, Time::HiRes::time() + 1, \&_handleMenuChanges);

	$_pendingChanges = 1;
}

sub _handleMenuChanges {
	my $class = shift;
	# do deleted first, then added

	foreach my $node (@deletedNodes) {

		Slim::Buttons::Home::delSubMenu('BROWSE_MUSIC', $node->{'name'});
		if ($node->{'homeMenuText'}) {
			Slim::Buttons::Home::delMenuOption($node->{'name'});
		}

		if ( main::WEBUI ) {
			Slim::Web::Pages->delPageLinks("browse", $node->{'name'});
			Slim::Web::Pages->delPageLinks('icons', $node->{'name'}) if $node->{'icon'};
		}
	}

	foreach my $node (@addedNodes) {
		$class->_addMode($node);
		$class->_addWebLink($node) if main::WEBUI;
	}

	@addedNodes = ();
	@deletedNodes = ();
	$_pendingChanges = 0;

	_libraryChanged();
}

sub _conditionWrapper {
	my ($client, $id, $baseCondition) = @_;

	if ($baseCondition && !$baseCondition->($client, $id)) {
		return 0;
	}

	foreach my $filter (values %nodeFilters) {
		my $status;

		eval {
			$status = $filter->($client, $id)
		};

		if ($@) {
			$log->warn("Couldn't call menu-filter", main::DEBUGLOG ? Slim::Utils::PerlRunTime::realNameForCodeRef($filter) : 'unk', ": $@");
			# Assume true
			next;
		}

		if (!$status) {
			return 0;
		}
	}

	return 1;
}

sub _getNodeList {
	return [values %nodes];
}

sub isEnabledNode {
	my ($client, $nodeId) = @_;

	return if $client && $prefs->client($client)->get('disabled_' . $nodeId);

	return Slim::Schema::hasLibrary();
}

sub _registerBaseNodes {
	my $class = shift;

	my @topLevel = (
		# user configurable list of artists
		{
			type         => 'link',
			name         => 'BROWSE_BY_ARTIST',
			params       => {mode => 'artists'},
			feed         => \&_artists,
			icon         => 'html/images/artists.png',
			homeMenuText => 'BROWSE_ARTISTS',
			condition    => sub { isEnabledNode(@_) && $prefs->get('useUnifiedArtistsList') },
			id           => 'myMusicArtists',
			weight       => 10,
			cache        => 1,
		},
		# Album artists only
		{
			type         => 'link',
			name         => 'BROWSE_BY_ALBUMARTIST',
			params       => {
				mode => 'artists',
				role_id => 'ALBUMARTIST'
			},
			feed         => \&_artists,
			jiveIcon     => 'html/images/artists.png',
			icon         => 'html/images/artists.png',
			homeMenuText => 'BROWSE_ALBUMARTISTS',
			condition    => sub { isEnabledNode(@_) && !$prefs->get('useUnifiedArtistsList') },
			id           => 'myMusicArtistsAlbumArtists',
			weight       => 9,
			cache        => 1,
		},
		# All artists of all roles
		{
			type         => 'link',
			name         => 'BROWSE_BY_ALL_ARTISTS',
			params       => {
				mode => 'artists',
			},
			feed         => \&_artists,
			jiveIcon     => 'html/images/artists.png',
			icon         => 'html/images/artists.png',
			homeMenuText => 'ALL_ARTISTS',
			condition    => sub { isEnabledNode(@_) && !$prefs->get('useUnifiedArtistsList') },
			id           => 'myMusicArtistsAllArtists',
			weight       => 11,
			cache        => 1,
		},
		{
			type         => 'link',
			name         => 'BROWSE_BY_ALBUM',
			params       => {mode => 'albums'},
			feed         => \&_albumsOrReleases,
			icon         => 'html/images/albums.png',
			homeMenuText => 'BROWSE_ALBUMS',
			condition    => \&isEnabledNode,
			id           => 'myMusicAlbums',
			weight       => 20,
			cache        => 1,
		},
		{
			type         => 'link',
			name         => 'BROWSE_BY_GENRE',
			params       => {mode => 'genres'},
			feed         => \&_genres,
			icon         => 'html/images/genres.png',
			homeMenuText => 'BROWSE_GENRES',
			condition    => \&isEnabledNode,
			id           => 'myMusicGenres',
			weight       => 30,
			cache        => 1,
		},
		{
			type         => 'link',
			name         => 'BROWSE_BY_WORK',
			params       => {mode => 'works'},
			feed         => \&_works,
			icon         => 'html/images/playlists.png',
			homeMenuText => 'BROWSE_WORKS',
			condition    => \&isEnabledNode,
			id           => 'myMusicWorks',
			weight       => 35,
			cache        => 1,
		},
		{
			type         => 'link',
			name         => 'BROWSE_BY_YEAR',
			params       => {mode => 'years'},
			feed         => \&_years,
			icon         => 'html/images/years.png',
			homeMenuText => 'BROWSE_YEARS',
			condition    => \&isEnabledNode,
			id           => 'myMusicYears',
			weight       => 40,
			cache        => 1,
		},
		{
			type         => 'link',
			name         => 'BROWSE_NEW_MUSIC',
			icon         => 'html/images/newmusic.png',
			params       => {mode => 'albums', sort => 'new', wantMetadata => 1},
			                                                  # including wantMetadata is a hack for ip3k
			feed         => \&_albumsOrReleases,
			homeMenuText => 'BROWSE_NEW_MUSIC',
			condition    => \&isEnabledNode,
			id           => 'myMusicNewMusic',
			weight       => 50,
			cache        => 1,
		},
		{
			type         => 'link',
			name         => 'BROWSE_MUSIC_FOLDER',
			params       => {mode => 'bmf'},
			feed         => \&_bmf,
			icon         => 'html/images/musicfolder.png',
			homeMenuText => 'BROWSE_MUSIC_FOLDER',
			condition    => sub {
				return isEnabledNode(@_) && (scalar @{ Slim::Utils::Misc::getAudioDirs() } || scalar @{ Slim::Utils::Misc::getInactiveAudioDirs() });
			},
			id           => 'myMusicMusicFolder',
			weight       => 70,
			cache        => 0,		# don't cache BMF modes, as it should act on the latest disk content!
		},
		{
			type         => 'link',
			name         => 'SAVED_PLAYLISTS',
			params       => {mode => 'playlists'},
			feed         => \&_playlists,
			icon         => 'html/images/playlists.png',
			homeMenuText => 'SAVED_PLAYLISTS',
			condition    => sub {
								return unless isEnabledNode(@_);
								return 1 if Slim::Utils::Misc::getPlaylistDir();

								my $totals = Slim::Schema->totals($_[0]);
								return $totals->{playlist} if $totals;
							},
			id           => 'myMusicPlaylists',
			weight       => 80,
			cache        => 0,		# playlist pages can change as you can manipulate them without a rescan - don't cache
		},
		{
			type         => 'link',
			name         => 'SEARCH',
			params       => {mode => 'search'},
			feed         => \&_search,
			icon         => 'html/images/search.png',
			condition    => \&isEnabledNode,
			id           => 'myMusicSearch',
			weight       => 90,
		},
	);

	foreach (@topLevel) {
		$class->registerNode($_);
	}
}

sub getJiveMenu {
	my ($client, $baseNode, $updateCallback) = @_;

	$jiveUpdateCallback = $updateCallback if $updateCallback;

	my @myMusicMenu;

	foreach my $node (@{_getNodeList()}) {
		if (!_conditionWrapper($client, $node->{'id'}, $node->{'condition'})) {
			next;
		}

		my %menu = (
			text => cstring($client, $node->{'name'}),
			id   => $node->{'id'},
			node => $baseNode,
			weight => $node->{'weight'},
			actions => {
				go => {
					cmd    => [BROWSELIBRARY, 'items'],
					params => {
						menu => 1,
						%{$node->{'params'}},
					},

				},
			}
		);

		if ($node->{'homeMenuText'}) {
			$menu{'homeMenuText'} = cstring($client, $node->{'homeMenuText'});
		}

		# Default nodes use id to automatically set iconStyle on squeezeplay clients
		# The following allow nodes to set the iconStyle or icon explicity
		if ($node->{'iconStyle'}) {
			$menu{'iconStyle'} = $node->{'iconStyle'};
		}

		if ($node->{'jiveIcon'}) {
			$menu{'icon'} = $node->{'jiveIcon'};
		}

		push @myMusicMenu, \%menu;
	}

	return \@myMusicMenu;
}

sub setMode {
	my ( $class, $client, $method, $mode, $name ) = @_;

	if ($method eq 'pop') {

		Slim::Buttons::Common::popMode($client);
		return;
	}

	my $modeName = $class->getDisplayName();
	$name ||= $modeName;
	my $title = (uc($name) eq $name) ? cstring($client,  $name ) : $name;

	my %params = (
		header   => $name,
		modeName => $modeName,
		url      => $class->feed( $client ),
		title    => $title,
		timeout  => 35,
		mode     => $mode,
		%{$client->modeParams()},
	);
	Slim::Buttons::Common::pushModeLeft( $client, 'xmlbrowser', \%params );

	# we'll handle the push in a callback
	$client->modeParam( handledTransition => 1 );
}

our @topLevelArgs = qw(track_id artist_id genre_id album_id playlist_id year folder_id role_id library_id remote_library release_type work_id composer_id from_search);

sub _topLevel {
	my ($client, $callback, $args, $pt) = @_;
	my $params = $args->{'params'} || $pt;

	if ($params) {
		my %args;

		if ($params->{'query'} && $params->{'query'} =~ /C<$1>=(.*)/) {
			$params->{$1} = $2;
		}

		# check whether we have a global or per player library ID set
		$params->{'library_id'} ||= Slim::Music::VirtualLibraries->getLibraryIdForClient($client);

		my @searchTags;
		for (@topLevelArgs) {
			push (@searchTags, $_ . ':' . $params->{$_}) if $params->{$_};
		}
		$args{'searchTags'}   = \@searchTags if scalar @searchTags;
		$args{'sort'}         = 'sort:' . $params->{'sort'} if $params->{'sort'};
		$args{'orderBy'}      = 'sort:' . $params->{'orderBy'} if $params->{'orderBy'};
		$args{'search'}       = $params->{'search'} if $params->{'search'};
		$args{'wantMetadata'} = $params->{'wantMetadata'} if $params->{'wantMetadata'};
		$args{'wantIndex'}    = $params->{'wantIndex'} if $params->{'wantIndex'};
		$args{'library_id'}   = $params->{'library_id'} if $params->{'library_id'};
		$args{'remote_library'} = $params->{'remote_library'} if $params->{'remote_library'};
		$args{'noEdit'}       = $params->{'noEdit'} if $params->{'noEdit'};
		$args{'work_id'}       = $params->{'work_id'} if $params->{'work_id'};

		if ($params->{'mode'}) {
			my %entryParams;
			for (@topLevelArgs, qw(sort search mode)) {
				$entryParams{$_} = $params->{$_} if $params->{$_};
			}
			main::INFOLOG && $log->is_info && $log->info('params=>', join('&', map {$_ . '=' . $entryParams{$_}} keys(%entryParams)));

			my $func = $browseLibraryModeMap{$params->{'mode'}};

			if (ref $func ne 'CODE') {
				$log->error('No feed method for mode: ', $params->{'mode'});
				return;
			}

			&$func($client,
				sub {
					my $opml = shift;
					$opml->{'query'} = \%entryParams;
					$callback->($opml, @_);
				},
				$args, \%args);
			return;
		}
	}

	$log->error("Routing failure: node mode param");
}

sub _generic {
	my ($client,
		$callback,      # func ref:  Callback function to XMLbowser: callback(hashOrArray_ref)
		$args,          # hash ref:  Additional parameters from XMLBrowser
		$query,         # string:    CLI query, single verb or array-ref;
                        #            command takes _index, _quantity and tagged params
		$queryTags,     # array ref: tagged params to pass to CLI query
		$resultsFunc,   # func ref:  func(HASHref cliResult) returns (HASHref result, ARRAYref extraItems);
						#            function to process results loop from CLI and generate XMLBrowser items
		$tags,          # string:    (optional) the value of the 'tags'	parameter to use - added to queryTags
		$getIndexList   # boolean:   (optional)
	) = @_;

	# remote_library might be part of the @searchTags. But it's to be consumed by
	# BrowseLibrary, rather than by the CLI.
	if (!$args->{remote_library}) {
		($args->{remote_library}) = map { /remote_library:(.*)/ && $1 } grep { $_ && /remote_library/ } @$queryTags;
	}

	# library_id:-1 is supposed to clear/override the global library_id
	$queryTags = [ grep {
		$_ && $_ !~ /(?:library_id\s*:\s*-1|remote_library)/
	} @$queryTags ];

	if (!$args->{remote_library} && !Slim::Schema::hasLibrary()) {

		$log->warn('Database not fully initialized yet - return dummy placeholder');

		logBacktrace('no callback') unless $callback;

		$callback->({
			items => [ {
				type  => 'text',
				title => cstring($client, 'LIBRARY_NOT_READY'),
			} ],
			total => 1
		});

		return;
	}

	my $index = $args->{'index'} || 0;
	my $quantity = $args->{'quantity'};

	my $indexList;

	# Define a bunch of callbacks to as we might need to run this in async mode

	# callback to process the resulting data
	my $requestDone = sub {
		my $results = shift || {};

		my ($result, $extraItems) = $resultsFunc->($results);

		$result ||= {};
		$extraItems ||= [];
		$quantity ||= 0;

		$result->{'indexList'} = $indexList if defined $indexList;
		$result->{'offset'}    = $index;
		my $total = $result->{'total'} = $results->{'count'} || 0;

		# We only add the "play all" etc. extra-items if the total is 2 or more
		if ($total < 2) {
			$extraItems = [ grep { !$_->{'skipIfSingleton'} } @$extraItems ];
		}

		if ($extraItems) {
			my $n = scalar @$extraItems;
			$result->{'total'} += $n;

			my $nResults = scalar @{$result->{'items'}};

			# Work out whether this result block should have the extra items added
			if ($quantity && $index && !$nResults) {
				# Only extra items in this result
				my $usedAlready = $index - $total;
				push @{$result->{'items'}}, @$extraItems[$usedAlready..$#$extraItems];
			} elsif ($quantity && $nResults < $quantity) {
				my $spaceLeft = $quantity - $nResults;
				$spaceLeft = $n if $n < $spaceLeft;
				push @{$result->{'items'}}, @$extraItems[0..($spaceLeft-1)];
			} else {
				# just add them all
				push @{$result->{'items'}}, @$extraItems;
			}
		}

		if ( !$args->{search} && (!$result->{items} || !scalar @{ $result->{items} }) ) {
			$result->{items} = [ {
				type  => 'text',
				title => cstring($client, 'EMPTY'),
			} ];

			$result->{total} = 1;
		}

		logBacktrace('no callback') unless $callback;

		$callback->($result);
	};

	# callback to run the actual request
	my $execRequest = sub {
		push @$queryTags, 'tags:' . $tags if defined $tags;

		main::INFOLOG && $log->is_info && $log->info("$query ($index, $quantity): tags ->", join(', ', @$queryTags));

		my $requestRef = [ (ref $query ? @$query : $query), $index, $quantity, @$queryTags ];

		_doRequest($client, $requestRef, $requestDone, $args);
	};

	if ($getIndexList && $quantity && $quantity != 1) {
		# quantity == 1 is special and only used when (re)traversing the tree before getting to the desired leaf

		my $gotIndexList = sub {
			my $results = shift || {};
			$indexList = $results->{indexList};

			# find where our index starts and then where it needs to end
			if ($indexList) {
				my $total = 0;

				map { $total += $_->[1] } @$indexList;

				# don't browse beyond the end
				$index = 0 if $total <= $index;
				$total = 0;

				foreach (@$indexList) {
					$total += $_->[1];
					if ($total >= $index + $quantity) {
						$quantity = $total - $index;
						last;
					}
				}
			}

			$execRequest->();
		};

		# Get the page-bar and update quantity if necessary so that all of the last category is returned

		my @newTags = @$queryTags;
		push @newTags, 'tags:' . ($tags || '') . 'ZZ';

		main::INFOLOG && $log->is_info && $log->info("$query (0, 1): tags ->", join(', ', @newTags));

		my $requestRef = [ (ref $query ? @$query : $query), 0, 1, @newTags ];

		_doRequest($client, $requestRef, $gotIndexList, $args);
	}
	else {
		$execRequest->();
	}
}

# Wrapper function to run a query either locally using Slim::Control::Request,
# or on a remote server using JSONRPC.
sub _doRequest {
	my ($client, $requestRef, $callback, $args) = @_;

	if ( $remoteLibraryHandler && (my $remote_library = $args->{remote_library}) ) {
		$remoteLibraryHandler->remoteRequest($remote_library,
			[ '', $requestRef ],
			$callback
		);
	}
	else {
		my $request = Slim::Control::Request->new( $client ? $client->id() : undef, $requestRef );
		$request->execute();

		if ( $request->isStatusError() ) {
			$log->error($request->getStatusText());
		}

		$callback->($request->getResults());
	}
}

sub _search {
	my ($client, $callback, $args, $pt) = @_;
	my $remote_library = $args->{'remote_library'} ||= $pt->{'remote_library'};

	my $items = searchItems($client);

	if ( !$remote_library &&  (my $library_id = Slim::Music::VirtualLibraries->getLibraryIdForClient($client)) ) {
		foreach (@$items) {
			$_->{'passthrough'} = [
				{ 'library_id' => $library_id }
			];
		}
	}

	if ( $remote_library ) {
		foreach (@$items) {
			$_->{'passthrough'} ||= [];
			push @{$_->{'passthrough'}}, { 'remote_library' => $remote_library };
		}
	}

	$callback->( {
		name  => cstring($client, 'SEARCH'),
		icon => 'html/images/search.png',
		items => $items,
	} );
}

sub _globalSearchMenu {
	my ( $client, $tags ) = @_;

	my $items = searchItems($client);

	my $library_id = Slim::Music::VirtualLibraries->getLibraryIdForClient($client);

	foreach (@$items) {
		$_->{'type'} = 'link';
		$_->{'searchParam'} = $tags->{search};
		$_->{'passthrough'} = [
			{ 'library_id' => $library_id }
		] if $library_id;
	}

	return {
		name  => cstring($client, 'MY_MUSIC'),
		items => $items,
		type  => 'opml',
	};
}

sub searchItems {
	my $client = shift;

	return [
		{
			type => 'search',
			name => cstring($client, 'BROWSE_BY_ARTIST'),
			icon => 'html/images/search.png',
			url  => $browseLibraryModeMap{'artists'},
			cachesearch => 'ARTISTS',
		},
		{
			type => 'search',
			name => cstring($client, 'BROWSE_BY_ALBUM'),
			icon => 'html/images/search.png',
			url  => $browseLibraryModeMap{'albums'},
			cachesearch => 'ALBUMS',
		},
		{
			type => 'search',
			name => cstring($client, 'BROWSE_BY_WORK'),
			icon => 'html/images/search.png',
			url  => $browseLibraryModeMap{'works'},
			cachesearch => 'WORKS',
		},
		{
			type => 'search',
			name => cstring($client, 'BROWSE_BY_SONG'),
			icon => 'html/images/search.png',
			url  => $browseLibraryModeMap{'tracks'},
			cachesearch => 'SONGS',
		},
		{
			type => 'search',
			name => cstring($client, 'PLAYLISTS'),
			icon => 'html/images/search.png',
			url  => $browseLibraryModeMap{'playlists'},
			cachesearch => 'PLAYLISTS',
		},
	];
}

sub _tagsToParams {
	my $tags = shift;
	my %p;
	foreach (@$tags) {
		my ($k, $v) = /([^:]+):(.+)/;
		$p{$k} = $v;
	}
	return \%p;
}

sub _artists {
	my ($client, $callback, $args, $pt) = @_;
	my @searchTags = $pt->{'searchTags'} ? @{$pt->{'searchTags'}} : ();
	my $search     = $pt->{'search'};
	my $library_id = $args->{'library_id'} || $pt->{'library_id'};
	my $remote_library = $args->{'remote_library'} ||= $pt->{'remote_library'};
	my $mode = $args->{'params'}->{'mode'};
	my $roleIdParam = $args->{'params'}->{'role_id'};

	if (!$search && !scalar @searchTags && $args->{'search'}) {
		push @searchTags, 'library_id:' . $library_id if $library_id;
		$search = $args->{'search'};
	}

	my @ptSearchTags = @searchTags;
	@ptSearchTags = grep {$_ !~ /^genre_id:/} @ptSearchTags if _getPref('noGenreFilter', $remote_library);

	if ( _getPref('noRoleFilter', $remote_library) ) {
		@ptSearchTags = grep {$_ !~ /^role_id:/} @ptSearchTags if $mode && $mode eq 'artists';
	} else {

		# if single artist list, filter is the default role list _plus_ what we specifically want
		if ( _getPref('useUnifiedArtistsList', $remote_library) ) {
			my @roles = grep {$_ =~ /^role_id:/} @ptSearchTags;
			@roles = map {
				/role_id:(.*)/;
				Slim::Schema::Contributor->roleToType($1);
			} @roles  if @roles;

			if ( $mode && $mode eq 'artists' ) {
				push @roles, 'ARTIST', 'TRACKARTIST', 'ALBUMARTIST';

				# Loop through each pref to see if the user wants to show that contributor role.
				foreach (Slim::Schema::Contributor->contributorRoles) {
					if (_getPref(lc($_) . 'InArtists', $remote_library)) {
						push @roles, $_;
					}
				}

				push @ptSearchTags, 'role_id:' . join(',', @roles);
			}
		}
	}

	# only get external artists without album if no filter is set
	my $queryTags = 'Es';
	if ( ($library_id && $library_id ne (Slim::Music::VirtualLibraries->getLibraryIdForClient($client) || ''))
		|| ($search && !scalar grep { $_ !~ /^library_id:/} @searchTags)
		|| (scalar grep { $_ !~ /^role_id:.*ALBUMARTIST|^library_id:/} @searchTags)
	) {
		$queryTags = 's';
	}
	else {
		push @searchTags, 'include_online_only_artists:1'
	}

	#For use down the line in _releases
	push @ptSearchTags, 'menu_mode:' . $mode if $mode;
	push @ptSearchTags, 'menu_roles:' . $roleIdParam if $roleIdParam;

	_generic($client, $callback, $args, 'artists',
		[@searchTags, ($search ? 'search:' . $search : undef)],
		sub {
			my $results = shift;
			my $items = $results->{'artists_loop'};
			$remote_library ||= $args->{'remote_library'};

			foreach (@$items) {
				$_->{'name'}          = $_->{'artist'};
				$_->{'type'}          = 'playlist';
				$_->{'playlist'}      = \&_tracks;
				$_->{'url'}           = \&_albumsOrReleases;
				$_->{'passthrough'}   = [ { searchTags => [@ptSearchTags, "artist_id:" . $_->{'id'}], remote_library => $remote_library } ];
				$_->{'favorites_url'} = 'db:contributor.name=' .
						URI::Escape::uri_escape_utf8( $_->{'name'} );
			}
			my $extra;
			if (scalar grep { $_ !~ /role_id|remote_library/ } @searchTags) {
				my $params = _tagsToParams(\@searchTags);
				$extra = [ {
					name        => cstring($client, 'ALL_ALBUMS'),
					type        => $remote_library ? 'link' : 'playlist',
					playlist    => $remote_library ? undef : \&_tracks,
					url         => \&_albums,
					passthrough => [{ searchTags => \@searchTags }],
					skipIfSingleton => 1,
					itemActions => {
						allAvailableActionsDefined => 1,
						info => {
							command     => [],
						},
						items => {
							command     => [BROWSELIBRARY, 'items'],
							fixedParams => {
								mode       => 'albums',
								%$params,
							},
						},
						play => $remote_library ? undef : {
							command     => ['playlistcontrol'],
							fixedParams => {cmd => 'load', %$params},
						},
						add => $remote_library ? undef : {
							command     => ['playlistcontrol'],
							fixedParams => {cmd => 'add', %$params},
						},
						insert => $remote_library ? undef : {
							command     => ['playlistcontrol'],
							fixedParams => {cmd => 'insert', %$params},
						},
						remove => $remote_library ? undef : {
							command     => ['playlistcontrol'],
							fixedParams => {cmd => 'delete', %$params},
						},
					},
				} ];
			}

			elsif ($search) {
				my $strings = Slim::Utils::Text::searchStringSplit($search)->[0];

				my $sql;
				if ( ref $strings eq 'ARRAY' ) {
					$_ =~ s/'/''/g foreach @$strings;
					$sql = '(' . join( ' OR ', map { "contributors.namesearch LIKE '" . $_ . "'"} @$strings ) . ')';
				} else {
					$strings =~ s/'/''/g;
					$sql = "contributors.namesearch LIKE '" . $strings . "'";
				}

				my %params = (
					mode       => 'tracks',
					sort       => 'albumtrack',
					menuStyle  => 'menuStyle:allSongs',
					search     => 'sql=' . $sql,
				);

				my %actions = (
					allAvailableActionsDefined => 1,
					info   => {
						command => [BROWSELIBRARY, 'items'],
						fixedParams => {mode => 'artists', search => $search, item_id => $results->{'count'}},
					},
					items  => {command => [BROWSELIBRARY, 'items'],              fixedParams => \%params},
					play   => {command => [BROWSELIBRARY, 'playlist', 'play'],   fixedParams => \%params},
					add    => {command => [BROWSELIBRARY, 'playlist', 'add'],    fixedParams => \%params},
					insert => {command => [BROWSELIBRARY, 'playlist', 'insert'], fixedParams => \%params},
					remove => {command => [BROWSELIBRARY, 'playlist', 'delete'], fixedParams => \%params},
				);

				$extra = [ {
					name        => cstring($client, 'ALL_SONGS'),
					type        => 'playlist',
					playlist    => \&_tracks,
					url         => \&_tracks,
					passthrough => [{ search => 'sql=' . $sql, sort => 'sort:albumtrack', menuStyle => 'menuStyle:allSongs' }],
					itemActions => \%actions,
					skipIfSingleton => 1,
				} ];
			}

			my $params = _tagsToParams(\@ptSearchTags);
			my %actions = $remote_library ? (
				commonVariables	=> [artist_id => 'id'],
			) : (
				allAvailableActionsDefined => 1,
				commonVariables	=> [artist_id => 'id'],
				info => {
					command     => ['artistinfo', 'items'],
				},
				items => {
					command     => [BROWSELIBRARY, 'items'],
					fixedParams => {
						mode       => 'albums',
						%$params,
					},
				},
				play => {
					command     => ['playlistcontrol'],
					fixedParams => {cmd => 'load', %$params},
				},
				add => {
					command     => ['playlistcontrol'],
					fixedParams => {cmd => 'add', %$params},
				},
				insert => {
					command     => ['playlistcontrol'],
					fixedParams => {cmd => 'insert', %$params},
				},
				remove => {
					command     => ['playlistcontrol'],
					fixedParams => {cmd => 'delete', %$params},
				},
			);
			$actions{'playall'} = $actions{'play'};
			$actions{'addall'} = $actions{'add'};

			return {items => $items, actions => \%actions, sorted => 1}, $extra;
		},
		$queryTags, $pt->{'wantIndex'} || $args->{'wantIndex'},
	);
}

sub _genres {
	my ($client, $callback, $args, $pt) = @_;
	my @searchTags = $pt->{'searchTags'} ? @{$pt->{'searchTags'}} : ();
	my $search     = $pt->{'search'};
	my $library_id = $args->{'library_id'} || $pt->{'library_id'};
	my $remote_library = $args->{'remote_library'} ||= $pt->{'remote_library'};

	if (!$search && !scalar @searchTags && $args->{'search'}) {
		push @searchTags, 'library_id:' . $library_id if $library_id;
		$search = $args->{'search'};
	}

	_generic($client, $callback, $args, 'genres',
		[@searchTags, ($search ? 'search:' . $search : undef)],
		sub {
			my $results = shift;
			my $items = $results->{'genres_loop'};

			$remote_library ||= $args->{'remote_library'};

			push @searchTags, "role_id:ALBUMARTIST" if !_getPref('useUnifiedArtistsList', $remote_library);

			foreach (@$items) {
				$_->{'name'}          = $_->{'genre'};
				$_->{'type'}          = 'playlist';
				$_->{'playlist'}      = \&_tracks;
				$_->{'url'}           = \&_artists;
				$_->{'passthrough'}   = [ { searchTags => [@searchTags, "genre_id:" . $_->{'id'}], remote_library => $remote_library } ];
				$_->{'favorites_url'} = 'db:genre.name=' .
						URI::Escape::uri_escape_utf8( $_->{'name'} );
			};

			my $params = _tagsToParams(\@searchTags);
			my %actions = $remote_library ? (
				commonVariables	=> [genre_id => 'id'],
			) : (
				allAvailableActionsDefined => 1,
				commonVariables	=> [genre_id => 'id'],
				info => {
					command     => ['genreinfo', 'items'],
				},
				items => {
					command     => [BROWSELIBRARY, 'items'],
					fixedParams => {mode => 'artists', %$params},
				},
				play => {
					command     => ['playlistcontrol'],
					fixedParams => {cmd => 'load', %$params},
				},
				add => {
					command     => ['playlistcontrol'],
					fixedParams => {cmd => 'add', %$params},
				},
				insert => {
					command     => ['playlistcontrol'],
					fixedParams => {cmd => 'insert', %$params},
				},
			);
			$actions{'playall'} = $actions{'play'};
			$actions{'addall'} = $actions{'add'};

			return {items => $items, actions => \%actions, sorted => 1}, undef;
		},
		's', $pt->{'wantIndex'} || $args->{'wantIndex'},
	);
}

sub _years {
	my ($client, $callback, $args, $pt) = @_;
	my @searchTags = $pt->{'searchTags'} ? @{$pt->{'searchTags'}} : ();
	my $library_id = $args->{'library_id'} || $pt->{'library_id'};
	my $remote_library = $args->{'remote_library'} ||= $pt->{'remote_library'};

	if ($library_id && !grep /library_id/, @searchTags) {
		push @searchTags, 'library_id:' . $library_id if $library_id;
	}

	_generic($client, $callback, $args, 'years', [ 'hasAlbums:1', @searchTags ],
		sub {
			my $results = shift;
			my $items = $results->{'years_loop'};
			$remote_library ||= $args->{'remote_library'};
			foreach (@$items) {
				$_->{'name'}          = $_->{'year'};
				$_->{'type'}          = 'playlist';
				$_->{'playlist'}      = \&_tracks;
				$_->{'url'}           = \&_albums;
				$_->{'passthrough'}   = [ { searchTags => [@searchTags, "year:" . $_->{'year'}], remote_library => $remote_library } ];
				$_->{'favorites_url'} = 'db:year.id=' . ($_->{'name'} || 0 );
			};

			my $params = _tagsToParams(\@searchTags);
			my %actions = $remote_library ? (
				commonVariables	=> [year => 'name'],
			) : (
				allAvailableActionsDefined => 1,
				commonVariables	=> [year => 'name'],
				info => {
					command     => ['yearinfo', 'items'],
				},
				items => {
					command     => [BROWSELIBRARY, 'items'],
					fixedParams => {
						mode       => 'albums',
						%$params
					},
				},
				play => {
					command     => ['playlistcontrol'],
					fixedParams => {cmd => 'load', %$params},
				},
				add => {
					command     => ['playlistcontrol'],
					fixedParams => {cmd => 'add', %$params},
				},
				insert => {
					command     => ['playlistcontrol'],
					fixedParams => {cmd => 'insert', %$params},
				},
			);
			$actions{'playall'} = $actions{'play'};
			$actions{'addall'} = $actions{'add'};

			return {items => $items, actions => \%actions, sorted => 1}, undef;
		},
	);
}

my %orderByList = (
	ALBUM                => 'album',
	SORT_YEARALBUM       => 'yearalbum',
	SORT_YEARARTISTALBUM => 'yearartistalbum',
	SORT_ARTISTALBUM     => 'artistalbum',
	SORT_ARTISTYEARALBUM => 'artflow',
);

my %mapArtistOrders = (
	album            => 'album',
	yearalbum        => 'yearalbum',
	yearartistalbum  => 'yearalbum',
	artistalbum      => 'album',
	artflow          => 'yearalbum'
);

sub _albumsOrReleases {
	my ($client, $callback, $args, $pt) = @_;
	my @searchTags = $pt->{'searchTags'} ? @{$pt->{'searchTags'}} : ();

	# We only display the grouped albums if:
	# 1. the feature is enabled
	if (!$prefs->get('ignoreReleaseTypes') && $prefs->get('groupArtistAlbumsByReleaseType')
<<<<<<< HEAD
		# 2. a specific artist is requested
		&& (grep /^artist_id:/, @searchTags)
		# 3. not from works menu:
		&& !(grep /^work_id:/, @searchTags)
		# 4. any one of the following is true:
		#    4a. we don't apply a role filter (eg. drilling down from a "Composers" menu)
=======
		# 2. a specific artist is requested or user wants release type groups always
		&& ( $prefs->get('groupArtistAlbumsByReleaseType') == 2 || grep /^artist_id:/, @searchTags )
		# 3. any one of the following is true:
		#    3a. we don't apply a role filter (eg. drilling down from a "Composers" menu)
>>>>>>> f021ddaf
		&& ($prefs->get('noRoleFilter')
			# 4b. no specific role is requested
			|| !(grep /^role_id:/, @searchTags)
			# 4c. we request the album artist or composer
			|| (grep /^role_id:.*(ALBUMARTIST|2|COMPOSER)/, @searchTags)
		)
	) {
		_releases(@_);
	}
	else {
		_albums(@_);
	}
}

sub _albums {
	my ($client, $callback, $args, $pt) = @_;
	my @searchTags = $pt->{'searchTags'} ? @{$pt->{'searchTags'}} : ();
	my $sort       = $pt->{'sort'};
	my $search     = $pt->{'search'};
	my $wantMeta   = $pt->{'wantMetadata'};
	# aa & SS will get all contributors and IDs in addition to the main contributor (albums.contributor) - slower but more accurate
	my $tags       = 'ljsaaSSKE';
	my $library_id = $args->{'library_id'} || $pt->{'library_id'};
	my $remote_library = $args->{'remote_library'} ||= $pt->{'remote_library'};

	if (!$sort || $sort !~ /^sort:(?:random|new)$/) {
		$sort = $pt->{'orderBy'} || $args->{'orderBy'} || $sort;
	}
	$sort = 'sort:' . $sort if $sort && $sort !~ /^sort:/;

	if (!$search && !scalar @searchTags && $args->{'search'}) {
		push @searchTags, 'library_id:' . $library_id if $library_id;
		$search = $args->{'search'};
	}

	# filter out some release types if wanted, unless we are already filtering for a release type
	my %releaseTypesToIgnore = map { $_ => 1 } @{ $prefs->get('releaseTypesToIgnore') || [] };
	if ( keys %releaseTypesToIgnore && !grep /^release_type:/, @searchTags) {
		push @searchTags, 'release_type:' . join(',', grep {
			!$releaseTypesToIgnore{$_}
		} @{Slim::Schema::Album->releaseTypes});
	}

	my @artistIds = grep /artist_id:/, @searchTags;
	my $artistId;
	if (scalar @artistIds) {
		$artistIds[0] =~ /artist_id:(\d+)/;
		$artistId = $1;
	}

	$tags .= 'y' unless grep {/^year:/} @searchTags;

	# Remove artist from sort order if selection includes artist
	if ($sort && $sort =~ /sort:(.*)/) {
		my $mapped;
		if ($artistId && ($mapped = $mapArtistOrders{$1})) {
			$sort = 'sort:' . $mapped;
		}
		$sort = undef unless grep {$_ eq $1} ('new', 'random', values %orderByList);
	}

	# Under certain circumstances (random albums in web UI or with remote streams) we are only
	# to return one item. In this case pull a list of IDs from the cache, as requesting a bunch
	# of random albums would retun a different list than what we were showing the user.
	my $cacheKey = 'randomAlbumIDs_' . ($client ? $client->id : '') if $sort && $sort =~ 'random';

	# shortcut if we hit a cached list
	if ( $cacheKey && $args->{quantity} && $args->{quantity} == 1 && (my $cached = $cache->get($cacheKey)) ) {
		if ( ref $cached && ref $cached eq 'HASH' ) {
			$cached->{items} = [ map { $_->{'playlist'} = $_->{'url'} = \&_tracks; $_ } @{$cached->{items}} ];
			$callback->($cached);
			return;
		}
	}

	my $trackArtistOnly = grep /role_id:TRACKARTIST/, @searchTags;

	_generic($client, $callback, $args, 'albums',
		[@searchTags, ($sort ? $sort : ()), ($search ? 'search:' . $search : undef)],
		sub {
			my $results = shift;
			my $items = $results->{'albums_loop'};
			$remote_library ||= $args->{'remote_library'};

			foreach (@$items) {
				$_->{'name'}          = $_->{'composer'} ? $_->{'composer'} . cstring($client, 'COLON') . ' ' : '';
				$_->{'name'}          .= $_->{'work_id'} ? $_->{'work_name'} . ' (' . cstring($client,'FROM') . ' ' : '';
				$_->{'name'}          .= $_->{'album'};
				$_->{'name'}          .= $_->{'work_id'} ? ')' : '';
				$_->{'image'}         = 'music/' . $_->{'artwork_track_id'} . '/cover' if $_->{'artwork_track_id'};
				$_->{'image'}       ||= $_->{'artwork_url'} if $_->{'artwork_url'};
				$_->{'type'}          = 'playlist';
				$_->{'playlist'}      = \&_tracks;
				$_->{'url'}           = \&_tracks;
				$_->{'passthrough'}   = [ { searchTags => [@searchTags, "album_id:" . $_->{'id'}], sort => 'sort:tracknum', remote_library => $remote_library } ];
				# the favorites url is the album title and contributor name here (or extid for online albums)
				# album id would be (much) better, but that would screw up the favorite on a rescan
				# title is a really stupid thing to use, since there's no assurance it's unique
				my $favoritesUrl = $_->{'work_id'}
					? sprintf('db:album.title=%s&contributor.name=%s&work.title=%s&composer.name=%s', 
						URI::Escape::uri_escape_utf8($_->{'album'}), URI::Escape::uri_escape_utf8($_->{'artist'}),
						URI::Escape::uri_escape_utf8($_->{'work_name'}), URI::Escape::uri_escape_utf8($_->{'composer'}))
					: sprintf('db:album.title=%s&contributor.name=%s', URI::Escape::uri_escape_utf8($_->{'album'}), URI::Escape::uri_escape_utf8($_->{'artist'}));
				$_->{'favorites_url'} = $_->{'extid'} || $favoritesUrl;

				if ($_->{'artist_ids'}) {
					$_->{'artists'} = $_->{'artist_ids'} =~ /,/ ? [ split /(?<!\s),(?!\s)/, $_->{'artists'} ] : [ $_->{'artists'} ];
					$_->{'artist_ids'} = [ split /,/, $_->{'artist_ids'} ];    # / syntax highlighters get easily confused...
				}
				else {
					$_->{'artists'}    = [ $_->{'artist'} ];
					$_->{'artist_ids'} = [ $_->{'id'} ];
				}

				# If an artist was not used in the selection criteria or if one was
				# used but is different to that of the primary artist, then provide
				# the primary artist name in name2.
				if (!$artistId || $artistId != $_->{'artist_id'} || $trackArtistOnly || $_->{'work_id'}) {
					$_->{'name2'} = join(', ', @{$_->{'artists'} || []}) || $_->{'artist'};
				}

				if (!$wantMeta) {
					delete $_->{'artist'};
				}

				$_->{'hasMetadata'}   = 'album';

				if ($remote_library) {
					$_->{'image'} = _proxiedImageUrl($_, $remote_library);
					delete $_->{'artwork_track_id'};
				}
			}

			my $extra;
			if ((scalar grep { $_ !~ /remote_library/ } @searchTags) && $sort !~ /:(?:new|random)/) {
				my $params = _tagsToParams(\@searchTags);

				if ($params->{artist_id}) {
					$extra = [ grep { $_ } map {
						$_->($params->{artist_id});
					} @{getExtraItems('artist')} ];
				}

				my %actions = $remote_library ? (
					commonVariables	=> [album_id => 'id'],
				) : (
					allAvailableActionsDefined => 1,
					info => {
						command     => [],
					},
					items => {
						command     => [BROWSELIBRARY, 'items'],
						fixedParams => {
							mode       => 'tracks',
							%{&_tagsToParams(\@searchTags)},
						},
					},
					play => {
						command     => ['playlistcontrol'],
						fixedParams => {cmd => 'load', %$params},
					},
					add => {
						command     => ['playlistcontrol'],
						fixedParams => {cmd => 'add', %$params},
					},
					insert => {
						command     => ['playlistcontrol'],
						fixedParams => {cmd => 'insert', %$params},
					},
					remove => {
						command     => ['playlistcontrol'],
						fixedParams => {cmd => 'delete', %$params},
					},
				);
				$actions{'playall'} = $actions{'play'};
				$actions{'addall'} = $actions{'add'};

				push @$extra, {
					name        => cstring($client, 'ALL_SONGS'),
					icon        => 'html/images/albums.png',
					type        => 'playlist',
					playlist    => \&_tracks,
					url         => \&_tracks,
					passthrough => [{ searchTags => \@searchTags, sort => 'sort:albumtrack', menuStyle => 'menuStyle:allSongs' }],
					itemActions => \%actions,
					skipIfSingleton => 1,
				};

			}
			elsif ($search) {
				my $strings = Slim::Utils::Text::searchStringSplit($search)->[0];

				my $sql;
				if ( ref $strings eq 'ARRAY' ) {
					$_ =~ s/'/''/g foreach @$strings;
					$sql = '(' . join( ' OR ', map { "albums.titlesearch LIKE '" . $_ . "'"} @$strings ) . ')';
				} else {
					$strings =~ s/'/''/g;
					$sql = "albums.titlesearch LIKE '" . $strings . "'";
				}

				my %params = (
					mode       => 'tracks',
					sort       => 'albumtrack',
					menuStyle  => 'menuStyle:allSongs',
					search     => 'sql=' . $sql,
				);

				my %actions = (
					allAvailableActionsDefined => 1,
					info   => {
						command => [BROWSELIBRARY, 'items'],
						fixedParams => {mode => 'albums', search => $search, item_id => $results->{'count'}},
					},
					items  => {command => [BROWSELIBRARY, 'items'],              fixedParams => \%params},
					play   => {command => [BROWSELIBRARY, 'playlist', 'play'],   fixedParams => \%params},
					add    => {command => [BROWSELIBRARY, 'playlist', 'add'],    fixedParams => \%params},
					insert => {command => [BROWSELIBRARY, 'playlist', 'insert'], fixedParams => \%params},
					remove => {command => [BROWSELIBRARY, 'playlist', 'delete'], fixedParams => \%params},
				);

				$extra = [ {
					name        => cstring($client, 'ALL_SONGS'),
					icon        => 'html/images/albums.png',
					type        => 'playlist',
					playlist    => \&_tracks,
					url         => \&_tracks,
					passthrough => [{ search => 'sql=' . $sql, sort => 'sort:albumtrack', menuStyle => 'menuStyle:allSongs' }],
					itemActions => \%actions,
					skipIfSingleton => 1
				} ];
			}

			my $params = _tagsToParams(\@searchTags);
			my %actions = $remote_library ? (
				commonVariables	=> [album_id => 'id'],
			) : (
				allAvailableActionsDefined => 1,
				commonVariables	=> [album_id => 'id'],
				info => {
					command     => ['albuminfo', 'items'],
					fixedParams => $params,
				},
				items => {
					command     => [BROWSELIBRARY, 'items'],
					fixedParams => {
						mode       => 'tracks',
						%$params,
					},
				},
				play => {
					command     => ['playlistcontrol'],
					fixedParams => {cmd => 'load', %$params},
				},
				add => {
					command     => ['playlistcontrol'],
					fixedParams => {cmd => 'add', %$params},
				},
				insert => {
					command     => ['playlistcontrol'],
					fixedParams => {cmd => 'insert', %$params},
				},
				remove => {
					command     => ['playlistcontrol'],
					fixedParams => {cmd => 'delete', %$params},
				},
			);
			$actions{'playall'} = $actions{'play'};
			$actions{'addall'} = $actions{'add'};

			my $result = {
				items       => $items,
				actions     => \%actions,
				sorted      => (($sort && $sort =~ /^sort:(?:random|new)$/) ? 0 : 1),
				orderByList => (defined($search) || ($sort && $sort =~ /^sort:(?:random|new)$/) ? undef : \%orderByList),
			};

			if ( $cacheKey && $args->{quantity} && $args->{quantity} > 1 ) {
				$cache->set($cacheKey, {
					items => [ map {
						delete $_->{'url'};
						delete $_->{'playlist'};
						$_;
					} @{$result->{items}} ],
					actions => $result->{actions},
					sorted => $result->{sorted},
					orderByList => $result->{orderByList},
				}, 86400);
			}
			return $result, $extra;
		},
		# no need for an index bar in New Music mode
		$tags, ($pt->{'wantIndex'} || $args->{'wantIndex'}) && !($sort && $sort =~ /^sort:(random|new)$/),
	);
}

sub _tracks {
	my ($client, $callback, $args, $pt) = @_;
	my @searchTags = $pt->{'searchTags'} ? @{$pt->{'searchTags'}} : ();
	my $sort       = $pt->{'sort'} || 'sort:albumtrack';
	my $menuStyle  = $pt->{'menuStyle'} || 'menuStyle:album';
	my $search     = $pt->{'search'};
	my $offset     = $args->{'index'} || 0;
	my $getMetadata= $pt->{'wantMetadata'} && grep {/album_id:/} @searchTags;
	my $tags       = 'dtuxgaAsSliqyorf';
	my $library_id = $args->{'library_id'} || $pt->{'library_id'};
	my $remote_library = $args->{'remote_library'} ||= $pt->{'remote_library'};

	if (!defined $search && !scalar @searchTags && defined $args->{'search'}) {
		push @searchTags, 'library_id:' . $library_id if $library_id;
		$search = $args->{'search'};
	}

	# when searching we don't want tracks to be sorted by album first
	if ($search && !$pt->{'sort'}) {
		$sort = undef;
	}

	# Sanity check
	if ((!defined $search || !length($search)) && !scalar @searchTags) {
		$log->error('Invalid request: no search term or album/artist/genre tags');
		$callback->({title => 'Invalid request: no search term or album/artist/genre tags'});
		return;
	}

	$tags .= 'k' if $pt->{'wantMetadata'};

	my ($addAlbumToName2, $addArtistToName2);
	if ($addAlbumToName2  = !(grep {/album_id:/} @searchTags)) {
		$addArtistToName2 = !(grep {/artist_id:/} @searchTags);
		$tags            .= 'cJK'; # artwork
	}

	_generic($client, $callback, $args, 'titles',
		["tags:$tags", $sort, $menuStyle, @searchTags, ($search ? 'search:' . $search : undef)],
		sub {
			my $results = shift;
			my $items   = $results->{'titles_loop'};
			$remote_library ||= $args->{'remote_library'};

			foreach (@$items) {
				# Map a few items that get different tags to those expected for TitleFormatter
				# Currently missing composer, conductor, band because of additional cost of 'A' tag query
				$_->{'ct'}            = $_->{'type'};
				if (my $secs = $_->{'duration'}) {
					$_->{'secs'}      = $secs;
					$_->{'duration'}  = sprintf('%d:%02d', int($secs / 60), $secs % 60);
				}
				$_->{'discc'}         = delete $_->{'disccount'} if defined $_->{'disccount'};
				$_->{'fs'}            = $_->{'filesize'};
				$_->{'hasMetadata'}   = 'track';

				$_->{'name'}          = $_->{'title'};

				$_->{'type'}          = 'audio';
				$_->{'playall'}       = 1;
				$_->{'play_index'}    = $offset++;

				# bug 17340 - in track lists we give the trackartist precedence over the artist
				if ( $_->{'trackartist'} ) {
					$_->{'artist'} = $_->{'trackartist'};
				}
				# if the track doesn't have an ARTIST or TRACKARTIST tag, use all contributors of whatever other role is defined
				elsif ( !$_->{'artist_ids'} ) {
					my $artist_id = $_->{'artist_id'};
					foreach my $role ('albumartist', 'band') {
						my $id = $role . '_ids';
						if ( $_->{$id} && $_->{$id} =~ /$artist_id/ ) {
							$_->{'artist'} = $_->{$role};
						}
					}
				}

				my $name2;
				$name2 = $_->{'artist'} if $addArtistToName2;
				if ($addAlbumToName2 && $_->{'album'}) {
					$name2 .= ' - ' if $name2;
					$name2 .= $_->{'album'};
				}
				if ($name2) {
					if ( $_->{'coverid'} ) {
						$_->{'artwork_track_id'} = $_->{'coverid'};
					}

					$_->{'name2'}     = $name2;
					$_->{'image'}     = 'music/' . $_->{'artwork_track_id'} . '/cover' if $_->{'artwork_track_id'};
					$_->{'image'}   ||= $_->{'artwork_url'} if $_->{'artwork_url'};
				}

				if ($remote_library) {
					$_->{'url'} = _proxiedStreamUrl($_, $remote_library);
					$_->{'image'} = _proxiedImageUrl($_, $remote_library) if $_->{'image'};
					delete $_->{'coverid'};
					delete $_->{'artwork_track_id'};
					$_->{'playall'} = 1;
				}
			}

			my $params = _tagsToParams(\@searchTags);

			my %actions = $remote_library ? (
				commonVariables	=> [track_id => 'id'],
			) : (
				commonVariables	=> [track_id => 'id'],
				allAvailableActionsDefined => 1,

				info => {
					command     => ['trackinfo', 'items'],
					fixedParams => $params,
				},
				play => {
					command     => ['playlistcontrol'],
					fixedParams => {cmd => 'load'},
				},
				add => {
					command     => ['playlistcontrol'],
					fixedParams => {cmd => 'add'},
				},
				insert => {
					command     => ['playlistcontrol'],
					fixedParams => {cmd => 'insert'},
				},
				remove => {
					command     => ['playlistcontrol'],
					fixedParams => {cmd => 'delete'},
				},
			);
			$actions{'items'} = $actions{'info'};	# XXX, not sure about this, probably harmless but unnecessary

			if ($search) {
				$actions{'playall'} = $actions{'play'};
				$actions{'addall'} = $actions{'all'};
			}

			my $extra;
			if ($search && $search !~ /^sql=/) {
				my $strings = Slim::Utils::Text::searchStringSplit($search)->[0];

				my $sql;
				if ( ref $strings eq 'ARRAY' ) {
					$_ =~ s/'/''/g foreach @$strings;
					$sql = '(' . join( ' OR ', map { "tracks.titlesearch LIKE '" . $_ . "'"} @$strings ) . ')';
				} else {
					$strings =~ s/'/''/g;
					$sql = "tracks.titlesearch LIKE '" . $strings . "'";
				}

				my %params = (
					mode       => 'tracks',
					sort       => 'albumtrack',
					menuStyle  => 'menuStyle:allSongs',
					search     => 'sql=' . $sql,
				);

				my %allSongsActions = (
					allAvailableActionsDefined => 1,

					# relies on side-effect of context menu, really should implement a searchTracksinfo command
					info   => {
						command => [BROWSELIBRARY, 'items'],
						fixedParams => {mode => 'tracks', search => $search, item_id => $results->{'count'}},
					},

					# no 'items' item as no need to browse into this item
					play   => {command => [BROWSELIBRARY, 'playlist', 'play'],   fixedParams => \%params},
					add    => {command => [BROWSELIBRARY, 'playlist', 'add'],    fixedParams => \%params},
					insert => {command => [BROWSELIBRARY, 'playlist', 'insert'], fixedParams => \%params},
				);

				$extra = [ {
					name        => cstring($client, 'ALL_SONGS'),
					icon        => 'html/images/albums.png',
					type        => 'playlist',
					# No url as we no not want to be able to browse this item,
					# but cannot use type=text because this would stop Slim::Control::XMLBrowser
					# adding play-control items in a context menu (see side-effect above for 'info' action)
					playlist    => \&_tracks,
					passthrough => [{ search => 'sql=' . $sql, sort => 'sort:albumtrack', menuStyle => 'menuStyle:allSongs' }],
					itemActions => \%allSongsActions,
					skipIfSingleton => 1,
				} ];

			} elsif (!$remote_library) {
				$actions{'playall'} = {
					command     => ['playlistcontrol'],
					fixedParams => {cmd => 'load', %{&_tagsToParams([@searchTags, $sort])}},
					variables	=> [play_index => 'play_index'],
				};
				$actions{'addall'} = {
					command     => ['playlistcontrol'],
					variables	=> [],
					fixedParams => {cmd => 'add', %{&_tagsToParams([@searchTags, $sort])}},
				};
			}

			my $albumMetadata;
			my $albumInfo;
			my $image;
			if ($getMetadata) {
				my ($albumId) = grep {/album_id:/} @searchTags;
				$albumId =~ s/album_id:// if $albumId;
				my ($workId) = grep {/work_id:/} @searchTags;
				$workId =~ s/work_id:// if $workId;
				my $album = Slim::Schema->find( Album => $albumId );
				my $feed  = Slim::Menu::AlbumInfo->menu( $client, $album->url, $album, undef, { library_id => $library_id, work_id => $workId, track_count => scalar @$items} ) if $album;
				$albumMetadata = $feed->{'items'} if $feed;

				$image = 'music/' . $album->artwork . '/cover' if $album && $album->artwork;

				$albumInfo = {
					info => {
						command =>   ['albuminfo', 'items'],
						variables => [ 'album_id', 'id' ],
					},
				};
			}

			return {items => $items, actions => \%actions, sorted => 0, albumData => $albumMetadata, albumInfo => $albumInfo,
					cover => $image}, $extra;
		},
	);
}


sub _bmf {
	my ($client, $callback, $args, $pt) = @_;

	my $remote_library = $args->{'remote_library'} ||= $pt->{'remote_library'};
	my @searchTags = $pt->{'searchTags'} ? @{$pt->{'searchTags'}} : ();

	_generic($client, $callback, $args, 'musicfolder', ['tags:cdus' . ($remote_library ? 'o' : ''), @searchTags],
		sub {
			my $results = shift;
			my $gotsubfolder = 0;
			my $items = $results->{'folder_loop'};
			$remote_library ||= $args->{'remote_library'};

			my $cover;

			foreach (@$items) {
				$_->{'name'} = $_->{'filename'};
				if ($_->{'type'} eq 'folder') {
					$_->{'type'}        = 'playlist';
					$_->{'url'}         = \&_bmf;
					$_->{'passthrough'} = [ { searchTags => [ "folder_id:" . $_->{'id'} ], remote_library => $remote_library } ];
					$_->{'itemActions'} = {
						info => {
							command     => ['folderinfo', 'items'],
							fixedParams => {folder_id =>  $_->{'id'}},
						},
						play => {
							command     => ['playlistcontrol'],
							fixedParams => {cmd => 'load', folder_id =>  $_->{'id'}},
						},
						add => {
							command     => ['playlistcontrol'],
							fixedParams => {cmd => 'add', folder_id =>  $_->{'id'}},
						},
						insert => {
							command     => ['playlistcontrol'],
							fixedParams => {cmd => 'insert', folder_id =>  $_->{'id'}},
						},
					};
					$_->{'itemActions'}->{'playall'} = $_->{'itemActions'}->{'play'};
					$_->{'itemActions'}->{'addall'} = $_->{'itemActions'}->{'add'};
					$gotsubfolder = 1;
				}  elsif ($_->{'type'} eq 'track') {
					$_->{'type'}        = 'audio';
					$_->{'playall'}     = 1;

					$_->{'itemActions'} = {
						info => {
							command     => ['trackinfo', 'items'],
							fixedParams => {track_id =>  $_->{'id'}},
						},
					};

					if ( $_->{'coverid'} ) {
						$_->{'image'} = 'music/' . $_->{'coverid'} . '/cover';
						$_->{'artwork_track_id'} = $_->{'coverid'};
						$cover ||= $_->{'image'};
					}

					if ($remote_library) {
						$_->{'url'} = _proxiedStreamUrl($_, $remote_library);
						$cover = $_->{'image'} = _proxiedImageUrl($_, $remote_library) if $_->{'image'};
						$_->{'playall'} = 1,
					}
				}
				elsif ($_->{'type'} eq 'playlist' && Slim::Music::Info::isCUE($_->{'url'})) {
					$_->{'favorites_url'} =	$_->{'url'};
					$_->{'playlist'}	  = \&_playlistTracks;
					$_->{'url'}           = \&_playlistTracks;
					$_->{'passthrough'}   = [ {
						searchTags => [ "playlist_id:" . $_->{'id'} ],
						noEdit     => 1,
					} ];

					if ($remote_library) {
						$_->{'url'} = _proxiedStreamUrl($_, $remote_library);
						$_->{'playall'} = 1,
					}
				}
				# Playlists in BMF folders should be returned as volatile as they will most
				# likely have not been scanned and therefore not useful for browse.
				elsif ($_->{'type'} eq 'playlist') {
					$_->{'type'}          = 'audio';
					$_->{'url'}           =~ s/^file/tmp/;
					$_->{'favorites_url'} =	$_->{'url'};
					$_->{'playall'}     = 1;

					$_->{'itemActions'} = {
						info => {
							command     => ['trackinfo', 'items'],
							fixedParams => {track_id =>  $_->{'id'}},
						},
					};

					if ($remote_library) {
						$_->{'url'} = _proxiedStreamUrl($_, $remote_library);
						$_->{'playall'} = 1,
					}
				}
				else # if ($_->{'type'} eq 'unknown')
				{
					$_->{'type'}        = 'text';
				}
			}

			return {items => $items, sorted => 1, cover => $cover }, undef;
		},
	);
}

sub _playlists {
	my ($client, $callback, $args, $pt) = @_;
	my @searchTags = $pt->{'searchTags'} ? @{$pt->{'searchTags'}} : ();
	my $search     = $pt->{'search'};
	my $remote_library = $args->{'remote_library'} ||= $pt->{'remote_library'};

	if (!$search && !scalar @searchTags && $args->{'search'}) {
		push @searchTags, 'library_id:' . $args->{'library_id'} if $args->{'library_id'};
		$search = $args->{'search'};
	}

	_generic($client, $callback, $args, 'playlists',
		['tags:sux', @searchTags, ($search ? 'search:' . $search : undef)],
		sub {
			my $results = shift;
			my $items = $results->{'playlists_loop'};
			$remote_library ||= $args->{'remote_library'};
			foreach (@$items) {
				$_->{'name'}          = $_->{'playlist'};
				$_->{'type'}          = 'playlist';
				$_->{'favorites_url'} =	$_->{'url'};
				$_->{'playlist'}      = \&_playlistTracks;
				$_->{'url'}           = \&_playlistTracks;
				$_->{'passthrough'}   = [ { searchTags => [ @searchTags, 'playlist_id:' . $_->{'id'} ], remote_library => $remote_library } ];
			};

			my %actions = $remote_library ? (
				commonVariables	=> [playlist_id => 'id', noEdit => 'remote'],
			) : (
				allAvailableActionsDefined => 1,
				commonVariables	=> [playlist_id => 'id', noEdit => 'remote'],
				info => {
					command     => ['playlistinfo', 'items'],
				},
				items => {
					command     => [BROWSELIBRARY, 'items'],
					fixedParams => {
						mode       => 'playlistTracks',
						%{&_tagsToParams(\@searchTags)},
					},
				},
				play => {
					command     => ['playlistcontrol'],
					fixedParams => {cmd => 'load'},
				},
				add => {
					command     => ['playlistcontrol'],
					fixedParams => {cmd => 'add'},
				},
				insert => {
					command     => ['playlistcontrol'],
					fixedParams => {cmd => 'insert'},
				},
			);
			$actions{'playall'} = $actions{'play'};
			$actions{'addall'} = $actions{'add'};

			return {items => $items, actions => \%actions, sorted => 1}, undef;

		},
	);
}

sub _playlistTracks {
	my ($client, $callback, $args, $pt) = @_;
	my @searchTags = $pt->{'searchTags'} ? @{$pt->{'searchTags'}} : ();
	my $menuStyle  = $pt->{'menuStyle'} || 'menuStyle:album';
	my $offset     = $args->{'index'} || 0;
	my $remote_library = $args->{'remote_library'} ||= $pt->{'remote_library'};

	my $noEdit     = delete $pt->{noEdit} if defined $pt->{noEdit};

	_generic($client, $callback, $args, ['playlists', 'tracks'],
		['tags:dtuxgaliqykorfcJK', $menuStyle, @searchTags],
		sub {
			my $results = shift;
			my $items = $results->{'playlisttracks_loop'};
			$remote_library ||= $args->{'remote_library'};

			foreach (@$items) {
				# Map a few items that get different tags to those expected for TitleFormatter
				# Currently missing composer, conductor, band because of additional cost of 'A' tag query
				$_->{'ct'}            = $_->{'type'};
				if (my $secs = $_->{'duration'}) {
					$_->{'secs'}      = $secs;
					$_->{'duration'}  = sprintf('%d:%02d', int($secs / 60), $secs % 60);
				}
				$_->{'discc'}         = delete $_->{'disccount'} if defined $_->{'disccount'};
				$_->{'fs'}            = $_->{'filesize'};
				$_->{'hasMetadata'}   = 'track';

				$_->{'name'}          = $_->{'title'};
				$_->{'name2'}		  = $_->{'artist'} . ' - ' . $_->{'album'};

				if ( $_->{'coverid'} && !($_->{'remote'} && $_->{artwork_url}) ) {
					$_->{'artwork_track_id'} = $_->{'coverid'};
				}

				$_->{'image'}         = ($_->{'artwork_track_id'}
										? 'music/' . $_->{'artwork_track_id'} . '/cover'
										: $_->{'artwork_url'} ? $_->{'artwork_url'} : undef);

				$_->{'type'}          = 'audio';
				$_->{'playall'}       = 1;
				$_->{'play_index'}    = $offset++;

				if ($remote_library) {
					$_->{'url'} = _proxiedStreamUrl($_, $remote_library);
					$_->{'image'} = _proxiedImageUrl($_, $remote_library) if $_->{'image'};
					$_->{'playall'} = 1,
				}
			}

			my %actions = $remote_library ? (
					commonVariables	=> [track_id => 'id', url => 'url'],
			) : (
					commonVariables	=> [track_id => 'id', url => 'url'],
					allAvailableActionsDefined => 1,

					info => {
						command     => ['trackinfo', 'items'],
					},
					play => {
						command     => ['playlistcontrol'],
						fixedParams => {cmd => 'load'},
					},
					add => {
						command     => ['playlistcontrol'],
						fixedParams => {cmd => 'add'},
					},
					insert => {
						command     => ['playlistcontrol'],
						fixedParams => {cmd => 'insert'},
					},
					remove => {
						command     => ['playlistcontrol'],
						fixedParams => {cmd => 'delete'},
					},
					playall => {
						command     => ['playlistcontrol'],
						fixedParams => {cmd => 'load', %{&_tagsToParams(\@searchTags)}},
						variables	=> [play_index => 'play_index'],
					},
					addall => {
						command     => ['playlistcontrol'],
						variables	=> [],
						fixedParams => {cmd => 'add', %{&_tagsToParams(\@searchTags)}},
					},
				);
			$actions{'items'} = $actions{'info'};

			my %hash = (
				items       => $items,
				actions     => \%actions,
				sorted      => 0,
			);

			$hash{'playlist_id'}   = (&_tagsToParams(\@searchTags))->{'playlist_id'} unless $noEdit;
			$hash{'playlistTitle'} = $results->{'__playlistTitle'} if defined $results->{'__playlistTitle'};

			return \%hash, undef;
		}
	);
}

sub getDisplayName () {
	return 'MY_MUSIC';
}

sub playerMenu {'PLUGINS'}

=pod

Provide a hook for plugins to register a remote library helper class. This class needs to provide the following methods:

- remoteRequest: proxy a LMS/CLI command to a remote host.
- proxiedStreamUrl: return a URL LMS can deal with. This can be using a custom protocol handler.
- proxiedImageUrl: return a valid URL to a remote LMS instance's image, including resizing parameters if needed.
- getPref: get a preference from a remote server.

=cut

sub setRemoteLibraryHandler {
	my ($class, $handler) = @_;

	# a class which wants to deal with remote servers must provide a number of methods
	if ( !( $handler && $handler->can('remoteRequest') && $handler->can('proxiedStreamUrl') && $handler->can('proxiedImageUrl') && $handler->can('getPref') ) ) {
		$class ||= 'undefined';
		$log->error("Not registering '$class' as remote handler. It doesn't support all required methods.");
	}

	$remoteLibraryHandler = $handler;
}

sub _proxiedStreamUrl {
	return $remoteLibraryHandler ? $remoteLibraryHandler->proxiedStreamUrl(@_) : $_[0];
}

sub _proxiedImageUrl {
	return $remoteLibraryHandler ? $remoteLibraryHandler->proxiedImageUrl(@_) : $_[0];
}

sub _getPref {
	my ($pref, $remote_library) = @_;

	my $value;
	if ( $remote_library && $remoteLibraryHandler) {
		$value = $remoteLibraryHandler->getPref($pref, $remote_library);
	}

	$value = $prefs->get($pref) unless defined $value;

	return $value;
}

1;<|MERGE_RESOLUTION|>--- conflicted
+++ resolved
@@ -1420,19 +1420,12 @@
 	# We only display the grouped albums if:
 	# 1. the feature is enabled
 	if (!$prefs->get('ignoreReleaseTypes') && $prefs->get('groupArtistAlbumsByReleaseType')
-<<<<<<< HEAD
-		# 2. a specific artist is requested
-		&& (grep /^artist_id:/, @searchTags)
+		# 2. a specific artist is requested or user wants release type groups always
+		&& ( $prefs->get('groupArtistAlbumsByReleaseType') == 2 || grep /^artist_id:/, @searchTags )
 		# 3. not from works menu:
 		&& !(grep /^work_id:/, @searchTags)
 		# 4. any one of the following is true:
 		#    4a. we don't apply a role filter (eg. drilling down from a "Composers" menu)
-=======
-		# 2. a specific artist is requested or user wants release type groups always
-		&& ( $prefs->get('groupArtistAlbumsByReleaseType') == 2 || grep /^artist_id:/, @searchTags )
-		# 3. any one of the following is true:
-		#    3a. we don't apply a role filter (eg. drilling down from a "Composers" menu)
->>>>>>> f021ddaf
 		&& ($prefs->get('noRoleFilter')
 			# 4b. no specific role is requested
 			|| !(grep /^role_id:/, @searchTags)
