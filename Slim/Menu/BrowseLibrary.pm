--- conflicted
+++ resolved
@@ -739,11 +739,7 @@
 	$client->modeParam( handledTransition => 1 );
 }
 
-<<<<<<< HEAD
-my @topLevelArgs = qw(track_id artist_id genre_id album_id playlist_id year folder_id role_id library_id);
-=======
-our @topLevelArgs = qw(track_id artist_id genre_id album_id playlist_id year folder_id role_id);
->>>>>>> 2afd57f9
+our @topLevelArgs = qw(track_id artist_id genre_id album_id playlist_id year folder_id role_id library_id);
 
 sub _topLevel {
 	my ($client, $callback, $args) = @_;
