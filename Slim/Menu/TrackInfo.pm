package Slim::Menu::TrackInfo;

# $Id$

# Squeezebox Server Copyright 2001-2009 Logitech.
# This program is free software; you can redistribute it and/or
# modify it under the terms of the GNU General Public License,
# version 2.

# Provides OPML-based extensible menu for track info
# Based on a patch from Justin Fletcher <gerph@gerph.org> (Bug 6930)

=head1 NAME

Slim::Menu::TrackInfo

=head1 DESCRIPTION

Provides a dynamic OPML-based track info menu to all UIs and allows
plugins to register additional menu items.

=cut

use strict;

use base qw(Slim::Menu::Base);

use Scalar::Util qw(blessed);

use Slim::Utils::Log;
use Slim::Utils::Strings qw(cstring);

my $log = logger('menu.trackinfo');

sub init {
	my $class = shift;
	$class->SUPER::init();
	
	Slim::Control::Request::addDispatch(
		[ 'trackinfo', 'items', '_index', '_quantity' ],
		[ 0, 1, 1, \&cliQuery ]
	);
	
	Slim::Control::Request::addDispatch(
		[ 'trackinfo', 'playlist', '_method' ],
		[ 1, 1, 1, \&cliPlaylistCmd ]
	);
}

sub name {
	return 'SONG_INFO';
}

##
# Register all the information providers that we provide.
# This order is defined at http://wiki.slimdevices.com/index.php/UserInterfaceHierarchy
#
sub registerDefaultInfoProviders {
	my $class = shift;
	
	$class->SUPER::registerDefaultInfoProviders();

	$class->registerInfoProvider( addtrack => (
		menuMode  => 1,
		after     => 'top',
		func      => \&addTrackEnd,
	) );

	$class->registerInfoProvider( addtracknext => (
		menuMode  => 1,
		before    => 'playitem',
		func      => \&addTrackNext,
	) );

	$class->registerInfoProvider( playitem => (
		menuMode  => 1,
		before    => 'contributors',
		func      => \&playTrack,
	) );

	$class->registerInfoProvider( artwork => (
		menuMode  => 1,
		after     => 'year',
		func      => \&showArtwork,
	) );

	if ( !main::SLIM_SERVICE ) {
		$class->registerInfoProvider( contributors => (
			after => 'top',
			func  => \&infoContributors,
		) );

		$class->registerInfoProvider( album => (
			after => 'contributors',
			func  => \&infoAlbum,
		) );

		$class->registerInfoProvider( genres => (
			after => 'album',
			func  => \&infoGenres,
		) );
	}

	$class->registerInfoProvider( remotetitle => (
		after => main::SLIM_SERVICE ? 'top' : 'album',
		func  => \&infoRemoteTitle,
	) );
	
	if ( !main::SLIM_SERVICE ) {
		$class->registerInfoProvider( year => (
			after => 'genres',
			func  => \&infoYear,
		) );

		$class->registerInfoProvider( comment => (
			after => 'year',
			func  => \&infoComment,
		) );

		$class->registerInfoProvider( lyrics => (
			after => 'comment',
			func  => \&infoLyrics,
		) );
	}
	
	$class->registerInfoProvider( moreinfo => (
		after => main::SLIM_SERVICE ? 'remotetitle' : 'comment',
		func  => \&infoMoreInfo,
	) );
	
	$class->registerInfoProvider( tracknum => (
		parent => 'moreinfo',
		after  => 'moreinfo',
		func   => \&infoTrackNum,
	) );
	
	$class->registerInfoProvider( disc => (
		parent => 'moreinfo',
		after  => 'moreinfo',
		func   => \&infoDisc,
	) );

	$class->registerInfoProvider( type => (
		parent => 'moreinfo',
		after  => 'tracknum',
		func   => \&infoContentType,
	) );

	$class->registerInfoProvider( duration => (
		parent => 'moreinfo',
		after  => 'type',
		func   => \&infoDuration,
	) );

	$class->registerInfoProvider( replaygain => (
		parent => 'moreinfo',
		after  => 'duration',
		func   => \&infoReplayGain,
	) );

	$class->registerInfoProvider( rating => (
		parent => 'moreinfo',
		after  => 'replaygain',
		func   => \&infoRating,
	) );

	$class->registerInfoProvider( bitrate => (
		parent => 'moreinfo',
		after  => 'rating',
		func   => \&infoBitrate,
	) );
	
	$class->registerInfoProvider( samplerate => (
		parent => 'moreinfo',
		after  => 'bitrate',
		func   => \&infoSampleRate,
	) );
	
	$class->registerInfoProvider( samplesize => (
		parent => 'moreinfo',
		after  => 'samplerate',
		func   => \&infoSampleSize,
	) );

	$class->registerInfoProvider( filesize => (
		parent => 'moreinfo',
		after  => 'samplesize',
		func   => \&infoFileSize,
	) );

	$class->registerInfoProvider( url => (
		parent => 'moreinfo',
		after  => 'filesize',
		func   => \&infoUrl,
	) );

	$class->registerInfoProvider( modtime => (
		parent => 'moreinfo',
		after  => 'url',
		func   => \&infoFileModTime,
	) );
	
	$class->registerInfoProvider( tagversion => (
		parent => 'moreinfo',
		after  => 'modtime',
		func   => \&infoTagVersion,
	) );
	
	$class->registerInfoProvider( tagdump => (
		parent => 'moreinfo',
		after  => 'tagversion',
		func   => \&infoTagDump,
	) );	
}

sub menu {
	my ( $class, $client, $url, $track, $tags ) = @_;
	$tags ||= {};
	
	# Protocol Handlers can define their own track info OPML menus
	if ( $url ) {
		my $handler = Slim::Player::ProtocolHandlers->handlerForURL( $url );
		if ( $handler && $handler->can('trackInfoURL') ) {
			my $feed = $handler->trackInfoURL( $client, $url );
			return $feed if $feed;
		}
	}
	
	# If we don't have an ordering, generate one.
	# This will be triggered every time a change is made to the
	# registered information providers, but only then. After
	# that, we will have our ordering and only need to step
	# through it.
	my $infoOrdering = $class->getInfoOrdering;
	
	# Get track object if necessary
	if ( !blessed($track) ) {
		$track = Slim::Schema->objectForUrl( {
			url => $url,
		} );
		if ( !blessed($track) ) {
			$log->error( "No track object found for $url" );
			return;
		}
	}
	
	# Get plugin metadata for remote tracks
	my $remoteMeta = {};
	if ( $track->remote && blessed($client) ) {
		my $handler = Slim::Player::ProtocolHandlers->handlerForURL($url);
		if ( $handler && $handler->can('getMetadataFor') ) {
			$remoteMeta = $handler->getMetadataFor( $client, $url );
		}
	}
	
	# Function to add menu items
	my $addItem = sub {
		my ( $ref, $items ) = @_;
		
		if ( defined $ref->{func} ) {
			
			# skip jive-only items for non-jive UIs
			return if $ref->{menuMode} && !$tags->{menuMode};
			
			# show artwork item to jive only if artwork exists
			return if $ref->{menuMode} && $tags->{menuMode} && $ref->{name} eq 'artwork' && !$track->coverArtExists;
			
			my $item = eval { $ref->{func}->( $client, $url, $track, $remoteMeta, $tags ) };
			if ( $@ ) {
				$log->error( 'TrackInfo menu item "' . $ref->{name} . '" failed: ' . $@ );
				return;
			}
			
			return unless defined $item;
			
			if ( ref $item eq 'ARRAY' ) {
				if ( scalar @{$item} ) {
					push @{$items}, @{$item};
				}
			}
			elsif ( ref $item eq 'HASH' ) {
				return if $ref->{menuMode} && !$tags->{menuMode};
				if ( scalar keys %{$item} ) {
					push @{$items}, $item;
				}
			}
			else {
				$log->error( 'TrackInfo menu item "' . $ref->{name} . '" failed: not an arrayref or hashref' );
			}				
		}
	};
	
	# Now run the order, which generates all the items we need
	my $items = [];
	
	for my $ref ( @{ $infoOrdering } ) {
		# Skip items with a defined parent, they are handled
		# as children below
		next if $ref->{parent};
		
		# Add the item
		$addItem->( $ref, $items );
		
		# Look for children of this item
		my @children = grep {
			$_->{parent} && $_->{parent} eq $ref->{name}
		} @{ $infoOrdering };
		
		if ( @children ) {
			my $subitems = $items->[-1]->{items} = [];
			
			for my $child ( @children ) {
				$addItem->( $child, $subitems );
			}
		}
	}
	
	return {
		name  => $track->title || Slim::Music::Info::getCurrentTitle( $client, $url, 1 ),
		type  => 'opml',
		items => $items,
		play  => $track->url,
		cover => $remoteMeta->{cover} || $remoteMeta->{icon} || '/music/' . $track->coverid . '/cover.jpg',
	};
}


sub infoContributors {
	my ( $client, $url, $track, $remoteMeta ) = @_;
	
	my $items = [];
	
	if ( $remoteMeta->{artist} ) {
		push @{$items}, {
			type =>  'text',
			name =>  $remoteMeta->{artist},
			label => 'ARTIST',
		};
	}
	else {
		# Loop through the contributor types and append
		for my $role ( sort $track->contributorRoles ) {
			for my $contributor ( $track->contributorsOfType($role) ) {
				my $id = $contributor->id;
				
				my %actions = (
					allAvailableActionsDefined => 1,
					items => {
						command     => ['browselibrary', 'items'],
						fixedParams => { mode => 'albums', artist_id => $id },
					},
					play => {
						command     => ['playlistcontrol'],
						fixedParams => {cmd => 'load', artist_id => $id},
					},
					add => {
						command     => ['playlistcontrol'],
						fixedParams => {cmd => 'add', artist_id => $id},
					},
					insert => {
						command     => ['playlistcontrol'],
						fixedParams => {cmd => 'insert', artist_id => $id},
					},								
				);
				$actions{'playall'} = $actions{'play'};
				$actions{'addall'} = $actions{'add'};
				
				my $item = {
					type    => 'playlist',
					url     => 'blabla',
					name    => $contributor->name,
					label   => uc $role,
					itemActions => \%actions,
				};
				push @{$items}, $item;
			}
		}
	}
	
	return $items;
}

sub showArtwork {
	my ( $client, $url, $track, $remoteMeta, $tags ) = @_;
	my $items = [];
	my $jive;
	my $actions = {
		do => {
			cmd => [ 'artwork', $track->id ],
		},
	};
	$jive->{actions} = $actions;
	$jive->{showBigArtwork} = 1;

	push @{$items}, {
		type => 'text',
		name => cstring($client, 'SHOW_ARTWORK_SINGLE'),
		jive => $jive, 
	};
	
	return $items;
}

sub playTrack {
	my ( $client, $url, $track, $remoteMeta, $tags ) = @_;
	my $items = [];
	my $jive;
	
	return $items if !blessed($client);
	
	my $play_string = cstring($client, 'PLAY');

	my $actions;

	# "Play Song" in current playlist context is 'jump'
	if ( $tags->{menuContext} eq 'playlist' ) {
		$actions = {
			go => {
				player => 0,
				cmd => [ 'playlist', 'jump', $tags->{playlistIndex} ],
				nextWindow => 'parent',
			},
		};
		# play, add and add-hold all have the same behavior for this item
		$actions->{play} = $actions->{go};
		$actions->{add} = $actions->{go};
		$actions->{'add-hold'} = $actions->{go};

	# typical "Play Song" item
	} else {

		$actions = {
			go => {
				player => 0,
				cmd => [ 'playlistcontrol' ],
				params => {
					cmd => 'load',
					track_id => $track->id,
				},
				nextWindow => 'nowPlaying',
			},
		};
		# play is go
		$actions->{play} = $actions->{go};
	}

	$jive->{actions} = $actions;
	$jive->{style} = 'itemplay';

	push @{$items}, {
		type => 'text',
		name => $play_string,
		jive => $jive, 
	};
	
	return $items;
}

sub addTrackNext {
	my ( $client, $url, $track, $remoteMeta, $tags ) = @_;
	my $string = cstring($client, 'PLAY_NEXT');
	my $cmd = 'insert';
	if ( $tags->{menuContext} eq 'playlist' ) {
		$cmd = 'playlistnext';
	}
	
	return addTrack( $client, $url, $track, $remoteMeta, $tags, $string, $cmd );
}

sub addTrackEnd {
	my ( $client, $url, $track, $remoteMeta, $tags ) = @_;

	my $string = cstring($client, 'ADD_TO_END');
	my $cmd = 'add';

	# "Add Song" in current playlist context is 'delete'
	if ( $tags->{menuContext} eq 'playlist' ) {
		$string = cstring($client, 'REMOVE_FROM_PLAYLIST');
		$cmd = 'delete';
	}
	
	return addTrack( $client, $url, $track, $remoteMeta, $tags, $string, $cmd );
}

sub addTrack {
	my ( $client, $url, $track, $remoteMeta, $tags , $string, $cmd ) = @_;

	my $items = [];
	my $jive;

	return $items if !blessed($client);
	
	my $actions;
	# remove from playlist
	if ( $cmd eq 'delete' ) {
		$string  = cstring($client, 'REMOVE_FROM_PLAYLIST');
		$actions = {
			go => {
				player     => 0,
				cmd        => [ 'playlist', 'delete', $tags->{playlistIndex} ],
				nextWindow => 'parent',
			},
		};
		# play, add and add-hold all have the same behavior for this item
		$actions->{play} = $actions->{go};
		$actions->{add} = $actions->{go};
		$actions->{'add-hold'} = $actions->{go};

	# play next in the playlist context
	} elsif ( $cmd eq 'playlistnext' ) {
		my $moveTo = Slim::Player::Source::playingSongIndex($client) || 0;
		if ( $tags->{playlistIndex} > $moveTo ) {
			$moveTo = $moveTo + 1;
		}
		$actions = {
			go => {
				player     => 0,
				cmd        => [ 'playlist', 'move', $tags->{playlistIndex}, $moveTo ],
				nextWindow => 'parent',
			},
		};
		# play, add and add-hold all have the same behavior for this item
		$actions->{play} = $actions->{go};
		$actions->{add} = $actions->{go};
		$actions->{'add-hold'} = $actions->{go};


	# typical "Add Song" item
	} else {

		$actions = {
			add => {
				player => 0,
				cmd => [ 'playlistcontrol' ],
				params => {
					cmd => $cmd,
					track_id => $track->id,
				},
				nextWindow => 'parent',
			},
		};
		# play and go have same behavior as go here
		$actions->{play} = $actions->{add};
		$actions->{go} = $actions->{add};
	}

	$jive->{actions} = $actions;

	push @{$items}, {
		type => 'text',
		name => $string,
		jive => $jive, 
	};
	
	return $items;
}

sub infoAlbum {
	my ( $client, $url, $track, $remoteMeta ) = @_;
	
	my $item;
	
	if ( $remoteMeta->{album} ) {
		$item = {
			type =>  'text',
			name =>  $remoteMeta->{album},
			label => 'ALBUM',
		};
	}
	elsif ( my $album = $track->album ) {
		my $id = $album->id;

		my %actions = (
			allAvailableActionsDefined => 1,
			items => {
				command     => ['browselibrary', 'items'],
				fixedParams => { mode => 'tracks', album_id => $id },
			},
			play => {
				command     => ['playlistcontrol'],
				fixedParams => {cmd => 'load', album_id => $id},
			},
			add => {
				command     => ['playlistcontrol'],
				fixedParams => {cmd => 'add', album_id => $id},
			},
			insert => {
				command     => ['playlistcontrol'],
				fixedParams => {cmd => 'insert', album_id => $id},
			},								
		);
		$actions{'playall'} = $actions{'play'};
		$actions{'addall'} = $actions{'add'};

		$item = {
			type    => 'playlist',
			url     => 'blabla',
			name    => $album->name,
			label   => 'ALBUM',
			itemActions => \%actions,
		};
	}
	
	return $item;
}

sub infoGenres {
	my ( $client, $url, $track ) = @_;
	
	my $items = [];
	
	for my $genre ( $track->genres ) {
		my $id = $genre->id;
		
		my %actions = (
			allAvailableActionsDefined => 1,
			items => {
				command     => ['browselibrary', 'items'],
				fixedParams => { mode => 'artists', genre_id => $id },
			},
			play => {
				command     => ['playlistcontrol'],
				fixedParams => {cmd => 'load', genre_id => $id},
			},
			add => {
				command     => ['playlistcontrol'],
				fixedParams => {cmd => 'add', genre_id => $id},
			},
			insert => {
				command     => ['playlistcontrol'],
				fixedParams => {cmd => 'insert', genre_id => $id},
			},								
		);
		$actions{'playall'} = $actions{'play'};
		$actions{'addall'} = $actions{'add'};

		my $item = {
			type    => 'playlist',
			url     => 'blabla',
			name    => $genre->name,
			label   => 'GENRE',
			itemActions => \%actions,
		};
		push @{$items}, $item;
	}
	
	return $items;
}

sub infoYear {
	my ( $client, $url, $track ) = @_;
	
	my $item;
	
	if ( my $year = $track->year ) {
		
		my %actions = (
			allAvailableActionsDefined => 1,
			items => {
				command     => ['browselibrary', 'items'],
				fixedParams => { mode => 'albums', year => $year },
			},
			play => {
				command     => ['playlistcontrol'],
				fixedParams => {cmd => 'load', year => $year},
			},
			add => {
				command     => ['playlistcontrol'],
				fixedParams => {cmd => 'add', year => $year},
			},
			insert => {
				command     => ['playlistcontrol'],
				fixedParams => {cmd => 'insert', year => $year},
			},								
		);
		$actions{'playall'} = $actions{'play'};
		$actions{'addall'} = $actions{'add'};

		$item = {
			type    => 'playlist',
			url     => 'blabla',
			name    => $year,
			label   => 'YEAR',
			itemActions => \%actions,
		};
	}
	
	return $item;
}

sub infoComment {
	my ( $client, $url, $track ) = @_;
	
	my $item;
	my $comment;

	# make urls in comments into links
	for my $c ($track->comment) {

		next unless defined $c && $c !~ /^\s*$/;

		if (!($c =~ s!\b(http://[A-Za-z0-9\-_\.\!~*'();/?:@&=+$,]+)!<a href=\"$1\" target=\"_blank\">$1</a>!igo)) {

			# handle emusic-type urls which don't have http://
			$c =~ s!\b(www\.[A-Za-z0-9\-_\.\!~*'();/?:@&=+$,]+)!<a href=\"http://$1\" target=\"_blank\">$1</a>!igo;
		}

		$comment .= $c;
	}
	
	if ( $comment ) {

		$comment =~ s/\r\n/\n/g;
		$comment =~ s/\r/\n/g;
		$comment =~ s/\n\n+/\n\n/g;

		$item = {
			name  => cstring($client, 'COMMENT'),
			items => [
				{
					type => 'text',
					wrap => 1,
					name => $comment,
					label => 'COMMENT',
					
				},
			],
			
			unfold => 1,
		};
	}
	
	return $item;
}

sub infoLyrics {
	my ( $client, $url, $track ) = @_;
	
	my $item;
	
	if ( my $lyrics = $track->lyrics ) {

		$lyrics =~ s/\r\n/\n/g;
		$lyrics =~ s/\r/\n/g;
		$lyrics =~ s/\n\n+/\n\n/g;

		$item = {
			name  => cstring($client, 'LYRICS'),
			items => [
				{
					type => 'text',
					wrap => 1,
					name => $lyrics,
					label => 'LYRICS',
				},
			],
			
			unfold => 1,
		};
	}
	
	return $item;
}

sub infoMoreInfo {
	my ( $client, $url, $track ) = @_;
	
	return {
		name => cstring($client, 'MOREINFO'),
		isContextMenu => 1,
		unfold => 1,

	};
}

sub infoTrackNum {
	my ( $client, $url, $track ) = @_;
	
	my $item;
	
	if ( my $tracknum = $track->tracknum ) {
		$item = {
			type  => 'text',
			label => 'TRACK_NUMBER',
			name  => $tracknum,
		};
	}
	
	return $item;
}

sub infoDisc {
	my ( $client, $url, $track ) = @_;
	
	my $item;
	my ($disc, $discc);
	my $album = $track->album;
	
	if ( blessed($album) && ($disc = ($track->disc || $album->disc)) && ($discc = $album->discc) ) {
		$item = {
			type  => 'text',
			label => 'DISC',
			name  => "$disc/$discc",
		};
	}
	
	return $item;
}

sub infoContentType {
	my ( $client, $url, $track ) = @_;
	
	my $item;
	
	if ( my $ct = Slim::Schema->contentType($track) ) {
		if ( blessed($client) && $track->remote && Slim::Music::Info::isPlaylist( $track, $ct ) )  {
			if ( my $url = $client->master()->currentTrackForUrl( $track->url ) ) {
				$ct = Slim::Schema->contentType($url);
			}
		}
		
		if ($ct eq 'unk' && $track->remote) {
			my $handler = Slim::Player::ProtocolHandlers->handlerForURL( $url );
			if ( $handler && $handler->can('getMetadataFor') ) {
				my $meta = $handler->getMetadataFor( $client, $url );
				if ($meta && $meta->{type}) {
					$ct = $meta->{type};
				}
			}
		}

		$item = {
			type  => 'text',
			label => 'TYPE',
			name  => cstring($client,  uc($ct) ),
		};
	}
	
	return $item;
}

sub infoDuration {
	my ( $client, $url, $track ) = @_;
	
	my $item;
	
	if ( my $duration = $track->duration ) {
		$item = {
			type  => 'text',
			label => 'LENGTH',
			name  => $duration,
		};
	}
	
	return $item;
}

sub infoReplayGain {
	my ( $client, $url, $track ) = @_;
	
	my $items = [];
	
	my $album = $track->album;
	
	if ( my $replaygain = $track->replay_gain ) {
		push @{$items}, _replainGainItem($client, $replaygain, $track->replay_peak, 'REPLAYGAIN');
	}
	
	if ( blessed($album) && $album->can('replay_gain') ) {
		if ( my $albumreplaygain = $album->replay_gain ) {
			push @{$items}, _replainGainItem($client, $albumreplaygain, $album->replay_peak, 'ALBUMREPLAYGAIN');
		}
	}
	
	return $items;
}

sub _replainGainItem {
	my ($client, $replaygain, $replaygainpeak, $tag) = @_;
	
	my $noclip = Slim::Player::ReplayGain::preventClipping( $replaygain, $replaygainpeak );
	my %item = (
		type  => 'text',
		label => $tag,
		name  => sprintf( "%2.2f dB", $replaygain),
	);
	if ( $noclip < $replaygain ) {
		# Gain was reduced to avoid clipping
		$item{'name'} .= sprintf( " (%s)",
				cstring( $client, 'REDUCED_TO_PREVENT_CLIPPING', sprintf( "%2.2f dB", $noclip ) ) ); 
	}
	return \%item;
}

sub infoRating {
	my ( $client, $url, $track ) = @_;
	
	if ( main::SLIM_SERVICE ) {
		return;
	}
	
	my $item;
	
	if ( my $rating = Slim::Schema->rating($track) ) {
		$item = {
			type  => 'text',
			label => 'RATING',
			name  => $rating,
		};
	}
	
	return $item;
}

sub infoBitrate {
	my ( $client, $url, $track ) = @_;
	
	my $item;
	
	if ( my $bitrate = ( Slim::Music::Info::getCurrentBitrate($track->url) || $track->prettyBitRate ) ) {
		
		# A bitrate of -1 is set by Scanner::scanBitrate or Formats::*::scanBitrate when the
		# bitrate of a remote stream can't be determined
		if ( $bitrate && $bitrate ne '-1' ) {
			
			my ($song, $sourcebitrate, $streambitrate);
			my $convert = '';
			
			if (blessed($client) && ($song = $client->currentSongForUrl($track->url))
				&& ($sourcebitrate = $song->bitrate())
				&& ($streambitrate = $song->streambitrate())
				&& $sourcebitrate != $streambitrate)
			{
					$convert = sprintf( ' (%s %s%s %s)', 
						cstring($client, 'CONVERTED_TO'), 
						sprintf( "%d", $streambitrate / 1000 ),
						cstring($client, 'KBPS'),
						cstring($client, $song->streamformat())
					); 
			}
			
			$item = {
				type  => 'text',
				label => 'BITRATE',
				name  => sprintf( "%s%s", $bitrate, $convert),
			};
		}
	}
	
	return $item;
}

sub infoSampleRate {
	my ( $client, $url, $track ) = @_;
	
	my $item;
	
	if ( $track->samplerate ) {
		$item = {
			type  => 'text',
			label => 'SAMPLERATE',
			name  => $track->prettySampleRate,
		};
	}
	
	return $item;
}

# XXX: never stored??
sub infoSampleSize {
	my ( $client, $url, $track ) = @_;
	
	my $item;
	
	if ( my $samplesize = $track->samplesize ) {
		$item = {
			type  => 'text',
			label => 'SAMPLESIZE',
			name  => $samplesize . cstring($client, 'BITS'),
		};
	}
	
	return $item;
}

sub infoFileSize {
	my ( $client, $url, $track ) = @_;
	
	my $item;
	
	if ( my $len = $track->filesize ) {
		$item = {
			type  => 'text',
			label => 'FILELENGTH',
			name  => Slim::Utils::Misc::delimitThousands($len),
		};
	}
	
	return $item;
}

sub infoRemoteTitle {
	my ( $client, $url, $track, $remoteMeta ) = @_;
	
	my $item;
	
	if ( $track->remote && $remoteMeta->{title} ) {
		$item = {
			type  => 'text',
			label => 'TITLE',
			name  => $remoteMeta->{title},
		};
	}
	
	return $item;
}

sub infoUrl {
	my ( $client, $url, $track ) = @_;
	
	my $item;
	
	if ( my $turl = $track->url ) {
<<<<<<< HEAD
		my ($tag, $name);
		if ($track->isRemoteURL($turl)) {
			$item = {
				type  => 'text',
				name  => Slim::Utils::Misc::unescape($turl),
				label => 'URL',	
			};
		} else {
			$item = {
				type  => 'text',
				name  => Slim::Utils::Unicode::utf8decode( Slim::Utils::Misc::pathFromFileURL($turl) ),
				label => 'LOCATION',	
				weblink => '/music/' . $track->id . '/download',
			};
		}
=======
		$item = {
			type => 'text',
			name => $track->isRemoteURL($turl)
				? cstring($client, 'URL') . cstring($client, 'COLON') . ' ' . Slim::Utils::Misc::unescape($turl)
				: cstring($client, 'LOCATION') . cstring($client, 'COLON') . ' ' . Slim::Utils::Unicode::utf8decode_locale( Slim::Utils::Misc::pathFromFileURL($turl) ),
				
			weblink => $track->isRemoteURL($turl)
				? undef
				: '/music/' . $track->id . '/download',
		};
>>>>>>> b118e230
	}
	
	return $item;
}

sub infoFileModTime {
	my ( $client, $url, $track ) = @_;
	
	my $item;
	
	if ( !$track->remote ) {
		if ( my $age = $track->modificationTime ) {
			$item = {
				type => 'text',
				label => 'MODTIME',	
				name => $age,
			};
		}
	}
	
	return $item;
}

sub infoTagVersion {
	my ( $client, $url, $track ) = @_;
	
	my $item;
	
	if ( my $ver = $track->tagversion ) {
		$item = {
			type => 'text',
			label => 'TAGVERSION',	
			name => $ver,
		};
	}
	
	return $item;
}

sub infoTagDump {
	my ( $client, $url, $track ) = @_;
	
	my $item;
	
	if ( $track->audio ) {
		$item = {
			name        => cstring($client, 'VIEW_TAGS'),
			url         => \&tagDump,
			passthrough => [ $track->path ],
			isContextMenu => 1,
		};
	}
	
	return $item;
}

sub tagDump {
	my ( $client, $callback, undef, $path ) = @_;
	
	my $menu = [];
	
	require Audio::Scan;
	my $s = eval { Audio::Scan->scan_tags($path) };
	
	if ( $@ ) {
		$menu = {
			type => 'text',
			name => $@,
		};
	}
	else {	
		my $tags = $s->{tags};
		
		# Recursive handler for array-based tags
		my $array_tag;
		$array_tag = sub {
			my $tag = shift;
			
			my @array;
			
			for my $x ( @{$tag} ) {
				if ( ref $x eq 'ARRAY' ) {
					my $a = $array_tag->($x);
					$x = '[ ' . join( ', ', @{$a} ) . ' ]';
				}
				
				if ( length($x) > 256 ) {
					$x = '(' . length($x) . ' ' . cstring($client, 'BYTES') . ')';
				}
				
				push @array, $x;
			}
			
			return \@array;
		};
	
		for my $k ( sort keys %{$tags} ) {
			my $v = $tags->{$k};
		
			if ( ref $v eq 'ARRAY' ) {
				my $a = $array_tag->($v);
							
				push @{$menu}, {
					type => 'text',
					name => $k . ': [ ' . join( ', ', @{$a} ) . ' ]',
				};
			}
			else {
				if ( length($v) > 256 ) {
					$v = '(' . length($v) . ' ' . cstring($client, 'BYTES') . ')';
				}
			
				push @{$menu}, {
					type => 'text',
					name => $k . ': ' . $v,
				};
			}
		}
	
		if ( !scalar @{$menu} ) {
			$menu = {
				type => 'text',
				name => cstring($client, 'NO_TAGS_FOUND'),
			};
		}
	}
	
	$callback->( $menu );
}

sub _mixers {
	my $Imports = Slim::Music::Import->importers;
	my @mixers = ();
	for my $import (keys %{$Imports}) {
		next if !$Imports->{$import}->{'mixer'};
		next if !$Imports->{$import}->{'use'};
		next if !$Imports->{$import}->{'cliBase'};
		next if !$Imports->{$import}->{'contextToken'};
		push @mixers, $import;
	}
	return ($Imports, \@mixers);
}

sub _mixerItemHandler {
	my %args       = @_;
	my $obj        = $args{'obj'};
	my $obj_param  = $args{'obj_param'};

	my ($Imports, $mixers) = _mixers();
	
	if (scalar(@$mixers) == 1 && blessed($obj)) {
		my $mixer = $mixers->[0];
		if ($mixer->can('mixable') && $mixer->mixable($obj)) {
			# pull in cliBase with Storable::dclone so we can manipulate without affecting the object itself
			my $command = Storable::dclone( $Imports->{$mixer}->{cliBase} );
			$command->{'params'}{'menu'} = 1;
			$command->{'params'}{$obj_param} = $obj->id;
			return $command;
		} else {
			return (
				{
					player => 0,
					cmd    => ['jiveunmixable'],
					params => {
						contextToken => $Imports->{$mixer}->{contextToken},
					},
				}
			);
			
		}
	} elsif ( scalar(@$mixers) && blessed($obj) ) {
		return {
			player => 0,
			cmd    => ['contextmenu'],
			params => {
				menu => 'track',
				$obj_param => $obj->id,
			},
		};
	} else {
		return undef;
	}
}

my $cachedFeed;

sub cliQuery {
	my $request = shift;
	
	my $client         = $request->client;
	my $url            = $request->getParam('url');
	my $trackId        = $request->getParam('track_id');
	my $menuMode       = $request->getParam('menu') || 0;
	my $menuContext    = $request->getParam('context') || 'normal';
	my $playlist_index = $request->getParam('playlist_index');
	
	# special case-- playlist_index given but no trackId
	if (defined($playlist_index) && ! $trackId ) {
		if (my $song = Slim::Player::Playlist::song( $client, $playlist_index )) {
			$trackId = $song->id;
			$url     = $song->url;
			$request->addParam('track_id', $trackId);
			$request->addParam('url', $url);
		}
	}
		
	my $tags = {
		menuMode      => $menuMode,
		menuContext   => $menuContext,
		playlistIndex => $playlist_index,
	};

	unless ( $url || $trackId ) {
		$request->setStatusBadParams();
		return;
	}
	
	my $feed;
	
	if ($trackId) {
		my $track = Slim::Schema->find( Track => $trackId );
		$feed     = Slim::Menu::TrackInfo->menu( $client, $track->url, $track, $tags ) if $track;
	} else {
		$feed = Slim::Menu::TrackInfo->menu( $client, $url, undef, $tags );
	}
	
	$cachedFeed = $feed if $feed;
	
	Slim::Control::XMLBrowser::cliQuery( 'trackinfo', $feed, $request );
}

sub cliPlaylistCmd {
	my $request = shift;
	
	my $client  = $request->client;
	my $method  = $request->getParam('_method');

	unless ($client && $method && $cachedFeed) {
		$request->setStatusBadParams();
		return;
	}
	
	return 	Slim::Control::XMLBrowser::cliQuery( 'trackinfo', $cachedFeed, $request );
}

1;<|MERGE_RESOLUTION|>--- conflicted
+++ resolved
@@ -1021,7 +1021,6 @@
 	my $item;
 	
 	if ( my $turl = $track->url ) {
-<<<<<<< HEAD
 		my ($tag, $name);
 		if ($track->isRemoteURL($turl)) {
 			$item = {
@@ -1032,23 +1031,11 @@
 		} else {
 			$item = {
 				type  => 'text',
-				name  => Slim::Utils::Unicode::utf8decode( Slim::Utils::Misc::pathFromFileURL($turl) ),
+				name  => Slim::Utils::Unicode::utf8decode_locale( Slim::Utils::Misc::pathFromFileURL($turl) ),
 				label => 'LOCATION',	
 				weblink => '/music/' . $track->id . '/download',
 			};
 		}
-=======
-		$item = {
-			type => 'text',
-			name => $track->isRemoteURL($turl)
-				? cstring($client, 'URL') . cstring($client, 'COLON') . ' ' . Slim::Utils::Misc::unescape($turl)
-				: cstring($client, 'LOCATION') . cstring($client, 'COLON') . ' ' . Slim::Utils::Unicode::utf8decode_locale( Slim::Utils::Misc::pathFromFileURL($turl) ),
-				
-			weblink => $track->isRemoteURL($turl)
-				? undef
-				: '/music/' . $track->id . '/download',
-		};
->>>>>>> b118e230
 	}
 	
 	return $item;
