package Slim::Formats;

# $Id$

# SqueezeCenter Copyright 2001-2007 Logitech.
# This program is free software; you can redistribute it and/or
# modify it under the terms of the GNU General Public License,
# version 2.

use strict;
use base qw(Class::Data::Inheritable);
	
use Slim::Music::Info;
use Slim::Utils::Log;
use Slim::Utils::Misc;
use Slim::Utils::Unicode;

# Map our tag functions - so they can be dynamically loaded.
our (%tagClasses, %loadedTagClasses);

my $init = 0;
my $log  = logger('formats');

=head1 NAME

Slim::Formats

=head1 SYNOPSIS

my $tags = Slim::Formats->readTags( $file );

=head1 METHODS

=head2 init()

Initialze the Formats/Metadata reading classes and subsystem.

=cut

sub init {
	my $class = shift;

	if ($init) {
		return 1;
	}

	# Our loader classes for tag formats.
	%tagClasses = (
		'mp3' => 'Slim::Formats::MP3',
		'mp2' => 'Slim::Formats::MP3',
		'ogg' => 'Slim::Formats::Ogg',
		'flc' => 'Slim::Formats::FLAC',
		'wav' => 'Slim::Formats::Wav',
		'aif' => 'Slim::Formats::AIFF',
		'wma' => 'Slim::Formats::WMA',
		'mov' => 'Slim::Formats::Movie',
		'alc' => 'Slim::Formats::Movie',
		'aac' => 'Slim::Formats::Movie',
<<<<<<< HEAD
=======
		'mp4' => 'Slim::Formats::Movie',
		'shn' => 'Slim::Formats::Shorten',
>>>>>>> 0d4d46b4
		'mpc' => 'Slim::Formats::Musepack',
		'ape' => 'Slim::Formats::APE',
		'wvp' => 'Slim::Formats::WavPack',

		# Playlist types
		'asx' => 'Slim::Formats::Playlists::ASX',
		'cue' => 'Slim::Formats::Playlists::CUE',
		'm3u' => 'Slim::Formats::Playlists::M3U',
		'pls' => 'Slim::Formats::Playlists::PLS',
		'pod' => 'Slim::Formats::Playlists::XML',
		'wax' => 'Slim::Formats::Playlists::ASX',
		'wpl' => 'Slim::Formats::Playlists::WPL',
		'xml' => 'Slim::Formats::Playlists::XML',
		'xpf' => 'Slim::Formats::Playlists::XSPF',

		# Remote types
		'http' => 'Slim::Formats::HTTP',
		'mms'  => 'Slim::Formats::MMS',
	);

	$init = 1;

	return 1;
}

=head2 loadTagFormatForType( $type )

Dynamically load the class needed to read the passed file type. 

Returns true on success, false on failure.

Example: Slim::Formats->loadTagFormatForType('flc');

=cut

sub loadTagFormatForType {
	my $class = shift;
	my $type  = shift;

	if ($loadedTagClasses{$type}) {
		return 1;
	}

	$class->init;

	$log->info("Trying to load $tagClasses{$type}");

	if (!Slim::bootstrap::tryModuleLoad($tagClasses{$type}) && $@) {

		logBacktrace("Couldn't load module: $tagClasses{$type} : [$@]");
		return 0;

	} else {

		$loadedTagClasses{$type} = 1;
		return 1;
	}
}

=head2 classForFormat( $type )

Returns the class associated with the passed file type.

=cut

sub classForFormat {
	my $class = shift;
	my $type  = shift;

	$class->init;

	return $tagClasses{$type};
}

=head2 readTags( $filename )

Read and return the tags for any file we're handed.

=cut

sub readTags {
	my $class = shift;
	my $file  = shift || return {};

	my ($filepath, $tags, $anchor);

	if (Slim::Music::Info::isFileURL($file)) {
		$filepath = Slim::Utils::Misc::pathFromFileURL($file);
		$anchor   = Slim::Utils::Misc::anchorFromURL($file);
	} else {
		$filepath = $file;
	}

	# Get the type without updating the DB
	my $type   = Slim::Music::Info::typeFromPath($filepath);
	my $remote = Slim::Music::Info::isRemoteURL($file);

	# Only read local audio.
	if (Slim::Music::Info::isSong($file, $type) && !$remote) {
		
		# Bug 4402, ignore if the file has gone away
		if ( !-e $filepath ) {
			$log->error("File missing: $filepath");
			return {};
		}

		# Extract tag and audio info per format
		if (my $tagReaderClass = $class->classForFormat($type)) {

			# Dynamically load the module in.
			$class->loadTagFormatForType($type);

			$tags = eval { $tagReaderClass->getTag($filepath, $anchor) };
		}

		if ($@) {
			logBacktrace("While trying to ->getTag($filepath) : $@");
		}

		if (!defined $tags) {

			$log->info("No tags found for $filepath");
		}

		# Return early if we have a DRM track
		if ($tags->{'DRM'}) {
			return $tags;
		}

		# Turn the tag SET into DISC and DISCC if it looks like # or #/#
		if ($tags->{'SET'} and $tags->{'SET'} =~ /(\d+)(?:\/(\d+))?/) {

			# Strip leading 0s so that numeric compare at the db level works.
			$tags->{'DISC'}  = int($1);
			$tags->{'DISCC'} = int($2) if defined $2;
		}

		if (!defined $tags->{'TITLE'}) {

			$log->info("No title found, using plain title for $file");

			#$tags->{'TITLE'} = Slim::Music::Info::plainTitle($file, $type);
			Slim::Music::Info::guessTags($file, $type, $tags);
		}

		# fix the genre
		if (defined($tags->{'GENRE'}) && $tags->{'GENRE'} =~ /^\((\d+)\)$/) {

			# some programs (SoundJam) put their genres in as text digits surrounded by parens.
			# in this case, look it up in the table and use the real value...
			if ($INC{'MP3/Info.pm'} && defined($MP3::Info::mp3_genres[$1])) {

				$tags->{'GENRE'} = $MP3::Info::mp3_genres[$1];
			}
		}

		# Mark it as audio in the database.
		if (!defined $tags->{'AUDIO'}) {

			$tags->{'AUDIO'} = 1;
		}

		# Set some defaults for the track if the tag reader didn't pull them.
		for my $key (qw(DRM LOSSLESS)) {

			$tags->{$key} ||= 0;
		}
	}

	# Last resort
	if (!defined $tags->{'TITLE'} || $tags->{'TITLE'} =~ /^\s*$/) {

		$log->info("No title found, calculating title from url for $file");

		$tags->{'TITLE'} = Slim::Music::Info::plainTitle($file, $type);
	}

	# Bug 2996 - check for multiple DISC tags.
	if (ref($tags->{'DISC'}) eq 'ARRAY') {

		$tags->{'DISC'} = $tags->{'DISC'}->[0];
	}

	if (-e $filepath) {
		# cache the file size & date
		($tags->{'FILESIZE'}, $tags->{'TIMESTAMP'}) = (stat($filepath))[7,9];
	}

	# Only set if we couldn't read it from the file.
	$tags->{'CONTENT_TYPE'} ||= $type;

	$log->debug("Report for $file:");

	# Bug: 2381 - FooBar2k seems to add UTF8 boms to their values.
	# Bug: 3769 - Strip trailing nulls
	# Bug: 3998 - Strip UTF-16 BOMs from multiple genres (or other values).
	while (my ($tag, $value) = each %{$tags}) {

		if (defined $tags->{$tag}) {

			use bytes;

			if (ref($tags->{$tag}) eq 'ARRAY') {

				for (my $i = 0; $i < scalar @{$tags->{$tag}}; $i++) {

					$tags->{$tag}->[$i] =~ s/$Slim::Utils::Unicode::bomRE//;
					$tags->{$tag}->[$i] =~ s/\000$//;
				}

			} else {

				$tags->{$tag} =~ s/$Slim::Utils::Unicode::bomRE//;
				$tags->{$tag} =~ s/\000$//;
			}
		}
		
		$value && $log->debug(". $tag : $value");
	}

	return $tags;
}

1;

__END__<|MERGE_RESOLUTION|>--- conflicted
+++ resolved
@@ -56,11 +56,8 @@
 		'mov' => 'Slim::Formats::Movie',
 		'alc' => 'Slim::Formats::Movie',
 		'aac' => 'Slim::Formats::Movie',
-<<<<<<< HEAD
-=======
 		'mp4' => 'Slim::Formats::Movie',
 		'shn' => 'Slim::Formats::Shorten',
->>>>>>> 0d4d46b4
 		'mpc' => 'Slim::Formats::Musepack',
 		'ape' => 'Slim::Formats::APE',
 		'wvp' => 'Slim::Formats::WavPack',
