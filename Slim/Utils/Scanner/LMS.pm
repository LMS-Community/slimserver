package Slim::Utils::Scanner::LMS;

# $Id: /sd/slim/7.6/branches/lms/server/Slim/Utils/Scanner/LMS.pm 78886 2011-07-26T15:15:45.375510Z andy  $
#
# Logitech Media Server Copyright 2001-2011 Logitech.
# This program is free software; you can redistribute it and/or
# modify it under the terms of the GNU General Public License, version 2.
#
# This file is to migrate from Scanner::Local to Media::Scan-based scanning,
# where the module handles the file discovery, reporting progress, and so on.
# Eventually ::Local will be replaced with this module, when it supports audio formats.

use strict;

use File::Basename qw(basename dirname);
use File::Next;
use FileHandle;
use Media::Scan;
use Path::Class ();
use Scalar::Util qw(blessed);

use Slim::Schema::Video;
use Slim::Schema::Image;
use Slim::Utils::ArtworkCache;
use Slim::Utils::Misc ();
use Slim::Utils::Log;
use Slim::Utils::Prefs;
use Slim::Utils::Progress;
use Slim::Utils::Scheduler;

use constant PENDING_DELETE  => 0x01;
use constant PENDING_NEW     => 0x02;
use constant PENDING_CHANGED => 0x04;

# If more than this many items are changed during a scan, the database is optimized
use constant OPTIMIZE_THRESHOLD => 100;

my $log   = logger('scan.scanner');
my $prefs = preferences('server');

my %pending = ();

# Coderefs to plugin handler functions
my $pluginHandlers = {};

sub hasAborted {
	my ($progress, $no_async) = @_;

	if ( Slim::Music::Import->hasAborted() ) {
		main::DEBUGLOG && $log->is_debug && $log->debug("Scan aborted");

		if ( !main::SCANNER && !$no_async ) {
			Slim::Music::Import->setAborted(0);
			Slim::Music::Import->clearProgressInfo();
			Slim::Music::Import->setIsScanning(0);
			Slim::Control::Request::notifyFromArray( undef, [ 'rescan', 'done' ] );
		}

		$progress && $progress->final;
		return 1;	
	}
}

sub rescan {
	my ( $class, $in_paths, $args ) = @_;
	
	# don't continue if image and video processing have been disabled
	if ( !main::IMAGE && !main::VIDEO ) {
		if ( $args->{onFinished}) {
			$args->{onFinished}->();
		}
		
		return;
	}
	
	my $dbh = Slim::Schema->dbh;
	
	if ( ref $in_paths ne 'ARRAY' ) {
		$in_paths = [ $in_paths ];
	}
	
	my $paths = [];
	for my $p ( @{$in_paths} ) {
		# Strip trailing slashes
		$p =~ s{/$}{};
		
		# Must make sure all scanned paths are raw bytes
		push @{$paths}, Slim::Utils::Unicode::encode_locale($p);
	}
	
	main::DEBUGLOG && $log->is_debug && $log->debug("Rescanning " . join(", ", @{$paths}) );
	
	if ( !main::SCANNER ) {
		my $type = 'SETUP_STANDARDRESCAN';
		if ( $args->{wipe} ) {
			$type = 'SETUP_WIPEDB';
		}
		elsif ( $args->{types} eq 'list' ) {
			$type = 'SETUP_PLAYLISTRESCAN';
		}
		
		Slim::Music::Import->setIsScanning($type);
	}
	
	#$pending{$next} = 0;
	
	# Initialize plugin hooks if any plugins want scan events.
	# The API module is only loaded if a plugin uses it.
	$pluginHandlers = {};
	
	if ( Slim::Utils::Scanner::API->can('getHandlers') ) {
		$pluginHandlers = Slim::Utils::Scanner::API->getHandlers();
	}
	
	# Keep track of the number of changes we've made so we can decide
	# if we should optimize the database or not, and also so we know if
	# we need to udpate lastRescanTime
	my $changes = 0;
	
	my $ignore = [
		keys %{ Slim::Music::Info::disabledExtensions('image') },
		keys %{ Slim::Music::Info::disabledExtensions('video') },
	];
	
	# if we're dealing with one folder only, filter out unwanted media types
	# XXX - unfortunately we can only do this for single folders, as Media::Scan would apply the filter to all folders
	if ( scalar @$paths == 1 ) {
		my $mediafolder = $paths->[0];
		
		push @{$ignore}, 'VIDEO' if ( grep { $_ eq $mediafolder } @{ $prefs->get('ignoreInVideoScan') } );
		push @{$ignore}, 'IMAGE' if ( grep { $_ eq $mediafolder } @{ $prefs->get('ignoreInImageScan') } );
	}
	
	if ( !main::IMAGE ) {
		push @{$ignore}, 'IMAGE';
	}
	elsif ( !main::VIDEO ) {
		push @{$ignore}, 'VIDEO'
	}
	
	# some of these are duplicates of the Slim::Utils::OS->ignoreItems
	# but we can't use those values, as they're supposed to be exact matches
	# whereas ignore_dirs can be substring matches too
	my $ignore_dirs = [
		# OSX
		'.ite',       # iTunes Extras (purchased movies)
		'.itlp',      # iTunes LP data (purchased music)
		'.aplibrary', # Aperture data file
		'.apvault',   # Aperture backup file
		'.rcproject', # iMovie project
		'.noindex',   # iPhoto
		'.eyetv',     # EyeTV recording
		'TheVolumeSettingsFolder',
		'TheFindByContentFolder',
		'Network Trash Folder',
		# various versions of the Windows trash - http://en.wikipedia.org/wiki/Trash_(computing)#Microsoft_Windows
		'$RECYCLE.BIN', # Windows Vista+
		'$Recycle.Bin',
		'RECYCLER',   # NT/2000/XP
		#'Recycled',   # Windows 9x, too generic a term to be enabled
		'System Volume Information',
		# Synology/QNAP
		'@eaDir',	
	];
	
	my $progress;
	if ( $args->{progress} ) {
		$progress = Slim::Utils::Progress->new( {
			type  => 'importer',
			name  => join(', ', @$paths) . '|' . $args->{scanName} . '_media',
			bar	  => 1,
		} );
	}
	
	# AnyEvent watcher for async scans
	my $watcher;
	
	# Media::Scan object
	my $s;
	
	# Flag set when a scan has been aborted
	my $aborted = 0;
	
	# This callback checks if the user has aborted the scan
	my $abortCheck = sub {
		if ( !$aborted && hasAborted($progress, $args->{no_async}) ) {
			$s->abort;
			$aborted = 1;
		}
	};
	
	# Scan options
	my $flags = MS_USE_EXTENSION; # Scan by extension only, no guessing
	if ( $args->{wipe} ) {
		$flags |= MS_CLEARDB | MS_FULL_SCAN; # Scan everything and clear the internal libmediascan database
	}
	else {
		$flags |= MS_RESCAN | MS_INCLUDE_DELETED; # Only scan files that have changed size or timestamp,
		                                          # and notify us of files that have been deleted
	}
	
	# Begin scan
	$s = Media::Scan->new( $paths, {
		loglevel => $log->is_debug ? MS_LOG_DEBUG : MS_LOG_ERR, # Set to MS_LOG_MEMORY for very verbose logging
		async => $args->{no_async} ? 0 : 1,
		flags => $flags,
		cachedir => $prefs->get('librarycachedir'),
		ignore => $ignore,
		ignore_dirs => $ignore_dirs,
		thumbnails => [
<<<<<<< HEAD
			{ format => 'JPEG', width => 160, height => 160 }, # for JPEG_TN
			{ format => 'PNG', width => 160, height => 160 },  # for PNG_TN
=======
			{ width => 300 },        # XXX
			# Web UI large thumbnails
			{ width => $prefs->get('thumbSize') || 100 },
>>>>>>> ccd7abc1
		],
		on_result => sub {
			my $result = shift;
			
			$changes++;
			
			# XXX flag for new/changed/deleted
			new($result);
			
			$abortCheck->();
		},
		on_error => sub {
			my $error = shift;
			
			$log->error(
				'ERROR SCANNING ' . $error->path . ': ' . $error->error_string
				. '(code ' . $error->error_code . ')'
			);
			
			$abortCheck->();
		},
		on_progress => sub {
			if ($progress) {
				my $p = shift;
				
				my $total = $p->total;
			
				if ( $total && !$progress->total ) {
					# Initial progress data, report the total number in the log too
					$log->error( "Scanning new media files ($total)" ) unless main::SCANNER && $main::progress;
					
					$progress->total( $total );
				}
			
				if ( $p->cur_item ) {
					$progress->update( $p->cur_item, $p->done );
				}
				
				# Commit for every chunk when using scanner.pl
				main::SCANNER && Slim::Schema->forceCommit;
			}
			
			$abortCheck->();
		},
		on_finish => sub {
			my $stats = {};
			#$changes = $stats->{change_count}; # XXX library should provide this?
			
			$progress && $progress->final;
			
			main::DEBUGLOG && $log->is_debug && $log->debug("Finished scanning");
			
			# plugin hook
			if ( my $handler = $pluginHandlers->{onFinishedHandler} ) {
				$handler->($changes);
			}
			
			# Update the last rescan time if any changes were made
			if ($changes) {
				main::DEBUGLOG && $log->is_debug && $log->debug("Scanner made $changes changes, updating last rescan timestamp");
				Slim::Music::Import->setLastScanTime();
				Slim::Schema->wipeCaches();
			}
			
			# Persist the count of "changes since last optimization"
			# so for example adding 50 tracks, then 50 more would trigger optimize
			my $totalChanges = $changes + _getChangeCount();
			if ( $totalChanges >= OPTIMIZE_THRESHOLD ) {
				main::DEBUGLOG && $log->is_debug && $log->debug("Scan change count reached $changes, optimizing database");
				Slim::Schema->optimizeDB();
				_setChangeCount(0);
			}
			else {
				_setChangeCount($totalChanges);
			}
			
			if ( !main::SCANNER ) {
				Slim::Music::Import->setIsScanning(0);
				Slim::Control::Request::notifyFromArray( undef, [ 'rescan', 'done' ] );
			}
			
			if ( $args->{onFinished}) {
				$args->{onFinished}->();
			}

			# Stop async watcher
			undef $watcher;
		},
	} );
	
	if ( !main::SCANNER && $args->{no_async} ) {
		# All done, send a done event
		Slim::Music::Import->setIsScanning(0);
		Slim::Schema->wipeCaches();
		Slim::Control::Request::notifyFromArray( undef, [ 'rescan', 'done' ] ); # XXX also needs the scan path?
	}
	
	# Setup async scan monitoring
	if ( !$args->{no_async} ) {
		$watcher = AnyEvent->io(
			fh   => $s->async_fd,
			poll => 'r',
			cb   => sub {
				$s->async_process;
				
				if ($aborted) {
					# Stop the IO watcher and destroy the Media::Scan object
					undef $watcher;
					undef $s;
				}
			},
		);
	}
	
	return $changes;
	
=pod
	# Get list of files within this path
	Slim::Utils::Scanner::Local->find( $next, $args, sub {
		my $count  = shift;
		my $others = shift || []; # other dirs we need to scan (shortcuts/aliases)
		
		my $basedir = Slim::Utils::Misc::fileURLFromPath($next);
		
		my $dbh = Slim::Schema->dbh;
		
		# Generate 3 lists of files:
		
		# 1. Files that no longer exist on disk
		#    and are not virtual (from a cue sheet)
		my $inDBOnlySQL = qq{
			SELECT DISTINCT url
			FROM            tracks
			WHERE           url NOT IN (
				SELECT url FROM scanned_files
				WHERE filesize != 0
			)
			AND             url LIKE '$basedir%'
			AND             virtual IS NULL
			AND             content_type != 'dir'
		};
		
		# 2. Files that are new and not in the database.
		my $onDiskOnlySQL = qq{
			SELECT DISTINCT url
			FROM            scanned_files
			WHERE           url NOT IN (
				SELECT url FROM tracks
			)
			AND             url LIKE '$basedir%'
			AND             filesize != 0
		};
		
		# 3. Files that have changed mtime or size.
		# XXX can this query be optimized more?
		my $changedOnlySQL = qq{
			SELECT scanned_files.url
			FROM scanned_files
			JOIN tracks ON (
				scanned_files.url = tracks.url
				AND (
					scanned_files.timestamp != tracks.timestamp
					OR
					scanned_files.filesize != tracks.filesize
				)
				AND tracks.content_type != 'dir'
			)
			WHERE scanned_files.url LIKE '$basedir%'
		};
		
		my ($inDBOnlyCount) = $dbh->selectrow_array( qq{
			SELECT COUNT(*) FROM ( $inDBOnlySQL ) AS t1
		} );
    	
		my ($onDiskOnlyCount) = $dbh->selectrow_array( qq{
			SELECT COUNT(*) FROM ( $onDiskOnlySQL ) AS t1
		} );
		
		my ($changedOnlyCount) = $dbh->selectrow_array( qq{
			SELECT COUNT(*) FROM ( $changedOnlySQL ) AS t1
		} );
		
		$log->error( "Removing deleted files ($inDBOnlyCount)" ) unless main::SCANNER && $main::progress;
		
		if ( $inDBOnlyCount ) {
			my $inDBOnly = $dbh->prepare_cached($inDBOnlySQL);
			$inDBOnly->execute;
			
			my $deleted;
			$inDBOnly->bind_col(1, \$deleted);

			$pending{$next} |= PENDING_DELETE;
			
			my $progress;
			if ( $args->{progress} ) {
				$progress = Slim::Utils::Progress->new( {
					type  => 'importer',
					name  => $args->{scanName} . '_deleted',
					bar	  => 1,
					every => ($args->{scanName} && $args->{scanName} eq 'playlist'), # record all playists in the db
					total => $inDBOnlyCount,
				} );
			}
			
			my $handle_deleted = sub {
				if ( $inDBOnly->fetch ) {
					$progress && $progress->update($deleted);
					$changes++;
					
					deleted($deleted);
					
					return 1;
				}
				else {
					markDone( $next => PENDING_DELETE, $changes ) unless $args->{no_async};
				
					$progress && $progress->final;
					
					return 0;
				}
			};
			
			if ( $args->{no_async} ) {
				my $i = 0;
				while ( $handle_deleted->() ) {
					if (++$i % 200 == 0) {
						Slim::Schema->forceCommit;
					}
				}
			}
			else {
				Slim::Utils::Scheduler::add_ordered_task( $handle_deleted );
			}
		}
		
		$log->error( "Scanning new files ($onDiskOnlyCount)" ) unless main::SCANNER && $main::progress;
		
		if ( $onDiskOnlyCount ) {
			my $onDiskOnly = $dbh->prepare_cached($onDiskOnlySQL);
			$onDiskOnly->execute;
			
			my $new;
			$onDiskOnly->bind_col(1, \$new);
			
			$pending{$next} |= PENDING_NEW;
			
			my $progress;
			if ( $args->{progress} ) {
				$progress = Slim::Utils::Progress->new( {
					type  => 'importer',
					name  => $args->{scanName} . '_new',
					bar   => 1,
					every => ($args->{scanName} && $args->{scanName} eq 'playlist'), # record all playists in the db
					total => $onDiskOnlyCount,
				} );
			}
			
			my $handle_new = sub {
				if ( $onDiskOnly->fetch ) {
					$progress && $progress->update($new);
					$changes++;
				
					new($new);
					
					return 1;
				}
				else {
					markDone( $next => PENDING_NEW, $changes ) unless $args->{no_async};
				
					$progress && $progress->final;
					
					return 0;
				}
			};
			
			if ( $args->{no_async} ) {
				my $i = 0;
				while ( $handle_new->() ) {
					if (++$i % 200 == 0) {
						Slim::Schema->forceCommit;
					}
				}
			}
			else {
				Slim::Utils::Scheduler::add_ordered_task( $handle_new );
			}
		}
		
		$log->error( "Rescanning changed files ($changedOnlyCount)" ) unless main::SCANNER && $main::progress;
		
		if ( $changedOnlyCount ) {
			my $changedOnly = $dbh->prepare_cached($changedOnlySQL);
			$changedOnly->execute;
			
			my $changed;
			$changedOnly->bind_col(1, \$changed);
						
			$pending{$next} |= PENDING_CHANGED;
			
			my $progress;
			if ( $args->{progress} ) {
				$progress = Slim::Utils::Progress->new( {
					type  => 'importer',
					name  => $args->{scanName} . '_changed',
					bar   => 1,
					every => ($args->{scanName} && $args->{scanName} eq 'playlist'), # record all playists in the db
					total => $changedOnlyCount,
				} );
			}
			
			my $handle_changed = sub {
				if ( $changedOnly->fetch ) {
					$progress && $progress->update($changed);
					$changes++;
					
					changed($changed);
					
					return 1;
				}
				else {
					markDone( $next => PENDING_CHANGED, $changes ) unless $args->{no_async};
				
					$progress && $progress->final;
					
					return 0;
				}	
			};
			
			if ( $args->{no_async} ) {
				my $i = 0;
				while ( $handle_changed->() ) {
					if (++$i % 200 == 0) {
						Slim::Schema->forceCommit;
					}
				}
			}
			else {
				Slim::Utils::Scheduler::add_ordered_task( $handle_changed );
			}
		}
		
		# Scan other directories found via shortcuts or aliases
		if ( scalar @{$others} ) {
			if ( $args->{no_async} ) {
				$class->rescan( $others, $args );
			}
			else {
				Slim::Utils::Timers::setTimer( $class, AnyEvent->now, \&rescan, $others, $args );
			}
		}
		
		# If nothing changed, send a rescan done event
		elsif ( !$inDBOnlyCount && !$onDiskOnlyCount && !$changedOnlyCount ) {
			if ( !main::SCANNER && !$args->{no_async} ) {
				Slim::Music::Import->setIsScanning(0);
				Slim::Control::Request::notifyFromArray( undef, [ 'rescan', 'done' ] );
			}
		}
	} );
=cut

}

=pod
sub deleted {
	my $url = shift;
	
	my $dbh = Slim::Schema->dbh;
	
	my $work;
	
	my $content_type = _content_type($url);
	
	if ( Slim::Music::Info::isSong($url, $content_type) ) {
		$log->error("Handling deleted track $url") unless main::SCANNER && $main::progress;

		# XXX no DBIC objects
		my $track = Slim::Schema->rs('Track')->search( url => $url )->single;
		
		if ( $track ) {
			$work = sub {
				my $album    = $track->album;
				my @contribs = $track->contributors->all;
				my $year     = $track->year;
				my @genres   = map { $_->id } $track->genres;
				
				# plugin hook
				if ( my $handler = $pluginHandlers->{onDeletedTrackHandler} ) {
					$handler->( { id => $track->id, obj => $track, url => $url } );
				}
		
				# delete() will cascade to:
				#   contributor_track
				#   genre_track
				#   comments
				$track->delete;
			
				# Tell Contributors to rescan, if no other tracks left, remove contributor.
				# This will also remove entries from contributor_track and contributor_album
				for my $contrib ( @contribs ) {
					Slim::Schema::Contributor->rescan( $contrib->id );
				}

				
				if ( $album ) {
					# Reset compilation status as it may have changed from VA -> non-VA
					# due to this track being deleted.  Also checks in_storage in case
					# the album was deleted by the $album->rescan.
					if ( $album->in_storage && $album->compilation ) {
						$album->compilation(undef);
						$album->update;
						
						# Re-check VA status for the album,
						# this will also save the album
						Slim::Schema->mergeSingleVAAlbum( $album->id );
					}
					
					# Tell Album to rescan, by looking for remaining tracks in album.  If none, remove album.
					Slim::Schema::Album->rescan( $album->id );
				}
			
				# Tell Year to rescan
				if ( $year ) {
					Slim::Schema::Year->rescan($year);
				}
			
				# Tell Genre to rescan
				Slim::Schema::Genre->rescan( @genres );				
			};
		}
	}
	elsif ( Slim::Music::Info::isCUE($url, $content_type) ) {
		$log->error("Handling deleted cue sheet $url") unless main::SCANNER && $main::progress;
		
		$work = sub {
			my $sth = $dbh->prepare_cached( qq{
				SELECT * FROM tracks WHERE url = ?
			} );
			$sth->execute($url);
			my ($playlist) = $sth->fetchrow_hashref;
			$sth->finish;
		
			# Get the list of all virtual tracks from the cue sheet
			# This has to be done before deleting the playlist because
			# it cascades to deleting the playlist_track entries
			$sth = $dbh->prepare_cached( qq{
				SELECT id, album, year FROM tracks
				WHERE url IN (
					SELECT track
					FROM playlist_track
					WHERE playlist = ?
				)
			} );
			$sth->execute( $playlist->{id} );
			my $ptracks = $sth->fetchall_arrayref( {} );
			$sth->finish;
			
			# Bug 10636, FLAC+CUE doesn't use playlist_track entries for some reason
			# so we need to find the virtual tracks by looking at the URL
			if ( !scalar @{$ptracks} ) {
				$sth = $dbh->prepare( qq{
					SELECT id, album, year
					FROM   tracks
					WHERE  url LIKE '$url#%'
					AND    virtual = 1
				} );
				$sth->execute;
				$ptracks = $sth->fetchall_arrayref( {} );
				$sth->finish;
			}
			
			# plugin hook
			if ( my $handler = $pluginHandlers->{onDeletedPlaylistHandler} ) {
				$handler->( { id => $playlist->{id}, url => $url } );
			}
		
			# Delete the playlist
			# This will cascade to remove the playlist_track entries
			$sth = $dbh->prepare_cached( qq{
				DELETE FROM tracks WHERE id = ?
			} );
			$sth->execute( $playlist->{id} );
		
			# Continue cue handling after playlist/playlist_tracks have been deleted

			# Get contributors for tracks before we delete them
			my $ids = join( ',', map { $_->{id} } @{$ptracks} );
			my $contribs = $dbh->selectall_arrayref( qq{
				SELECT DISTINCT(contributor)
				FROM contributor_track
				WHERE track IN ($ids)
			}, { Slice => {} } );
		
			# Get genres for tracks before we delete them
			my $genres = $dbh->selectall_arrayref( qq{
				SELECT DISTINCT(genre)
				FROM genre_track
				WHERE track IN ($ids)
			}, { Slice => {} } );
		
			# 1. Delete the virtual tracks from this cue sheet
			# This will cascade to:
			#   contributor_track
			#   genre_track
			#   comments
			$sth = $dbh->prepare_cached( qq{
				DELETE FROM tracks WHERE id = ?
			} );
			for my $ptrack ( @{$ptracks} ) {
				$sth->execute( $ptrack->{id} );
			}
			$sth->finish;
		
			# 2. Rescan the album(s) created from the cue sheet
			my %seen;
			my @albums = grep { defined $_ && !$seen{$_}++ } map { $_->{album} } @{$ptracks};
			Slim::Schema::Album->rescan( @albums );
		
			# 3. Rescan contributors created from the cue sheet
			Slim::Schema::Contributor->rescan( map { $_->{contributor} } @{$contribs} );
		
			# 4. Rescan genres created from the cue sheet
			Slim::Schema::Genre->rescan( map { $_->{genre} } @{$genres} );
					
			# 5. Rescan years created from the cue sheet
			%seen = ();
			my @years = grep { defined $_ && !$seen{$_}++ } map { $_->{year} } @{$ptracks};
			Slim::Schema::Year->rescan( @years );
		};
	}
	elsif ( Slim::Music::Info::isList($url, $content_type) ) {
		$log->error("Handling deleted playlist $url") unless main::SCANNER && $main::progress;

		$work = sub {
			# Get the playlist details
			my $sth = $dbh->prepare_cached( qq{
				SELECT * FROM tracks WHERE url = ?
			} );
			$sth->execute($url);
			my ($playlist) = $sth->fetchrow_hashref;
			$sth->finish;
			
			# plugin hook
			if ( my $handler = $pluginHandlers->{onDeletedPlaylistHandler} ) {
				$handler->( { id => $playlist->{id}, url => $url } );
			}
			
			# Delete the playlist
			# This will cascade to remove the playlist_track entries
			$sth = $dbh->prepare_cached( qq{
				DELETE FROM tracks WHERE id = ?
			} );
			$sth->execute( $playlist->{id} );
		};
	}
	
	if ( $work ) {
		if ( $dbh->{AutoCommit} ) {
			Slim::Schema->txn_do($work);
		}
		else {
			$work->();
		}
	}
}
=cut

sub new {
	my $result = shift;
	
	my $work;
	my $coverPrefix = 'music';
	
	if ( $result->type == 1 ) { # Video
		$coverPrefix = 'video';
		$work = sub {
			main::INFOLOG && $log->is_info && !(main::SCANNER && $main::progress) && $log->info("Handling new video " . $result->path);
			
			my $video = Slim::Schema::Video->updateOrCreateFromResult($result);
			
			if ( !defined $video ) {
				$log->error( 'ERROR SCANNING VIDEO ' . $result->path . ': ' . Slim::Schema->lastError );
				return;
			}
			
			# plugin hook
			if ( my $handler = $pluginHandlers->{onNewVideoHandler} ) {
				$handler->( { hashref => $video } );
			}
		};
	}
	elsif ( $result->type == 3 ) { # Image
		$coverPrefix = 'image';
		$work = sub {
			main::INFOLOG && $log->is_info && !(main::SCANNER && $main::progress) && $log->info("Handling new image " . $result->path);
			
			my $image = Slim::Schema::Image->updateOrCreateFromResult($result);
			
			if ( !defined $image ) {
				$log->error( 'ERROR SCANNING IMAGE ' . $result->path . ': ' . Slim::Schema->lastError );
				return;
			}
			
			# plugin hook
			if ( my $handler = $pluginHandlers->{onNewImageHandler} ) {
				$handler->( { hashref => $image } );
			}
		};
	}
	else {
		warn "File not scanned: " . Data::Dump::dump($result->as_hash) . "\n";
	}
	
	# Cache all thumbnails that were generated by Media::Scan
	for my $thumb ( @{ $result->thumbnails } ) {
		my $cached = {
			content_type  => $thumb->{codec} eq 'JPEG' ? 'jpg' : 'png',
			mtime         => $result->mtime,
			original_path => $result->path,
			data_ref      => \$thumb->{data},
		};
		
		my $width = $thumb->{width};
		my $height = $thumb->{height};
		
		my $key = "$coverPrefix/" . $result->hash . "/cover_${width}x${width}_m." . $cached->{content_type};
		Slim::Utils::ArtworkCache->new->set( $key, $cached );
		
		main::INFOLOG && $log->is_info && !(main::SCANNER && $main::progress) 
			&& $log->info("Cached thumbnail for $key ($width x $height)");
	}

=pod	
	if ( Slim::Music::Info::isSong($url) ) {
		
		# This costs too much to do all the time, and it fills the log
		main::INFOLOG && $log->is_info && !(main::SCANNER && $main::progress) && $log->info("Handling new track $url");
		
		$work = sub {
			# We need to make a quick check to make sure this track has not already
			# been entered due to being referenced in a cue sheet.
			if ( _content_type($url) eq 'cur' ) { # cur = cue referenced
				main::INFOLOG && $log->is_info && $log->info("Skipping track because it's referenced by a cue sheet");
				return;
			}
			
			# Scan tags & create track row and other related rows.
			my $trackid = Slim::Schema->updateOrCreateBase( {
				url        => $url,
				readTags   => 1,
				new        => 1,
				checkMTime => 0,
				commit     => 0,
			} );
			
			if ( !defined $trackid ) {
				$log->error( "ERROR SCANNING $url: " . Slim::Schema->lastError );
				return;
			}
			
			# plugin hook
			if ( my $handler = $pluginHandlers->{onNewTrackHandler} ) {
				$handler->( { id => $trackid, url => $url } );
			}
			
			# XXX iTunes, use onNewTrack
		};
	}
	elsif ( 
		Slim::Music::Info::isCUE($url)
		|| 
		( Slim::Music::Info::isPlaylist($url) && Slim::Utils::Misc::inPlaylistFolder($url) )
	) {
		# Only read playlist files if we're in the playlist dir. Read cue sheets from anywhere.
		$log->error("Handling new playlist $url") unless main::SCANNER && $main::progress;
		
		$work = sub {
			# XXX no DBIC objects
			my $playlist = Slim::Schema->updateOrCreate( {
				url        => $url,
				readTags   => 1,
				new        => 1,
				playlist   => 1,
				checkMTime => 0,
				commit     => 0,
				attributes => {
					MUSICMAGIC_MIXABLE => 1,
				},
			} );
		
			if ( !defined $playlist ) {
				$log->error( "ERROR SCANNING $url: " . Slim::Schema->lastError );
				return;
			}

			scanPlaylistFileHandle(
				$playlist,
				FileHandle->new( Slim::Utils::Misc::pathFromFileURL($url) ),
			);
			
			# plugin hook
			if ( my $handler = $pluginHandlers->{onNewPlaylistHandler} ) {
				$handler->( { id => $playlist->id, obj => $playlist, url => $url } );
			}
		};
	}
=cut

	if ( $work ) {
		if ( Slim::Schema->dbh->{AutoCommit} ) {
			Slim::Schema->txn_do($work);
		}
		else {
			$work->();
		}
	}
}

=pod XXX
sub changed {
	my $url = shift;
	
	my $dbh = Slim::Schema->dbh;
	
	my $isDebug = main::DEBUGLOG && $log->is_debug;
	
	my $content_type = _content_type($url);
	
	if ( Slim::Music::Info::isSong($url, $content_type) ) {
		$log->error("Handling changed track $url") unless main::SCANNER && $main::progress;
		
		my $work = sub {
			# Fetch some original track, album, contributors, and genre information
			# so we can compare with the new data and decide what other data needs to be refreshed
			my $sth = $dbh->prepare_cached( qq{
				SELECT tracks.id, tracks.year, albums.id AS album_id, albums.artwork
				FROM   tracks
				JOIN   albums ON (tracks.album = albums.id)
				WHERE  tracks.url = ?
			} );
			$sth->execute($url);
			my $origTrack = $sth->fetchrow_hashref;
			$sth->finish;
			
			my $orig = {
				year => $origTrack->{year},
			};
			
			# Fetch all contributor IDs used on the original track
			$sth = $dbh->prepare_cached( qq{
				SELECT DISTINCT(contributor) FROM contributor_track WHERE track = ?
			} );
			$sth->execute( $origTrack->{id} );
			$orig->{contribs} = $sth->fetchall_arrayref;
			$sth->finish;
			
			# Fetch all genres used on the original track
			$sth = $dbh->prepare_cached( qq{
				SELECT genre FROM genre_track WHERE track = ?
			} );
			$sth->execute( $origTrack->{id} );
			$orig->{genres} = $sth->fetchall_arrayref;
			$sth->finish;
			
			# Scan tags & update track row
			# XXX no DBIC objects
			my $track = Slim::Schema->updateOrCreate( {
				url        => $url,
				readTags   => 1,
				checkMTime => 0, # not needed as we already know it's changed
				commit     => 0,
			} );
			
			if ( !defined $track ) {
				$log->error( "ERROR SCANNING $url: " . Slim::Schema->lastError );
				return;
			}
			
			# Tell Contributors to rescan, if no other tracks left, remove contributor.
			# This will also remove entries from contributor_track and contributor_album
			for my $contrib ( @{ $orig->{contribs} } ) {
				Slim::Schema::Contributor->rescan( $contrib->[0] );
			}
			
			my $album = $track->album;
			
			# XXX Check for newer cover.jpg here?
					
			# Add/replace coverid
			$track->coverid(undef);
			$track->cover_cached(undef);
			$track->update;
				
			# Make sure album.artwork points to this track, so the album
			# uses the newest available artwork
			if ( my $coverid = $track->coverid ) {
				if ( $album->artwork ne $coverid ) {
					$album->artwork($coverid);
				}
			}
			
			# Reset compilation status as it may have changed
			if ( $album ) {
				# XXX no longer works after album code ported to native DBI
				$album->compilation(undef);
				$album->update;
				
				# Auto-rescan mode, immediately merge VA
				Slim::Schema->mergeSingleVAAlbum( $album->id );
			}
			
			# XXX
			# Rescan comments
			
			# Rescan genre, to check for no longer used genres
			my $origGenres = join( ',', sort map { $_->[0] } @{ $orig->{genres} } );
			my $newGenres  = join( ',', sort map { $_->id } $track->genres );
			
			if ( $origGenres ne $newGenres ) {
				main::DEBUGLOG && $isDebug && $log->debug( "Rescanning changed genre(s) $origGenres -> $newGenres" );
				
				Slim::Schema::Genre->rescan( @{ $orig->{genres} } );
			}
			
			# Bug 8034, Rescan years if year value changed, to remove the old year
			if ( $orig->{year} != $track->year ) {
				main::DEBUGLOG && $isDebug && $log->debug( "Rescanning changed year " . $orig->{year} . " -> " . $track->year );
				
				Slim::Schema::Year->rescan( $orig->{year} );
			}
			
			# plugin hook
			if ( my $handler = $pluginHandlers->{onChangedTrackHandler} ) {
				$handler->( { id => $track->id, obj => $track, url => $url } );
			}
		};
		
		if ( Slim::Schema->dbh->{AutoCommit} ) {
			Slim::Schema->txn_do($work);
		}
		else {
			$work->();
		}
	}
	elsif ( Slim::Music::Info::isCUE($url, $content_type) ) {
		$log->error("Handling changed cue sheet $url") unless main::SCANNER && $main::progress;
		
		# XXX could probably be more intelligent but this works for now
		deleted($url);
		new($url);
	}
	elsif ( Slim::Music::Info::isList($url, $content_type) ) {
		$log->error("Handling changed playlist $url") unless main::SCANNER && $main::progress;
		
		# For a changed playlist, just delete it and then re-scan it
		deleted($url);
		new($url);
	}
}
=cut

=pod
# Check if we're done with all our rescan tasks
sub markDone {
	my ( $path, $type, $changes ) = @_;
	
	main::DEBUGLOG && $log->is_debug && $log->debug("Finished scan type $type for $path");
	
	$pending{$path} &= ~$type;
	
	# Check all pending tasks, make sure all are done before notifying
	for my $task ( keys %pending ) {
		if ( $pending{$task} > 0 ) {
			return;
		}
	}
	
	main::DEBUGLOG && $log->is_debug && $log->debug("All rescan tasks finished (total changes: $changes)");
	
	# plugin hook
	if ( my $handler = $pluginHandlers->{onFinishedHandler} ) {
		$handler->($changes);
	}
	
	# Done with all tasks
	if ( !main::SCANNER ) {

//=pod
		# try to autocomplete artwork from mysqueezebox.com		
		Slim::Music::Artwork->downloadArtwork( sub {
//=cut
			
			# Precache artwork, when done send rescan done event
			Slim::Music::Artwork->precacheAllArtwork( sub {
				# Update the last rescan time if any changes were made
				if ($changes) {
					main::DEBUGLOG && $log->is_debug && $log->debug("Scanner made $changes changes, updating last rescan timestamp");
					Slim::Music::Import->setLastScanTime();
					Slim::Schema->wipeCaches();
				}
				
				# Persist the count of "changes since last optimization"
				# so for example adding 50 tracks, then 50 more would trigger optimize
				$changes += _getChangeCount();
				if ( $changes >= OPTIMIZE_THRESHOLD ) {
					main::DEBUGLOG && $log->is_debug && $log->debug("Scan change count reached $changes, optimizing database");
					Slim::Schema->optimizeDB();
					_setChangeCount(0);
				}
				else {
					_setChangeCount($changes);
				}
				
				Slim::Music::Import->setIsScanning(0);
				Slim::Control::Request::notifyFromArray( undef, [ 'rescan', 'done' ] );
			} );
	}
	
	%pending = ();
}
=cut

=head2 scanPlaylistFileHandle( $playlist, $playlistFH )

Scan a playlist filehandle using L<Slim::Formats::Playlists>.

=cut

=pod
sub scanPlaylistFileHandle {
	my $playlist   = shift;
	my $playlistFH = shift || return;
	
	my $url        = $playlist->url;
	my $parentDir  = undef;

	if (Slim::Music::Info::isFileURL($url)) {

		#XXX This was removed before in 3427, but it really works best this way
		#XXX There is another method that comes close if this shouldn't be used.
		$parentDir = Slim::Utils::Misc::fileURLFromPath( Path::Class::file($playlist->path)->parent );

		main::DEBUGLOG && $log->is_debug && $log->debug("Will scan $url, base: $parentDir");
	}

	my @playlistTracks = Slim::Formats::Playlists->parseList(
		$url,
		$playlistFH, 
		$parentDir, 
		$playlist->content_type,
	);

	# Be sure to remove the reference to this handle.
	if (ref($playlistFH) eq 'IO::String') {
		untie $playlistFH;
	}

	undef $playlistFH;

	if (scalar @playlistTracks) {
		$playlist->setTracks(\@playlistTracks);
		
		# plugin hook
		if ( my $handler = $pluginHandlers->{onNewTrackHandler} ) {
			for my $track ( @playlistTracks ) {
				$handler->( { id => $track->id, obj => $track, url => $track->url } );
				main::idleStreams();
			}
		}
	}

	# Create a playlist container
	if (!$playlist->title) {

		my $title = Slim::Utils::Misc::unescape(basename($url));
		   $title =~ s/\.\w{3}$//;

		$playlist->title($title);
		$playlist->titlesort( Slim::Utils::Text::ignoreCaseArticles( $title ) );
	}

	# With the special url if the playlist is in the
	# designated playlist folder. Otherwise, Dean wants
	# people to still be able to browse into playlists
	# from the Music Folder, but for those items not to
	# show up under Browse Playlists.
	#
	# Don't include the Shoutcast playlists or cuesheets
	# in our Browse Playlist view either.
	my $ct = Slim::Schema->contentType($playlist);

	if (Slim::Music::Info::isFileURL($url) && Slim::Utils::Misc::inPlaylistFolder($url)) {
		main::DEBUGLOG && $log->is_debug && $log->debug( "Playlist item $url changed from $ct to ssp content-type" );
		$ct = 'ssp';
	}

	$playlist->content_type($ct);
	$playlist->update;
	
	# Copy playlist title to all items if they are remote URLs and do not already have a title
	# XXX: still needed?
	for my $track ( @playlistTracks ) {
		if ( blessed($track) && $track->remote ) {
			my $curTitle = $track->title;
			if ( !$curTitle || Slim::Music::Info::isURL($curTitle) ) {
				$track->title( $playlist->title );
				$track->update;
				
				if ( main::DEBUGLOG && $log->is_debug ) {
					$log->debug( 'Playlist item ' . $track->url . ' given title ' . $track->title );
				}
			}
		}
	}
	
	if ( main::DEBUGLOG && $log->is_debug ) {

		$log->debug(sprintf("Found %d items in playlist: ", scalar @playlistTracks));

		for my $track (@playlistTracks) {

			$log->debug(sprintf("  %s", blessed($track) ? $track->url : ''));
		}
	}

	return wantarray ? @playlistTracks : \@playlistTracks;
}
=cut

=pod
sub _content_type {
	my $url = shift;
	
	my $sth = Slim::Schema->dbh->prepare_cached( qq{
		SELECT content_type FROM tracks WHERE url = ?
	} );
	$sth->execute($url);
	my ($content_type) = $sth->fetchrow_array;
	$sth->finish;
	
	return $content_type || '';
}
=cut

sub _getChangeCount {
	my $sth = Slim::Schema->dbh->prepare_cached("SELECT value FROM metainformation WHERE name = 'scanChangeCount'");
	$sth->execute;
	my ($count) = $sth->fetchrow_array;
	$sth->finish;
	
	return $count || 0;
}

sub _setChangeCount {
	my $changes = shift;
	
	my $dbh = Slim::Schema->dbh;
	
	my $sth = $dbh->prepare_cached("SELECT 1 FROM metainformation WHERE name = 'scanChangeCount'");
	$sth->execute;
	if ( $sth->fetchrow_array ) {
		my $sta = $dbh->prepare_cached( "UPDATE metainformation SET value = ? WHERE name = 'scanChangeCount'" );
		$sta->execute($changes);
	}
	else {
		my $sta = $dbh->prepare_cached( "INSERT INTO metainformation (name, value) VALUES (?, ?)" );
		$sta->execute( 'scanChangeCount', $changes );
	}
	
	$sth->finish;
}

1;
	<|MERGE_RESOLUTION|>--- conflicted
+++ resolved
@@ -208,14 +208,10 @@
 		ignore => $ignore,
 		ignore_dirs => $ignore_dirs,
 		thumbnails => [
-<<<<<<< HEAD
 			{ format => 'JPEG', width => 160, height => 160 }, # for JPEG_TN
 			{ format => 'PNG', width => 160, height => 160 },  # for PNG_TN
-=======
-			{ width => 300 },        # XXX
 			# Web UI large thumbnails
 			{ width => $prefs->get('thumbSize') || 100 },
->>>>>>> ccd7abc1
 		],
 		on_result => sub {
 			my $result = shift;
