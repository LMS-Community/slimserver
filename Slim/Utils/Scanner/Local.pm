--- conflicted
+++ resolved
@@ -228,7 +228,7 @@
 		$dbh->do('DROP TABLE IF EXISTS dbonly');
 		$dbh->do( qq{
 			CREATE $createTemporary TABLE dbonly AS
-				SELECT DISTINCT(url)
+				SELECT DISTINCT(url) AS url
 				FROM   tracks
 				WHERE  url NOT IN (
 					SELECT url FROM scanned_files
@@ -240,20 +240,8 @@
 		} );
 
 		my $inDBOnlySQL = qq{
-<<<<<<< HEAD
 			SELECT          url
 			FROM            dbonly
-=======
-			SELECT DISTINCT(url) AS url
-			FROM            tracks
-			WHERE           url NOT IN (
-				SELECT url FROM scanned_files
-				WHERE filesize != 0
-			)
-			AND             url LIKE '$basedir%'
-			AND             `virtual` IS NULL
-			AND             content_type $ctFilter
->>>>>>> fb3d8bf3
 		} . (IS_SQLITE ? '' : ' ORDER BY url');
 
 		# 2. Files that are new and not in the database.
