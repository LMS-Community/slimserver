package Slim::Utils::Log;

# $Id$

# Squeezebox Server Copyright 2001-2009 Dan Sully, Logitech.
# This program is free software; you can redistribute it and/or
# modify it under the terms of the GNU General Public License, 
# version 2.

=head1 NAME

Slim::Utils::Log

=head1 SYNOPSIS

use Slim::Utils::Log;

my $log = logger('category');

$log->warn('foo!');

logBacktrace("Couldn't connect to server.");

=head1 EXPORTS

logger(), logWarning(), logError(), logBacktrace()

=head1 DESCRIPTION

A wrapper around Log::Log4perl

=head1 METHODS

=cut

use strict;
use base qw(Log::Log4perl::Logger);

use Exporter::Lite;
use File::Path;
use File::Spec;
use Log::Log4perl;
use Log::Log4perl::Appender::Screen;
use Log::Log4perl::Appender::File;
use Path::Class;
use Scalar::Util qw(blessed);

use Slim::Utils::OSDetect;

our @EXPORT = qw(logger logWarning logError logBacktrace);

my $rootLogger    = undef;
my $logDir        = undef;
my %categories    = ();
my %descriptions  = ();
my %appenders     = ();
my %runningConfig = ();
my $needsReInit   = 0;
my $hasConfigFile = 0;
my %debugLine     = ();
my $persist       = 0;

my @validLevels   = qw(OFF FATAL ERROR WARN INFO DEBUG);

=head2 isInitialized( )

Returns true if the logging system is initialized. False otherwise.

=cut

sub isInitialized {
	my $class = shift;

	return Log::Log4perl->initialized;
}

=head2 init( )

Initialize the logging subsystem.

=cut

sub init {
	my ($class, $args) = @_;

	my %config  = ($class->_defaultCategories, $class->_defaultAppenders);

	# If the user passed logdir, that wins when the file callback is run.
	if ($args->{'logdir'} && -d $args->{'logdir'}) {

		$logDir = $args->{'logdir'};
	}

	# call poor man's log rotation
	if (!main::SCANNER && !main::SLIM_SERVICE) {
		
		Slim::Utils::OSDetect::getOS->logRotate($logDir);
	}

	# If the user has specified a log config, or there is a log config written
	# out (ie: the user has changed settings in the web UI) - look for that.
	my $logconf = $args->{'logconf'} || $class->defaultConfigFile;
	my $logtype = $args->{'logtype'} || 'server';

	# If the user has specified any --debug commands, parse those.
	if ($args->{'debug'} || $::logCategories) {

		$class->parseDebugLine($args->{'debug'} || $::logCategories);
	}

	if ($logconf && -r $logconf) {

		%config = $class->_readConfig($logconf);

		$hasConfigFile = 1;
	}

	# And now merge in any command line params
	%config = (%config, $class->_customCategories, $class->_customAppenders);

	# Set a root logger
	if (!$config{'log4perl.rootLogger'} || $config{'log4perl.rootLogger'} !~ /$logtype/) {

		# Add our default root logger
		my @levels = ('ERROR', $logtype);

		if (!$::daemon || !$::quiet) {
			push @levels, 'screen';
		}

		$config{'log4perl.rootLogger'} = join(', ', @levels);
	}
	
	# Make sure recreate option is set if user has an existing log.conf
	if ( !main::ISWINDOWS && !$ENV{NYTPROF} ) {
		$config{'log4perl.appender.server.recreate'}              = 1;
		$config{'log4perl.appender.server.recreate_check_signal'} = 'USR1';
	}
	
	# Change to syslog if requested
	if ( $args->{logfile} && $args->{logfile} eq 'syslog' ) {
		delete $config{$_} for grep { /^log4perl.appender/ } keys %config;
		
		%config = (%config, $class->_syslogAppenders);
	}

	# Set so we can access later.
	%runningConfig = %config;

	# And finally call l4p's initialization method.
	Log::Log4perl->init(\%config);

	$rootLogger = $class->get_logger('');
}

=head2 reInit ( )

Reinitialize the logging subsystem if the log config has changed.

=cut

sub reInit {
	my ($class, $args) = @_;

	# Recreate the config from the running one, and overwritting with the customized ones.
	my %config = (%runningConfig, $class->_customCategories, $class->_customAppenders);

	# For next time.
	%runningConfig = %config;

	# Write out the config if $persist set or not yet written
	if ($hasConfigFile) {

		if ($persist) {

			$class->writeConfig($args->{'logconf'});
		}

	} else {

		$class->writeConfig;

		if (-r $class->defaultConfigFile) {

			$hasConfigFile = 1;
		}
	}

	# and reinitialize.
  	Log::Log4perl->init(\%config);

	$rootLogger = $class->get_logger('');

	$needsReInit = 0;

	# SQL debugging is special - we need to turn on DBIx::Class debugging.
	if ($INC{'Slim/Schema.pm'}) {

		Slim::Schema->updateDebug;
	}
}

=head2 needsReInit ( )

Let's the caller know if the Logging subsystem needs to be reinitialized.

=cut

sub needsReInit {
	my $class = shift;

	return $needsReInit;
}

=head2 persist ( [ $val ] )

Get or set flag which updates saved logging levels when logging levels are changed

=cut

sub persist {
	my $class = shift;
	my $val   = shift;

	if (defined $val) {
		$persist = $val;
	}

	return $persist;
}

=head2 logger( [ $category ] )

Get a logger for the category.

=cut

sub logger {
	my $category = shift;

	return Slim::Utils::Log->get_logger($category);
}

=head2 logWarning( [ $msg ] )

Send out an warning message. Will be prefixed with 'Warning: '

Can be called as a function (will use the root logger), or as a log category method.

=cut

sub logWarning {
	my $self    = $rootLogger;
	my $blessed = blessed($_[0]);

	if ($blessed && $blessed =~ /Log/) {
		$self = shift;
	}

	$Log::Log4perl::caller_depth++;

	$self->error('Warning: ', @_);

	$Log::Log4perl::caller_depth--;
}

=head2 logError( [ $msg ] )

Send out an error message. Will be prefixed with 'Error'

Can be called as a function (will use the root logger), or as a log category method.

=cut

sub logError {
	my $self    = $rootLogger;
	my $blessed = blessed($_[0]);

	if ($blessed && $blessed =~ /Log/) {
		$self = shift;
	}

	$Log::Log4perl::caller_depth++;

	$self->error('Error: ', @_);

	$Log::Log4perl::caller_depth--;
}

=head2 logBacktrace( [ $msg ] )

Print out backtrace.

Can be called as a function (will use the root logger), or as a log category method.

=cut

sub logBacktrace {
	my $self    = $rootLogger;
	my $blessed = blessed($_[0]);

	if ($blessed && $blessed =~ /Log/) {
		shift;
	}

	$Log::Log4perl::caller_depth++;

	if (scalar @_) {
		$self->error("Error: ", @_);
	}

	$self->error(Slim::Utils::Misc::bt(1));

	$Log::Log4perl::caller_depth--;
}

=head2 addLogCategory ( \%args )

Adds a logging category, level & description to the server.

Arguments:

=over 4

=item * category

=item * defaultLevel

=item * description

=back

=cut

sub addLogCategory {
	my $class = shift;
	my $args  = shift;

	if (ref($args) ne 'HASH') {

		logBacktrace("Didn't pass hash args!");
		return;
	}

	if (my $category = $args->{'category'}) {

		$class->setLogLevelForCategory(
			$category, ($debugLine{$category} || $runningConfig{"log4perl.logger.$category"} || $args->{'defaultLevel'} || 'ERROR'),
		);

		if (my $desc = $args->{'description'}) {

			$descriptions{$category} = $desc;
		}

		return logger($args->{'category'});
	}

	logBacktrace("No category was passed! Returning rootLogger");

	return $rootLogger;
}

=head2 setLogLevelForCategory ( category, level )

Set/Update the log level for a logging category.

=cut

sub setLogLevelForCategory {
	my ($class, $category, $level) = @_;

	if (!$category) {

		logBacktrace("\$category is not set.");

		return 0;
	}

	if (!defined $level) {

		logBacktrace("\$level is not set.");

		return 0;
	}

	if (!grep { /^$level$/ } @validLevels) {

		logBacktrace("Level [$level] is invalid for category: [$category]");

		return 0;
	}

	if ($category !~ /^log4perl\.logger/) {

		$category = "log4perl.logger.$category";
	}

	$categories{$category} = $level;

	# If the level is the same, it's a no-op.
	if (defined $runningConfig{$category} && $runningConfig{$category} eq $level) {

		return -1;
	}

<<<<<<< HEAD
	$categories{$category} = $level;
	
=======
>>>>>>> 29ecad28
	$needsReInit = 1;

	return 1;
}

=head2 isValidCategory ( category )

Returns true if the passed category is valid. 

Returns false otherwise.

=cut

sub isValidCategory {
	my ($class, $category) = @_;

	if ($category !~ /^log4perl\.logger/) {

		$category = "log4perl.logger.$category";
	}

	if (defined $runningConfig{$category}) {
		return 1;
	}

	return 0;
}

=head2 allCategories ( )

Returns the list of all logging categories the server knows about.

=cut

sub allCategories {
	my $class = shift;

	my %categories = ();
	my %config     = ($class->_defaultCategories, $class->_customCategories);

	for my $key (keys %config) {

		# hide the following as they are not debugging categories
		next if ($key =~ /additivity|perfmon/);
		my $value = $runningConfig{$key};

		$key =~ s/^log4perl\.logger\.//;

		$categories{$key} = $value;
	}

	return \%categories;
}

sub _customCategories {
	my $class = shift;

	return %categories;
}

=head2 addLogAppender ( \%args )

Adds a log appender.

Arguments:

=over 4

=item * name

=item * appender

=item * filemode

=item * filename

=back

See L<Log::Log4perl> for valid appenders.

=cut

sub addLogAppender {
	my $class = shift;
	my $args  = shift;

	if (ref($args) ne 'HASH') {

		logBacktrace("Didn't pass hash args!");
		return;
	}

	my $name     = $args->{'name'}     || 'server';
	my $filemode = $args->{'filemode'} || 'append';
	my $filename = $args->{'logfile'};
	my $appender = $args->{'appender'} || 'Log::Log4perl::Appender::File';

	unless ($filename) {
		$filename = _logFileName($name);
		$filemode = _logFileMode($name);
	}

	$appenders{$name} = {
		'mode'     => $filemode,
		'appender' => $appender,
		'filename' => $filename,
	};
}

sub _customAppenders {
	my $class = shift;

	return $class->_fixupAppenders(\%appenders);
}

=head2 descriptionForCategory ( category )

Returns the string token for the description of the given category.

=cut

sub descriptionForCategory {
	my ($class, $category) = @_;

	if (exists $descriptions{$category}) {

		return $descriptions{$category};
	}

	my $string = uc("DEBUG_${category}");
	   $string =~ s/\./_/g;

	return $string;
}

=head2 validLevels ( )

Returns the list of valid log levels.

=cut

sub validLevels {
	my $class = shift;

	return @validLevels;
}

=head2 serverLogFile ( )

Returns the location of the server's main log file.

=cut

sub serverLogFile {
	return _logFileName('server');
}

=head2 serverLogMode ( )

Returns the logging mode for the server's main log file.

=cut

sub serverLogMode {
	return _logFileMode('server');
}

=head2 scannerLogFile ( )

Returns the location of Squeezebox Server's scanner log file.

=cut

sub scannerLogFile {
	return _logFileName('scanner');
}

=head2 getLogFiles ( )

Returns a list of the the locations of Squeezebox Server's log files.

=cut

sub getLogFiles {
	return [
		{SERVER  => serverLogFile},
		{SCANNER => (Slim::Schema::hasLibrary() ? scannerLogFile() : undef)},
		{PERFMON => (main::PERFMON ? perfmonLogFile() : undef )},
	]
}

=head2 scannerLogMode ( )

Returns the logging mode of Squeezebox Server's scanner log file.

=cut

sub scannerLogMode {
	return _logFileMode('scanner');
}

=head2 perfmonLogFile ( )

Returns the location of Squeezebox Server's performance monitor log file.

=cut

sub perfmonLogFile {
	return _logFileName('perfmon');
}

=head2 perfmonLogMode ( )

Returns the logging mode of Squeezebox Server's performance monitor log file.

=cut

sub perfmonLogMode {
	return _logFileMode('perfmon');
}

sub _logFileMode {
	my $name = shift;

	my $filename = $::logfile || _logFileFor($name);

	return $filename =~ /^\|/ ? 'pipe' : 'append';
}

sub _logFileName {
	my $name = shift;

	my $filename = $::logfile || _logFileFor($name);

	$filename =~ s/^\|//;
	$filename =~ s/%/$name/;

	return $filename;
}

sub _logFileFor {
	my $file  = shift || return '';

	my $dir   = $logDir || Slim::Utils::OSDetect::dirsFor('log');

	if (!-d $dir) {
		mkpath($dir);
	}

	if (-d $dir) {

		return File::Spec->catdir($dir, "$file.log");
	}

	return '';
}

=head2 parseDebugLine ( line )

Returns the string token for the description of the given category.

$line can look like:

network.protocol.slimproto=info,plugin.itunes=WARN,plugin.rs232,persist

If no log level is given, the category will the verbose 'DEBUG' level.

'persist' enables the debug persistence flag so all changes are saved.

=cut

sub parseDebugLine {
	my $class = shift;
	my $line  = shift || return;

	for my $statement (split /\s*,\s*/, $line) {

		if ($statement eq 'persist') {

			$persist = 1;

			next;
		}

		my ($category, $level) = split /=/, $statement;

		if ($level) {

			$level = uc($level);

		} else {

			$level = 'DEBUG';
		}

		$class->setLogLevelForCategory($category, $level);

		$debugLine{$category} = $level;
	}
}

=head2 defaultConfigFile ( )

Returns the location of the default config file for the platform.

=cut

sub defaultConfigFile {
	my $class = shift;

	my $dir;
	eval { $dir = Slim::Utils::Prefs::dir() };
	$dir ||= Slim::Utils::OSDetect::dirsFor('prefs');
	
	if ( main::SLIM_SERVICE ) {
		$dir = Slim::Utils::OSDetect::dirsFor('log');
	}

	if (defined $dir && -d $dir) {

		return File::Spec->catdir($dir, 'log.conf');
	}
}

=head2 writeConfig ( )

Writes out the current logging categories, levels & appenders

=cut

sub writeConfig {
	my $class    = shift;
	my $filename = shift || $class->defaultConfigFile;

	my $file     = file($filename);
	my $fh       = $file->openw or return 0;

	print $fh "# This file is autogenerated by $class\n\n";
	print $fh "# If you wish to modify, make a copy and call Squeezebox Server\n";
	print $fh "# with the --logconf=customlog.conf option\n\n";

	for my $line (sort keys %runningConfig) {

		print $fh "$line = $runningConfig{$line}\n";
	}

	$fh->close;

	return 1;
}

# Quick config reader to parse into key = value pairs.
sub _readConfig {
	my $class    = shift;
	my $filename = shift;

	my $file     = file($filename);
	my $fh       = $file->open;
	my %config   = ();

	#
	while (my $line = <$fh>) {

		if ($line =~ /^\s*$/) {
			next;
		}

		if ($line =~ /^#/) {
			next;
		}

		if ($line =~ /(\S+?)\s*=\s*(.*)/) {

			$config{$1} = $2;
		}
	}

	$fh->close;

	return %config;
}

sub logGroups {
	return {
		SERVER => {
			categories => {
				'server'                 => 'DEBUG',
				'server.plugins'         => 'DEBUG',
			},
			label => 'DEBUG_SERVER_CHOOSE',
		},
		RADIO => {
			categories => {
				'formats.audio'          => 'DEBUG',
				'network.asyncdns'       => 'DEBUG',
				'network.squeezenetwork' => 'DEBUG',
			},
			label => 'DEBUG_RADIO',
		},
		TRANSCODING => {
			categories => {
				'player.source'          => 'DEBUG',
				'player.streaming'       => 'DEBUG',
			},
			label => 'DEBUG_TRANSCODING',
		},
		SCANNER => {
			categories => {
				'scan'                   => 'DEBUG',
				'scan.auto'              => 'DEBUG',
				'scan.scanner'           => 'DEBUG',
				'scan.import'            => 'DEBUG',
				'artwork'                => 'DEBUG',
				'plugin.itunes'          => 'DEBUG',
				'plugin.musicip'         => 'DEBUG',
			},
			label => 'DEBUG_SCANNER_CHOOSE',
		},
	};
}

# logging options we want to pass to the scanner
sub getScannerLogOptions {
	my $class = shift;
	
	my $options = $class->logGroups()->{SCANNER}->{categories};
	my $defaults = $class->logLevels();
	
	foreach my $key (keys %$options) {

		$options->{$key} = $runningConfig{"log4perl.logger.$key"} || $defaults->{$key};
		
	}
	
	return $options;
}

sub setLogGroup {
	my ($class, $group, $persist) = @_;
	
	my $levels     = $class->logLevels($group);
	my $categories = $class->allCategories();
		
	for my $category (keys %{$categories}) {
		$class->setLogLevelForCategory(
			$category, $levels->{$category} || 'ERROR'
		);
	}

	$class->persist($persist ? 1 : 0);
	$class->reInit();
}

sub logLevels {
	my $group = $_[1];
	
	my $categories = {
		'server'                     => 'ERROR',
		'server.memory'              => 'OFF',
		'server.plugins'             => 'ERROR',
		'server.scheduler'           => 'ERROR',
		'server.select'              => 'ERROR',
		'server.timers'              => 'ERROR',

		'artwork'                    => 'ERROR',
		'favorites'                  => 'ERROR',
		'prefs'                      => 'ERROR',
		'factorytest'                => 'ERROR',

		'network.asyncdns'           => 'ERROR',
		'network.asynchttp'          => 'ERROR',
		'network.http'               => 'ERROR',
		'network.protocol'           => 'ERROR',
		'network.protocol.slimproto' => 'ERROR',
		'network.protocol.slimp3'    => 'ERROR',
		'network.upnp'               => 'ERROR',
		'network.jsonrpc'            => 'ERROR',
		'network.squeezenetwork'     => 'ERROR',
		'network.cometd'             => 'ERROR',

		'formats.audio'              => 'ERROR',
		'formats.xml'                => 'ERROR',
		'formats.playlists'          => 'ERROR',
		'formats.metadata'           => 'ERROR',

		'database.info'              => 'ERROR',
		'database.mysql'             => 'ERROR',
		'database.sql'               => 'ERROR',

		'os.files'                   => 'ERROR',
		'os.paths'                   => 'ERROR',

		'control.command'            => 'ERROR',
		'control.queries'            => 'ERROR',
		'control.stdio'              => 'ERROR',
		
		'menu.trackinfo'             => 'ERROR',

		'player.alarmclock'          => 'ERROR',
		'player.display'             => 'ERROR',
		'player.fonts'               => 'ERROR',
		'player.firmware'            => 'ERROR',
		'player.jive'                => 'ERROR',
		'player.ir'                  => 'ERROR',
		'player.menu'                => 'ERROR',
		'player.playlist'            => 'ERROR',
		'player.source'              => 'ERROR',
		'player.streaming'           => 'ERROR',
		'player.streaming.direct'    => 'ERROR',
		'player.streaming.remote'    => 'ERROR',
		'player.sync'                => 'ERROR',
		'player.text'                => 'ERROR',
		'player.ui'                  => 'ERROR',

		'scan'                       => 'ERROR',
		'scan.auto'                  => 'DEBUG', # XXX forced on because there will be problems
		'scan.scanner'               => 'ERROR',
		'scan.import'                => 'ERROR',

		'wizard'                     => 'ERROR',

		'perfmon'                    => 'WARN, screen-raw, perfmon', # perfmon assumes this is set to WARN
	};
	
	return $categories unless $group;
	
	my $logGroups = logGroups();

	foreach (keys %{ $logGroups->{$group}->{categories} }) {
		$categories->{$_} = $logGroups->{$group}->{categories}->{$_};
	}

	return $categories;
}

# log4perl.logger
sub _defaultCategories {
	my $class = shift;

	my $defaultCategories = logLevels();

	# Map our shortened names to the ones l4p wants.
	my %mappedCategories = ();

	while (my ($category, $level) = each %$defaultCategories) {

		$mappedCategories{"log4perl.logger.$category"} = $level;

		# turn off propagation to default appenders if specific appenders are specified
		if ($level =~ /,/) {
			$mappedCategories{"log4perl.additivity.$category"} = 0;
		}

	}

	return %mappedCategories;
}

# log4perl.appender
sub _defaultAppenders {
	my $class = shift;

	my %defaultAppenders = (

		'screen' => {
			'appender' => 'Log::Log4perl::Appender::Screen',
			'stderr'   => 0,
		},

		'screen-raw' => {
			'appender' => 'Log::Log4perl::Appender::Screen',
			'stderr'   => 0,
			'layout'   => 'raw',
		},

		'server' => {
			'appender'              => 'Log::Log4perl::Appender::File',
			'mode'                  => 'sub { Slim::Utils::Log::serverLogMode() }',
			'filename'              => 'sub { Slim::Utils::Log::serverLogFile() }',
		},

		'scanner' => {
			'appender' => 'Log::Log4perl::Appender::File',
			'mode'     => 'sub { Slim::Utils::Log::scannerLogMode() }',
			'filename' => 'sub { Slim::Utils::Log::scannerLogFile() }',
		},

		'perfmon' => {
			'appender' => 'Log::Log4perl::Appender::File',
			'mode'     => 'sub { Slim::Utils::Log::perfmonLogMode() }',
			'filename' => 'sub { Slim::Utils::Log::perfmonLogFile() }',
			'layout'   => 'raw'
		},
	);

	if ( !main::ISWINDOWS && !$ENV{NYTPROF} ) {
		$defaultAppenders{server}->{recreate}              = 1;
		$defaultAppenders{server}->{recreate_check_signal} = 'USR1';
	}

	return $class->_fixupAppenders(\%defaultAppenders);
}

sub _syslogAppenders {
	my $class = shift;
	
	eval { require Log::Dispatch::Syslog };
	if ( $@ ) {
		die "Unable to enable syslog support: $@\n";
	}

	my %syslogAppenders = (

		screen => {
			appender => 'Log::Log4perl::Appender::Screen',
			stderr   => 0,
		},

		'screen-raw' => {
			appender => 'Log::Log4perl::Appender::Screen',
			stderr   => 0,
			layout   => 'raw',
		},

		server => {
			appender  => 'Log::Dispatch::Syslog',
			facility  => 'daemon',
			min_level => 'debug',
		},

		scanner => {
			appender  => 'Log::Dispatch::Syslog',
			facility  => 'daemon',
			min_level => 'debug',
		},

		perfmon => {
			appender  => 'Log::Dispatch::Syslog',
			facility  => 'daemon',
			layout    => 'raw',
			min_level => 'debug',
		},
	);

	return $class->_fixupAppenders(\%syslogAppenders);
}

sub _fixupAppenders {
	my $class     = shift;
	my $appenders = shift;

	my $pattern   = '';
	my $rawpattern= '';

	if ($::LogTimestamp) {

		$pattern    = '[%d{yy-MM-dd HH:mm:ss.SSSS}] %M (%L) %m%n';
		$rawpattern = '[%d{yy-MM-dd HH:mm:ss.SSSS}] %m%n';

	} else {

		$pattern = '%M (%L) %m%n';
		$rawpattern = '%m%n';
	}

	my %baseProperties = (
		'utf8'   => 1,
		'layout' => 'Log::Log4perl::Layout::PatternLayout',
	);

	# Make sure everyone has these properties
	my %mappedAppenders = ();

	while (my ($appender, $data) = each %{$appenders}) {

		my %properties = %baseProperties;

		if ($data->{'layout'} && $data->{'layout'} eq 'raw') {

			$properties{'layout.ConversionPattern'} = $rawpattern;
			delete $data->{'layout'};

		} else {

			$properties{'layout.ConversionPattern'} = $pattern;

		}

		while (my ($property, $value) = each %properties) {

			$mappedAppenders{"log4perl.appender.$appender.$property"} = $value;
		}

		while (my ($property, $value) = each %$data) {

			if ($property eq 'appender') {

				$mappedAppenders{"log4perl.appender.$appender"} = $value;

			} else {

				$mappedAppenders{"log4perl.appender.$appender.$property"} = $value;
			}
		}
	}

	return %mappedAppenders;
}

=head1 SEE ALSO

L<Log::Log4perl>

=cut

package Slim::Utils::Log::Trapper;

use strict;

# prevent pipelines crashing during open2 call
sub FILENO  { 2 }

sub TIEHANDLE {
	my $class = shift;
	bless [], $class;
}

sub PRINT {
	my $self = shift;

	$Log::Log4perl::caller_depth++;

	Slim::Utils::Log::logger('')->error("Warning: ", @_);

	$Log::Log4perl::caller_depth--;
}

# Allow untie() without a warning
sub UNTIE {}

1;

__END__<|MERGE_RESOLUTION|>--- conflicted
+++ resolved
@@ -404,11 +404,6 @@
 		return -1;
 	}
 
-<<<<<<< HEAD
-	$categories{$category} = $level;
-	
-=======
->>>>>>> 29ecad28
 	$needsReInit = 1;
 
 	return 1;
