--- conflicted
+++ resolved
@@ -793,14 +793,8 @@
 
 	if ( !main::SCANNER ) {
 		$prefs->setChange( sub {
-<<<<<<< HEAD
-			Slim::Buttons::BrowseTree->init;
 			require Slim::Media::MediaFolderScan;
 			Slim::Media::MediaFolderScan->init;
-=======
-			require Slim::Music::MusicFolderScan;
-			Slim::Music::MusicFolderScan->init;
->>>>>>> 8adf28d5
 			Slim::Control::Request::executeRequest(undef, ['wipecache']);
 		}, 'mediadirs');
 	}
