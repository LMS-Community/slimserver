package Slim::Utils::OS::SqueezeOS;

use strict;
use base qw(Slim::Utils::OS::Linux);

use constant SP_PREFS_JSON => '/etc/squeezecenter/prefs.json';
use constant SP_SCAN_JSON  => '/etc/squeezecenter/scan.json';

# Cannot use Slim::Utils::Prefs here because too early in bootstrap process.

sub dontSetUserAndGroup { 1 }

sub initDetails {
	my $class = shift;

	$class->{osDetails} = $class->SUPER::initDetails();

	# package specific addition to @INC to cater for plugin locations
<<<<<<< HEAD
	$class->{osDetails}->{isSqueezeOS} = 1 ;
	$::noweb = 1;
	
	if ( !main::SCANNER && -r '/proc/cpuinfo' ) {
		# Read MAC/UUID from cpuinfo
		open my $fh, '<', '/proc/cpuinfo' or die "Unable to read /proc/cpuinfo: $!";
		while ( <$fh> ) {
			if ( /^Serial\s+:\s+([0-9a-f]+)/ ) {
				my $serial = $1;
				my $mac = '000420' . substr( $serial, -6, 6 );
				$mac =~ s/(.{2})/$1:/g;
				$mac =~ s/:$//;
				$class->{osDetails}->{mac} = $mac;
			}
			elsif ( /^UUID\s+:\s+([0-9a-f-]+)/ ) {
				my $uuid = $1;
				$uuid =~ s/-//g;
				$class->{osDetails}->{uuid} = $uuid;
			}
		}
		close $fh;
	}
=======
	$class->{osDetails}->{isSqueezeOS} = 1;
>>>>>>> 77aaaa6f

	return $class->{osDetails};
}

sub ignoredItems {
	my $class = shift;
	
	my %ignoredItems = $class->SUPER::ignoredItems();

	# ignore some Windows special folders which exist on external disks too
	# can't ignore Recycler though... http://www.lastfm.de/music/Recycler
	$ignoredItems{'System Volume Information'} = 1;
	$ignoredItems{'RECYCLER'} = 1;
	$ignoredItems{'$Recycle.Bin'} = 1;

	return %ignoredItems;
}

sub initPrefs {
	my ($class, $defaults) = @_;
	
	$defaults->{maxPlaylistLength} = 100;
	$defaults->{libraryname} = "Squeezebox Touch";
	
	# XXX use SN test for now
	$defaults->{use_sn_test} = 1;
}


use constant SQUEEZEPLAY_PREFS => '/etc/squeezeplay/userpath/settings/';

my %prefSyncHandlers = (
	SQUEEZEPLAY_PREFS . 'SetupLanguage.lua' => sub {
		my $data = shift;

		if ($$data && $$data =~ /locale="([A-Z][A-Z])"/) {
			Slim::Utils::Prefs::preferences('server')->set('language', uc($1));
		}
	},

	SQUEEZEPLAY_PREFS . 'SetupDateTime.lua' => sub {
		my $data = shift;

		if ($$data) {
			my $prefs = Slim::Utils::Prefs::preferences('server');
		
			if ($$data =~ /dateformat="(.*?)"/) {
				$prefs->set('longdateFormat', $1);
			}

			if ($$data =~ /shortdateformat="(.*?)"/) {
				$prefs->set('shortdateFormat', $1);
			}

			# Squeezeplay only knows 12 vs. 24h time, but no fancy formats as Squeezebox Server
			$prefs->set('timeFormat', $$data =~ /hours="24"/ ? '%H:%M' : '|%I:%M %p');

			$prefs = Slim::Utils::Prefs::preferences('plugin.datetime');
			foreach ( Slim::Player::Client::clients() ) {
				$prefs->client($_)->set('dateFormat', '');
				$prefs->client($_)->set('timeFormat', '');
			}
		}
	},
	
	SQUEEZEPLAY_PREFS . 'Playback.lua' => sub {
		my $data = shift;
		
		if ($$data && $$data =~ /playerInit={([^}]+)}/i) {
			my $playerInit = $1;
			
			if ($playerInit =~ /name="(.*?)"/i) {
				Slim::Utils::Prefs::preferences('server')->set('libraryname', $1);
			}
		}
	},
) unless main::SCANNER;

my ($i, $w);
sub postInitPrefs {
	my ( $class, $prefs ) = @_;
	
	_checkMediaAtStartup($prefs);
	
	$prefs->setChange( \&_onAudiodirChange, 'audiodir', 'FIRST' );

	if ( !main::SCANNER ) {

		# sync up prefs in case they were changed while Squeezebox Server wasn't running
		foreach (keys %prefSyncHandlers) {
			_syncPrefs($_);
		}

		# initialize prefs syncing between Squeezeplay and Squeezebox Server
		eval {
			require Linux::Inotify2;
			import Linux::Inotify2;

			$i = Linux::Inotify2->new() or die "Unable to start Inotify watcher: $!";

			$i->watch(SQUEEZEPLAY_PREFS, IN_MOVE() | IN_MODIFY(), sub {
				my $ev = shift;
				my $file = $ev->fullname || '';
				
				# $ev->fullname sometimes adds duplicate slashes
				$file =~ s|//|/|g;

				_syncPrefs($file);
				
			}) or die "Unable to add Inotify watcher: $!";

			$w = AnyEvent->io(
				fh => $i->fileno,
				poll => 'r',
				cb => sub { $i->poll },
			);
		};

		Slim::Utils::Log::logError("Squeezeplay <-> Squeezebox Server prefs syncing failed to initialize: $@") if ($@);
	}
}

sub _syncPrefs {
	my $file = shift;

	if ($file && $prefSyncHandlers{$file} && -r $file ) {

		require File::Slurp;

		my $data = File::Slurp::read_file($file);

		&{ $prefSyncHandlers{$file} }(\$data);
	}
}


sub sqlHelperClass { 'Slim::Utils::SQLiteHelper' }

=head2 dirsFor( $dir )

Return OS Specific directories.

Argument $dir is a string to indicate which of the Squeezebox Server directories we
need information for.

=cut

sub dirsFor {
	my ($class, $dir) = @_;

	my @dirs = ();
	
	if ($dir =~ /^(?:scprefs|oldprefs|updates)$/) {

		push @dirs, $class->SUPER::dirsFor($dir);

	} elsif ($dir =~ /^(?:Firmware|Graphics|HTML|IR|SQLite|SQL|lib|Bin)$/) {

		push @dirs, "/usr/squeezecenter/$dir";

	} elsif ($dir eq 'Plugins') {
			
		push @dirs, $class->SUPER::dirsFor($dir);
		push @dirs, "/usr/squeezecenter/Slim/Plugin", "/usr/share/squeezecenter/Plugins";
		
	} elsif ($dir =~ /^(?:strings|revision)$/) {

		push @dirs, "/usr/squeezecenter";

	} elsif ($dir eq 'libpath') {

		push @dirs, "/usr/squeezecenter";

	} elsif ($dir =~ /^(?:types|convert)$/) {

		push @dirs, "/usr/squeezecenter";

	} elsif ($dir =~ /^(?:prefs)$/) {

		push @dirs, $::prefsdir || "/etc/squeezecenter/prefs";

	} elsif ($dir eq 'log') {

		push @dirs, $::logdir || "/var/log/squeezecenter";

	} elsif ($dir eq 'cache') {

		# XXX: cachedir pref is going to cause a problem here, we need to ignore it
		push @dirs, $::cachedir || "/etc/squeezecenter/cache";

	} elsif ($dir =~ /^(?:music)$/) {

		push @dirs, '';

	} elsif ($dir =~ /^(?:playlists)$/) {

		push @dirs, '';

	} else {

		warn "dirsFor: Didn't find a match request: [$dir]\n";
	}

	return wantarray() ? @dirs : $dirs[0];
}

# Bug 9488, always decode on Ubuntu/Debian
sub decodeExternalHelperPath {
	return Slim::Utils::Unicode::utf8decode_locale($_[1]);
}

sub scanner {
	return '/usr/squeezecenter/scanner.pl';
}

sub gdresize {
	return '/usr/squeezecenter/gdresize.pl';
}

sub gdresized {
	return '/usr/squeezecenter/gdresized.pl';
}

# See corresponding list in SqueezeOS SbS build file: squeezecenter_svn.bb
# Only file listed there in INCLUDED_PLUGINS are actually installed 
sub skipPlugins {
	my $class = shift;
	
	return (
		qw(
			Amazon
			Classical Deezer LMA Mediafly MP3tunes Napster Pandora Slacker Sounds
			Queen
			Podcast
			InfoBrowser RSSNews
			
			DigitalInput LineIn	LineOut RS232
			SlimTris Snow Visualizer

			Extensions JiveExtras
			
			iTunes MusicMagic

			PreventStandby Rescan TT

			xPL
		),
		$class->SUPER::skipPlugins(),
	);
}

sub _setupMediaDir {
	my ( $path, $prefs ) = @_;
	
	# Is audiodir defined, mounted and writable?
	if ($path && $path =~ m{^/media/[^/]+} && -w $path) {

		require File::Slurp;

		my $mounts = grep /$path/, split /\n/, File::Slurp::read_file('/proc/mounts');

		if ( !$mounts ) {
			warn "$path: mount point is not mounted, let's ignore it\n";
			return 0;
		}

		# XXX Maybe also check for rw mount-point
		
		# Create a .Squeezebox directory if necessary
		if ( !-e "$path/.Squeezebox" ) {
			mkdir "$path/.Squeezebox" or do {
				warn "Unable to create directory $path/.Squeezebox: $!\n";
				return 0;
			};
		}
		
		if ( !-e "$path/.Squeezebox/cache" ) {
			mkdir "$path/.Squeezebox/cache" or do {
				warn "Unable to create directory $path/.Squeezebox/cache: $!\n";
				return 0;
			};
		}
		
		$prefs->set( audiodir        => $path );
		$prefs->set( librarycachedir => "$path/.Squeezebox/cache");
		
		return 1;
	}
	
	return 0;
}

sub _onAudiodirChange {
	require Slim::Utils::Prefs;
	my $prefs = Slim::Utils::Prefs::preferences('server');
    
	my $audiodir = $prefs->get('audiodir');
	
	if ($audiodir) {
		if (_setupMediaDir($audiodir, $prefs)) {
			# hunky dory
			return;
		} else {
			# it is defined but not valid
			warn "$audiodir cannot be used";
			$prefs->set('audiodir', undef);
		}
	}
}

sub _checkMediaAtStartup {
	my $prefs = shift;
	
	# Always read audiodir first from /etc/squeezecenter/prefs.json
	my $audiodir = '';
	if ( -e SP_PREFS_JSON ) {
		require File::Slurp;
		require JSON::XS;
		
		my $spPrefs = eval { JSON::XS::decode_json( File::Slurp::read_file(SP_PREFS_JSON) ) };
		if ( $@ ) {
			warn "Unable to read prefs.json: $@\n";
		}
		else {
			$audiodir = $spPrefs->{audiodir};
		}
	}
	
	# XXX SP should store audiodir and mountpath values
	# mediapath is always the root of the drive and where we store the .Squeezebox dir
	# audiodir may be any other dir, but .Squeezebox dir is not put there
	
	if ( _setupMediaDir($audiodir, $prefs) ) {
		# hunky dory
		return;
	}
	
	# Something went wrong, don't use this audiodir
	$prefs->set( audiodir => undef );
}

# don't download/cache firmware for other players, but have them download directly
sub directFirmwareDownload { 1 };

# Path to progress JSON file
sub progressJSON { SP_SCAN_JSON }

1;<|MERGE_RESOLUTION|>--- conflicted
+++ resolved
@@ -16,9 +16,7 @@
 	$class->{osDetails} = $class->SUPER::initDetails();
 
 	# package specific addition to @INC to cater for plugin locations
-<<<<<<< HEAD
-	$class->{osDetails}->{isSqueezeOS} = 1 ;
-	$::noweb = 1;
+	$class->{osDetails}->{isSqueezeOS} = 1;
 	
 	if ( !main::SCANNER && -r '/proc/cpuinfo' ) {
 		# Read MAC/UUID from cpuinfo
@@ -39,9 +37,6 @@
 		}
 		close $fh;
 	}
-=======
-	$class->{osDetails}->{isSqueezeOS} = 1;
->>>>>>> 77aaaa6f
 
 	return $class->{osDetails};
 }
