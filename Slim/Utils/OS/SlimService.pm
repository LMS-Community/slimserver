package Slim::Utils::OS::SlimService;

# Logitech Media Server Copyright 2001-2011 Logitech.
# This program is free software; you can redistribute it and/or
# modify it under the terms of the GNU General Public License, 
# version 2.

use strict;
use File::Spec::Functions qw(:ALL);
use FindBin qw($Bin);

use base qw(Slim::Utils::OS::Unix);

sub dirsFor {
	my ($class, $dir) = @_;

	$dir ||= '';
	
	my @dirs   = ();
	my $prefix = $^O eq 'linux' ? '/home/svcprod/ss' : $Bin;
	
	if ($dir eq "Plugins") {
		push @dirs, catdir($Bin, 'Slim', 'Plugin');
		
		# load SN-only plugins
		push @dirs, catdir( $main::SN_PATH, 'lib', 'Slim', 'Plugin' );
	}

	# slimservice on squeezenetwork
	if ( $dir =~ /^(?:strings|revision|convert|types)$/ ) {
		push @dirs, $Bin;
	}
	
	elsif ( $dir eq 'log' ) {
		if ( $::logdir ) {
			push @dirs, $::logdir;
		}
		elsif ( $^O eq 'linux' ) {
			push @dirs, '/home/svcprod/ss/logs';
		}
		else {
			push @dirs, catdir( $prefix, $dir );
		}
	}
	
	elsif ( $dir =~ /^(cache|prefs)$/ ) {
		push @dirs, catdir( $prefix, $1 );
	}
	
	elsif ( $dir =~ /^(?:music|playlists)$/ ) {
		push @dirs, '';
	}
	
	# we don't want these values to return a value
	elsif ($dir =~ /^(?:libpath|mysql-language)$/) {
	
	}
	
	else {
		push @dirs, catdir( $Bin, $dir );
	}

	return wantarray() ? @dirs : $dirs[0];
}

sub getSystemLanguage { 'EN' }

sub migratePrefsFolder {};

sub skipPlugins {
	my $class = shift;
	
	return (
<<<<<<< HEAD
		qw(Podcast JiveExtras MusicMagic MyRadio PreventStandby RS232 RandomPlay Rescan SavePlaylist SlimTris Snow SN iTunes xPL NetTest UPnP),
=======
		qw(JiveExtras MusicMagic MyRadio PreventStandby RS232 RandomPlay Rescan SavePlaylist SlimTris Snow SN iTunes xPL NetTest UPnP ImageBrowser),
>>>>>>> 1f10280c
		$class->SUPER::skipPlugins(),
	);
}

# XXX: I don't think we even need this anymore
sub sqlHelperClass { 'Slim::Utils::SQLiteHelper' }

1;<|MERGE_RESOLUTION|>--- conflicted
+++ resolved
@@ -71,11 +71,7 @@
 	my $class = shift;
 	
 	return (
-<<<<<<< HEAD
-		qw(Podcast JiveExtras MusicMagic MyRadio PreventStandby RS232 RandomPlay Rescan SavePlaylist SlimTris Snow SN iTunes xPL NetTest UPnP),
-=======
-		qw(JiveExtras MusicMagic MyRadio PreventStandby RS232 RandomPlay Rescan SavePlaylist SlimTris Snow SN iTunes xPL NetTest UPnP ImageBrowser),
->>>>>>> 1f10280c
+		qw(Podcast JiveExtras MusicMagic MyRadio PreventStandby RS232 RandomPlay Rescan SavePlaylist SlimTris Snow SN iTunes xPL NetTest UPnP ImageBrowser),
 		$class->SUPER::skipPlugins(),
 	);
 }
