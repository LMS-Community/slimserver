package Slim::Utils::Misc;

# $Id$

# Logitech Media Server Copyright 2001-2011 Logitech.
# This program is free software; you can redistribute it and/or
# modify it under the terms of the GNU General Public License, 
# version 2.

=head1 NAME

Slim::Utils::Misc

=head1 SYNOPSIS

use Slim::Utils::Misc qw(msg errorMsg);

msg("This is a log message\n");

=head1 EXPORTS

assert, bt, msg, msgf, errorMsg, specified

=head1 DESCRIPTION

L<Slim::Utils::Misc> serves as a collection of miscellaneous utility 
 functions useful throughout Logitech Media Server and third party plugins.

=cut

use strict;
use Exporter::Lite;

our @EXPORT = qw(assert bt msg msgf errorMsg specified);

use Config;
use File::Basename qw(basename);
use File::Spec::Functions qw(:ALL);
use File::Which ();
use File::Slurp;
use FindBin qw($Bin);
use Log::Log4perl;
use POSIX qw(strftime);
use Scalar::Util qw(blessed);
use Time::HiRes;
use URI;
use URI::Escape;
use URI::file;
use Digest::SHA1 qw(sha1_hex);

# These must be 'required', as they use functions from the Misc module!
require Slim::Music::Info;
require Slim::Player::ProtocolHandlers;
require Slim::Utils::DateTime;
require Slim::Utils::OSDetect;
require Slim::Utils::Strings;
require Slim::Utils::Unicode;

use Slim::Utils::Log;
use Slim::Utils::Prefs;

my $prefs = preferences('server');

my $scannerlog = logger('scan.scanner');

my $canFollowAlias = 0;

if (main::ISWINDOWS) {
	require Win32::File;
	require Slim::Utils::OS::Win32;
}

elsif ($^O =~/darwin/i) {
	# OSX 10.3 doesn't have the modules needed to follow aliases
	$canFollowAlias = Slim::Utils::OS::OSX->canFollowAlias();
}

# Cache our user agent string.
my $userAgentString;

my %pathToFileCache = ();
my %fileToPathCache = ();
my @findBinPaths    = ();

=head1 METHODS

=head2 findbin( $executable)

	Little bit of magic to find the executable program given by the string $executable.

=cut

sub findbin {
	my $executable = shift;

	my $log = logger('os.paths');

	main::DEBUGLOG && $log->debug("Looking for executable: [$executable]");

	if (main::ISWINDOWS && $executable !~ /\.\w{3}$/) {

		$executable .= '.exe';
	}

	for my $search (@findBinPaths) {

		my $path = catdir($search, $executable);

		main::DEBUGLOG && $log->debug("Checking for $executable in $path");

		if (-x $path) {

			main::INFOLOG && $log->info("Found binary $path for $executable");

			return $path;
		}
	}

	# For Windows we don't include the path in @findBinPaths so now search this
	if (main::ISWINDOWS && (my $path = File::Which::which($executable))) {

		main::INFOLOG && $log->info("Found binary $path for $executable");

		return $path;

	} else {

		main::INFOLOG && $log->info("Didn't find binary for $executable");

		return undef;
	}
}

=head2 addFindBinPaths( $path1, $path2, ... )

Add $path1, $path2 etc to paths searched by findbin

=cut
sub addFindBinPaths {

	my $log = logger('os.paths');

	while (my $path = shift) {

		if (-d $path) {

			main::INFOLOG && $log->info("adding $path");

			push @findBinPaths, $path;

		} else {

			main::INFOLOG && $log->info("not adding $path - does not exist");
		}
	}
}


=head2 setPriority( $priority )

Set the priority for the server. $priority should be -20 to 20

=cut

sub setPriority {
	Slim::Utils::OSDetect::getOS()->setPriority(shift)
}

=head2 getPriority( )

Get the current priority of the server.

=cut

sub getPriority {
	return Slim::Utils::OSDetect::getOS()->getPriority(shift)
}

=head2 pathFromMacAlias( $path )

Return the filepath for a given Mac Alias

=cut

sub pathFromMacAlias {
	my $fullpath = shift;
	my $path = '';

	return $path unless $fullpath && $canFollowAlias;
	
	return Slim::Utils::OS::OSX->pathFromMacAlias($fullpath);
}

=head2 pathFromFileURL( $url, [ $noCache ])

	Given a file:// style url, return the filepath to the caller

	If the option $noCache argument is set, the result is  not cached
	
	Returns the pathname as a (possibly-encoded) byte-string, not a Unicode (decoded) string

=cut

sub pathFromFileURL {
	my $url     = shift;
	my $noCache = shift || 0;

	if (!$noCache && $fileToPathCache{$url}) {
		return $fileToPathCache{$url};
	}

	if ($url !~ /^file:\/\//i) {

		logWarning("Path isn't a file URL: $url");

		return $url;
	}

	# Bug: 1786
	#
	# Work around a perl bug that exists in 5.8.0, 5.8.1 & 5.8.2? - where
	# a join() can return garbage because it's internal scratch space
	# wasn't properly cleared with a UTF8 string that previously went
	# through it. The call to $uri->file() below contains such a join, and
	# was causing bogus data to be returned on OSX 10.3.x systems.
	#
	# See
	# http://lists.bestpractical.com/pipermail/rt-devel/2004-January/005283.html
	# for some more information.
	if ($] > 5.007 && $] <= 5.008002) {

		$url = Slim::Utils::Unicode::utf8off($url);
	}

	# Bug 3589, support win32 backslashes in URLs, file://C:\foo\bar
	$url =~ s/\\/\//g;

	my $uri  = URI->new($url);
	my $file = undef;

	# TODO - FIXME - this isn't mac or dos friendly with the path...
	# Use File::Spec::rel2abs ? or something along those lines?
	#
	# file URLs must start with file:/// or file://localhost/ or file://\\uncpath
	my $path = $uri->path;
	my $log  = logger('os.files');

	if (Slim::Utils::Log->isInitialized) {

		main::INFOLOG && $log->info("Got $path from file url $url");
	}

	# only allow absolute file URLs and don't allow .. in files...
	if ($path !~ /[\/\\]\.\.[\/\\]/) {
		$file = $uri->file;

		$file = fixPathCase($file);
	}

	if (Slim::Utils::Log->isInitialized) {

		if (!defined($file))  {
			$log->warn("Bad file: url $url");
		} else {
			main::INFOLOG && $log->info("Extracted: $file from $url");
		}
	}

	# Bug 17530, $file is in raw bytes but will have the UTF8 flag enabled.
	# This causes problems if the file is later passed to stat().
	if (utf8::is_utf8($file)) {
		utf8::decode($file);
		utf8::encode($file);
	}

	if (!$noCache) {
		%fileToPathCache = () if scalar keys %fileToPathCache > 32;
		$fileToPathCache{$url} = $file;
	}

	return $file;
}

=head2 fileURLFromPath( $path)

	Create file:// url from a supplied $path

=cut

sub fileURLFromPath {
	my $path = shift;

	if ($pathToFileCache{$path}) {
		return $pathToFileCache{$path};
	}

	return $path if (Slim::Music::Info::isURL($path));
	
	$path = fixPathCase($path);
	
	# All paths should be in raw bytes, warn if it appears to be UTF-8
	# XXX remove this later, before release
=pod
	if ( utf8::is_utf8($path) ) {
		my $test = $path;
		utf8::decode($test);
		utf8::encode($test);
		if ( $test ne $path ) {
			logWarning("fileURLFromPath got decoded UTF-8 path: " . Data::Dump::dump($path));
			bt();
		}
	}
=cut
	
	# Bug 15511
	# URI::file->new() will strip trailing space from path. Use a trailing / to defeat this if necessary.
	my $addedSlash;
	if ($path =~ /[\s"]$/) {
		$path .= '/';
		$addedSlash = 1;
	}

	my $uri = URI::file->new($path);
	$uri->host('');

	my $file = $uri->as_string;
	$file =~ s%/$%% if $addedSlash;

	if (scalar keys %pathToFileCache > 32) {
		%pathToFileCache = ();
	}

	$pathToFileCache{$path} = $file;

	return $file;
}

########

# other people call us externally.
*escape   = \&URI::Escape::uri_escape_utf8;

# don't use the external one because it doesn't know about the difference
# between a param and not...
#*unescape = \&URI::Escape::unescape;
sub unescape {
	my $in      = shift;
	my $isParam = shift;

	$in =~ s/\+/ /g if $isParam;
	$in =~ s/%([0-9A-Fa-f]{2})/chr(hex($1))/eg;

	return $in;
}

# See http://www.onlamp.com/pub/a/onlamp/2006/02/23/canary_trap.html
sub removeCanary {
	my $string = shift;

	for (my $i = 0;  ++$i <= 5;) {  

		last if $$string =~ s/^=://;

		$$string = unescape($$string);

		last if $$string =~ s/^=://;
	}

	return $string;
}

sub anchorFromURL {
	my $url = shift;

	if ($url =~ /#(.*)$/) {
		return $1;
	}
	return undef;
}

sub stripAnchorFromURL {
	my $url = shift;

	# Bug 4709 - only strip anchor following a file extension
	if ($url =~ /^(.*\..{2,4})#[\d\.]+-.*$/) {
		return $1;
	}

	return $url;
}

=head2 crackURL( $string )

Split a URL $string into (host, port, path)

This relies on the schemes as specified by any registered handlers.

Otherwise we could use L<URI>

=cut

sub crackURL {
	my ($string) = @_;

	my $urlstring = join('|', Slim::Player::ProtocolHandlers->registeredHandlers);

	$string =~ m|(?:$urlstring)://(?:([^\@:]+):?([^\@]*)\@)?([^:/]+):*(\d*)(\S*)|i;
	
	my ($user, $pass, $host, $port, $path) = ($1, $2, $3, $4, $5);

	$path ||= '/';
	$port ||= 80;

	my $log = logger('os.paths');

	if ( main::DEBUGLOG && $log->is_debug ) {
		$log->debug("Cracked: $string with [$host],[$port],[$path]");
		$log->debug("   user: [$user]") if $user;
		$log->debug("   pass: [$pass]") if $pass;
	}

	return ($host, $port, $path, $user, $pass);
}

=head2 fixPathCase( $path )

	fixPathCase makes sure that we are using the actual casing of paths in
	a case-insensitive but case preserving filesystem.

=cut

sub fixPathCase { $_[0] }

=pod
XXX The old fixPathCase can cause breakage where getcwd() returns a recomposed
UTF-8 filename while readdir may return a decomposed filename.  Since there is no
bug number, I'm not sure we need it at all. -andy

sub fixPathCase {
	my $path = shift;
	my $orig = $path;

	# abs_path() will resolve any case sensetive filesystem issues (HFS+)
	# But don't for the bogus path we use with embedded cue sheets.
	if ($^O eq 'darwin' && $path !~ m|^/BOGUS/PATH|) {
		# Use fast_abs_path if XS version of abs_path isn't available
		# PP version of abs_path is horribly slow
		$path = hasXSCwd() ? Cwd::abs_path($path) : Cwd::fast_abs_path($path);
		
		# Cwd brings back the original file path, we need to decode again
		$path = Slim::Utils::Unicode::utf8decode_locale($path);
	}

	# At that point, we'd return a bogus value, and start crawling at the
	# top of the directory tree, which isn't what we want.
	return $path || $orig;
}

my $hasXSCwd;
sub hasXSCwd {
	return $hasXSCwd if defined $hasXSCwd;
	
	require Cwd;

	if ( \&Cwd::abs_path == \&Cwd::_perl_abs_path ) {
		$hasXSCwd = 0;
	}
	else {
		$hasXSCwd = 1;
	}
	
	return $hasXSCwd;
}
=cut

=head2 fixPath( $file, $base)

	fixPath takes relative file paths and puts the base path in the beginning
	to make them full paths, if possible.
	URLs are left alone

=cut

# there's not really a better way to do this..
sub fixPath {
	# Only using encode_locale() here as a safety measure because
	# it should be a no-op.
	my $file = Slim::Utils::Unicode::encode_locale(shift);
	my $base = Slim::Utils::Unicode::encode_locale(shift);

	if (!defined($file)) {
		return;
	}

	my $fixed;

	if (Slim::Music::Info::isURL($file)) { 
		
		my $uri = URI->new($file) || return $file;

		if ($uri->scheme() eq 'file') {

			$uri->host('');
		}

		return $uri->as_string;
	}
<<<<<<< HEAD
=======
	
	if ( main::SLIM_SERVICE ) {
		# Abort early if on SN
		return $file;
	}
	
	# sometimes a playlist parser would send us invalid data like html/xml code - skip it
	if ( $file =~ /\s*<.*>/ ) {
		return $file;
	}
>>>>>>> c69498ec

	if (Slim::Music::Info::isFileURL($base)) {
		$base = pathFromFileURL($base);
	} 

	# People sometimes use playlists generated on Windows elsewhere.
	# See Bug 236
	unless (main::ISWINDOWS) {

		$file =~ s/^[C-Z]://i;
		$file =~ s/\\/\//g;
	}

	# the only kind of absolute file we like is one in 
	# the music directory or the playlist directory...
	my $mediadirs = Slim::Utils::Misc::getMediaDirs();
	my $savedplaylistdir = Slim::Utils::Misc::getPlaylistDir();

	if (scalar @$mediadirs && grep { $file =~ /^\Q$_\E/ } @$mediadirs) {

		$fixed = $file;

	} elsif ($savedplaylistdir && $file =~ /^\Q$savedplaylistdir\E/) {

		$fixed = $file;

	} elsif (Slim::Music::Info::isURL($file) && (!scalar @$mediadirs || !grep {-r catfile($_, $file)} @$mediadirs)) {

		$fixed = $file;

	} elsif ($base) {

		if (file_name_is_absolute($file)) {

			if (main::ISWINDOWS) {

				my ($volume) = splitpath($file);

				if (!$volume) {
					($volume) = splitpath($base);
					$file = $volume . $file;
				}
			}

			$fixed = fixPath($file);

		} else {

			if (main::ISWINDOWS) {

				# rel2abs will convert ../../ paths correctly only for windows
				$fixed = fixPath(rel2abs($file,$base));

			} else {

				$fixed = fixPath(stripRel(catfile($base, $file)));
			}
		}

	} elsif (file_name_is_absolute($file)) {

		$fixed = $file;

	} else {

		# XXX - don't know how to handle this case: should we even return an untested value?
		my $audiodir = $mediadirs->[0];
		scalar @$mediadirs > 1 && logBacktrace("Dealing with single audiodir ($audiodir) instead of mediadirs " . Data::Dump::dump($file, $mediadirs));

		$file =~ s/\Q$audiodir\E//;
		$fixed = catfile($audiodir, $file);
	}

	# I hate Windows & HFS+.
	# A playlist or the like can have a completely different case than
	# what we get from the filesystem. Fix that all up so we don't create
	# duplicate entries in the database.
	if (!Slim::Music::Info::isFileURL($fixed)) {

		$fixed = canonpath(fixPathCase($fixed));

		# Fixes Bug: 2757, but breaks a lot more: 3681, 3682 & 3683
		if (-l $fixed) {

			#$fixed = readlink($fixed);
		}
	}

	if ($file ne $fixed) {

		main::INFOLOG && logger('os.paths')->info("Fixed: $file to $fixed");

		if ($base) {
			main::INFOLOG && logger('os.paths')->info("Base: $base");
		}
	}

	if (Slim::Music::Info::isFileURL($fixed)) {
		return $fixed;
	} else {
		return fileURLFromPath($fixed);
	}
}

sub stripRel {
	my $file = shift;
	
	main::INFOLOG && logger('os.paths')->info("Original: $file");

	while ($file =~ m#[\/\\]\.\.[\/\\]#) {
		$file =~ s#[^\/\\]+[\/\\]\.\.[\/\\]##sg;
	}
	
	main::INFOLOG && logger('os.paths')->info("Stripped: $file");

	return $file;
}

=head2 getLibraryName()

	Return the library's name, or the host name if none is defined

=cut

sub getLibraryName {
	my $hostname = $prefs->get('libraryname') || '';
	
	if (!$hostname || $hostname =~ /^(?:''|"")$/) {
		$hostname = Slim::Utils::Network::hostName();

		# may return several lines of hostnames, just take the first.	
		$hostname =~ s/\n.*//;
	
		# may return a dotted name, just take the first part
		$hostname =~ s/\..*//;
	}
		
	# Bug 13217, replace Unicode quote with ASCII version (commonly used in Mac server name)
	$hostname =~ s/\x{2019}/'/g;

	return $hostname;
}

=head2 getAudioDir()

	Get the byte-string (native) version of the audiodir

=cut

sub getAudioDir {
	logBacktrace("getAudioDir is deprecated, use getAudioDirs instead");
	return getAudioDirs()->[0];
}

=head2 getPlaylistDir()

	Get the byte-string (native) version of the playlistdir

=cut

sub getPlaylistDir {
	return Slim::Utils::Unicode::encode_locale($prefs->get('playlistdir'));
}

=head2 getMediaDirs()

	Returns an arrayref of all media directories.

=cut

sub getMediaDirs {
	my $type = shift;
	
	my $mediadirs = getDirsPref('mediadirs');
	
	if ($type) {
		my $ignoreList = { map { $_, 1 } @{ getDirsPref({
			audio => 'ignoreInAudioScan',
			video => 'ignoreInVideoScan',
			image => 'ignoreInImageScan',
		}->{$type}) } };
		
		$mediadirs = [ grep { !$ignoreList->{$_} } @$mediadirs ];
	}
	
	return $mediadirs
}

sub getAudioDirs {
	return getMediaDirs('audio');
}

sub getVideoDirs {
	return main::VIDEO ? getMediaDirs('video') : [];
}

sub getImageDirs {
	return main::IMAGE ? getMediaDirs('image') : [];
}

sub getDirsPref {
	return [ map { Slim::Utils::Unicode::encode_locale($_) } @{ $prefs->get($_[0]) || [''] } ];
}

=head2 inMediaFolder( $)

	Check if argument is an item contained in one of the media folder trees

=cut

sub inMediaFolder {
	my $path = shift;
	my $mediadirs = getMediaDirs();
	
	foreach ( @$mediadirs ) {
		return 1 if _checkInFolder($path, $_); 
	}
	
	return 0;
}

=head2 inAudioFolder( $)

	Check if argument is an item contained in the music folder tree

=cut

# XXX - is this function even used any more? Can't find any caller...
sub inAudioFolder {
	logBacktrace('inAudioFolder is deprecated, use inMediaFolder() instead');
	return inMediaFolder(shift);
}

=head2 inPlaylistFolder( $)

	Check if argument is an item contained in the playlist folder tree

=cut

sub inPlaylistFolder {
	return _checkInFolder(shift, getPlaylistDir());
}

sub _checkInFolder {
	my $path = shift || return;
	my $checkdir = shift;

	# Fully qualify the path - and strip out any url prefix.
	$path = fixPath($path) || return 0;
	$path = pathFromFileURL($path) || return 0;

	if ($checkdir && $path =~ /^\Q$checkdir\E/) {
		return 1;
	} else {
		return 0;
	}
}

# the hash's value is the parent path from which a file should be excluded
# 1 means "from all folders", "/" -> "subfolders in root only" etc.
my %_ignoredItems = Slim::Utils::OSDetect::getOS->ignoredItems();

# always ignore . and ..
$_ignoredItems{'.'}  = 1;
$_ignoredItems{'..'} = 1;

# Don't include old Shoutcast recently played items.
$_ignoredItems{'ShoutcastBrowser_Recently_Played'} = 1;

=head2 fileFilter( $dirname, $item )

	Verify whether we want to include a file or folder in our search.
	This helper function is used to guarantee identical filtering across 
	different browse/scan procedures

=cut

sub fileFilter {
	my $dirname = shift;
	my $item    = shift;
	my $validRE = shift || Slim::Music::Info::validTypeExtensions();
	my $hasStat = shift || 0;
	my $showHidden = shift;		# optionally allow Windows to use hidden artwork, as eg. WMP is storing it as system files

	if (my $filter = $_ignoredItems{$item}) {
		
		# '1' items are always to be ignored
		return 0 if $filter eq '1';

		my @parts = splitpath($dirname);
		if ($parts[1] && (!defined $parts[2] || length($parts[2]) == 0)) {
			# replace back slashes on Windows
			$parts[1] =~ s/\\/\//g;
			
			return 0 if $filter eq $parts[1];
		}

	}

	# Ignore special named files and directories
	# __ is a match against our old __history and __mac playlists.
	return 0 if $item =~ /^__\S+\.m3u$/o;
	return 0 if ($item =~ /^\.[^\.]+/o && !main::ISWINDOWS);

	if ((my $ignore = $prefs->get('ignoreDirRE') || '') ne '') {
		return 0 if $item =~ /$ignore/;
	}

	# BUG 7111: don't catdir if the $item is already a full path.
	my $fullpath = $dirname ? catdir($dirname, $item) : $item;

	# Don't display hidden/system folders on Windows
	if (main::ISWINDOWS && !$showHidden) {
		my $attributes;
		Win32::File::GetAttributes($fullpath, $attributes);
		return 0 if ($attributes & Win32::File::HIDDEN()) || ($attributes & Win32::File::SYSTEM());
	}

	# We only want files, directories and symlinks Bug #441
	# Otherwise we'll try and read them, and bad things will happen.
	# symlink must come first so an lstat() is done.
	if ( !$hasStat ) {
		lstat($fullpath);
	}
	
	return 0 unless (-l _ || -d _ || -f _);

	# Make sure we can read the file.
	return 0 if !-r _;

	my $target;
 
	# a file can be an Alias on Mac
	if (main::ISMAC && -f _ && (stat _)[7] == 0 && $validRE && ($target = pathFromMacAlias($fullpath))) {
		unless (-d $target) {
			return 0;
		}
	}
	# Don't bother with file types we don't understand.
	elsif ($validRE && -f _) {
		return 0 if $item !~ $validRE;
	}
	elsif ($validRE && -l _ && defined ($target = readlink($fullpath))) {
		# fix relative/absolute path
		$target = ($target =~ /^\// ? $target : catdir($dirname, $target));

		if (-f $target) {
			return 0 if $target !~ $validRE;
		}
	}
	
	return 1;
}

=head2 folderFilter( $dirname, $hasStat, $validRE )

	Verify whether we want to include a folder in our search.

=cut

sub folderFilter {
	my @path = splitdir(shift);
	my $folder = pop @path;
	
	my $hasStat = shift || 0;
	my $validRE = shift;
	my $file = catdir(@path);
	
	# Bug 15209, Hack for UNC bug where catdir turns \\foo into \foo
	if ( main::ISWINDOWS && $path[0] eq '' && $path[1] eq '' && $file !~ /^\\{2}/ ) {
		$file = '\\' . $file;
	}
	
	return fileFilter($file, $folder, $validRE, $hasStat);
}


=head2 cleanupFilename( $filename )

	Do some basic, simple sanity checks.
	Don't allow periods, colons, control characters, slashes, backslashes, just to be safe.

=cut

sub cleanupFilename {
	my $filename = shift; 

	$filename =~ tr|:\x00-\x1f\/\\| |s;
	$filename =~ s/^\.//;

	return $filename;
}


=head2 readDirectory( $dirname, [ $validRE ])

	Return the contents of a directory $dirname as an array.  Optionally return only 
	those items that match a regular expression given by $validRE

=cut

sub readDirectory {
	my $dirname  = shift;
	my $validRE  = shift || Slim::Music::Info::validTypeExtensions();
	my @diritems = ();
	my $log      = logger('os.files');

	my $native_dirname = Slim::Utils::Unicode::encode_locale($dirname);
	
	if (main::ISWINDOWS) {
		my ($volume) = splitpath($native_dirname);

		if ($volume && isWinDrive($volume) && !Slim::Utils::OS::Win32->isDriveReady($volume)) {
			
			main::DEBUGLOG && $log->debug("drive [$dirname] not ready");

			return @diritems;
		}
	}

	opendir(DIR, $native_dirname) || do {

		main::DEBUGLOG && $log->debug("opendir on [$dirname] failed: $!");

		return @diritems;
	};

	main::INFOLOG && $log->info("Reading directory: $dirname");

	for my $item (readdir(DIR)) {
		# call idle streams to service timers - used for blocking animation.
		if (scalar @diritems % 3) {
			main::idleStreams();
		}

        # readdir returns only bytes, so try and decode the
        # filename to UTF-8 here or the later calls to -d/-f may fail,
        # causing directories and files to be skipped.
		# utf8::decode($item);
		#
		# This was the wrong fix. The entries returned by this method
		# should be in native byte-strings. It is likely that the previous problem
		# was caused by the incoming $dirname having the uft8 flag set,
		# so that concatenating the dirname and an entry would result in a UTF-8
		# string that was incorrectly auto-decoded.

		next unless fileFilter($native_dirname, $item, $validRE);

		push @diritems, $item;
	}

	closedir(DIR);

	if ( main::INFOLOG && $log->is_info ) {
		$log->info("Directory contains " . scalar(@diritems) . " items");
	}

	return Slim::Music::Info::sortFilename(@diritems);
}

=head2 findAndScanDirectoryTree($params)

Finds and scans a directory tree, starting from a variety of datums as defined by $params. Returns
the top level object, the items in the directory and their numbers.

$params is a hash with the following keys, by order of priority:
#obj: a track object (of content type 'dir')
#id: a track id
#url: a url
	

=cut

sub findAndScanDirectoryTree {
	my $params = shift;
	
	# Find the db entry that corresponds to the requested directory.
	# If we don't have one - that means we're starting out from the root audiodir.
	my $topLevelObj;
		
	if (blessed($params->{'obj'})) {

		$topLevelObj = $params->{'obj'};

	} elsif (defined($params->{'id'})) {

		$topLevelObj = Slim::Schema->find('Track', $params->{'id'});

	} else {
		
		my $url = $params->{'url'};
		
		if (defined $url) {
			if (!Slim::Music::Info::isURL($url)) {
				$url = fileURLFromPath($url);
			}
	
			$topLevelObj = Slim::Schema->objectForUrl({
				'url'      => $url,
				'create'   => 1,
				'readTags' => 1,
				'commit'   => 1,
			});
		}
	}

	if (main::ISMAC && blessed($topLevelObj) && $topLevelObj->can('path')) {
		my $topPath = $topLevelObj->path;

		if ( my $alias = Slim::Utils::Misc::pathFromMacAlias($topPath) ) {
	
			$topLevelObj = Slim::Schema->objectForUrl({
				'url'      => $alias,
				'create'   => 1,
				'readTags' => 1,
				'commit'   => 1,
			});

		}
	}

	if (!blessed($topLevelObj) || !$topLevelObj->can('path') || !$topLevelObj->can('id')) {

		logError("Couldn't find a topLevelObj!");

		return ();
	}

	# Check for changes - these can be adds or deletes.
	# Do a realtime scan - don't send anything to the scheduler.
	my $path    = $topLevelObj->path;
	my $fsMTime = (stat($path))[9] || 0;
	my $dbMTime = $topLevelObj->timestamp || 0;
	
	main::DEBUGLOG && $scannerlog->is_debug && $scannerlog->debug( "findAndScanDirectoryTree( $path ): fsMTime: $fsMTime, dbMTime: $dbMTime" );

	if ($fsMTime != $dbMTime) {

		if ( main::INFOLOG && $scannerlog->is_info ) {
			$scannerlog->info("mtime db: $dbMTime : " . localtime($dbMTime));
			$scannerlog->info("mtime fs: $fsMTime : " . localtime($fsMTime));
		}

		# Update the mtime in the db.
		$topLevelObj->timestamp($fsMTime);
		$topLevelObj->update;

		# Do a quick directory scan.
		# XXX this should really be async but callers would need updated, lots of work
		Slim::Utils::Scanner::Local->rescan( $path, {
			no_async  => 1,
			recursive => 0,
		} );
	}

	# Now read the raw directory and return it. This should always be really fast.
	my $items = [ readDirectory($path, $params->{typeRegEx}, $params->{excludeFile}) ];
	my $count = scalar @$items;

	return ($topLevelObj, $items, $count);
}

=head2 deleteFiles( $dir, $typeRegEx )

Delete all files matching $typeRegEx in folder $dir

=cut

sub deleteFiles {
	my ($dir, $typeRegEx, $excludeFile) = @_;
	
	opendir my ($dirh), $dir;
	
	my @files = grep { /$typeRegEx/ } readdir $dirh;
	
	closedir $dirh;
	
	for my $file ( @files ) {
		next if $excludeFile && $file eq basename($excludeFile);
		unlink catdir( $dir, $file ) or logError("Unable to remove file: $file: $!");
	}
	
}


=head2 isWinDrive( )

Return true if a given string seems to be a Windows drive letter (eg. c:\)
No low-level check is done whether the drive actually exists.

=cut

sub isWinDrive {
	my $path = shift;

	return 0 if (!main::ISWINDOWS || length($path) > 3);

	return $path =~ /^[a-z]{1}:[\\]?$/i;
}

=head2 parseRevision( )

Read revision number and build time

=cut

sub parseRevision {

	# The revision file may not exist for svn copies.
	my $tempBuildInfo = eval { File::Slurp::read_file(
		catdir(Slim::Utils::OSDetect::dirsFor('revision'), 'revision.txt')
	) } || "TRUNK\nUNKNOWN";

	# Once we've read the file, split it up so we have the Revision and Build Date
	return split (/\n/, $tempBuildInfo);
}

=head2 userAgentString( )

Utility functions for strings we send out to the world.

=cut

sub userAgentString {

	if (defined $userAgentString) {
		return $userAgentString;
	}

	my $osDetails = Slim::Utils::OSDetect::details();

	# We masquerade as iTunes for radio stations that really want it.
	# Note: Using SqueezeNetwork/SqueezeCenter here until RadioTime relaxes their user-agent restrictions
	$userAgentString = sprintf("iTunes/4.7.1 (%s; N; %s; %s; %s; %s) %s/$::VERSION/$::REVISION",

		$osDetails->{'os'},
		$osDetails->{'osName'},
		($osDetails->{'osArch'} || 'Unknown'),
		$prefs->get('language'),
		Slim::Utils::Unicode::currentLocale(),
		'SqueezeCenter, Squeezebox Server, Logitech Media Server',
	);

	return $userAgentString;
}

=head2 settingsDiagString( )

	

=cut

# XXXX - this sub is no longer used by SC core code, since system information is available in Slim::Menu::SystemInfo
sub settingsDiagString {

	require Slim::Utils::Network;
	
	my $osDetails = Slim::Utils::OSDetect::details();
	
	my @diagString;

	# We masquerade as iTunes for radio stations that really want it.
	push @diagString, sprintf("%s%s %s - %s @ %s - %s - %s - %s",

		Slim::Utils::Strings::string('SERVER_VERSION'),
		Slim::Utils::Strings::string('COLON'),
		$::VERSION,
		$::REVISION,
		$::BUILDDATE,
		$osDetails->{'osName'},
		$prefs->get('language'),
		Slim::Utils::Unicode::currentLocale(),
	);
	
	push @diagString, sprintf("%s%s %s",

		Slim::Utils::Strings::string('SERVER_IP_ADDRESS'),
		Slim::Utils::Strings::string('COLON'),
		Slim::Utils::Network::serverAddr(),
	);

	# Also display the Perl version and MySQL version
	push @diagString, sprintf("%s%s %s %s",
	
		Slim::Utils::Strings::string('PERL_VERSION'),
		Slim::Utils::Strings::string('COLON'),
		$Config{'version'},
		$Config{'archname'},
	);
	
	if ( my $sqlHelperClass = Slim::Utils::OSDetect->getOS()->sqlHelperClass ) {
		my $sqlVersion = $sqlHelperClass->sqlVersionLong( Slim::Schema->dbh );
		push @diagString, sprintf("%s%s %s",
	
			Slim::Utils::Strings::string('DATABASE_VERSION'),
			Slim::Utils::Strings::string('COLON'),
			$sqlVersion,
		);
	}

	return wantarray ? @diagString : join ( ', ', @diagString );
}

=head2 assert ( $exp, $msg )

	If $exp is not defined and a true value, then dump the string $msg to the log and call bt()

=cut

sub assert {
	$_[0] && return;
	
	my $msg = $_[1];
	msg($msg) if $msg;
	
	bt();
}

=head2 bt( [ $return ] )

	Useful for tracking the source of a problem during the execution of the server.
	use bt() to output in the log a list of function calls leading up to the point 
	where bt() has been used.

	Optional argument $return, if set, will pass the combined message string back to the
	caller instead of to the log.

=cut

sub bt {
	my $return = shift || 0;

	my $frame = 1;

	my $msg = "Backtrace:\n\n";

	my $assertfile = '';
	my $assertline = 0;

	while (my ($filename, $line, $subroutine) = (caller($frame++))[1,2,3]) {

		$msg .= sprintf("   frame %d: $subroutine ($filename line $line)\n", $frame - 2);

		if ($subroutine=~/assert$/) {
			$assertfile = $filename;
			$assertline = $line;			
		}
	}
	
	if ($assertfile) {
		open SRC, $assertfile;
		my $line;
		my $line_n = 0;
		$msg .= "\nHere's the problem. $assertfile, line $assertline:\n\n";

		while ($line=<SRC>) {
			$line_n++;
			if (abs($assertline-$line_n) <=10) {
				$msg.="$line_n\t$line";
			}
		}
	}
	
	$msg.="\n";

	return $msg if $return;

	msg($msg);
}

=head2 msg( $entry, [ $forceLog ], [ $suppressTimestamp ])

	Outputs an entry to the server log file. 
	$entry is a string for the log.
	optional argument $suppressTimestamp can be set to remove the event timestamp from the long entry.

=cut

sub msg {
	use bytes;
	my $entry = shift;
	my $forceLog = shift || 0;
	my $suppressTimestamp = shift;

	if ( $::LogTimestamp && !$suppressTimestamp ) {

		my $now = substr(int(Time::HiRes::time() * 10000),-4);

		$entry = join("", strftime("[%H:%M:%S.", localtime), $now, "] $entry");
	}

	if (!$::quiet) {

		print STDERR $entry;
	}
}

=head2 msgf( $format, @_)

	uses Perl's sprintf to output the args to the log with the formatting specified by the $format argument.

=cut

sub msgf {
	my $format = shift;

	msg(sprintf($format, @_));
}

=head2 errorMsg( $msg )

	Output formatting for more severe messages in the log

=cut

sub errorMsg {
	my $msg = shift;

	# Force an error message & write to the log.
	msg("ERROR: $msg\n", 1);
}

=head2 delimitThousands( $len)

	Split a numeric string using the style of the server preferred language.

=cut

sub delimitThousands {
	my $len = shift || return 0; 

	my $sep = Slim::Utils::Strings::string('THOUSANDS_SEP');

	0 while $len =~ s/^(-?\d+)(\d{3})/$1$sep$2/;
	return $len;
}

=head2 specified( $i)

	Defined, but does not contain a *

=cut

sub specified {
	my $i = shift;

	return 0 if ref($i) eq 'ARRAY';
	return 0 unless defined $i;
	return $i !~ /\*/;
}

=head2 arrayDiff( $left, $right)

	

=cut

sub arrayDiff {
	my ($left, $right) = @_;

	my %rMap = ();
	my %diff = ();

	map { $rMap{$_}++ } @$right;

	for (@$left) {

		$diff{$_} = 1 if !exists $rMap{$_};
	}

	return \%diff;
}

=head2 shouldCacheURL( $url)

	Bug 3147, don't cache things (HTTP responses, parsed XML)
	that come from file URLs or places on the local network

=cut

sub shouldCacheURL {
	my $url = shift;
	
	# No caching unless it's http
	return 0 unless $url =~ /^http/i;
	
	# No caching for local network hosts
	# This is determined by either:
	# 1. No dot in hostname
	# 2. host is a private IP address type
	my $host = URI->new($url)->host;
	
	return 0 if $host !~ /\./;
	
	# If the host doesn't start with a number, cache it
	return 1 if $host !~ /^\d/;
	
	if ( Slim::Utils::Network::ip_is_private($host) ) {
		return 0;
	}
	
	return 1;
}

=head2 runningAsService ( )

Returns true if running as a Windows service.

=cut

sub runningAsService {

	if (defined(&PerlSvc::RunningAsService) && PerlSvc::RunningAsService()) {
		return 1;
	}

	return 0;
}

=head2 validMacAddress ( )

Returns true if string is in correct form of a mac address

=cut

sub validMacAddress {

	#return true if $string is a mac address, otherwise return false
	my $string = shift;

	my $d = "[0-9A-Fa-f]";
	my $dd = $d . $d;

	if ($string =~ /$dd:$dd:$dd:$dd:$dd:$dd/) {
		return 1;
	}

	return 0;
}

=head2 createUUID ( )

Generate a new UUID and return it.

=cut

sub createUUID {
	require Slim::Utils::Network;
	return substr( sha1_hex( Time::HiRes::time() . $$ . Slim::Utils::Network::hostName() ), 0, 8 );
}

=head2 round ( )

Round a number to an integer

=cut

sub round {
	my $number = shift;
	return int($number + .5 * ($number <=> 0));
}

=head2 min ( )

Return the minimum value from a list supplied as an array reference

=cut

# Smaller and faster than Math::VecStat::min

sub min {
  my $v = $_[0];
  my $m = $v->[0];
  foreach (@$v) { $m = $_ if $_ < $m; }
  return $m;
}

=head1 SEE ALSO

L<Slim::Music::Info>

L<Slim::Utils::Strings>, L<Slim::Utils::Unicode>

L<URI>, L<URI::file>, L<URI::Escape>

=cut

1;

__END__

# Local Variables:
# tab-width:4
# indent-tabs-mode:t
# End:<|MERGE_RESOLUTION|>--- conflicted
+++ resolved
@@ -505,19 +505,11 @@
 
 		return $uri->as_string;
 	}
-<<<<<<< HEAD
-=======
-	
-	if ( main::SLIM_SERVICE ) {
-		# Abort early if on SN
-		return $file;
-	}
 	
 	# sometimes a playlist parser would send us invalid data like html/xml code - skip it
 	if ( $file =~ /\s*<.*>/ ) {
 		return $file;
 	}
->>>>>>> c69498ec
 
 	if (Slim::Music::Info::isFileURL($base)) {
 		$base = pathFromFileURL($base);
