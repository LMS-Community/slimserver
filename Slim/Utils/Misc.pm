--- conflicted
+++ resolved
@@ -581,11 +581,7 @@
 
 		# XXX - don't know how to handle this case: should we even return an untested value?
 		my $audiodir = $mediadirs->[0];
-<<<<<<< HEAD
-		$scannerlog->is_warn && logBacktrace("Dealing with single audiodir ($audiodir) instead of mediadirs " . Data::Dump::dump($mediadirs));
-=======
 		scalar @$mediadirs > 1 && logBacktrace("Dealing with single audiodir ($audiodir) instead of mediadirs " . Data::Dump::dump($file, $mediadirs));
->>>>>>> 29d92640
 
 		$file =~ s/\Q$audiodir\E//;
 		$fixed = catfile($audiodir, $file);
