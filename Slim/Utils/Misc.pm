package Slim::Utils::Misc;

# $Id$

# Copyright 2001-2011 Logitech.
# This program is free software; you can redistribute it and/or
# modify it under the terms of the GNU General Public License, 
# version 2.

=head1 NAME

Slim::Utils::Misc

=head1 SYNOPSIS

use Slim::Utils::Misc qw(msg errorMsg);

msg("This is a log message\n");

=head1 EXPORTS

assert, bt, msg, msgf, errorMsg, specified

=head1 DESCRIPTION

L<Slim::Utils::Misc> serves as a collection of miscellaneous utility 
 functions useful throughout the server and third party plugins.

=cut

use strict;
use Exporter::Lite;

our @EXPORT = qw(assert bt msg msgf errorMsg specified);

use Config;
use File::Basename qw(basename);
use File::Spec::Functions qw(:ALL);
use File::Which ();
use File::Slurp;
use FindBin qw($Bin);
use Log::Log4perl;
use POSIX qw(strftime);
use Scalar::Util qw(blessed);
use Time::HiRes;
use URI;
use URI::Escape;
use URI::file;
use Digest::SHA1 qw(sha1_hex);

# These must be 'required', as they use functions from the Misc module!
require Slim::Music::Info;
require Slim::Player::ProtocolHandlers;
require Slim::Utils::DateTime;
require Slim::Utils::OSDetect;
require Slim::Utils::Strings;
require Slim::Utils::Unicode;

use Slim::Utils::Log;
use Slim::Utils::Prefs;

my $prefs = preferences('server');

my $scannerlog = logger('scan.scanner');

my $canFollowAlias = 0;

if ( !main::SLIM_SERVICE ) {
	if (main::ISWINDOWS) {
		require Win32::File;
		require Slim::Utils::OS::Win32;
	}
	
	elsif ($^O =~/darwin/i) {
		# OSX 10.3 doesn't have the modules needed to follow aliases
		$canFollowAlias = Slim::Utils::OS::OSX->canFollowAlias();
	}
}

# Cache our user agent string.
my $userAgentString;

my %pathToFileCache = ();
my %fileToPathCache = ();
my @findBinPaths    = ();

=head1 METHODS

=head2 findbin( $executable)

	Little bit of magic to find the executable program given by the string $executable.

=cut

sub findbin {
	my $executable = shift;

	my $log = logger('os.paths');

	main::DEBUGLOG && $log->debug("Looking for executable: [$executable]");

	if (main::ISWINDOWS && $executable !~ /\.\w{3}$/) {

		$executable .= '.exe';
	}

	for my $search (@findBinPaths) {

		my $path = catdir($search, $executable);

		main::DEBUGLOG && $log->debug("Checking for $executable in $path");

		if (-x $path) {

			main::INFOLOG && $log->info("Found binary $path for $executable");

			return $path;
		}
	}

	# For Windows we don't include the path in @findBinPaths so now search this
	if (main::ISWINDOWS && (my $path = File::Which::which($executable))) {

		main::INFOLOG && $log->info("Found binary $path for $executable");

		return $path;

	} else {

		main::INFOLOG && $log->info("Didn't find binary for $executable");

		return undef;
	}
}

=head2 addFindBinPaths( $path1, $path2, ... )

Add $path1, $path2 etc to paths searched by findbin

=cut
sub addFindBinPaths {

	my $log = logger('os.paths');

	while (my $path = shift) {

		if (-d $path) {

			main::INFOLOG && $log->info("adding $path");

			push @findBinPaths, $path;

		} else {

			main::INFOLOG && $log->info("not adding $path - does not exist");
		}
	}
}


=head2 setPriority( $priority )

Set the priority for the server. $priority should be -20 to 20

=cut

sub setPriority {
	Slim::Utils::OSDetect::getOS()->setPriority(shift)
}

=head2 getPriority( )

Get the current priority of the server.

=cut

sub getPriority {
	return Slim::Utils::OSDetect::getOS()->getPriority(shift)
}

=head2 pathFromMacAlias( $path )

Return the filepath for a given Mac Alias

=cut

sub pathFromMacAlias {
	my $fullpath = shift;
	my $path = '';

	return $path unless $fullpath && $canFollowAlias;
	
	return Slim::Utils::OS::OSX->pathFromMacAlias($fullpath);
}

=head2 pathFromFileURL( $url, [ $noCache ])

	Given a file:// style url, return the filepath to the caller

	If the option $noCache argument is set, the result is  not cached
	
	Returns the pathname as a (possibly-encoded) byte-string, not a Unicode (decoded) string

=cut

sub pathFromFileURL {
	my $url     = shift;
	my $noCache = shift || 0;

	if (!$noCache && $fileToPathCache{$url}) {
		return $fileToPathCache{$url};
	}

	if ($url !~ /^file:\/\//i) {

		logWarning("Path isn't a file URL: $url");

		return $url;
	}

	# Bug: 1786
	#
	# Work around a perl bug that exists in 5.8.0, 5.8.1 & 5.8.2? - where
	# a join() can return garbage because it's internal scratch space
	# wasn't properly cleared with a UTF8 string that previously went
	# through it. The call to $uri->file() below contains such a join, and
	# was causing bogus data to be returned on OSX 10.3.x systems.
	#
	# See
	# http://lists.bestpractical.com/pipermail/rt-devel/2004-January/005283.html
	# for some more information.
	if ($] > 5.007 && $] <= 5.008002) {

		$url = Slim::Utils::Unicode::utf8off($url);
	}

	# Bug 3589, support win32 backslashes in URLs, file://C:\foo\bar
	$url =~ s/\\/\//g;

	my $uri  = URI->new($url);
	my $file = undef;

	# TODO - FIXME - this isn't mac or dos friendly with the path...
	# Use File::Spec::rel2abs ? or something along those lines?
	#
	# file URLs must start with file:/// or file://localhost/ or file://\\uncpath
	my $path = $uri->path;
	my $log  = logger('os.files');

	if (Slim::Utils::Log->isInitialized) {

		main::INFOLOG && $log->info("Got $path from file url $url");
	}

	# only allow absolute file URLs and don't allow .. in files...
	if ($path !~ /[\/\\]\.\.[\/\\]/) {
		$file = $uri->file;

		$file = fixPathCase($file);
	}

	if (Slim::Utils::Log->isInitialized) {

		if (!defined($file))  {
			$log->warn("Bad file: url $url");
		} else {
			main::INFOLOG && $log->info("Extracted: $file from $url");
		}
	}

	# Bug 17530, $file is in raw bytes but will have the UTF8 flag enabled.
	# This causes problems if the file is later passed to stat().
	if (utf8::is_utf8($file)) {
		utf8::decode($file);
		utf8::encode($file);
	}

	if (!$noCache) {
		%fileToPathCache = () if scalar keys %fileToPathCache > 32;
		$fileToPathCache{$url} = $file;
	}

	return $file;
}

=head2 fileURLFromPath( $path)

	Create file:// url from a supplied $path

=cut

sub fileURLFromPath {
	my $path = shift;

	if ($pathToFileCache{$path}) {
		return $pathToFileCache{$path};
	}

	return $path if (Slim::Music::Info::isURL($path));
	
	$path = fixPathCase($path);
	
	# All paths should be in raw bytes, warn if it appears to be UTF-8
	# XXX remove this later, before release
=pod
	if ( utf8::is_utf8($path) ) {
		my $test = $path;
		utf8::decode($test);
		utf8::encode($test);
		if ( $test ne $path ) {
			logWarning("fileURLFromPath got decoded UTF-8 path: " . Data::Dump::dump($path));
			bt();
		}
	}
=cut
	
	# Bug 15511
	# URI::file->new() will strip trailing space from path. Use a trailing / to defeat this if necessary.
	my $addedSlash;
	if ($path =~ /[\s"]$/) {
		$path .= '/';
		$addedSlash = 1;
	}

	my $uri = URI::file->new($path);
	$uri->host('');

	my $file = $uri->as_string;
	$file =~ s%/$%% if $addedSlash;

	if (scalar keys %pathToFileCache > 32) {
		%pathToFileCache = ();
	}

	$pathToFileCache{$path} = $file;

	return $file;
}

########

# other people call us externally.
*escape   = \&URI::Escape::uri_escape_utf8;

# don't use the external one because it doesn't know about the difference
# between a param and not...
#*unescape = \&URI::Escape::unescape;
sub unescape {
	my $in      = shift;
	my $isParam = shift;

	$in =~ s/\+/ /g if $isParam;
	$in =~ s/%([0-9A-Fa-f]{2})/chr(hex($1))/eg;

	return $in;
}

# See http://www.onlamp.com/pub/a/onlamp/2006/02/23/canary_trap.html
sub removeCanary {
	my $string = shift;

	for (my $i = 0;  ++$i <= 5;) {  

		last if $$string =~ s/^=://;

		$$string = unescape($$string);

		last if $$string =~ s/^=://;
	}

	return $string;
}

sub anchorFromURL {
	my $url = shift;

	if ($url =~ /#(.*)$/) {
		return $1;
	}
	return undef;
}

sub stripAnchorFromURL {
	my $url = shift;

	# Bug 4709 - only strip anchor following a file extension
	if ($url =~ /^(.*\..{2,4})#[\d\.]+-.*$/) {
		return $1;
	}

	return $url;
}

=head2 crackURL( $string )

Split a URL $string into (host, port, path)

This must also work with schemes as specified by any registered handlers,
so we cannot just use L<URI>

=cut

sub crackURL {
	my ($string) = @_;

<<<<<<< HEAD
	$string =~ m|$URI::scheme_re://(?:([^\@:]+):?([^\@]*)\@)?([^:/]+):*(\d*)(\S*)|i;
=======
	my $urlstring = join('|', Slim::Player::ProtocolHandlers->registeredHandlers);

	$string =~ m|(?:$urlstring)://(?:([^\@\/:]+):?([^\@\/]*)\@)?([^:/]+):*(\d*)(\S*)|i;
>>>>>>> 2d357b48
	
	my ($user, $pass, $host, $port, $path) = ($1, $2, $3, $4, $5);

	$path ||= '/';
	$port ||= ((!main::SLIM_SERVICE && Slim::Networking::Async::HTTP->hasSSL() && $string =~ /^https/) ? 443 : 80);

	my $log = logger('os.paths');

	if ( main::DEBUGLOG && $log->is_debug ) {
		$log->debug("Cracked: $string with [$host],[$port],[$path]");
		$log->debug("   user: [$user]") if $user;
		$log->debug("   pass: [$pass]") if $pass;
	}

	return ($host, $port, $path, $user, $pass);
}

=head2 fixPathCase( $path )

	fixPathCase makes sure that we are using the actual casing of paths in
	a case-insensitive but case preserving filesystem.

=cut

sub fixPathCase { $_[0] }

=pod
XXX The old fixPathCase can cause breakage where getcwd() returns a recomposed
UTF-8 filename while readdir may return a decomposed filename.  Since there is no
bug number, I'm not sure we need it at all. -andy

sub fixPathCase {
	my $path = shift;
	my $orig = $path;

	# abs_path() will resolve any case sensetive filesystem issues (HFS+)
	# But don't for the bogus path we use with embedded cue sheets.
	if ($^O eq 'darwin' && $path !~ m|^/BOGUS/PATH|) {
		# Use fast_abs_path if XS version of abs_path isn't available
		# PP version of abs_path is horribly slow
		$path = hasXSCwd() ? Cwd::abs_path($path) : Cwd::fast_abs_path($path);
		
		# Cwd brings back the original file path, we need to decode again
		$path = Slim::Utils::Unicode::utf8decode_locale($path);
	}

	# At that point, we'd return a bogus value, and start crawling at the
	# top of the directory tree, which isn't what we want.
	return $path || $orig;
}

my $hasXSCwd;
sub hasXSCwd {
	return $hasXSCwd if defined $hasXSCwd;
	
	require Cwd;

	if ( \&Cwd::abs_path == \&Cwd::_perl_abs_path ) {
		$hasXSCwd = 0;
	}
	else {
		$hasXSCwd = 1;
	}
	
	return $hasXSCwd;
}
=cut

=head2 fixPath( $file, $base)

	fixPath takes relative file paths and puts the base path in the beginning
	to make them full paths, if possible.
	URLs are left alone

=cut

# there's not really a better way to do this..
sub fixPath {
	# Only using encode_locale() here as a safety measure because
	# it should be a no-op.
	my $file = Slim::Utils::Unicode::encode_locale(shift);
	my $base = Slim::Utils::Unicode::encode_locale(shift);

	if (!defined($file)) {
		return;
	}

	my $fixed;

	if (Slim::Music::Info::isURL($file)) { 
		
		my $uri = URI->new($file) || return $file;

		if ($uri->scheme() eq 'file') {

			$uri->host('');
		}

		return $uri->as_string;
	}
	
	if ( main::SLIM_SERVICE ) {
		# Abort early if on SN
		return $file;
	}
	
	# sometimes a playlist parser would send us invalid data like html/xml code - skip it
	if ( $file =~ /\s*<.*>/ ) {
		return $file;
	}

	if (Slim::Music::Info::isFileURL($base)) {
		$base = pathFromFileURL($base);
	} 

	# People sometimes use playlists generated on Windows elsewhere.
	# See Bug 236
	unless (main::ISWINDOWS) {

		$file =~ s/^[C-Z]://i;
		$file =~ s/\\/\//g;
	}

	# the only kind of absolute file we like is one in 
	# the music directory or the playlist directory...
	my $mediadirs = Slim::Utils::Misc::getMediaDirs();
	my $savedplaylistdir = Slim::Utils::Misc::getPlaylistDir();

	if (scalar @$mediadirs && grep { $file =~ /^\Q$_\E/ } @$mediadirs) {

		$fixed = $file;

	} elsif ($savedplaylistdir && $file =~ /^\Q$savedplaylistdir\E/) {

		$fixed = $file;

	} elsif ( ($file =~ m|^file://|i || Slim::Music::Info::isURL($file)) && (!scalar @$mediadirs || !grep {-r catfile($_, $file)} @$mediadirs) ) {

		$fixed = $file;

	} elsif ($base) {

		if (file_name_is_absolute($file)) {

			if (main::ISWINDOWS) {

				my ($volume) = splitpath($file);

				if (!$volume) {
					($volume) = splitpath($base);
					$file = $volume . $file;
				}
			}

			$fixed = fixPath($file);

		} else {

			if (main::ISWINDOWS) {

				# rel2abs will convert ../../ paths correctly only for windows
				$fixed = fixPath(rel2abs($file,$base));

			} else {

				$fixed = fixPath(stripRel(catfile($base, $file)));
			}
		}

	} elsif (file_name_is_absolute($file)) {

		$fixed = $file;

	} else {

		# XXX - don't know how to handle this case: should we even return an untested value?
		my $audiodir = $mediadirs->[0];
		scalar @$mediadirs > 1 && logBacktrace("Dealing with single audiodir ($audiodir) instead of mediadirs " . Data::Dump::dump($file, $mediadirs));

		$file =~ s/\Q$audiodir\E//;
		$fixed = catfile($audiodir, $file);
	}

	# I hate Windows & HFS+.
	# A playlist or the like can have a completely different case than
	# what we get from the filesystem. Fix that all up so we don't create
	# duplicate entries in the database.
	if (!Slim::Music::Info::isFileURL($fixed)) {

		$fixed = canonpath(fixPathCase($fixed));

		# Fixes Bug: 2757, but breaks a lot more: 3681, 3682 & 3683
		#if (-l $fixed) {

			#$fixed = readlink($fixed);
		#}
	}

	if ($file ne $fixed) {

		main::INFOLOG && logger('os.paths')->info("Fixed: $file to $fixed");

		if ($base) {
			main::INFOLOG && logger('os.paths')->info("Base: $base");
		}
	}

	if (Slim::Music::Info::isFileURL($fixed)) {
		return $fixed;
	} else {
		return fileURLFromPath($fixed);
	}
}

sub stripRel {
	my $file = shift;
	
	main::INFOLOG && logger('os.paths')->info("Original: $file");

	while ($file =~ m#[\/\\]\.\.[\/\\]#) {
		$file =~ s#[^\/\\]+[\/\\]\.\.[\/\\]##sg;
	}
	
	main::INFOLOG && logger('os.paths')->info("Stripped: $file");

	return $file;
}

=head2 getLibraryName()

	Return the library's name, or the host name if none is defined

=cut

sub getLibraryName {
	my $hostname = $prefs->get('libraryname') || '';
	
	if (!$hostname || $hostname =~ /^(?:''|"")$/) {
		$hostname = Slim::Utils::Network::hostName();

		# may return several lines of hostnames, just take the first.	
		$hostname =~ s/\n.*//;
	
		# may return a dotted name, just take the first part
		$hostname =~ s/\..*//;
	}
		
	# Bug 13217, replace Unicode quote with ASCII version (commonly used in Mac server name)
	$hostname =~ s/\x{2019}/'/g;

	return $hostname;
}

=head2 getAudioDir()

	Get the byte-string (native) version of the audiodir

=cut

sub getAudioDir {
	logBacktrace("getAudioDir is deprecated, use getAudioDirs instead");
	return getAudioDirs()->[0];
}

=head2 getPlaylistDir()

	Get the byte-string (native) version of the playlistdir

=cut

sub getPlaylistDir {
	return Slim::Utils::Unicode::encode_locale($prefs->get('playlistdir'));
}

=head2 getMediaDirs()

	Returns an arrayref of all media directories.

=cut

sub getMediaDirs {
	my $type = shift;
	
	my $mediadirs = getDirsPref('mediadirs');
	
	if ($type) {
		my $ignoreList = { map { $_, 1 } @{ getDirsPref({
			audio => 'ignoreInAudioScan',
			video => 'ignoreInVideoScan',
			image => 'ignoreInImageScan',
		}->{$type}) } };
		
		$mediadirs = [ grep { !$ignoreList->{$_} } @$mediadirs ];
	}
	
	return $mediadirs
}

sub getAudioDirs {
	return getMediaDirs('audio');
}

sub getVideoDirs {
	return main::VIDEO ? getMediaDirs('video') : [];
}

sub getImageDirs {
	return main::IMAGE ? getMediaDirs('image') : [];
}

sub getDirsPref {
	return [ map { Slim::Utils::Unicode::encode_locale($_) } @{ $prefs->get($_[0]) || [''] } ];
}

=head2 inMediaFolder( $)

	Check if argument is an item contained in one of the media folder trees

=cut

sub inMediaFolder {
	my $path = shift;
	my $mediadirs = getMediaDirs();
	
	foreach ( @$mediadirs ) {
		return 1 if _checkInFolder($path, $_); 
	}
	
	return 0;
}

=head2 inAudioFolder( $)

	Check if argument is an item contained in the music folder tree

=cut

# XXX - is this function even used any more? Can't find any caller...
sub inAudioFolder {
	logBacktrace('inAudioFolder is deprecated, use inMediaFolder() instead');
	return inMediaFolder(shift);
}

=head2 inPlaylistFolder( $)

	Check if argument is an item contained in the playlist folder tree

=cut

sub inPlaylistFolder {
	return _checkInFolder(shift, getPlaylistDir());
}

sub _checkInFolder {
	my $path = shift || return;
	my $checkdir = shift;

	# Fully qualify the path - and strip out any url prefix.
	$path = fixPath($path) || return 0;
	$path = pathFromFileURL($path) || return 0;

	if ($checkdir && $path =~ /^\Q$checkdir\E/) {
		return 1;
	} else {
		return 0;
	}
}

# the hash's value is the parent path from which a file should be excluded
# 1 means "from all folders", "/" -> "subfolders in root only" etc.
my %_ignoredItems = Slim::Utils::OSDetect::getOS->ignoredItems();

# always ignore . and ..
$_ignoredItems{'.'}  = 1;
$_ignoredItems{'..'} = 1;

# Don't include old Shoutcast recently played items.
$_ignoredItems{'ShoutcastBrowser_Recently_Played'} = 1;

=head2 fileFilter( $dirname, $item )

	Verify whether we want to include a file or folder in our search.
	This helper function is used to guarantee identical filtering across 
	different browse/scan procedures

=cut

sub fileFilter {
	my $dirname = shift;
	my $item    = shift;
	my $validRE = shift || Slim::Music::Info::validTypeExtensions();
	my $hasStat = shift || 0;
	my $showHidden = shift;		# optionally allow Windows to use hidden artwork, as eg. WMP is storing it as system files

	if (my $filter = $_ignoredItems{$item}) {
		
		# '1' items are always to be ignored
		return 0 if $filter eq '1';

		my @parts = splitpath($dirname);
		if ($parts[1] && (!defined $parts[2] || length($parts[2]) == 0)) {
			# replace back slashes on Windows
			$parts[1] =~ s/\\/\//g;
			
			return 0 if $filter eq $parts[1];
		}

	}

	# Ignore special named files and directories
	# __ is a match against our old __history and __mac playlists.
	return 0 if $item =~ /^__\S+\.m3u$/o;
	return 0 if ($item =~ /^\.[^\.]+/o && !main::ISWINDOWS);

	if ((my $ignore = $prefs->get('ignoreDirRE') || '') ne '') {
		return 0 if $item =~ /$ignore/;
	}

	# BUG 7111: don't catdir if the $item is already a full path.
	my $fullpath = $dirname ? catdir($dirname, $item) : $item;

	# Don't display hidden/system folders on Windows
	if (main::ISWINDOWS && !$showHidden) {
		my $attributes;
		Win32::File::GetAttributes($fullpath, $attributes);
		return 0 if ($attributes & Win32::File::HIDDEN()) || ($attributes & Win32::File::SYSTEM());
	}

	# We only want files, directories and symlinks Bug #441
	# Otherwise we'll try and read them, and bad things will happen.
	# symlink must come first so an lstat() is done.
	if ( !$hasStat ) {
		lstat($fullpath);
	}
	
	return 0 unless (-l _ || -d _ || -f _);

	# Make sure we can read the file.
	return 0 if !-r _;

	my $target;
 
	# a file can be an Alias on Mac
	if (main::ISMAC && -f _ && (stat _)[7] == 0 && $validRE && ($target = pathFromMacAlias($fullpath))) {
		unless (-d $target) {
			return 0;
		}
	}
	# Don't bother with file types we don't understand.
	elsif ($validRE && -f _) {
		return 0 if $item !~ $validRE;
	}
	elsif ($validRE && -l _ && defined ($target = readlink($fullpath))) {
		# fix relative/absolute path
		$target = ($target =~ /^\// ? $target : catdir($dirname, $target));

		if (-f $target) {
			return 0 if $target !~ $validRE;
		}
	}
	
	return 1;
}

=head2 folderFilter( $dirname, $hasStat, $validRE )

	Verify whether we want to include a folder in our search.

=cut

sub folderFilter {
	my @path = splitdir(shift);
	my $folder = pop @path;
	
	my $hasStat = shift || 0;
	my $validRE = shift;
	my $file = catdir(@path);
	
	# Bug 15209, Hack for UNC bug where catdir turns \\foo into \foo
	if ( main::ISWINDOWS && $path[0] eq '' && $path[1] eq '' && $file !~ /^\\{2}/ ) {
		$file = '\\' . $file;
	}
	
	return fileFilter($file, $folder, $validRE, $hasStat);
}


=head2 cleanupFilename( $filename )

	Do some basic, simple sanity checks.
	Don't allow periods, colons, control characters, slashes, backslashes, just to be safe.

=cut

sub cleanupFilename {
	my $filename = shift; 

	$filename =~ tr|:\x00-\x1f\/\\| |s;
	$filename =~ s/^\.//;

	return $filename;
}


=head2 readDirectory( $dirname, [ $validRE ])

	Return the contents of a directory $dirname as an array.  Optionally return only 
	those items that match a regular expression given by $validRE

=cut

sub readDirectory {
	my $dirname  = shift;
	my $validRE  = shift || Slim::Music::Info::validTypeExtensions();
	my @diritems = ();
	my $log      = logger('os.files');

	my $native_dirname = Slim::Utils::Unicode::encode_locale($dirname);
	
	if (main::ISWINDOWS) {
		my ($volume) = splitpath($native_dirname);

		if ($volume && isWinDrive($volume) && !Slim::Utils::OS::Win32->isDriveReady($volume)) {
			
			main::DEBUGLOG && $log->debug("drive [$dirname] not ready");

			return @diritems;
		}
	}

	opendir(DIR, $native_dirname) || do {

		main::DEBUGLOG && $log->debug("opendir on [$dirname] failed: $!");

		return @diritems;
	};

	main::INFOLOG && $log->info("Reading directory: $dirname");

	for my $item (readdir(DIR)) {
		# call idle streams to service timers - used for blocking animation.
		if (scalar @diritems % 3) {
			main::idleStreams();
		}

        # readdir returns only bytes, so try and decode the
        # filename to UTF-8 here or the later calls to -d/-f may fail,
        # causing directories and files to be skipped.
		# utf8::decode($item);
		#
		# This was the wrong fix. The entries returned by this method
		# should be in native byte-strings. It is likely that the previous problem
		# was caused by the incoming $dirname having the uft8 flag set,
		# so that concatenating the dirname and an entry would result in a UTF-8
		# string that was incorrectly auto-decoded.

		next unless fileFilter($native_dirname, $item, $validRE);

		push @diritems, $item;
	}

	closedir(DIR);

	if ( main::INFOLOG && $log->is_info ) {
		$log->info("Directory contains " . scalar(@diritems) . " items");
	}

	return Slim::Music::Info::sortFilename(@diritems);
}

=head2 findAndScanDirectoryTree($params)

Finds and scans a directory tree, starting from a variety of datums as defined by $params. Returns
the top level object, the items in the directory and their numbers.

$params is a hash with the following keys, by order of priority:
#obj: a track object (of content type 'dir')
#id: a track id
#url: a url
	

=cut

sub findAndScanDirectoryTree {
	my $params = shift;
	
	# Find the db entry that corresponds to the requested directory.
	# If we don't have one - that means we're starting out from the root audiodir.
	my $topLevelObj;
		
	if (blessed($params->{'obj'})) {

		$topLevelObj = $params->{'obj'};

	} elsif (defined($params->{'id'})) {

		$topLevelObj = Slim::Schema->find('Track', $params->{'id'});

	} else {
		
		my $url = $params->{'url'};
		
		if (defined $url) {
			if (!Slim::Music::Info::isURL($url)) {
				$url = fileURLFromPath($url);
			}
	
			$topLevelObj = Slim::Schema->objectForUrl({
				'url'      => $url,
				'create'   => 1,
				'readTags' => 1,
				'commit'   => 1,
			});
		}
	}

	if (main::ISMAC && blessed($topLevelObj) && $topLevelObj->can('path')) {
		my $topPath = $topLevelObj->path;

		if ( my $alias = Slim::Utils::Misc::pathFromMacAlias($topPath) ) {
	
			$topLevelObj = Slim::Schema->objectForUrl({
				'url'      => $alias,
				'create'   => 1,
				'readTags' => 1,
				'commit'   => 1,
			});

		}
	}

	if (!blessed($topLevelObj) || !$topLevelObj->can('path') || !$topLevelObj->can('id')) {

		logError("Couldn't find a topLevelObj!");

		return ();
	}

	# Check for changes - these can be adds or deletes.
	# Do a realtime scan - don't send anything to the scheduler.
	my $path    = $topLevelObj->path;
	my $fsMTime = (stat($path))[9] || 0;
	my $dbMTime = $topLevelObj->timestamp || 0;
	
	main::DEBUGLOG && $scannerlog->is_debug && $scannerlog->debug( "findAndScanDirectoryTree( $path ): fsMTime: $fsMTime, dbMTime: $dbMTime" );

	if ($fsMTime != $dbMTime) {

		if ( main::INFOLOG && $scannerlog->is_info ) {
			$scannerlog->info("mtime db: $dbMTime : " . localtime($dbMTime));
			$scannerlog->info("mtime fs: $fsMTime : " . localtime($fsMTime));
		}

		# Update the mtime in the db.
		$topLevelObj->timestamp($fsMTime);
		$topLevelObj->update;

		# Do a quick directory scan.
		# XXX this should really be async but callers would need updated, lots of work
		Slim::Utils::Scanner::Local->rescan( $path, {
			no_async  => 1,
			recursive => 0,
		} );
	}

	# Now read the raw directory and return it. This should always be really fast.
	my $items = [ readDirectory($path, $params->{typeRegEx}, $params->{excludeFile}) ];
	my $count = scalar @$items;

	return ($topLevelObj, $items, $count);
}

=head2 deleteFiles( $dir, $typeRegEx )

Delete all files matching $typeRegEx in folder $dir

=cut

sub deleteFiles {
	my ($dir, $typeRegEx, $excludeFile) = @_;
	
	opendir my ($dirh), $dir;
	
	my @files = grep { /$typeRegEx/ } readdir $dirh;
	
	closedir $dirh;
	
	for my $file ( @files ) {
		next if $excludeFile && $file eq basename($excludeFile);
		unlink catdir( $dir, $file ) or logError("Unable to remove file: $file: $!");
	}
	
}


=head2 isWinDrive( )

Return true if a given string seems to be a Windows drive letter (eg. c:\)
No low-level check is done whether the drive actually exists.

=cut

sub isWinDrive {
	my $path = shift;

	return 0 if (!main::ISWINDOWS || length($path) > 3);

	return $path =~ /^[a-z]{1}:[\\]?$/i;
}

=head2 parseRevision( )

Read revision number and build time

=cut

sub parseRevision {

	# The revision file may not exist for svn copies.
	my $tempBuildInfo = eval { File::Slurp::read_file(
		catdir(Slim::Utils::OSDetect::dirsFor('revision'), 'revision.txt')
	) } || "TRUNK\nUNKNOWN";

	# Once we've read the file, split it up so we have the Revision and Build Date
	return split (/\n/, $tempBuildInfo);
}

=head2 userAgentString( )

Utility functions for strings we send out to the world.

=cut

sub userAgentString {

	if (defined $userAgentString) {
		return $userAgentString;
	}

	my $osDetails = Slim::Utils::OSDetect::details();

	# We masquerade as iTunes for radio stations that really want it.
	# Note: Using SqueezeNetwork/SqueezeCenter here until RadioTime relaxes their user-agent restrictions
	$userAgentString = sprintf("iTunes/4.7.1 (%s; N; %s; %s; %s; %s) %s/$::VERSION/$::REVISION",

		$osDetails->{'os'},
		$osDetails->{'osName'},
		($osDetails->{'osArch'} || 'Unknown'),
		$prefs->get('language'),
		Slim::Utils::Unicode::currentLocale(),
		main::SLIM_SERVICE ? 'SqueezeNetwork' : 'UE Music Library',
	);

	return $userAgentString;
}

=head2 settingsDiagString( )

	

=cut

# XXXX - this sub is no longer used by SC core code, since system information is available in Slim::Menu::SystemInfo
sub settingsDiagString {

	require Slim::Utils::Network;
	
	my $osDetails = Slim::Utils::OSDetect::details();
	
	my @diagString;

	# We masquerade as iTunes for radio stations that really want it.
	push @diagString, sprintf("%s%s %s - %s @ %s - %s - %s - %s",

		Slim::Utils::Strings::string('SERVER_VERSION'),
		Slim::Utils::Strings::string('COLON'),
		$::VERSION,
		$::REVISION,
		$::BUILDDATE,
		$osDetails->{'osName'},
		$prefs->get('language'),
		Slim::Utils::Unicode::currentLocale(),
	);
	
	push @diagString, sprintf("%s%s %s",

		Slim::Utils::Strings::string('SERVER_IP_ADDRESS'),
		Slim::Utils::Strings::string('COLON'),
		Slim::Utils::Network::serverAddr(),
	);

	# Also display the Perl version and MySQL version
	push @diagString, sprintf("%s%s %s %s",
	
		Slim::Utils::Strings::string('PERL_VERSION'),
		Slim::Utils::Strings::string('COLON'),
		$Config{'version'},
		$Config{'archname'},
	);
	
	if ( my $sqlHelperClass = Slim::Utils::OSDetect->getOS()->sqlHelperClass ) {
		my $sqlVersion = $sqlHelperClass->sqlVersionLong( Slim::Schema->dbh );
		push @diagString, sprintf("%s%s %s",
	
			Slim::Utils::Strings::string('DATABASE_VERSION'),
			Slim::Utils::Strings::string('COLON'),
			$sqlVersion,
		);
	}

	return wantarray ? @diagString : join ( ', ', @diagString );
}

=head2 assert ( $exp, $msg )

	If $exp is not defined and a true value, then dump the string $msg to the log and call bt()

=cut

sub assert {
	$_[0] && return;
	
	my $msg = $_[1];
	msg($msg) if $msg;
	
	bt();
}

=head2 bt( [ $return ] )

	Useful for tracking the source of a problem during the execution of the server.
	use bt() to output in the log a list of function calls leading up to the point 
	where bt() has been used.

	Optional argument $return, if set, will pass the combined message string back to the
	caller instead of to the log.

=cut

sub bt {
	my $return = shift || 0;

	my $frame = 1;

	my $msg = "Backtrace:\n\n";

	my $assertfile = '';
	my $assertline = 0;

	while (my ($filename, $line, $subroutine) = (caller($frame++))[1,2,3]) {

		$msg .= sprintf("   frame %d: $subroutine ($filename line $line)\n", $frame - 2);

		if ($subroutine=~/assert$/) {
			$assertfile = $filename;
			$assertline = $line;			
		}
	}
	
	if ($assertfile) {
		open SRC, $assertfile;
		my $line;
		my $line_n = 0;
		$msg .= "\nHere's the problem. $assertfile, line $assertline:\n\n";

		while ($line=<SRC>) {
			$line_n++;
			if (abs($assertline-$line_n) <=10) {
				$msg.="$line_n\t$line";
			}
		}
	}
	
	$msg.="\n";

	return $msg if $return;

	msg($msg);
}

=head2 msg( $entry, [ $forceLog ], [ $suppressTimestamp ])

	Outputs an entry to the server log file. 
	$entry is a string for the log.
	optional argument $suppressTimestamp can be set to remove the event timestamp from the long entry.

=cut

sub msg {
	use bytes;
	my $entry = shift;
	my $forceLog = shift || 0;
	my $suppressTimestamp = shift;

	if ( $::LogTimestamp && !$suppressTimestamp ) {

		my $now = substr(int(Time::HiRes::time() * 10000),-4);

		$entry = join("", strftime("[%H:%M:%S.", localtime), $now, "] $entry");
	}

	if (!$::quiet) {

		print STDERR $entry;
	}
}

=head2 msgf( $format, @_)

	uses Perl's sprintf to output the args to the log with the formatting specified by the $format argument.

=cut

sub msgf {
	my $format = shift;

	msg(sprintf($format, @_));
}

=head2 errorMsg( $msg )

	Output formatting for more severe messages in the log

=cut

sub errorMsg {
	my $msg = shift;

	# Force an error message & write to the log.
	msg("ERROR: $msg\n", 1);
}

=head2 delimitThousands( $len)

	Split a numeric string using the style of the server preferred language.

=cut

sub delimitThousands {
	my $len = shift || return 0; 

	my $sep = Slim::Utils::Strings::string('THOUSANDS_SEP');

	0 while $len =~ s/^(-?\d+)(\d{3})/$1$sep$2/;
	return $len;
}

=head2 specified( $i)

	Defined, but does not contain a *

=cut

sub specified {
	my $i = shift;

	return 0 if ref($i) eq 'ARRAY';
	return 0 unless defined $i;
	return $i !~ /\*/;
}

=head2 arrayDiff( $left, $right)

	

=cut

sub arrayDiff {
	my ($left, $right) = @_;

	my %rMap = ();
	my %diff = ();

	map { $rMap{$_}++ } @$right;

	for (@$left) {

		$diff{$_} = 1 if !exists $rMap{$_};
	}

	return \%diff;
}

=head2 shouldCacheURL( $url)

	Bug 3147, don't cache things (HTTP responses, parsed XML)
	that come from file URLs or places on the local network

=cut

sub shouldCacheURL {
	my $url = shift;
	
	# No caching unless it's http
	return 0 unless $url =~ /^http/i;
	
	# No caching for local network hosts
	# This is determined by either:
	# 1. No dot in hostname
	# 2. host is a private IP address type
	my $host = URI->new($url)->host;
	
	return 0 if $host !~ /\./;
	
	if ( main::SLIM_SERVICE ) {
		# Don't cache URLs local to SN, it can break translations, etc
		return 0 if $host =~ /(?:mysqueezebox|squeezenetwork|uesmartradio)/;
	}
	
	# If the host doesn't start with a number, cache it
	return 1 if $host !~ /^\d/;
	
	if ( $ENV{SN_DEV} && $host eq '127.0.0.1' ) {
		# Force caching in SN dev mode
		return 1;
	}
	
	if ( Slim::Utils::Network::ip_is_private($host) ) {
		return 0;
	}
	
	return 1;
}

=head2 runningAsService ( )

Returns true if running as a Windows service.

=cut

sub runningAsService {

	if (defined(&PerlSvc::RunningAsService) && PerlSvc::RunningAsService()) {
		return 1;
	}

	return 0;
}

=head2 validMacAddress ( )

Returns true if string is in correct form of a mac address

=cut

sub validMacAddress {

	#return true if $string is a mac address, otherwise return false
	my $string = shift;

	my $d = "[0-9A-Fa-f]";
	my $dd = $d . $d;

	if ($string =~ /$dd:$dd:$dd:$dd:$dd:$dd/) {
		return 1;
	}

	return 0;
}

=head2 createUUID ( )

Generate a new UUID and return it.

=cut

sub createUUID {
	require Slim::Utils::Network;
	return substr( sha1_hex( Time::HiRes::time() . $$ . Slim::Utils::Network::hostName() ), 0, 8 );
}

=head2 round ( )

Round a number to an integer

=cut

sub round {
	my $number = shift;
	return int($number + .5 * ($number <=> 0));
}

=head2 min ( )

Return the minimum value from a list supplied as an array reference

=cut

# Smaller and faster than Math::VecStat::min

sub min {
  my $v = $_[0];
  my $m = $v->[0];
  foreach (@$v) { $m = $_ if $_ < $m; }
  return $m;
}

=head1 SEE ALSO

L<Slim::Music::Info>

L<Slim::Utils::Strings>, L<Slim::Utils::Unicode>

L<URI>, L<URI::file>, L<URI::Escape>

=cut

1;

__END__

# Local Variables:
# tab-width:4
# indent-tabs-mode:t
# End:<|MERGE_RESOLUTION|>--- conflicted
+++ resolved
@@ -403,13 +403,7 @@
 sub crackURL {
 	my ($string) = @_;
 
-<<<<<<< HEAD
-	$string =~ m|$URI::scheme_re://(?:([^\@:]+):?([^\@]*)\@)?([^:/]+):*(\d*)(\S*)|i;
-=======
-	my $urlstring = join('|', Slim::Player::ProtocolHandlers->registeredHandlers);
-
-	$string =~ m|(?:$urlstring)://(?:([^\@\/:]+):?([^\@\/]*)\@)?([^:/]+):*(\d*)(\S*)|i;
->>>>>>> 2d357b48
+	$string =~ m|$URI::scheme_re://(?:([^\@\/:]+):?([^\@\/]*)\@)?([^:/]+):*(\d*)(\S*)|i;
 	
 	my ($user, $pass, $host, $port, $path) = ($1, $2, $3, $4, $5);
 
