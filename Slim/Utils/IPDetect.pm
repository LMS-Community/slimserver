--- conflicted
+++ resolved
@@ -12,20 +12,14 @@
 use Symbol;
 use Slim::Utils::Log;
 
-<<<<<<< HEAD
-my $detectedIP = undef;
-my $localhost  = '127.0.0.1';
-my $gateway    = undef;
-=======
 use constant RETRY_AFTER  => 60;
 use constant MAX_ATTEMPTS => 5;
 use constant LOCALHOST    => '127.0.0.1';
 
 my $detectedIP;
-my $gateway = main::SLIM_SERVICE ? '' : undef;
+my $gateway;
 my $lastCheck = 0;
 my $checkCount = 0;
->>>>>>> a2cbfc45
 
 =head1 NAME
 
