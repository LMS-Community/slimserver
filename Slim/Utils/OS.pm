package Slim::Utils::OS;

# $Id: Base.pm 21790 2008-07-15 20:18:07Z andy $

# Copyright 2001-2011 Logitech.
# This program is free software; you can redistribute it and/or
# modify it under the terms of the GNU General Public License, 
# version 2.

# Base class for OS specific code

use strict;
use Config;
use File::Path;
use File::Spec::Functions qw(:ALL);
use FindBin qw($Bin);

use constant MAX_LOGSIZE => 1024 * 1024 * 100;

sub new {
	my $class = shift;

	my $self = {
		osDetails  => {},
	};
	
	return bless $self, $class;
}

sub initDetails {
	return shift->{osDetails};
}

sub details {
	return shift->{osDetails};
}

sub initPrefs {}

sub postInitPrefs {}

=head2 migratePrefsFolder()

Use this sub to migrate complete prefs files before they are read.
To be used during product migrations like eg. SqueezeCenter -> Squeezebox Server
Windows & OSX handle this in the installer

=cut

sub migratePrefsFolder {}

sub sqlHelperClass { 
	if ( $main::dbtype ) {
		return "Slim::Utils::${main::dbtype}Helper";
	}
	
	return 'Slim::Utils::SQLiteHelper';
}

# Skip obsolete plugins, they should be deleted by installers
<<<<<<< HEAD
sub skipPlugins {
	my @skip = (qw(Picks RadioIO ShoutcastBrowser Webcasters Health));
	
	if ( !main::SERVICES ) {
		# Skip all music service plugins when running in UEML mode
		push @skip, (qw(Amazon AppGallery AudioScrobbler Classical Deezer DigitalInput Facebook
			Flickr InternetRadio LMA LastFM Live365 MOG MP3tunes Mediafly MyApps Orange
			Pandora Podcast RSSNews RadioTime RhapsodyDirect Sirius Slacker Sounds SpotifyLogi UPnP
			WiMP));
	}
	
	return @skip;
}
=======
sub skipPlugins {return (qw(Picks ShoutcastBrowser Webcasters Health));}
>>>>>>> b01aaad6

=head2 initSearchPath( )

Initialises the binary seach path used by Slim::Utils::Misc::findbin to OS specific locations

=cut

sub initSearchPath {
	my $class = shift;
	# Initialise search path for findbin - called later in initialisation than init above

	# Reduce all the x86 architectures down to i386, including x86_64, so we only need one directory per *nix OS. 
	$class->{osDetails}->{'binArch'} = $Config::Config{'archname'};
	$class->{osDetails}->{'binArch'} =~ s/^(?:i[3456]86|x86_64)-([^-]+).*/i386-$1/;
	
	# Reduce ARM to arm-linux
	if ( $class->{osDetails}->{'binArch'} =~ /^arm.*linux/ ) {
		$class->{osDetails}->{'binArch'} = 'arm-linux';
	}
	
	# Reduce PPC to powerpc-linux
	if ( $class->{osDetails}->{'binArch'} =~ /^(?:ppc|powerpc).*linux/ ) {
		$class->{osDetails}->{'binArch'} = 'powerpc-linux';
	}

	my @paths = ( catdir($class->dirsFor('Bin'), $class->{osDetails}->{'binArch'}), catdir($class->dirsFor('Bin'), $^O), $class->dirsFor('Bin') );
	
	Slim::Utils::Misc::addFindBinPaths(@paths);

	# add path to Extension installer loaded plugins to @INC, NB this can only be done here as it requires Prefs to be loaded
	# and the cachedir pref to be set before we can do it.  Prefs requires OSDetect so we can't do it at init time of OSDetect.
	if (!main::SLIM_SERVICE && (my $cache = Slim::Utils::Prefs::preferences('server')->get('cachedir')) ) {
		unshift @INC, catdir($cache, 'InstalledPlugins');
	}
}

=head2 initMySQL( )

Provide a hook to do system specific MySQL initialization. This allows to eg. use a locally installed
MySQL server instead of the instance installed with SC

=cut

sub initMySQL {
	my ($class, $dbclass) = @_;
	
	require File::Which;
	
	# try to figure out whether we have a locally running MySQL
	# which we can connect to using a socket file
	my $mysql_config = File::Which::which('mysql_config');

	# The user might have a socket file in a non-standard
	# location. See bug 3443
	if ($mysql_config && -x $mysql_config) {

		my $socket = `$mysql_config --socket`;
		chomp($socket);

		if ($socket && -S $socket) {
			$dbclass->socketFile($socket);
		}
		
	}
}

=head2 dirsFor( $dir )

Return OS Specific directories.

Argument $dir is a string to indicate which of the server directories we
need information for.

=cut

sub dirsFor {
	my $class   = shift;
	my $dir     = shift;

	my @dirs    = ();
	
	if ($dir eq "Plugins") {

		push @dirs, catdir($Bin, 'Slim', 'Plugin');

		# add on path to plugins installed by Extension installer, NB this can only be called after Prefs is loaded
		push @dirs, catdir( Slim::Utils::Prefs::preferences('server')->get('cachedir'), 'InstalledPlugins', 'Plugins' ) if main::THIRDPARTY;
	}

	elsif ($dir eq 'updates') {

		my $updateDir;
		eval {
			$updateDir = catdir( Slim::Utils::Prefs::preferences('server')->get('cachedir'), $dir );
		};
		
		if ($@) {
			eval {
				$updateDir = catdir( Slim::Utils::Light::getPref('cachedir'), $dir );
			};
		}
		
		mkdir $updateDir unless -d $updateDir;
		push @dirs, $updateDir;
	}
	
	return wantarray() ? @dirs : $dirs[0];
}

=head2 logRotate( $dir )

Simple log rotation for systems which don't do this automatically (OSX/Windows).

=cut

sub logRotate {
	my $class   = shift;
	my $dir     = shift || Slim::Utils::OSDetect::dirsFor('log');
    my $maxSize = shift || MAX_LOGSIZE;

	require File::Copy;

	opendir(DIR, $dir) or return;

	while ( defined (my $file = readdir(DIR)) ) {

		next if $file !~ /\.log$/i;
		
		$file = catdir($dir, $file);

		# max. log size (default: 100MB)
		if (-s $file > $maxSize) {

			# keep one old copy		
			my $oldfile = "$file.0";
			unlink $oldfile if -e $oldfile;
			
			File::Copy::move($file, $oldfile);
		}
	}
	
	closedir(DIR);
}


=head2 decodeExternalHelperPath( $filename )

When calling calling external helper apps (transcoding, MySQL etc.)
we might need to encode the path to correctly handle non-latin characters.

=cut

sub decodeExternalHelperPath {
	my $path = $_[1];
	
	# Bug 8118, only decode if filename can't be found
	# No. We need to set the UFT8 flag if we have non-ASCII contents
	
	$path = Slim::Utils::Unicode::utf8decode_locale($path);
	
	return $path;
}

sub scanner {
	return "$Bin/scanner.pl";
}

sub gdresize {
	return "$Bin/gdresize.pl";
}

sub gdresized {
	return "$Bin/gdresized.pl";
}

sub dontSetUserAndGroup { 0 }

=head2 getProxy( )
	Try to read the system's proxy setting by evaluating environment variables,
	registry and browser settings
=cut

sub getProxy {
	my $proxy = '';

	$proxy = $ENV{'http_proxy'};
	my $proxy_port = $ENV{'http_proxy_port'};

	# remove any leading "http://"
	if($proxy) {
		$proxy =~ s/http:\/\///i;
		$proxy = $proxy . ":" .$proxy_port if($proxy_port);
	}

	return $proxy;
}

sub ignoredItems {
	return (
		# Items we should ignore on a linux volume
		'lost+found' => 1,
	);
}

=head2 localeDetails()

Get details about the locale, system language etc.

=cut

sub localeDetails {
	require POSIX;
	
	my $lc_time  = POSIX::setlocale(POSIX::LC_TIME())  || 'C';
	my $lc_ctype = POSIX::setlocale(POSIX::LC_CTYPE()) || 'C';

	# If the locale is C or POSIX, that's ASCII - we'll set to iso-8859-1
	# Otherwise, normalize the codeset part of the locale.
	if ($lc_ctype eq 'C' || $lc_ctype eq 'POSIX') {
		warn "Your locale was detected as $lc_ctype, you may have problems with non-Latin filenames.  Consider changing your LANG variable to the correct locale, i.e. en_US.utf8\n";
		$lc_ctype = 'iso-8859-1';
	} else {
		$lc_ctype = lc((split(/\./, $lc_ctype))[1]);
	}

	# Locale can end up with nothing, if it's invalid, such as "en_US"
	if (!defined $lc_ctype || $lc_ctype =~ /^\s*$/) {
		$lc_ctype = 'iso-8859-1';
	}

	# Sometimes underscores can be aliases - Solaris
	$lc_ctype =~ s/_/-/g;

	# ISO encodings with 4 or more digits use a hyphen after "ISO"
	$lc_ctype =~ s/^iso(\d{4})/iso-$1/;

	# Special case ISO 2022 and 8859 to be nice
	$lc_ctype =~ s/^iso-(2022|8859)([^-])/iso-$1-$2/;

	$lc_ctype =~ s/utf-8/utf8/gi;

	# CJK Locales
	$lc_ctype =~ s/eucjp/euc-jp/i;
	$lc_ctype =~ s/ujis/euc-jp/i;
	$lc_ctype =~ s/sjis/shiftjis/i;
	$lc_ctype =~ s/euckr/euc-kr/i;
	$lc_ctype =~ s/big5/big5-eten/i;
	$lc_ctype =~ s/gb2312/euc-cn/i;
	
	return ($lc_ctype, $lc_time);
}

=head2 getSystemLanguage()

Return the system's language or 'EN' as default value

=cut

sub getSystemLanguage {
	require POSIX;

	my $class = shift;
	$class->_parseLanguage(POSIX::setlocale(POSIX::LC_CTYPE())); 
}

sub _parseLanguage {
	my ($class, $language) = @_;
	
	$language = uc($language);
	$language =~ s/\.UTF.*$//;
	$language =~ s/(?:_|-|\.)\w+$//;
	
	return $language || 'EN';
}

=head2 get( 'key' [, 'key2', 'key...'] )

Get a list of values from the osDetails list

=cut

sub get {
	my $class = shift;
	
	if ( wantarray ) {	
		return map { $class->{osDetails}->{$_} } 
		       grep { $class->{osDetails}->{$_} } @_;
	}
	else {
		return $class->{osDetails}->{+shift};
	}
}


=head2 setPriority( $priority )

Set the priority for the server. $priority should be -20 to 20

=cut

sub setPriority {
	my $class    = shift;
	my $priority = shift;
	return unless defined $priority && $priority =~ /^-?\d+$/;

	# For *nix, including OSX, set whatever priority the user gives us.
	Slim::Utils::Log::logger('server')->info("Server changing process priority to $priority");

	eval { setpriority (0, 0, $priority); };

	if ($@) {
		Slim::Utils::Log->logError("Couldn't set priority to $priority [$@]");
	}
}

=head2 getPriority( )

Get the current priority of the server.

=cut

sub getPriority {

	my $priority = eval { getpriority (0, 0) };

	if ($@) {
		Slim::Utils::Log->logError("Can't get priority [$@]");
	}

	return $priority;
}


=head2 initUpdate( )

Initialize download of a potential updated server version. 
Not needed on Linux distributions which do manage the update through their repositories.

=cut

sub initUpdate {};
sub getUpdateParams { 0 };
sub canAutoUpdate { 0 };
sub installerExtension { '' };
sub installerOS { '' };

# XXX - disable AutoRescan for all but SqueezeOS for now
sub canAutoRescan { 0 };


=head2 directFirmwareDownload( )

Return true if you don't want the server to download and cache firmware
upgrades for your players. It will then tell the player to download them directly
from SqueezeNetwork.

Use this if you are running the server on low spec hardware or flash with limited capacity.

=cut

sub directFirmwareDownload { 0 };


=head2 restartServer( ) and canRestartServer

The server can initiate a restart on some systems.
These methods must only be called from main::restartServer and
main::canRestartServer which supervise other cleanup operations.

The implementations of the methods are redefined in each of the
OS implementations that can support the restart feature.

=cut

sub restartServer { 0 }

sub canRestartServer { 0 }

sub progressJSON { }

1;<|MERGE_RESOLUTION|>--- conflicted
+++ resolved
@@ -58,9 +58,8 @@
 }
 
 # Skip obsolete plugins, they should be deleted by installers
-<<<<<<< HEAD
 sub skipPlugins {
-	my @skip = (qw(Picks RadioIO ShoutcastBrowser Webcasters Health));
+	my @skip = (qw(Picks ShoutcastBrowser Webcasters Health));
 	
 	if ( !main::SERVICES ) {
 		# Skip all music service plugins when running in UEML mode
@@ -72,9 +71,6 @@
 	
 	return @skip;
 }
-=======
-sub skipPlugins {return (qw(Picks ShoutcastBrowser Webcasters Health));}
->>>>>>> b01aaad6
 
 =head2 initSearchPath( )
 
