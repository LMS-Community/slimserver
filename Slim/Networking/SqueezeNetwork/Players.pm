--- conflicted
+++ resolved
@@ -180,7 +180,16 @@
 		}
 	}
 
-<<<<<<< HEAD
+	# now do the same for all locally connected players which are not known by mysb.com (eg. software players)
+	for my $client ( Slim::Player::Client::clients() ) {
+		next if !$client->macaddress || $playersSeen{$client->macaddress};
+		
+		$appHandler->( {
+			mac => $client->macaddress,
+			apps => $allApps,
+		}, $prefs->client($client), $client );
+	}
+
 	foreach my $app ( values %{$allApps} ) {
 		if ( $app->{icon} && (my $iconre = $app->{iconre}) ) {
 			my $icon = Slim::Networking::SqueezeNetwork->url($app->{icon}, 'external');
@@ -189,16 +198,6 @@
 		        sub { return $icon; }
 		    );
 		}
-=======
-	# now do the same for all locally connected players which are not known by mysb.com (eg. software players)
-	for my $client ( Slim::Player::Client::clients() ) {
-		next if !$client->macaddress || $playersSeen{$client->macaddress};
-		
-		$appHandler->( {
-			mac => $client->macaddress,
-			apps => $allApps,
-		}, $prefs->client($client), $client );
->>>>>>> e685054f
 	}
 	
 	# Setup apps for the web and classic player UI.
