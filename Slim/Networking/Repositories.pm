--- conflicted
+++ resolved
@@ -146,14 +146,9 @@
 		my $url = $http->url;
 		$log->error("Failed to fetch $url: $error");
 
-<<<<<<< HEAD
-		if ($prefs->get('insecureHTTPS') && $url =~ s/^(http)s:/$1:/) {
-			$log->warn("https lookup failed - trying plain text http instead: $url");
-=======
-		if ($url =~ /^https:/) {
+		if ($prefs->get('insecureHTTPS') && $url =~ /^https:/) {
 			$log->warn("https lookup failed - trying plain text http instead: $url") unless $missingSSLWarned{$url}++;
 			$url =~ s/^(http)s:/$1:/;
->>>>>>> b372f4cb
 			Slim::Networking::SimpleAsyncHTTP->new($cb, $ecb, $params)->get($url);
 		}
 		else {
