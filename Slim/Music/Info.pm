--- conflicted
+++ resolved
@@ -478,11 +478,7 @@
 	}
 	
 	if ( $meta->{cover} && $url =~ m|^http| ) {
-<<<<<<< HEAD
-		Slim::Utils::Cache->new->set("remote_image_$url", $meta->{cover}, 'never');
-=======
 		Slim::Utils::Cache->new->set("remote_image_$url", $meta->{cover}, '30 days');
->>>>>>> a3b5d541
 	}
 	
 	return $track;
