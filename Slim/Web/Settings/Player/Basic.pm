package Slim::Web::Settings::Player::Basic;

# $Id: Basic.pm 10633 2006-11-09 04:26:27Z kdf $

# Logitech Media Server Copyright 2001-2011 Logitech.
# This program is free software; you can redistribute it and/or
# modify it under the terms of the GNU General Public License,
# version 2.

use strict;
use base qw(Slim::Web::Settings);

use Slim::Utils::Log;
use Slim::Utils::Prefs;
use Slim::Utils::Strings qw(string cstring);

my $prefs = preferences('server');

sub name {
	return Slim::Web::HTTP::CSRF->protectName('BASIC_PLAYER_SETTINGS');
}

sub page {
	return Slim::Web::HTTP::CSRF->protectURI('settings/player/basic.html');
}

sub needsClient {
	return 1;
}

sub prefs {
	my ($class, $client) = @_;

	return if (!defined $client);

	my @prefs = qw(playername playtrackalbum);

	if ($client->isPlayer && !$client->display->isa('Slim::Display::NoDisplay')) {

		push @prefs, qw(titleFormatCurr playingDisplayMode);

		push @prefs, qw(screensaver alarmsaver idlesaver offsaver screensavertimeout);

		if ($client->display->isa('Slim::Display::Transporter')) {

			push @prefs, qw(visualMode);
		}
	}
	
	# Bug 8069, show title format pref for HTTP clients
	if ( $client->isa('Slim::Player::HTTP') ) {
		push @prefs, 'titleFormatCurr';
	}

	return ($prefs->client($client), @prefs);
}

sub handler {
	my ($class, $client, $paramRef) = @_;

	if (!defined $client) {
		return $class->SUPER::handler($client, $paramRef);
	}

	# reset all client preferences to factory defaults
	if ($paramRef->{resetprefs}) {
		$client->resetPrefs();
	}

	# array prefs handled by this handler not handler::SUPER
	my @prefs = ();

	if (defined $client && $client->isPlayer() && !$client->display->isa('Slim::Display::NoDisplay')) {

		push @prefs, qw(titleFormat playingDisplayModes);

		if ($client->display->isa('Slim::Display::Transporter')) {

			push @prefs, qw(visualModes);
		}
	}
	
	# Bug 8069, show title format pref for HTTP clients
	if ( $client->isa('Slim::Player::HTTP') ) {
		push @prefs, 'titleFormat';
	}

	if ($paramRef->{'saveSettings'}) {

		for my $pref (@prefs) {

			my $i = 0;
			my @array;

			while (defined $paramRef->{'pref_'.$pref.$i}) {

				if ($paramRef->{'pref_'.$pref.$i} ne "-1") {push @array, $paramRef->{'pref_'.$pref.$i};}
				$i++;
			}

			$prefs->client($client)->set($pref, \@array);
		}

		if ($client->isPlayer && $client->isa('Slim::Player::SqueezePlay') && defined $paramRef->{'defeatDestructiveTouchToPlay'}) {
			$prefs->client($client)->set('defeatDestructiveTouchToPlay', $paramRef->{'defeatDestructiveTouchToPlay'});
		}
	}

	$paramRef->{'prefs'}->{'pref_playername'} ||= $client->name;

	for my $pref (@prefs) {
		$paramRef->{'prefs'}->{'pref_'.$pref} = [ @{ $prefs->client($client)->get($pref) }, "-1" ];
	}

	$paramRef->{'titleFormatOptions'}  = hashOfPrefs('titleFormat');
	
	if ($client && !$client->display->isa('Slim::Display::NoDisplay')) {
		$paramRef->{'playingDisplayOptions'} = getPlayingDisplayModes($client);
		$paramRef->{'visualModeOptions'}     = getVisualModes($client);
		$paramRef->{'saveropts'}             = Slim::Buttons::Common::validSavers($client);
	}

	$paramRef->{'playerinfo'} = Slim::Menu::SystemInfo::infoCurrentPlayer( $client );
	$paramRef->{'playerinfo'} = $paramRef->{'playerinfo'}->{web}->{items};
	$paramRef->{'macaddress'} = $client->macaddress;
		
	$paramRef->{'playericon'} = $class->getPlayerIcon($client,$paramRef);

	if ($client->isPlayer && $client->isa('Slim::Player::SqueezePlay')) {
		$paramRef->{'defeatDestructiveTouchToPlay'} = $prefs->client($client)->get('defeatDestructiveTouchToPlay');
		$paramRef->{'defeatDestructiveTouchToPlay'} = $prefs->get('defeatDestructiveTouchToPlay') unless defined $paramRef->{'defeatDestructiveTouchToPlay'};
	}
	
	my $page = $class->SUPER::handler($client, $paramRef);

	if ($client && $client->display->isa('Slim::Display::Transporter')) {
		Slim::Buttons::Common::updateScreen2Mode($client);
	}
	
	return $page;
}

# returns a hash of title formats with the key being their array index and the
# value being the format string
sub hashOfPrefs {
	my $pref = shift;

	my %prefs = ();

	# used to delete a title format from the list
	$prefs{'-1'} = ' ';

	my $i = 0;

	for my $item (@{ $prefs->get($pref) }) {

		if (Slim::Utils::Strings::stringExists($item)) {

			$prefs{$i++} = string($item);

		} else {

			$prefs{$i++} = $item;
		}
	}

	return \%prefs;
}

sub getPlayingDisplayModes {
	my $client = shift || return {};

	my $display = {
		'-1' => ' '
	};

	my $modes  = $client->display->modes;
	my $nmodes = $client->display->nmodes;

	for (my $i = 0; $i <= $nmodes; $i++) {

		my $desc = $modes->[$i]{'desc'};

		for (my $j = 0; $j < scalar @$desc; $j++) {

			$display->{$i} .= ' ' if $j > 0;
			$display->{$i} .= string(@{$desc}[$j]);
		}
	}

	return $display;
}

sub getVisualModes {
	my $client = shift;

	if (!defined $client || !$client->display->isa('Slim::Display::Transporter')) {

		return {};
	}

	my $display = {
		'-1' => ' '
	};

	my $modes  = $client->display->visualizerModes;
	my $nmodes = $client->display->visualizerNModes;

	for (my $i = 0; $i <= $nmodes; $i++) {

		my $desc = $modes->[$i]{'desc'};

		for (my $j = 0; $j < scalar @$desc; $j++) {

			$display->{$i} .= ' ' if ($j > 0);
			$display->{$i} .= string(@{$desc}[$j]);
		}
	}

	return $display;
}

sub getPlayerIcon {
	my ($class, $client, $paramRef) = @_;

	my $model = $client->model(1);

	# default icon for software emulators and media players
	$model = 'squeezebox' if $model eq 'squeezebox2';
	$model = 'softsqueeze' if $model =~ /(?:http|squeezeslave)/i;
	
	# Check if the $model (or 'default' ) image exists
<<<<<<< HEAD
	$model = Slim::Web::HTTP::fixHttpPath($paramRef->{'skinOverride'} || $prefs->get('skin'), "html/images/Players/$model.png")?$model:'default';
=======
	$model = Slim::Web::HTTP::fixHttpPath($prefs->get('skin') || 'baseSkin', "html/images/Players/$model.png")?$model:
			 Slim::Web::HTTP::fixHttpPath($prefs->get('skin') || 'baseSkin', 'html/images/Players/default.png')?'default':'';
>>>>>>> 057254b9
	return $model;
}

1;

__END__<|MERGE_RESOLUTION|>--- conflicted
+++ resolved
@@ -124,7 +124,7 @@
 	$paramRef->{'playerinfo'} = $paramRef->{'playerinfo'}->{web}->{items};
 	$paramRef->{'macaddress'} = $client->macaddress;
 		
-	$paramRef->{'playericon'} = $class->getPlayerIcon($client,$paramRef);
+	$paramRef->{'playericon'} = $class->getPlayerIcon($client);
 
 	if ($client->isPlayer && $client->isa('Slim::Player::SqueezePlay')) {
 		$paramRef->{'defeatDestructiveTouchToPlay'} = $prefs->client($client)->get('defeatDestructiveTouchToPlay');
@@ -221,22 +221,23 @@
 }
 
 sub getPlayerIcon {
-	my ($class, $client, $paramRef) = @_;
+	my ($class, $client) = @_;
 
 	my $model = $client->model(1);
-
+	
 	# default icon for software emulators and media players
 	$model = 'squeezebox' if $model eq 'squeezebox2';
 	$model = 'softsqueeze' if $model =~ /(?:http|squeezeslave)/i;
 	
-	# Check if the $model (or 'default' ) image exists
-<<<<<<< HEAD
-	$model = Slim::Web::HTTP::fixHttpPath($paramRef->{'skinOverride'} || $prefs->get('skin'), "html/images/Players/$model.png")?$model:'default';
-=======
-	$model = Slim::Web::HTTP::fixHttpPath($prefs->get('skin') || 'baseSkin', "html/images/Players/$model.png")?$model:
-			 Slim::Web::HTTP::fixHttpPath($prefs->get('skin') || 'baseSkin', 'html/images/Players/default.png')?'default':'';
->>>>>>> 057254b9
-	return $model;
+	my $path = "HTML/EN/html/images/Players/$model.png";
+	unless (File::Spec->file_name_is_absolute($path)) {
+		$path = File::Spec->rel2abs($path);
+	}
+	if (-e $path) {
+		return $model;
+	} else {
+		return "default";
+	}
 }
 
 1;
