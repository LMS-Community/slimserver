package Slim::Web::Settings::Server::Performance;

# $Id$

# Squeezebox Server Copyright 2001-2009 Logitech.
# This program is free software; you can redistribute it and/or
# modify it under the terms of the GNU General Public License,
# version 2.

use strict;
use base qw(Slim::Web::Settings);

use Slim::Utils::Prefs;

my $prefs = preferences('server');

sub name {
	return Slim::Web::HTTP::CSRF->protectName('PERFORMANCE_SETTINGS');
}

sub page {
	return Slim::Web::HTTP::CSRF->protectURI('settings/server/performance.html');
}

sub prefs {
<<<<<<< HEAD
 	return ($prefs, qw(dbtype disableStatistics serverPriority scannerPriority resampleArtwork 
 				precacheArtwork maxPlaylistLength autorescan autorescan_stat_interval) );
=======
 	return ($prefs, qw(dbhighmem disableStatistics serverPriority scannerPriority resampleArtwork precacheArtwork maxPlaylistLength) );
>>>>>>> c35252b6
}

sub handler {
	my ($class, $client, $paramRef, $pageSetup) = @_;
<<<<<<< HEAD
		
	if ( $paramRef->{'saveSettings'} ) {
		my $curAuto = $prefs->get('autorescan');
		if ( $curAuto != $paramRef->{pref_autorescan} ) {
			require Slim::Utils::AutoRescan;
			if ( $paramRef->{pref_autorescan} == 1 ) {
				Slim::Utils::AutoRescan->init;
			}
			else {
				Slim::Utils::AutoRescan->shutdown;
			}
		}
	}
	
	# Change database type
	my $curdb = $prefs->get('dbsource') =~ /SQLite/ ? 'SQLite' : 'MySQL';
	if ( $paramRef->{pref_dbtype} && $paramRef->{pref_dbtype} ne $curdb ) {
		my $dbtype = $paramRef->{pref_dbtype};
		my $sqlHelperClass = "Slim::Utils::${dbtype}Helper";
		eval "use $sqlHelperClass";
		
		$prefs->set( dbtype => $dbtype );
		$prefs->set( dbsource => $sqlHelperClass->default_dbsource() );
		$prefs->set( dbsource => $sqlHelperClass->source() );
		
=======
	
	# Restart message if dbhighmem is changed
	my $curmem = $prefs->get('dbhighmem') || 0;
	if ( $paramRef->{pref_dbhighmem} && $paramRef->{pref_dbhighmem} != $curmem ) {
>>>>>>> c35252b6
		# Trigger restart required message
		$paramRef = Slim::Web::Settings::Server::Plugins->getRestartMessage($paramRef, Slim::Utils::Strings::string('PLUGINS_CHANGED'));
	}
	
	# Restart if restart=1 param is set
	if ( $paramRef->{restart} ) {
		$paramRef = Slim::Web::Settings::Server::Plugins->restartServer($paramRef, 1);
	}

	$paramRef->{'options'} = {
		''   => 'SETUP_PRIORITY_CURRENT',
		map { $_ => {
			-16 => 'SETUP_PRIORITY_HIGH',
			 -6 => 'SETUP_PRIORITY_ABOVE_NORMAL',
			  0 => 'SETUP_PRIORITY_NORMAL',
			  5 => 'SETUP_PRIORITY_BELOW_NORMAL',
			  15 => 'SETUP_PRIORITY_LOW'
			}->{$_} } (-20 .. 20)
	};

	return $class->SUPER::handler($client, $paramRef, $pageSetup);
}

1;

__END__<|MERGE_RESOLUTION|>--- conflicted
+++ resolved
@@ -23,17 +23,12 @@
 }
 
 sub prefs {
-<<<<<<< HEAD
- 	return ($prefs, qw(dbtype disableStatistics serverPriority scannerPriority resampleArtwork 
+ 	return ($prefs, qw(dbtype dbhighmem disableStatistics serverPriority scannerPriority resampleArtwork 
  				precacheArtwork maxPlaylistLength autorescan autorescan_stat_interval) );
-=======
- 	return ($prefs, qw(dbhighmem disableStatistics serverPriority scannerPriority resampleArtwork precacheArtwork maxPlaylistLength) );
->>>>>>> c35252b6
 }
 
 sub handler {
 	my ($class, $client, $paramRef, $pageSetup) = @_;
-<<<<<<< HEAD
 		
 	if ( $paramRef->{'saveSettings'} ) {
 		my $curAuto = $prefs->get('autorescan');
@@ -59,15 +54,16 @@
 		$prefs->set( dbsource => $sqlHelperClass->default_dbsource() );
 		$prefs->set( dbsource => $sqlHelperClass->source() );
 		
-=======
-	
-	# Restart message if dbhighmem is changed
-	my $curmem = $prefs->get('dbhighmem') || 0;
-	if ( $paramRef->{pref_dbhighmem} && $paramRef->{pref_dbhighmem} != $curmem ) {
->>>>>>> c35252b6
 		# Trigger restart required message
 		$paramRef = Slim::Web::Settings::Server::Plugins->getRestartMessage($paramRef, Slim::Utils::Strings::string('PLUGINS_CHANGED'));
 	}
+
+        # Restart message if dbhighmem is changed
+        my $curmem = $prefs->get('dbhighmem') || 0;
+        if ( $paramRef->{pref_dbhighmem} && $paramRef->{pref_dbhighmem} != $curmem ) {
+                # Trigger restart required message
+                $paramRef = Slim::Web::Settings::Server::Plugins->getRestartMessage($paramRef, Slim::Utils::Strings::string('PLUGINS_CHANGED'));
+        }
 	
 	# Restart if restart=1 param is set
 	if ( $paramRef->{restart} ) {
