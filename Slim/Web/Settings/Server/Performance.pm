package Slim::Web::Settings::Server::Performance;

# $Id$

# Logitech Media Server Copyright 2001-2011 Logitech.
# This program is free software; you can redistribute it and/or
# modify it under the terms of the GNU General Public License,
# version 2.

use strict;
use base qw(Slim::Web::Settings);

use Slim::Utils::Prefs;

my $prefs = preferences('server');

sub name {
	return Slim::Web::HTTP::CSRF->protectName('PERFORMANCE_SETTINGS');
}

sub page {
	return Slim::Web::HTTP::CSRF->protectURI('settings/server/performance.html');
}

sub prefs {
	my @prefs = ( $prefs, qw(serverPriority maxPlaylistLength useLocalImageproxy) );
				
	if (main::LIBRARY) {
	 	push @prefs, qw(autorescan autorescan_stat_interval) if Slim::Utils::OSDetect::getOS->canAutoRescan;
 		push @prefs, qw(dbhighmem disableStatistics scannerPriority precacheArtwork dontTriggerScanOnPrefChange);
	}
 	
 	return @prefs;
}

sub handler {
	my ($class, $client, $paramRef, $pageSetup) = @_;
<<<<<<< HEAD
		
	if ( main::LIBRARY && $paramRef->{'saveSettings'} ) {
=======

	if ( $paramRef->{'saveSettings'} ) {
>>>>>>> 4470977a
		my $curAuto = $prefs->get('autorescan');
		if ( $curAuto != $paramRef->{pref_autorescan} ) {
			require Slim::Utils::AutoRescan;
			if ( $paramRef->{pref_autorescan} == 1 ) {
				Slim::Utils::AutoRescan->init;
			}
			else {
				Slim::Utils::AutoRescan->shutdown;
			}
		}

		my $specs = Storable::dclone($prefs->get('customArtSpecs'));

		my @delete = @{ ref $paramRef->{delete} eq 'ARRAY' ? $paramRef->{delete} : [ $paramRef->{delete} ] };

		for my $deleteItem (@delete) {
			delete $specs->{$deleteItem};
		}

		$prefs->set( customArtSpecs => $specs );
<<<<<<< HEAD
=======

>>>>>>> 4470977a
	}

	# Restart message if dbhighmem is changed
	my $curmem = $prefs->get('dbhighmem') || 0;
	if ( $paramRef->{pref_dbhighmem} && $paramRef->{pref_dbhighmem} != $curmem ) {
		# Trigger restart required message
		$paramRef = Slim::Web::Settings::Server::Plugins->getRestartMessage($paramRef, Slim::Utils::Strings::string('CLEANUP_PLEASE_RESTART_SC'));
	}

	# Restart if restart=1 param is set
	if ( $paramRef->{restart} ) {
		$paramRef = Slim::Web::Settings::Server::Plugins->restartServer($paramRef, 1);
	}

	$paramRef->{imageproxies} = {
		1 => Slim::Utils::Strings::string('SETUP_IMAGEPROXY_LOCAL'),
	};

	$paramRef->{imageproxies}->{0} = Slim::Utils::Strings::string('SETUP_IMAGEPROXY_REMOTE') unless main::NOMYSB;

	my $externalImageProxies = Slim::Web::ImageProxy->getExternalHandlers();
	foreach (keys %$externalImageProxies) {
		$paramRef->{imageproxies}->{$_} = $externalImageProxies->{$_}->{desc};
	}

	$paramRef->{'options'} = {
		''   => 'SETUP_PRIORITY_CURRENT',
		map { $_ => {
			-16 => 'SETUP_PRIORITY_HIGH',
			 -6 => 'SETUP_PRIORITY_ABOVE_NORMAL',
			  0 => 'SETUP_PRIORITY_NORMAL',
			  5 => 'SETUP_PRIORITY_BELOW_NORMAL',
			  15 => 'SETUP_PRIORITY_LOW'
			}->{$_} } (-20 .. 20)
	};

	$paramRef->{pref_customArtSpecs} = $prefs->get('customArtSpecs');
	$paramRef->{prioritySettings} = defined Slim::Utils::OSDetect::getOS->getPriority() ? 1 : 0;

	return $class->SUPER::handler($client, $paramRef, $pageSetup);
}

1;

__END__<|MERGE_RESOLUTION|>--- conflicted
+++ resolved
@@ -24,24 +24,19 @@
 
 sub prefs {
 	my @prefs = ( $prefs, qw(serverPriority maxPlaylistLength useLocalImageproxy) );
-				
+
 	if (main::LIBRARY) {
 	 	push @prefs, qw(autorescan autorescan_stat_interval) if Slim::Utils::OSDetect::getOS->canAutoRescan;
  		push @prefs, qw(dbhighmem disableStatistics scannerPriority precacheArtwork dontTriggerScanOnPrefChange);
 	}
- 	
+
  	return @prefs;
 }
 
 sub handler {
 	my ($class, $client, $paramRef, $pageSetup) = @_;
-<<<<<<< HEAD
-		
+
 	if ( main::LIBRARY && $paramRef->{'saveSettings'} ) {
-=======
-
-	if ( $paramRef->{'saveSettings'} ) {
->>>>>>> 4470977a
 		my $curAuto = $prefs->get('autorescan');
 		if ( $curAuto != $paramRef->{pref_autorescan} ) {
 			require Slim::Utils::AutoRescan;
@@ -62,10 +57,6 @@
 		}
 
 		$prefs->set( customArtSpecs => $specs );
-<<<<<<< HEAD
-=======
-
->>>>>>> 4470977a
 	}
 
 	# Restart message if dbhighmem is changed
