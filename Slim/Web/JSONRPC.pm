package Slim::Web::JSONRPC;

# $Id$

# Squeezebox Server Copyright 2001-2009 Logitech.
# This program is free software; you can redistribute it and/or
# modify it under the terms of the GNU General Public License, 
# version 2.

# This class provides a JSON-RPC 1.0 API over HTTP to the Slim::Control::Request
# mechanism (sometimes referred to as CLI)

use strict;

use HTTP::Status qw(RC_OK);
use JSON::XS::VersionOneAndTwo;
use Scalar::Util qw(blessed);

use Slim::Web::HTTP;
use Slim::Utils::Compress;
use Slim::Utils::Log;


my $log = logger('network.jsonrpc');

# this holds a context for each connection, to enable asynchronous commands as well
# as subscriptions.
our %contexts = ();

# this array provides a function for each supported JSON method
my %methods = (
	'slim.request'        => \&requestMethod,
);


# init
# initializes the JSON RPC code
sub init {

	# register our URI handler
	Slim::Web::Pages->addRawFunction('jsonrpc.js', \&handleURI);
	
	# register our close handler
	# we want to be called if a connection closes to clear our context
	Slim::Web::HTTP::addCloseHandler(\&handleClose);
}


# handleClose
# deletes any internal references to the $httpClient
sub handleClose {
	my $httpClient = shift || return;

	if (defined $contexts{$httpClient}) {
		main::DEBUGLOG && $log->debug("Closing any subscriptions for $httpClient");
	
		# remove any subscription management
		Slim::Control::Request::unregisterAutoExecute($httpClient);
		
		# delete the context
		delete $contexts{$httpClient};
	}
}


# handleURI ($httpClient, $httpResponse)
# This is the callback from the HTTP code if the URI of the request matches the
# one we've registered. We're passed the HTTP client object and a HTTP response
# object.
# Decode the request as JSON-RPC 1.0.
sub handleURI {
	my ($httpClient, $httpResponse) = @_;

	main::DEBUGLOG && $log->debug("handleURI($httpClient)");
	
	# make sure we're connected
	if (!$httpClient->connected()) {
		$log->warn("Aborting, client not connected: $httpClient");
		return;
	}
	
	# cancel any previous subscription on this connection
	# we must have a context defined and a subscription defined
	if (defined($contexts{$httpClient}) && 
		Slim::Control::Request::unregisterAutoExecute($httpClient)) {
	
		# we want to send a last chunk to close the connection as per HTTP...
		# a subscription is essentially a never ending response: we're receiving here
		# a new request (aka pipelining) so we want to be nice and close the previous response
		
		# we cannot have a subscription if this is not a long lasting, keep-open, chunked connection.
		
		Slim::Web::HTTP::addHTTPLastChunk($httpClient, 0);
	}
	
	# get the request data (POST for JSON 1.0)
	my $input = $httpResponse->request()->content();
	
	if (!$input) {

		# No data
		# JSON 1.0 => close connection
		$log->warn("No POST data found => closing connection");

		Slim::Web::HTTP::closeHTTPSocket($httpClient);
		return;
	}

	main::INFOLOG && $log->info("POST data: [$input]");

	# Parse the input
	# Convert JSON to Perl
	# FIXME: JSON 1.0 accepts multiple requests ? How do we parse that efficiently?
	my $procedure = from_json($input);
	
	
	# Validate the procedure
	# We must get a JSON object, i.e. a hash
	if (ref($procedure) ne 'HASH') {
		
		$log->warn("Cannot parse POST data into Perl hash => closing connection");
		
		Slim::Web::HTTP::closeHTTPSocket($httpClient);
		return;
	}
	
	if ( main::DEBUGLOG && $log->is_debug ) {
		$log->debug( "JSON parsed procedure: " . Data::Dump::dump($procedure) );
	}
	
	# we must have a method
	my $method = $procedure->{'method'};

	if (!$method) {

		$log->warn("Request has no method => closing connection");

		Slim::Web::HTTP::closeHTTPSocket($httpClient);
		return;
	}
	

	# figure out the method wanted
	my $funcPtr = $methods{$method};
	
	if (!$funcPtr) {

		# return error, not a known procedure
		$log->warn("Unknown method $method => closing connection");
		
		Slim::Web::HTTP::closeHTTPSocket($httpClient);
		return;
		
	} elsif (ref($funcPtr) ne 'CODE') {

		# return internal server error
		$log->error("Procedure $method refers to non CODE ??? => closing connection");
		
		Slim::Web::HTTP::closeHTTPSocket($httpClient);
		return;
	}
	

	# parse the parameters
	my $params = $procedure->{'params'};

	if (ref($params) ne 'ARRAY') {
		
		# error, params is an array or an object
		$log->warn("Procedure $method has params not ARRAY => closing connection");
		Slim::Web::HTTP::closeHTTPSocket($httpClient);
		return;
	}
	
	
	# create a hash to store our context
	my $context = {};
	$context->{'httpClient'} = $httpClient;
	$context->{'httpResponse'} = $httpResponse;
	$context->{'procedure'} = $procedure;
	

	# Detect the language the client wants content returned in
	if ( my $lang = $httpResponse->request->header('Accept-Language') ) {
		my @parts = split(/[,-]/, $lang);
		$context->{lang} = uc $parts[0] if $parts[0];
	}
<<<<<<< HEAD
=======

	if ( my $ua = ( $httpResponse->request->header('X-User-Agent') || $httpResponse->request->header('User-Agent') ) ) {
		$context->{ua} = $ua;
	}
>>>>>>> 6e8fe2fb
	
	# Check our operational mode using our X-Jive header
	# We must be delaing with a 1.1 client because X-Jive uses chunked transfers
	# We must not be closing the connection
	if (defined(my $xjive = $httpResponse->request()->header('X-Jive')) &&
		$httpClient->proto_ge('1.1') &&
		$httpResponse->header('Connection') !~ /close/i) {
	
		main::INFOLOG && $log->info("Operating in x-jive mode for procedure $method and client $httpClient");
		$context->{'x-jive'} = 1;
		$httpResponse->header('X-Jive' => 'Jive')
	}
		
	# remember we need to send headers. We'll reset this once sent.
	$context->{'sendheaders'} = 1;
	
	# store our context. It'll get erased by the callback in HTTP.pm through handleClose
	$contexts{$httpClient} = $context;

	# jump to the code handling desired method. It is responsible to send a suitable output
	eval { &{$funcPtr}($context); };

	if ($@) {
		if ( $log->is_error ) {
			my $funcName = Slim::Utils::PerlRunTime::realNameForCodeRef($funcPtr);
			$log->error("While trying to run function coderef [$funcName]: [$@]");
			main::DEBUGLOG && $log->error( "JSON parsed procedure: " . Data::Dump::dump($procedure) );
		}
		Slim::Web::HTTP::closeHTTPSocket($httpClient);
		return;
	}
}


# writeResponse()
# Writes an JSON RPC response to the httpClient
sub writeResponse {
	my $context = shift;
	my $responseRef = shift;
	
	my $isDebug = main::DEBUGLOG && $log->is_debug;
	
	my $httpClient   = $context->{'httpClient'};
	my $httpResponse = $context->{'httpResponse'};

	if ( main::DEBUGLOG && $isDebug ) {
		$log->debug( "JSON response: " . Data::Dump::dump($responseRef) );
	}
	
	# Don't waste CPU cycles if we're not connected
	if (!$httpClient->connected()) {
		$log->warn("Client disconnected in writeResponse!");
		return;
	}

	# convert Perl object into JSON
	my $jsonResponse = to_json($responseRef);

	main::DEBUGLOG && $isDebug && $log->info("JSON raw response: [$jsonResponse]");

	$httpResponse->code(RC_OK);
	
	# set a content type to 1.1 proposed value. Should work with 1.0 as it is not specified
	$httpResponse->content_type('application/json');
	
	use bytes;
	
	# send the headers only once
	my $sendheaders = $context->{'sendheaders'};
	if ($sendheaders) {
		$context->{'sendheaders'} = 0;
	}
	
	# in xjive mode, use chunked mode without a last chunk (i.e. we always have $more)
	my $xjive = $context->{'x-jive'};
	
	if ($xjive) {
		$httpResponse->header('Transfer-Encoding' => 'chunked');
	} else {
		# gzip if requested (unless debugging or less than 150 bytes)
		if ( !$isDebug && Slim::Utils::Compress::hasZlib() && (my $ae = $httpResponse->request->header('Accept-Encoding')) ) {
			my $len = length($jsonResponse);
			if ( $ae =~ /gzip/ && $len > 150 ) {
				my $output = '';
				if ( Slim::Utils::Compress::gzip( { in => \$jsonResponse, out => \$output } ) ) {
					$jsonResponse = $output;
					$httpResponse->header( 'Content-Encoding' => 'gzip' );
					$httpResponse->header( Vary => 'Accept-Encoding' );
				}
			}
		}
		
		$httpResponse->content_length(length($jsonResponse));
	}
	
	if ($sendheaders) {
	
		if ( main::DEBUGLOG && $isDebug ) {
			$log->debug("Response headers: [\n" . $httpResponse->as_string . "]");
		}
	}

	Slim::Web::HTTP::addHTTPResponse($httpClient, $httpResponse, \$jsonResponse, $sendheaders, $xjive);
}


# genreateJSONResponse

sub generateJSONResponse {
	my $context = shift;
	my $result = shift;

	main::DEBUGLOG && $log->debug("generateJSONResponse()");

	# create an object for the response
	my $response = {};
	
	# add ID if we have it
	if (defined(my $id = $context->{'procedure'}->{'id'})) {
		$response->{'id'} = $id;
	}
	
	# add result
	$response->{'result'} = $result;
	
	# while not strictly allowed, the JSON specs does not forbid to add the
	# request data to the response...
	$response->{'params'} = $context->{'procedure'}->{'params'};
	$response->{'method'} = $context->{'procedure'}->{'method'};

	writeResponse($context, $response);
}


# requestMethod
# Handles 'slim.request' calls. Creates a request object and executes it.
sub requestMethod {
	my $context = shift;

	# get the JSON-RPC params
	my $reqParams = $context->{'procedure'}->{'params'};

	if ( main::DEBUGLOG && $log->is_debug ) {
		$log->debug( "requestMethod(" . Data::Dump::dump($reqParams) . ")" );
	}
	
	# current style : [<player>, [cmd]]
	# proposed style: [{player:xxx, cmd:[xxx], params:{xxx}}]
	# benefit: more than one command in single request
	# HOW DOES RECEIVER PARSE???
	
	my $commandargs = $reqParams->[1];

	if (!$commandargs || ref($commandargs) ne 'ARRAY') {

		$log->error("commandargs undef or not an array!");
		Slim::Web::HTTP::closeHTTPSocket($context->{'httpClient'});
		return;
	}

	my $playername = scalar ($reqParams->[0]);
	my $client     = Slim::Player::Client::getClient($playername);
	my $clientid = blessed($client) ? $client->id() : undef;
	
	if ($clientid) {
		# bug 16988 - need to update lastActivityTime in jsonrpc too
		$client->lastActivityTime( Time::HiRes::time() );

		main::INFOLOG && $log->info("Parsing command: Found client [$clientid]");
	}

	# create a request
	my $request = Slim::Control::Request->new($clientid, $commandargs);

	if ($request->isStatusDispatchable) {

		# Set language override for this request
		my $lang = $context->{lang};
<<<<<<< HEAD
=======
		my $ua   = $context->{ua};
>>>>>>> 6e8fe2fb

		my $finish;

		if ( $client && $lang ) {
			$client->languageOverride($lang);
			$client->controlledBy('squeezeplay');
 
			$finish = sub {
				$client->languageOverride(undef);
				$client->controlledBy(undef);
<<<<<<< HEAD
=======
				$client->controllerUA(undef);
>>>>>>> 6e8fe2fb
			};
		}
		elsif ( $lang ) {
			$request->setLanguageOverride($lang);
		}
<<<<<<< HEAD
=======

		if ( $ua && $client ) {
			$client->controllerUA($ua);
		}
>>>>>>> 6e8fe2fb
		
		# fix the encoding and/or manage charset param
		$request->fixEncoding();

		# remember we're the source and the $httpClient
		$request->source('JSONRPC');
		$request->connectionID($context->{'httpClient'});
		
		if ($context->{'x-jive'}) {
			# set this in case the query can be subscribed to
			$request->autoExecuteCallback(\&requestWrite);
		}	
		
		main::INFOLOG && $log->info("Dispatching...");

		$request->execute();
		
		if ($request->isStatusError()) {
			$finish->() if $finish;

			if ( $log->is_error ) {
				$log->error("Request failed with error: " . $request->getStatusText);
			}
			
			Slim::Web::HTTP::closeHTTPSocket($context->{'httpClient'});
			return;

 		} else {
 		
 			# handle async commands
 			if ($request->isStatusProcessing()) {
 				
 				main::INFOLOG && $log->info("Request is async: will be back");
 						
 				# add our write routine as a callback
 				$request->callbackParameters( sub {
					requestWrite(@_);
					$finish->() if $finish;
				} );
 				return;
			}

			$finish->() if $finish;
			
			# the request was successful and is not async, send results back to caller!
			requestWrite($request, $context->{'httpClient'}, $context);
		}
		
	} else {

		$log->error("request not dispatchable!");
		Slim::Web::HTTP::closeHTTPSocket($context->{'httpClient'});
		return;
	}	
}


# requestWrite( $request $httpClient, $context)
# Writes a request downstream. $httpClient and $context are retrieved if not
# provided (from the request->connectionID and from the contexts array, respectively)
sub requestWrite {
	my $request = shift;
	my $httpClient = shift;
	my $context = shift;

	main::DEBUGLOG && $log->debug("requestWrite()");
	
	if (!$httpClient) {
		
		# recover our http client
		$httpClient = $request->connectionID();
	}
	
	if (!$context) {
	
		# recover our beloved context
		$context = $contexts{$httpClient};
		
		if (!$context) {
			$log->error("Context not found in requestWrite!!!!");
			return;
		}
	} else {

		if (!$httpClient) {
			$log->error("httpClient not found in requestWrite!!!!");
			return;
		}
	}

	# this should never happen, we've normally been forwarned by the closeHandler
	if (!$httpClient->connected()) {
		main::INFOLOG && $log->info("Client no longer connected in requestWrite");
		handleClose($httpClient);
		return;
	}

	generateJSONResponse($context, $request->{'_results'});
}


1;<|MERGE_RESOLUTION|>--- conflicted
+++ resolved
@@ -185,13 +185,10 @@
 		my @parts = split(/[,-]/, $lang);
 		$context->{lang} = uc $parts[0] if $parts[0];
 	}
-<<<<<<< HEAD
-=======
 
 	if ( my $ua = ( $httpResponse->request->header('X-User-Agent') || $httpResponse->request->header('User-Agent') ) ) {
 		$context->{ua} = $ua;
 	}
->>>>>>> 6e8fe2fb
 	
 	# Check our operational mode using our X-Jive header
 	# We must be delaing with a 1.1 client because X-Jive uses chunked transfers
@@ -370,10 +367,7 @@
 
 		# Set language override for this request
 		my $lang = $context->{lang};
-<<<<<<< HEAD
-=======
 		my $ua   = $context->{ua};
->>>>>>> 6e8fe2fb
 
 		my $finish;
 
@@ -384,22 +378,16 @@
 			$finish = sub {
 				$client->languageOverride(undef);
 				$client->controlledBy(undef);
-<<<<<<< HEAD
-=======
 				$client->controllerUA(undef);
->>>>>>> 6e8fe2fb
 			};
 		}
 		elsif ( $lang ) {
 			$request->setLanguageOverride($lang);
 		}
-<<<<<<< HEAD
-=======
 
 		if ( $ua && $client ) {
 			$client->controllerUA($ua);
 		}
->>>>>>> 6e8fe2fb
 		
 		# fix the encoding and/or manage charset param
 		$request->fixEncoding();
