package Slim::Web::XMLBrowser;

# $Id$

# Logitech Media Server Copyright 2001-2011 Logitech.
# This program is free software; you can redistribute it and/or
# modify it under the terms of the GNU General Public License, 
# version 2.

# This class displays a generic web interface for XML feeds

use strict;

use URI::Escape qw(uri_unescape uri_escape_utf8);
use List::Util qw(min);

use Slim::Control::XMLBrowser;
use Slim::Formats::XML;
use Slim::Player::ProtocolHandlers;
use Slim::Utils::Cache;
use Slim::Utils::Log;
use Slim::Utils::Misc;
use Slim::Utils::Strings qw(string);
use Slim::Utils::Favorites;
use Slim::Utils::Prefs;
use Slim::Music::TitleFormatter;
use Slim::Web::HTTP;
use Slim::Web::ImageProxy qw(proxiedImage);
use Slim::Web::Pages;

use constant CACHE_TIME => 3600; # how long to cache browse sessions

my $log = logger('formats.xml');
my $prefs = preferences('server');

sub handleWebIndex {
	my ( $class, $args ) = @_;

	my $client    = $args->{'client'};
	my $feed      = $args->{'feed'};
	my $type      = $args->{'type'} || 'link';
	my $path      = $args->{'path'} || 'index.html';
	my $title     = $args->{'title'};
	my $expires   = $args->{'expires'};
	my $timeout   = $args->{'timeout'};
	my $asyncArgs = $args->{'args'};
	my $item      = $args->{'item'} || {};
	my $pageicon  = $Slim::Web::Pages::additionalLinks{icons}{$title};
	
	if ($title eq uc($title)) {
		$title = string($title);
	}
	
	# If the feed is already XML data (Podcast List), send it to handleFeed
	if ( ref $feed eq 'HASH' ) {

		handleFeed( $feed, {
			'url'     => $feed->{'url'},
			'path'    => $path,
			'title'   => $title,
			'expires' => $expires,
			'args'    => $asyncArgs,
			'pageicon'=> $pageicon
		} );

		return;
	}
	
	my $params = {
		'client'  => $client,
		'url'     => $feed,
		'type'    => $type,
		'path'    => $path,
		'title'   => $title,
		'expires' => $expires,
		'timeout' => $timeout,
		'args'    => $asyncArgs,
		'pageicon'=> $pageicon,
	};
	
	# Handle plugins that want to use callbacks to fetch their own URLs
	if ( ref $feed eq 'CODE' ) {
		my $callback = sub {
			my $data = shift;
			my $opml;

			if ( ref $data eq 'HASH' ) {
				$opml = $data;
				$opml->{'type'}  ||= 'opml';
				$opml->{'title'} ||= $title;
			} else {
				$opml = {
					type  => 'opml',
					title =>  $title,
					items => (ref $data ne 'ARRAY' ? [$data] : $data),
				};
			}

			handleFeed( $opml, $params );
		};
		
		# get passthrough params if supplied
		my $pt = $item->{'passthrough'} || [];
		
		if ( main::DEBUGLOG && $log->is_debug ) {
			my $cbname = Slim::Utils::PerlRunTime::realNameForCodeRef($feed);
			$log->debug( "Fetching OPML from coderef $cbname" );
			$log->debug($asyncArgs->[1]->{url_query});
		}
		
		# XXX: maybe need to pass orderBy through
		
		return $feed->( $client, $callback, {isWeb => 1, wantMetadata => 1, wantIndex => 1, params => $asyncArgs->[1]}, @{$pt});
	}
	
	# Handle type = search at the top level, i.e. Radio Search
	if ( $type eq 'search' ) {
		my $query = $asyncArgs->[1]->{q};
		
		if ( !$query ) {
			my $index = $asyncArgs->[1]->{index};
			($query) = $index =~ m/^(?:[a-f0-9]{8})?_([^.]+)/;
			$query = uri_unescape( $query ) if $query;
		}
		
		if ( $query ) {
			$params->{url} =~ s/{QUERY}/$query/g;
		}
		else {
			my $opml = {
				type  => 'opml',
				title => Slim::Utils::Strings::getString($title),
				items => [{
					type => 'search',
					name => Slim::Utils::Strings::getString($title),
					url  => $params->{url},
				}],
			};
			handleFeed( $opml, $params );
			return;
		}
	}
	
	# Lookup this browse session in cache if user is browsing below top-level
	# This avoids repated lookups to drill down the menu
	my $index = $params->{args}->[1]->{index};
	if ( $index && $index =~ /^([a-f0-9]{8})/ ) {
		my $sid = $1;
		
		# Do not use cache if this is a search query
		if ( $asyncArgs->[1]->{q} ) {
			# Generate a new sid
			my $newsid = Slim::Utils::Misc::createUUID();
			
			$params->{args}->[1]->{index} =~ s/^$sid/$newsid/;
		}
		else {
			my $cache = Slim::Utils::Cache->new;
			if ( my $cached = $cache->get("xmlbrowser_$sid") ) {
				main::DEBUGLOG && $log->is_debug && $log->debug( "Using cached session $sid" );
				
				handleFeed( $cached, $params );
				return;
			}
		}
	}

	# fetch the remote content
	Slim::Formats::XML->getFeedAsync(
		\&handleFeed,
		\&handleError,
		$params,
	);

	return;
}

sub handleFeed {
	my ( $feed, $params ) = @_;
	my ( $client, $stash, $callback, $httpClient, $response ) = @{ $params->{'args'} };
	
	my $cache = Slim::Utils::Cache->new;
	
	$feed->{'title'} ||= Slim::Utils::Strings::getString($params->{'title'});
	$stash->{'pageicon'}  = $params->{pageicon};
	
	if ($feed->{'query'}) {
		$stash->{'mquery'} = join('&amp;', map {$_ . '=' . $feed->{'query'}->{$_}} keys(%{$feed->{'query'}}));
	}

	my $template = 'xmlbrowser.html';
	
	# Session ID for this browse session
	my $sid;
		
	# select the proper list of items
	my @index = ();

	if ( defined $stash->{'index'} && length( $stash->{'index'} ) ) {
		main::DEBUGLOG && $log->is_debug && $log->debug("item_id: ", $stash->{'index'});

		@index = split (/\./, $stash->{'index'});
		
		if ( length( $index[0] ) >= 8 && $index[0] =~ /^[a-f0-9]{8}/ ) {
			# Session ID is first element in index
			$sid = shift @index;
		}
	}
	else {
		# Create a new session ID, unless the list has coderefs
		my $refs = scalar grep { ref $_->{url} } @{ $feed->{items} };
		
		if ( !$refs ) {
			$sid = Slim::Utils::Misc::createUUID();
		}
	}
	
	# breadcrumb
	my @crumb = ( {
		'name'  => $feed->{'title'},
		'index' => $sid,
	} );
	
	# Persist search query from top level item
	if ( $params->{type} && $params->{type} eq 'search' && !scalar @index ) {
		$crumb[0]->{index} = ($sid || '') . '_' . uri_escape_utf8( $stash->{q}, "^A-Za-z0-9" );
	};

	# favorites class to allow add/del of urls to favorites, but not when browsing favorites list itself
	my $favs = Slim::Utils::Favorites->new($client) unless $feed->{'favorites'};
	my $favsItem;

	# action is add/delete favorite: pop the last item off the index as we want to display the whole page not the item
	# keep item id in $favsItem so we can process it later
	if ($stash->{'action'} && $stash->{'action'} =~ /^(favadd|favdel)$/ && @index) {
		$favsItem = pop @index;
	}
	
	if ( $sid ) {
		# Cache the feed structure for this session

		# cachetime is only set by parsers which known the content is dynamic and so can't be cached
		# for all other cases we always cache for CACHE_TIME to ensure the menu stays the same throughout the session
		my $cachetime = defined $feed->{'cachetime'} ? $feed->{'cachetime'} : CACHE_TIME;
		main::DEBUGLOG && $log->is_debug && $log->debug( "Caching session $sid for $cachetime" );
		eval { $cache->set( "xmlbrowser_$sid", $feed, $cachetime ) };
		if ( $@ && $log->is_warn ) {
			$log->warn("Session not cached: $@");
		}
	}

	if ( my $levels = scalar @index ) {
		
		# index links for each crumb item
		my @crumbIndex = $sid ? ( $sid ) : ();
		
		# descend to the selected item
		my $depth = 0;
		
		my $subFeed = $feed;
		my $superFeed;
		
		for my $i ( @index ) {
			$depth++;
			
			my ($in) = $i =~ /^(\d+)/;
			$superFeed = $subFeed;
			$subFeed = $subFeed->{'items'}->[$in - ($subFeed->{'offset'} || 0)];
			
			push @crumbIndex, $i;
			my $crumbText = join '.', @crumbIndex;
			
			$superFeed->{offset} ||= 0;
			main::DEBUGLOG && $log->is_debug && $log->debug("Considering $i=$in ($crumbText) from ", $stash->{'index'}, ' offset=', $superFeed->{'offset'});
			
			my $crumbName = $subFeed->{'name'} || $subFeed->{'title'};
			
			# Add search query to crumb list
			my $searchQuery;
			
			if ( $subFeed->{'type'} && $subFeed->{'type'} eq 'search' && defined $stash->{'q'} ) {
				# bug 17373 - remove period from search expression, as it breaks our index (and is ignored during the search anyway)
				$stash->{q} =~ s/\./ /g;

				$crumbText .= '_' . uri_escape_utf8( $stash->{q}, "^A-Za-z0-9" );
				$searchQuery = $stash->{'q'};
			}
			elsif ( $i =~ /(?:\d+)?_(.+)/ ) {
				$searchQuery = Slim::Utils::Unicode::utf8on(uri_unescape($1));
			}
			
			# Add search query to crumbName
			if ( defined $searchQuery ) {
				$crumbName .= ' (' . $searchQuery . ')';
			}
			
			push @crumb, {
				'name'  => $crumbName,
				'index' => $crumbText,
			};

			if ( $subFeed->{type} && $subFeed->{type} eq 'slideshow' ) {
				$stash->{slideshow} = 1;
			}

			# Change type to audio if it's an action request and we have a play attribute
			# and it's the last item
			if ( 
				   $subFeed->{'play'} 
				&& $depth == $levels
				&& $stash->{'action'} =~ /^(?:play|add|insert)$/
			) {
				$subFeed->{'type'} = 'audio';
				$subFeed->{'url'}  = $subFeed->{'play'};
			}
			
			# Change URL if there is a playlist attribute and it's the last item
			if ( 
			       $subFeed->{'playlist'}
				&& $depth == $levels
				&& $stash->{'action'} =~ /^(?:playall|addall|insert|remove)$/
			) {
				$subFeed->{'type'} = 'playlist';
				$subFeed->{'url'}  = $subFeed->{'playlist'};
			}
			
			# Bug 15343, if we are at the lowest menu level, and we have already
			# fetched and cached this menu level, check if we should always
			# re-fetch this menu. This is used to ensure things like the Pandora
			# station list are always up to date. The reason we check depth==levels
			# is so that when you are browsing at a lower level we don't allow
			# the parent menu to be refreshed out from under the user
			if ( $depth == $levels && $subFeed->{fetched} && $subFeed->{forceRefresh} && !$params->{fromSubFeed} ) {
				main::DEBUGLOG && $log->is_debug && $log->debug("  Forcing refresh of menu");
				delete $subFeed->{fetched};
			}
			
			# short-circuit fetch if possible
			# If we have an action and we have an equivalent superFeed action
			# and we are about to fetch the last level then we can just use the feed-defined action.
			my ($feedAction, $feedActions);
			if ($depth == $levels
				&& $stash->{'action'} && $stash->{'action'} =~ /^((?:play|add|insert)(?:all)?)$/
				)
			{
				($feedAction, $feedActions) = Slim::Control::XMLBrowser::findAction($superFeed, $subFeed, $1);
			}

			if ($feedAction) {
				my @params = @{$feedAction->{'command'}};
				if (my $params = $feedAction->{'fixedParams'}) {
					push @params, map { $_ . ':' . $params->{$_}} keys %{$params};
				}
				my @vars = exists $feedAction->{'variables'} ? @{$feedAction->{'variables'}} : @{$feedActions->{'commonVariables'} || []};
				for (my $i = 0; $i < scalar @vars; $i += 2) {
					push @params, $vars[$i] . ':' . $subFeed->{$vars[$i+1]} if defined $subFeed->{$vars[$i+1]};
				}
				
				main::INFOLOG && $log->is_info && $log->info('CLI action (', $stash->{'action'}, '): ', join(' ', @params));

				Slim::Control::Request::executeRequest( $client, \@params );

				my $webroot = $stash->{'webroot'};
				$webroot =~ s/(.*?)plugins.*$/$1/;
				$template = 'xmlbrowser_redirect.html';
				
				my $output = processTemplate($template, $stash);
				
				# done, send output back to Web module for display
				$callback->( $client, $stash, $output, $httpClient, $response );
				
				return;
			}

			# If the feed is another URL, fetch it and insert it into the
			# current cached feed
			$subFeed->{'type'} ||= '';
			if ( defined $subFeed->{'url'} && !$subFeed->{'fetched'} ) {
				
				# Rewrite the URL if it was a search request
				if ( $subFeed->{'type'} eq 'search' && defined ( $stash->{'q'} || $searchQuery ) ) {
					my $search = URI::Escape::uri_escape_utf8($stash->{'q'} || $searchQuery);
					$subFeed->{'url'} =~ s/{QUERY}/$search/g;
				}
				
				# Setup passthrough args
				my $args = {
					'client'       => $client,
					'item'         => $subFeed,
					'url'          => $subFeed->{'url'},
					'path'         => $params->{'path'},
					'feedTitle'    => $subFeed->{'name'} || $subFeed->{'title'},
					'parser'       => $subFeed->{'parser'},
					'expires'      => $params->{'expires'},
					'timeout'      => $params->{'timeout'},
					'parent'       => $feed,
					'parentURL'    => $params->{'parentURL'} || $params->{'url'},
					'currentIndex' => \@crumbIndex,
					'args'         => [ $client, $stash, $callback, $httpClient, $response ],
					'pageicon'     => $subFeed->{'icon'} || $params->{'pageicon'},
				};


				my ($feedAction, $feedActions) = Slim::Control::XMLBrowser::findAction( $superFeed, $subFeed, 
					($subFeed->{'type'} eq 'audio') ? 'info' : 'items' );
				if ($feedAction && !($depth == $levels && $stash->{'action'})) {
					my @params = @{$feedAction->{'command'}};
					
					# All items requests take _index and _quantity parameters
					if ($depth < $levels) {
						push @params, ($index[$depth], 1); 
					} else {
						push @params, (($stash->{'start'} || 0), ($args->{'itemsPerPage'} || $prefs->get('itemsPerPage'))); 
					}
					
					if (my $params = $feedAction->{'fixedParams'}) {
						push @params, map { $_ . ':' . $params->{$_}} keys %{$params};
					}
					my @vars = exists $feedAction->{'variables'} ? @{$feedAction->{'variables'}} : @{$feedActions->{'commonVariables'} || []};
					for (my $i = 0; $i < scalar @vars; $i += 2) {
						push @params, $vars[$i] . ':' . $subFeed->{$vars[$i+1]} if defined $subFeed->{$vars[$i+1]};
					}
					
				    push @params, 'feedMode:1';
				    push @params, 'wantMetadata:1';
				    push @params, 'wantIndex:1';

					push @params, 'orderBy:' . $stash->{'orderBy'} if $stash->{'orderBy'};
					
					main::INFOLOG && $log->is_info && $log->info('CLI browse: ', join(' ', @params));
					
					my $callback = sub {
						my $opml = shift;

						$opml->{'type'}  ||= 'opml';
						$opml->{'title'} ||= $args->{feedTitle};

						handleSubFeed( $opml, $args );
					};
					
					my $proxiedRequest = Slim::Control::Request::executeRequest( $client, \@params );
					
					# wrap async requests
					if ( $proxiedRequest->isStatusProcessing ) {			
						$proxiedRequest->callbackFunction( sub { $callback->($_[0]->getResults); } );
					} else {
						$callback->($proxiedRequest->getResults);
					}
				
					return;
				}
				
				elsif ( ref $subFeed->{'url'} eq 'CODE' ) {
					my $callback = sub {
						my $data = shift;
						my $opml;

						if ( ref $data eq 'HASH' ) {
							$opml = $data;
							$opml->{'type'}  ||= 'opml';
							$opml->{'title'} = $args->{feedTitle};
						} else {
							$opml = {
								type  => 'opml',
								title => $args->{feedTitle},
								items => (ref $data ne 'ARRAY' ? [$data] : $data),
							};
						}

						handleSubFeed( $opml, $args );
					};

					# get passthrough params if supplied
					my $pt = $subFeed->{'passthrough'} || [undef];

					my $search;
					if ($searchQuery && $subFeed->{type} && $subFeed->{type} eq 'search') {
						$search = $searchQuery;
					}
					
					if ( main::DEBUGLOG && $log->is_info ) {
						my $cbname = Slim::Utils::PerlRunTime::realNameForCodeRef( $subFeed->{url} );
						$log->info( "Fetching OPML from coderef $cbname" );
					}

					# XXX: maybe need to pass orderBy through
					my %args = (isWeb => 1, wantMetadata => 1, wantIndex => 1, search => $search, params => $stash->{'query'});
					my $index = $stash->{'start'};

					if ($depth == $levels) {
						$args{'index'} = $index;
						$args{'quantity'} = $stash->{'itemsPerPage'} || $prefs->get('itemsPerPage');
					} elsif ($depth < $levels) {
						$args{'index'} = $index[$depth];
						$args{'quantity'} = 1;
					}

					# first param is a $client object, but undef from webpages					
					$subFeed->{url}->( $client, $callback, \%args, @{$pt} );
				
					return;
				}
				
				# No need to check for a cached version of this subfeed URL as getFeedAsync() will do that

				elsif ($subFeed->{'type'} ne 'audio') {
					# We need to fetch the URL
					main::INFOLOG && $log->info( "Fetching OPML from:", $subFeed->{'url'} );
					Slim::Formats::XML->getFeedAsync(
						\&handleSubFeed,
						\&handleError,
						$args,
					);
				
					return;
				}
			}
		}
		
		# If the feed contains no sub-items, display item details
		if ( (!$subFeed->{'items'} 
				 ||
				 ( ref $subFeed->{'items'} eq 'ARRAY' && !scalar @{ $subFeed->{'items'} })
			 && !($subFeed->{type} && $subFeed->{type} eq 'search')
			 && !(ref $subFeed->{'url'}) ) 
		) {
			$subFeed->{'image'} ||= Slim::Player::ProtocolHandlers->iconForURL($subFeed->{'play'} || $subFeed->{'url'});
			$subFeed->{'image'} = proxiedImage($subFeed->{'image'});

			$stash->{'streaminfo'} = {
				'item'  => $subFeed,
				'index' => $sid ? join( '.', $sid, @index ) : join( '.', @index ),
			};
		}
		
		# Construct index param for each item in the list
		my $itemIndex = $sid ? join( '.', $sid, @index ) : join( '.', @index );
		if ( $stash->{'q'} ) {
			$itemIndex .= '_' . uri_escape_utf8( $stash->{'q'}, "^A-Za-z0-9" );
		}
		$itemIndex .= '.';
		
		$stash->{'pagetitle'} = $subFeed->{'name'} || $subFeed->{'title'};
		$stash->{'index'}     = $itemIndex;
		$stash->{'icon'}      = $subFeed->{'icon'};
		$stash->{'playUrl'}   = $subFeed->{'play'} 
								|| ($subFeed->{'type'} && $subFeed->{'type'} eq 'audio'
									? $subFeed->{'url'}
									: undef);
		
		$feed = $subFeed;
	}
	else {
		$stash->{'pagetitle'} = $feed->{'name'} || $feed->{'title'};
		$stash->{'playUrl'}   = $feed->{'play'};	
		
		if ( $sid ) {
			$stash->{index} = $sid;
		}
		
		# Persist search term from top-level item (i.e. Search Radio)
		if ( $stash->{q} ) {
			$stash->{index} .= '_' . uri_escape_utf8( $stash->{'q'}, "^A-Za-z0-9" );
		}
		
		if ( $stash->{index} ) {
			$stash->{index} .= '.';
		}

		if (defined $favsItem) {
			$stash->{'index'} = undef;
		}
	}
	
	$stash->{'crumb'}     = \@crumb;
	$stash->{'image'}     = proxiedImage($feed->{'image'} || $feed->{'cover'} || $stash->{'image'});

	foreach (qw(items type orderByList playlist_id playlistTitle total)) {
		$stash->{$_} = $feed->{$_} if defined $feed->{$_};
	}
	
	# Only want plain URLs as play-URL
	if ($stash->{'playUrl'} && ref $stash->{'playUrl'}) {
		delete $stash->{'playUrl'};
	}
	
	my $action      = $stash->{'action'};
	my $streamItem  = $stash->{'streaminfo'}->{'item'} if $stash->{'streaminfo'};
	
	# Play of a playlist should be playall
	if ($action
		&& ($streamItem ? $streamItem->{'type'} eq 'playlist'
						: $stash->{'type'} && $stash->{'type'} eq 'playlist')
		&& $action =~ /^(?:play|add)$/
	) {
		$action .= 'all';
	}
			
	# play/add stream
	if ( $client && $action && $action =~ /^(play|add)$/ ) {
		my $url   = $streamItem->{'url'};
		my $title = $streamItem->{'name'} || $streamItem->{'title'};
		
		# Podcast enclosures
		if ( my $enc = $streamItem->{'enclosure'} ) {
			$url = $enc->{'url'};
		}
		
		# Items with a 'play' attribute will use this for playback
		if ( my $play = $streamItem->{'play'} ) {
			$url = $play;
		}
		
		if ( $url ) {

			main::INFOLOG && $log->info("Playing/adding $url");
			
			# Set metadata about this URL
			Slim::Music::Info::setRemoteMetadata( $url, {
				title   => $title,
				ct      => $streamItem->{'mime'},
				secs    => $streamItem->{'duration'},
				bitrate => $streamItem->{'bitrate'},
<<<<<<< HEAD
				cover   => $streamItem->{'image'} || $streamItem->{'cover'},
=======
				cover   => $streamItem->{'cover'} || $streamItem->{'image'} || $streamItem->{'icon'},
>>>>>>> a3b5d541
			} );
		
			$client->execute([ 'playlist', $action, $url ]);
		
			my $webroot = $stash->{'webroot'};
			$webroot =~ s/(.*?)plugins.*$/$1/;
			$template = 'xmlbrowser_redirect.html';
		}
		else {
			main::INFOLOG && $log->info('No URL to play');
		}
	}
	# play all/add all
	elsif ( $client && $action && $action =~ /^(playall|addall|insert|remove)$/ ) {
		$action =~ s/all$//;
		
		my (@urls, @itemActions);
		# XXX: Why is $stash->{streaminfo}->{item} added on here, it seems to be undef?
		for my $item ( @{ $stash->{'items'} }, $streamItem ) {
			my $url;
			if ( $item->{'type'} eq 'audio' && $item->{'url'} ) {
				$url = $item->{'url'};
			}
			elsif ( $item->{'enclosure'} && $item->{'enclosure'}->{'url'} ) {
				$url = $item->{'enclosure'}->{'url'};
			}
			elsif ( $item->{'play'} ) {
				$url = $item->{'play'};
			}
			elsif ( my $itemAction = Slim::Control::XMLBrowser::findAction(undef, $item, $action) ) {
				push @itemActions, $itemAction if $itemAction->{command} && $itemAction->{fixedParams};
			}
			
			next if !$url;
			
			# Set metadata about this URL
			Slim::Music::Info::setRemoteMetadata( $url, {
				title   => $item->{'name'} || $item->{'title'},
				ct      => $item->{'mime'},
				secs    => $item->{'duration'},
				bitrate => $item->{'bitrate'},
<<<<<<< HEAD
				cover   => $item->{'image'} || $item->{'cover'},
=======
				cover   => $item->{'cover'} || $item->{'image'} || $item->{'icon'},
>>>>>>> a3b5d541
			} );
			
			main::idleStreams();
			
			push @urls, $url;
		}
		
		if ( @urls || @itemActions ) {

			if ( main::INFOLOG && $log->is_info ) {
				$log->info(sprintf("Playing/adding all items:\n%s", Data::Dump::dump(@urls, @itemActions)));
			}

			if ( @itemActions ) {
				my $i;
				foreach my $actionItem (@itemActions) {
					# if this isn't the first item, then we'll have to add the rest to the end of the list
					if ($i++ && $actionItem->{fixedParams}->{cmd} =~ /load/i) {
						$actionItem->{fixedParams}->{cmd} = 'add';
					}

					my $command = $actionItem->{command};
					push @$command, map {
						"$_:" . $actionItem->{fixedParams}->{$_}
					} keys %{ $actionItem->{fixedParams} };
					
					$client->execute($command);
				}
			} elsif ($action eq 'insert') {
				$client->execute([ 'playlist', 'inserttracks', 'listRef', \@urls ]);
			} elsif ($action eq 'remove') {
				$client->execute([ 'playlist', 'deletetracks', 'listRef', \@urls ]);
			} else {
				$client->execute([ 'playlist', $action, \@urls ]);
			}
			
			my $webroot = $stash->{'webroot'};
			$webroot =~ s/(.*?)plugins.*$/$1/;
			$template = 'xmlbrowser_redirect.html';
		}
		else {
			main::INFOLOG && $log->info('No URLs to play');
		}
	}
	else {
		
		# Not in use because it messes up title breadcrumbs
#		if ($feed->{'actions'} && $feed->{'actions'}->{'items'}) {
#			my $action = $feed->{'actions'}->{'items'};
#			
#			my $base = 'clixmlbrowser/clicmd=' . join('+', @{$action->{'command'}});
#			if (my $params = $action->{'fixedParams'}) {
#				$base .= '&' . join('&', map { $_ . '=' . $params->{$_}} keys %{$params});
#			}
#			
#			main::INFOLOG && $log->is_info && $log->info($base);
#			
#			my @vars = @{$action->{'variables'} || []};
#			foreach my $item (@{ $stash->{'items'} }) {
#				my $link = $base;
#				for (my $i = 0; $i < scalar @vars; $i += 2) {
#					$link .= '&' . $vars[$i] . '=' . $item->{$vars[$i+1]};
#				}
#				$item->{'web'}->{'url'} = $link . '/';
#			}
#		}

		main::INFOLOG && $log->info('Item details or list');
		
		# Check if any of our items contain audio as well as a duration value, so we can display an
		# 'All Songs' link.  Lists with no duration values are lists of radio stations where it doesn't
		# make sense to have an All Songs link. (bug 6531)
		for my $item ( @{ $stash->{'items'} } ) {
			next unless ( $item->{'type'} && $item->{'type'} eq 'audio' ) || $item->{'enclosure'} || $item->{'play'};
			next unless defined $item->{'duration'};

			$stash->{'itemsHaveAudio'} = 1;
			$stash->{'currentIndex'}   = $crumb[-1]->{index};
			last;
		}
		
		my $itemCount = $feed->{'total'} || scalar @{ $stash->{'items'} };
		
		my $clientId = ( $client ) ? $client->id : undef;
		my $otherParams = '&index=' . $crumb[-1]->{index} . '&player=' . $clientId;
		if ( $stash->{'query'} ) {
			$otherParams = '&query=' . $stash->{'query'} . $otherParams;
		}
			
		$stash->{'pageinfo'} = Slim::Web::Pages::Common->pageInfo({
				'itemCount'   => $itemCount,
				'indexList'   => $feed->{'indexList'},
				'path'        => $params->{'path'} || 'index.html',
				'otherParams' => $otherParams,
				'start'       => $stash->{'start'},
				'perPage'     => $stash->{'itemsPerPage'},
		});
		
		$stash->{'path'} = $params->{'path'} || 'index.html';

		my $offset = $feed->{'offset'} || 0;
		my $start  = $stash->{'pageinfo'}{'startitem'} || 0;
		$start = $offset if ($start < $offset);
		$stash->{'start'} = $start;
		
		if ($offset || $stash->{'pageinfo'}{'totalpages'} > 1) {
			my $count = scalar @{ $stash->{'items'} };

			# the following ensures the original array is not altered by creating a slice to show this page only
			my $finish = $stash->{'pageinfo'}{'enditem'} + 1 - $offset;
			$finish = $count if ($count < $finish);
			
			if ($start > $offset || $finish < $count) {
				main::DEBUGLOG && $log->is_debug && $log->info("start=$start, offset=$offset, count=$count: cutting slice ", $start - $offset, "..$finish");
				my @items = @{ $stash->{'items'} };
				my @slice = @items [ $start - $offset .. $finish - 1 ];
				$stash->{'items'} = \@slice;
			}
			else {
				main::DEBUGLOG && $log->is_debug && $log->info("start=$start, offset=$offset, count=$count: no slice needed");
			}
		}
		
		my $item_index = $start;
		my $format = $stash->{ajaxSearch} || $stash->{type} eq 'search'
			? 'TRACKNUM. TITLE - ALBUM - ARTIST'
			: $prefs->get('titleFormat')->[ $prefs->get('titleFormatWeb') ];

		foreach (@{ $stash->{'items'} }) {
			if ( !defined $stash->{'index'} ) {
				$_->{'index'} = $item_index++;
			} else {
				$_->{'index'} = $stash->{'index'} . $item_index++;
			}
			
			if (my $hasMetadata = $_->{'hasMetadata'}) {
				if ($hasMetadata eq 'track') {
					$_->{'name'} = Slim::Music::TitleFormatter::infoFormat(undef, $format, 'TITLE', $_);
				} elsif ($hasMetadata eq 'album') {
					$_->{'showYear'}   = 1 if ($prefs->get('showYear')   && $_->{'year'});
					$_->{'showArtist'} = 1 if ($prefs->get('showArtist') && $_->{'artist'});
				}
			}
			
			# keep track of station icons
			if ( 
				( $_->{play} || $_->{playlist} || ($_->{type} && ($_->{type} eq 'audio' || $_->{type} eq 'playlist')) )
				&& $_->{url} =~ /^http/ 
				&& $_->{url} !~ m|\.com/api/\w+/v1/opml| 
				&& ( my $cover = $_->{image} || $_->{cover} )
				&& !Slim::Utils::Cache->new->get("remote_image_" . $_->{url})
			) {
				$cache->set("remote_image_" . $_->{url}, $cover, 86400);
			}
		}

		# Find special stuff that we either want to pull up into the metadata for the 
		# songinfo header block or which needs unfolding.
		
		{
			my $details = {};
			my $mixerlinks = {};
			my $i = 0;
			
			my $roles = join ('|', Slim::Schema::Contributor->contributorRoles());
			my $allLabels = join ('|', $roles, qw(ALBUM GENRE YEAR ALBUMREPLAYGAIN ALBUMLENGTH COMPILATION));
			
			foreach my $item ( @{ $feed->{'albumData'} || $stash->{'items'} } ) {

				my $label = $item->{'label'} || '';
				if ($label =~ /^($allLabels)$/) {

					if ($label =~ /^($roles)$/) {

						$details->{'contributors'} ||= {};
						$details->{'contributors'}->{$label} ||= [];

						push @{ $details->{'contributors'}->{ $label } }, {
							name => $item->{'name'},
							index=> $item->{'index'},
							link => _makeWebLink(undef, $item, 'items', sprintf('%s (%s)', string('ARTIST'), $item->{'name'})),
						};
						
						$item->{'ignore'} = 1;
					}

					elsif ($label eq 'mixers') {
						
						$details->{'mixers'} ||= [];
						
						my $mixer = {
							item => $stash->{'sess'}
						};
						
						my ($mixerkey, $mixerlink) = each %{ $item->{'web'}->{'item'}->{'mixerlinks'} };
						$stash->{'mixerlinks'}->{$mixerkey} = $mixerlink;
						
						foreach ( keys %{ $item->{'web'}->{'item'}} ) {
							$mixer->{$_} = $item->{'web'}->{'item'}->{$_};
						}

						push @{ $details->{'mixers'} }, $mixer;
					}

					elsif ($label eq 'GENRE') { 
						$details->{'genres'} ||= [];
												
						push @{ $details->{'genres'} }, {
							name => $item->{'name'},
							link => _makeWebLink(undef, $item, 'items', sprintf('%s (%s)', string($label), $item->{'name'})),
						};
						$item->{'ignore'} = 1;
						$item->{'type'} = 'redirect';
					}

					else {
						my $tag = lc $label;
						$details->{$tag} = {
							name => $item->{'name'},
						};
						if ($item->{'type'} ne 'text') {
							$details->{$tag}->{'link'} = _makeWebLink(undef, $item, 'items', sprintf('%s (%s)', string($label), $item->{'name'}));
						}
						$item->{'ignore'} = 1;
						$item->{'type'} = 'redirect';
					
						# if this is a compilation, provide a link to the album with all artists
						if ($label eq 'COMPILATION' && $stash->{artist_id}) {
							$details->{album} = {
								id   => $feed->{id},
								title  => $feed->{name},
							};
						}
					}
				}

				# unfold items which are folded for smaller UIs;
				elsif ( $item->{'items'} && ($item->{'unfold'} || $item->{'web'}->{'unfold'}) ) {
					
					$details->{'unfold'} ||= [];
					
					my $new_index = 0;
					foreach my $moreItem ( @{ $item->{'items'} } ) {
						$moreItem->{'index'} = $item->{'index'} . '.' . $new_index;
						$new_index++;
						
						my $label = $moreItem->{'label'} || '';
						if ($label =~ /^($allLabels)$/) {
							my $tag = lc $label;
							$details->{$tag} = {
								name => $moreItem->{'name'},
							};
							if ($moreItem->{'type'} ne 'text') {
								$details->{$tag}->{'link'} = _makeWebLink(undef, $moreItem, 'items', sprintf('%s (%s)', string($label), $moreItem->{'name'}));
							}
							$moreItem->{'ignore'} = 1;
							$moreItem->{'type'} = 'redirect';
						}
					}
					
					push @{ $details->{'unfold'} }, {
						items => $item->{'items'},
						start => $i,
					};
				}

				$i++;
			}
			
			if (my $c = $details->{'contributors'}) {
				if ($c->{'TRACKARTIST'} && $c->{'ALBUMARTIST'}) {
					my $t = join(' ', (sort (map {$_->{'name'}} @{$c->{'TRACKARTIST'}})));
					my $a = join(' ', (sort (map {$_->{'name'}} @{$c->{'ALBUMARTIST'}})));
					delete $c->{'TRACKARTIST'} if $t eq $a;
				}
			}

			if ($details->{'unfold'}) {
				# unfold nested groups of additional items
				my $new_index;
				foreach my $group (@{ $details->{'unfold'} }) {
					
					splice @{ $stash->{'items'} }, ($group->{'start'} + $new_index), 1, @{ $group->{'items'} };
					$new_index = $#{ $group->{'items'} };
				}
				delete $details->{'unfold'};
			}

			$feed->{'favorites_url'} ||= $stash->{'playUrl'};

			if ($feed->{'hasMetadata'} eq 'album' && $feed->{'albumInfo'}) {

				my $morelink = _makeWebLink({ actions => $feed->{'albumInfo'} }, $feed, 'info', 
											sprintf('%s (%s)', string('INFORMATION'), ($feed->{'album'} || '')));

				$details->{'mixersLink'} = $morelink if $morelink;
			}

			if (scalar keys %$details) {
				# This is really just for Trackinfo
				if ($stash->{'playUrl'}) {
					$details->{'playLink'} = 'anyurl?p0=playlist&p1=play&p2=' . 
						Slim::Utils::Misc::escape($stash->{'playUrl'});
					$details->{'addLink'} = 'anyurl?p0=playlist&p1=add&p2=' . 
						Slim::Utils::Misc::escape($stash->{'playUrl'});
					$details->{'insertLink'} = 'anyurl?p0=playlist&p1=insert&p2=' . 
						Slim::Utils::Misc::escape($stash->{'playUrl'});
					$details->{'removeLink'} = 'anyurl?p0=playlist&p1=deleteitem&p2=' . 
						Slim::Utils::Misc::escape($stash->{'playUrl'});
				}
				
				if ($feed->{'favorites_url'} && $favs) {
					$details->{'favorites_url'} = $feed->{'favorites_url'};
					$details->{'favorites'} = $favs->hasUrl($feed->{'favorites_url'}) ? 2 : 1;
				}

				$stash->{'songinfo'} = $details;
			}
		}
	}

	if ($favs && defined $favsItem && scalar @{$stash->{'items'}}) {
		if (my $item = $stash->{'items'}->[$favsItem - ($stash->{'start'} || 0)]) {
			my $furl = _favoritesUrl($item);
			if ($stash->{'action'} eq 'favadd') {

				my $type = $item->{'favorites_type'} || $item->{'type'} || 'link';
				
				if ( $item->{'play'} 
				    || ($type eq 'playlist' && $furl =~ /^(file|db):/)
				) {
					$type = 'audio';
				}
				
				$favs->add(
					$furl,
					$item->{'name'}, 
					$type, 
					$item->{'parser'}, 
					1, 
					proxiedImage($item->{'image'} || $item->{'icon'} || Slim::Player::ProtocolHandlers->iconForURL($furl)) 
				);
			} elsif ($stash->{'action'} eq 'favdel') {
				$favs->deleteUrl( $furl );
			}
		}
	}
	
	# Add play & favourites links and anchors if we can
	my $anchor = '';
	my $songinfo = $stash->{'songinfo'};
	for my $item (@{$stash->{'items'} || []}) {
		
		next if $item->{'ignore'};
		
		if ($favs) {
			my $furl = _favoritesUrl($item);
			if ($furl && !defined $item->{'favorites'}) {
				$item->{'favorites'} = $favs->hasUrl( $furl ) ? 2 : 1;
			}
		}
		
		my $link;
		
		if ($songinfo) {
			if (my $playcontrol = $item->{'playcontrol'}) {
				if ($link = _makePlayLink($feed->{'actions'}, $item, 'play')) {
					$songinfo->{$playcontrol . 'Link'} = $link;
					$item->{'ignore'} = 1;
					next;
				}
			}
		}
		
		$link = _makePlayLink($feed->{'actions'}, $item, 'play');
		$item->{'playLink'} = $link if $link;
		
		$link = _makePlayLink($feed->{'actions'}, $item, 'add');
		$item->{'addLink'} = $link if $link;
		
		$link = _makePlayLink($feed->{'actions'}, $item, 'insert');
		$item->{'insertLink'} = $link if $link;
		
		$link = _makePlayLink($feed->{'actions'}, $item, 'remove');
		$item->{'removeLink'} = $link if $link;
		
		$link = _makeWebLink({actions => $feed->{'actions'}}, $item, 'info', sprintf('%s (%s)', string('INFORMATION'), ($item->{'name'}|| '')));
		$item->{'mixersLink'} = $link if $link;

		my $textkey = $item->{'textkey'};
		if (defined $textkey && $textkey ne $anchor) {
			$item->{'anchor'} = $anchor = $textkey;
		}
	}
	
	# Ignore the All Songs link added by browse library at the end if we will add our own link.
	# This is a horrible hack really.
	if ($stash->{'items'}) {
		my $item = $stash->{'items'}->[-1];
		if ($item && $stash->{'itemsHaveAudio'} && $item->{'name'} && $item->{'name'} eq string('ALL_SONGS')) {
			$item->{'ignore'} = 1;
		}
	}
	
#	$log->error(Data::Dump::dump($stash->{'items'}));

	my $output = processTemplate($template, $stash);
	
	# done, send output back to Web module for display
	$callback->( $client, $stash, $output, $httpClient, $response );
}

sub handleError {
	my ( $error, $params ) = @_;
	my ( $client, $stash, $callback, $httpClient, $response ) = @{ $params->{'args'} };
	
	my $template = 'xmlbrowser.html';
	
	my $title = ( uc($params->{title}) eq $params->{title} ) ? Slim::Utils::Strings::getString($params->{title}) : $params->{title};
	
	$stash->{'pagetitle'} = $title;
	$stash->{'pageicon'}  = $params->{pageicon};
	$stash->{'msg'} = sprintf(string('WEB_XML_ERROR'), $title, $error);
	
	my $output = processTemplate($template, $stash);
	
	# done, send output back to Web module for display
	$callback->( $client, $stash, $output, $httpClient, $response );
}

# Fetch a feed URL that is referenced within another feed.
# After fetching, insert the contents into the original feed
sub handleSubFeed {
	my ( $feed, $params ) = @_;
	my ( $client, $stash, $callback, $httpClient, $response ) = @{ $params->{'args'} };
	
	# If there's a command we need to run, run it.  This is used in various
	# places to trigger actions from an OPML result, such as to start playing
	# a new Pandora radio station
	if ( $feed->{'command'} && $client ) {
		my @p = map { uri_unescape($_) } split / /, $feed->{command};
		main::DEBUGLOG && $log->is_debug && $log->debug( "Executing command: " . Data::Dump::dump(\@p) );
		$client->execute( \@p );
	}
	
	# find insertion point for sub-feed data in the original feed
	my $parent = $params->{'parent'};
	my $subFeed = $parent;
	for my $i ( @{ $params->{'currentIndex'} } ) {
		# Skip sid and sid + top-level search query
		next if length($i) >= 8 && $i =~ /^[a-f0-9]{8}/;
		
		# If an index contains a search query, strip it out
		$i =~ s/_.+$//g;
		
		$subFeed = $subFeed->{'items'}->[$i - ($subFeed->{'offset'} || 0)];
	}

	if (($subFeed->{'type'} && $subFeed->{'type'} eq 'replace' || $feed->{'replaceparent'}) && 
		$feed->{'items'} && scalar @{$feed->{'items'}} == 1) {
		# if child has 1 item and requests, update previous entry to avoid new menu level
		delete $subFeed->{'url'};
		my $item = $feed->{'items'}[0];
		for my $key (keys %$item) {
			$subFeed->{ $key } = $item->{ $key };
		}
	} else {
		# otherwise insert items as subfeed
		$subFeed->{'items'} = $feed->{'items'};
	}

	# set flag to avoid fetching this url again
	$subFeed->{'fetched'} = 1;
	
	# Pass-through forceRefresh flag
	$subFeed->{forceRefresh} = 1 if $feed->{forceRefresh};
	
	foreach (qw(offset total actions albumData albumInfo orderByList indexList playlist_id playlistTitle)) {
		$subFeed->{$_} = $feed->{$_} if defined $feed->{$_};
	}

	foreach (qw(image cover)) {
		$subFeed->{$_} = proxiedImage($feed->{$_}) if defined $feed->{$_};
	}
	
	# Mark this as coming from subFeed, so that we know to ignore forceRefresh
	$params->{fromSubFeed} = 1;

	# cachetime will only be set by parsers which know their content is dynamic
	if (defined $feed->{'cachetime'}) {
		$parent->{'cachetime'} = min( $parent->{'cachetime'} || CACHE_TIME, $feed->{'cachetime'} );
	}

	# No caching for callback-based plugins
	# XXX: this is a bit slow as it has to re-fetch each level
	if ( ref $subFeed->{'url'} eq 'CODE' ) {
		
		# Clear passthrough data as it won't be needed again
		delete $subFeed->{'passthrough'};
	}
	
	handleFeed( $parent, $params );
}

sub processTemplate {
	return Slim::Web::HTTP::filltemplatefile( @_ );
}

sub init {
	my $class = shift;
	
	my $url   = 'clixmlbrowser/.*';
	
	Slim::Web::Pages->addPageFunction( $url, \&webLink);
}

sub _webLinkDone {
	my ($client, $feed, $title, $args) = @_;
	
	# pass CLI command as result to XMLBrowser
	
	__PACKAGE__->handleWebIndex( {
			client  => $client,
			feed    => $feed,
			timeout => 35,
			args    => $args,
			title   => $title,
		} );
}

sub webLink {
	my $client  = $_[0];
	my $args    = $_[1];
	my $response= $_[4];
	my $allArgs = \@_;

	# get parameters and construct CLI command
	# Bug 17181: Unfortunately we're un-escaping the request path parameter before we split it into separate parameters.
	# Which means any value with a & in it would be considered a distinct parameter. By using the
	# raw path value from the request object and un-escaping after the splitting, we could fix this.
	my ($params) = ($response->request->uri =~ m%clixmlbrowser/([^/]+)%);
	if (!$params) {
		($params) = ($args->{'path'} =~ m%clixmlbrowser/([^/]+)%);
	}

	my %params;

	foreach (split(/\&/, $params)) {
		if (my ($k, $v) = /([^=]+)=(.*)/) {
			$params{$k} = Slim::Utils::Misc::unescape($v);
		} else {
			$log->warn("Unrecognized parameter syntax: $_");
		}
	}
	
	my @verbs = split(/\+/, delete $params{'clicmd'});
	if (!scalar @verbs) {
		$log->error("Missing clicmd parameter");
		return;
	}
	
	my ($index, $quantity) = (($args->{'start'} || 0), ($args->{'itemsPerPage'} || $prefs->get('itemsPerPage')));
	my $itemId = $args->{'index'};
	if (defined $itemId) {
		my $i = $itemId;
		$i =~ s/^(?:[a-f0-9]{8})?\.?//;	# strip sessionid if present
		if ($i =~ /^(\d+)/) {
			$index = $1;
			$quantity = 1;
		}
	}
	
	push @verbs, ($index, $quantity);
	
	my $title = delete $params{'linktitle'};
	$title = Slim::Utils::Unicode::utf8decode(uri_unescape($title)) if $title;
	
	push @verbs, map { $_ . ':' . $params{$_} } keys %params;
	push @verbs, 'feedMode:1';
	push @verbs, 'wantMetadata:1';	# We always want everything we can get
	push @verbs, 'wantIndex:1';	# We always want everything we can get
	
	push @verbs, 'orderBy:' . $args->{'orderBy'} if $args->{'orderBy'};

	# execute CLI command
	main::INFOLOG && $log->is_info && $log->info('Use CLI: ', join(' ', (defined $client ? $client->id : 'noClient'), @verbs));
	my $proxiedRequest = Slim::Control::Request::executeRequest( $client, \@verbs );
		
	# wrap async requests
	if ( $proxiedRequest->isStatusProcessing ) {			
		$proxiedRequest->callbackFunction( sub { _webLinkDone($client, $_[0]->getResults, $title, $allArgs); } );
		return undef;
	} else {
		_webLinkDone($client, $proxiedRequest->getResults, $title, $allArgs);
	}
}

sub _makeWebLink {
	my ($feed, $item, $action, $title) = @_;
	
	my ($feedAction, $feedActions) = Slim::Control::XMLBrowser::findAction($feed, $item, $action);
	if ($feedAction) {
		my $cmd = join('+', @{$feedAction->{'command'}});
		return undef unless $cmd;
		
		my $link = 'clixmlbrowser/clicmd=' . $cmd;
		if (my $params = $feedAction->{'fixedParams'}) {
			$link .= join('&', '', map { $_ . '=' . $params->{$_}} keys %{$params});
		}
		
		my @vars = exists $feedAction->{'variables'} ? @{$feedAction->{'variables'}} : @{$feedActions->{'commonVariables'} || []};
		for (my $i = 0; $i < scalar @vars; $i += 2) {
			if (defined $item->{$vars[$i+1]}) {
				$link .= '&' . $vars[$i] . '=' . $item->{$vars[$i+1]};
			} else {
				return undef;
			}
		}
		
		$link .= '&linktitle=' . Slim::Utils::Misc::escape($title) if $title;
		 
		$link .= '/';
		
#		main::DEBUGLOG && $log->debug($link);
		
		return $link;
	}
}

sub _makePlayLink {
	my ($feedActions, $item, $action) = @_;
	
	return undef if $item->{type} && $item->{type} eq 'text';
	
	my ($feedAction, $feedActions) = Slim::Control::XMLBrowser::findAction({actions => $feedActions}, $item, $action);
	if ($feedAction) {
		my @p = @{$feedAction->{'command'}};
		
		if (my $params = $feedAction->{'fixedParams'}) {
			push @p, map { $_ . ':' . $params->{$_}} keys %{$params};
		}
		
		my @vars = exists $feedAction->{'variables'} ? @{$feedAction->{'variables'}} : @{$feedActions->{'commonVariables'} || []};
		for (my $i = 0; $i < scalar @vars; $i += 2) {
			push @p, $vars[$i] . ':' . $item->{$vars[$i+1]} if defined $item->{$vars[$i+1]};
		}
		
		my $link = 'anyurl?p0=' . shift @p;
		my $i = 1;
		
		foreach (@p) {
			$link .= "&p$i=$_";
			$i++;
		}
		
#		main::DEBUGLOG && $log->debug($link);
		
		return $link;
	}
	
	return undef unless $action =~ /^(add|play|insert|remove)/;
		
	my $playUrl = $item->{'play'} 
					|| ($item->{'type'} && $item->{'type'} eq 'audio'
						? $item->{'url'}
						: undef);
	if ($playUrl && !ref $playUrl) {
		
		if ($action eq 'remove') {
			my $link = 'anyurl?p0=playlist&p1=deleteitem&p2=' . Slim::Utils::Misc::escape($playUrl);
			return $link;
		} else {
			my $link = 'anyurl?p0=playlist&p1=' . $action . '&p2=' . Slim::Utils::Misc::escape($playUrl);
	
			my $title = $item->{'title'} || $item->{'name'};
			
			# bug 17881: don't set the track title when we're dealing with a local file, and the title is the filename (BMF)
			$title = '' if $title && $item->{filename} && $item->{filename} eq $title;
			
			$link .= '&p3=' . Slim::Utils::Misc::escape($title) if $title;
			 
			return $link;
		}
	}
}

sub _favoritesUrl {
	my $item = shift;
	
	my $favorites_url    = $item->{favorites_url} || $item->{play} || $item->{url};
	
	if ( $favorites_url && !ref $favorites_url ) {
		if ( !$item->{favorites_url} && $item->{type} && $item->{type} eq 'playlist' && $item->{playlist} ) {
			$favorites_url = $item->{playlist};
		}
		
		
		return $favorites_url;
	}
}

1;<|MERGE_RESOLUTION|>--- conflicted
+++ resolved
@@ -621,11 +621,7 @@
 				ct      => $streamItem->{'mime'},
 				secs    => $streamItem->{'duration'},
 				bitrate => $streamItem->{'bitrate'},
-<<<<<<< HEAD
-				cover   => $streamItem->{'image'} || $streamItem->{'cover'},
-=======
 				cover   => $streamItem->{'cover'} || $streamItem->{'image'} || $streamItem->{'icon'},
->>>>>>> a3b5d541
 			} );
 		
 			$client->execute([ 'playlist', $action, $url ]);
@@ -667,11 +663,7 @@
 				ct      => $item->{'mime'},
 				secs    => $item->{'duration'},
 				bitrate => $item->{'bitrate'},
-<<<<<<< HEAD
-				cover   => $item->{'image'} || $item->{'cover'},
-=======
 				cover   => $item->{'cover'} || $item->{'image'} || $item->{'icon'},
->>>>>>> a3b5d541
 			} );
 			
 			main::idleStreams();
