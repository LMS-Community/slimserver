--- conflicted
+++ resolved
@@ -27,7 +27,7 @@
 my %queue;
 
 sub init {
- 	$cache ||= Slim::Web::ImageProxy::Cache->new() unless main::SLIM_SERVICE;
+ 	$cache ||= Slim::Web::ImageProxy::Cache->new();
 
 	# clean up  stale cache files
 	Slim::Utils::Misc::deleteFiles($prefs->get('cachedir'), qr/^imgproxy_[a-f0-9]+$/i);			
@@ -250,9 +250,6 @@
 sub registerHandler {
 	my ( $class, %params ) = @_;
 	
-	# not available on SN
-	return if main::SLIM_SERVICE;
-	
 	if ( ref $params{match} ne 'Regexp' ) {
 		$log->error( 'registerProvider called without a regular expression ' . ref $params{match} );
 		return;
@@ -326,20 +323,7 @@
 	if ( !$cache ) {
 		$cache = $class->SUPER::new($root, 'imgproxy', 86400*30);
 
-<<<<<<< HEAD
-		# Set highmem params for the artwork cache
-		if ( $prefs->get('dbhighmem') ) {
-			$cache->pragma('cache_size = 20000');
-			$cache->pragma('temp_store = MEMORY');
-		}
-		else {
-			$cache->pragma('cache_size = 300');
-		}
-
 		if ( !main::SCANNER ) {
-=======
-		if ( !main::SLIM_SERVICE && !main::SCANNER ) {
->>>>>>> c69498ec
 			# start purge routine in a few seconds
 			require Slim::Utils::Timers;
 			Slim::Utils::Timers::setTimer( undef, time() + 10 + int(rand(5)), \&cleanup );
