package Slim::bootstrap;

# $Id$
#
# Squeezebox Server Copyright 2001-2009 Logitech.
# This program is free software; you can redistribute it and/or
# modify it under the terms of the GNU General Public License, version 2

# This code originally lived in slimserver.pl - but with other programs
# needing to use the same @INC, was broken out into a separate package.
#
# 2005-11-09 - dsully

use strict;

use Config;
use FindBin qw($Bin);
use File::Spec::Functions qw(:ALL);
use POSIX ":sys_wait_h";
use Symbol;

use Slim::Utils::OSDetect;

# loadModules contains some trickery to deal with modules
# that need to load XS code. Previously, we would check in a module
# under CPAN/arch/$VERSION/auto/... including it's binary parts and
# the pure perl parts. This got to be messy and unwieldly, as we have
# many copies of DBI.pm (and associated modules) in each version and
# arch directory. The new world has only the binary modules in the
# arch/$VERSION/auto directories - and single copies of the
# corresponding .pm files at the top CPAN/ level.
#
# This causes a problem in that when we 'use' one of these modules,
# the CPAN/Foo.pm would be loaded, and then Dynaloader would be
# called, which loads the architecture specifc parts - But Dynaloader
# ignores @INC, and tries to pull from the system install of perl. If
# that module exists in the system perl, but the $VERSION's aren't the
# same, Dynaloader fails.
#
# The workaround is to munge @INC and eval'ing the known modules that
# we include with Squeezebox Server, first checking our CPAN path, then if
# there are any modules that couldn't be loaded, splicing CPAN/ out,
# and attempting to load the system version of the module. When we are
# done, put our CPAN/ path back in @INC.
#
# We use Symbol's (included with 5.6+) delete_package() function &
# removing the "require" style name from %INC and attempt to load
# these modules two different ways. Only the failed modules are tried again.
#
# Hopefully the actual implmentation below is fairly straightforward
# once the problem domain is understood.

# Here's what we want to try and load. This will need to be updated
# when a new XS based module is added to our CPAN tree.
my @default_required_modules = qw(version Time::HiRes DBI EV XML::Parser::Expat HTML::Parser JSON::XS Digest::SHA1 YAML::Syck GD Sub::Name);
my @default_optional_modules = qw(Locale::Hebrew);

my $d_startup                = (grep { /d_startup/ } @ARGV) ? 1 : 0;

my $sigINTcalled             = 0;

sub loadModules {
	my ($class, $required_modules, $optional_modules, $libPath) = @_;

	if (!ref($required_modules) || !scalar @$required_modules) {
		$required_modules = \@default_required_modules;
	}

	# It's ok to pass in an empty array ref to not load any optional modules.
	if (!ref($optional_modules) || (!scalar @$optional_modules && !ref($optional_modules))) {
		$optional_modules = \@default_optional_modules;
	}

	# If the caller passed in a libPath, use that. Otherwise, default to $Bin
	if (!$libPath) {
		$libPath = $Bin;
	}

	# NB: Fedora Core 5 (and other SELinux work-arounds)
	# Change the security context of the .so files we distribute.
	# Apparently this is doable by a non-root user. So much for secure.
	if (-d '/etc/selinux' && -x '/usr/bin/chcon') {

		my $archDir = catdir($libPath, 'CPAN', 'arch');

		$d_startup && printf("Found SELinux - setting security context to: texrel_shlib_t for *.so files.\n");

		#system("/usr/bin/chcon -R -t texrel_shlib_t $archDir");
	}

	if ($] <= 5.007) {
		push @$required_modules, qw(Storable Digest::MD5);
	}

	my @SlimINC = ();
	
	Slim::Utils::OSDetect::init();
	
	if (my $libs = Slim::Utils::OSDetect::dirsFor('libpath')) {
		# On Debian, RH and SUSE, our CPAN directory is located in the same dir as strings.txt
		$libPath = $libs;
	}

	# NB: The user may be on a platform who's perl reports a
	# different x86 version than we've supplied - but it may work
	# anyways.
	my $arch = $Config::Config{'archname'};
	   $arch =~ s/^i[3456]86-/i386-/;
	   $arch =~ s/gnu-//;
	
	# Some ARM platforms use different arch strings, just assume any arm*linux system
	# can run our binaries, this will fail for some people running invalid versions of Perl
	# but that's OK, they'd be broken anyway.
	if ( $arch =~ /^arm.*linux/ ) {
		$arch = 'arm-linux-gnueabi-thread-multi';
	}
	
	# Same thing with PPC
	if ( $arch =~ /^(?:ppc|powerpc).*linux/ ) {
		$arch = 'powerpc-linux-thread-multi';
	}

	my $perlmajorversion = $Config{'version'};
	   $perlmajorversion =~ s/\.\d+$//;

	@SlimINC = (
		catdir($libPath,'CPAN','arch',$perlmajorversion, $arch),
		catdir($libPath,'CPAN','arch',$perlmajorversion, $arch, 'auto'),
		catdir($libPath,'CPAN','arch',$Config{'version'}, $Config::Config{'archname'}),
		catdir($libPath,'CPAN','arch',$Config{'version'}, $Config::Config{'archname'}, 'auto'),
		catdir($libPath,'CPAN','arch',$perlmajorversion, $Config::Config{'archname'}),
		catdir($libPath,'CPAN','arch',$perlmajorversion, $Config::Config{'archname'}, 'auto'),
		catdir($libPath,'CPAN','arch',$Config::Config{'archname'}),
		catdir($libPath,'lib'), 
		catdir($libPath,'CPAN'), 
		$libPath,
	);

	$d_startup && printf("Got \@INC containing:\n%s\n\n", join("\n", @INC));

	# This works like 'use lib'
	# prepend our directories to @INC so we look there first.
	unshift @INC, @SlimINC;

	$d_startup && printf("Extended \@INC to contain:\n%s\n\n", join("\n", @INC));

	# Try and load the modules - some will fail if we don't include the
	# binaries for that version/architecture combo
	my @required_failed = tryModuleLoad(@$required_modules, 'nowarn');
	my @optional_failed = tryModuleLoad(@$optional_modules, 'nowarn');

	if ($d_startup) {
		print "The following modules are loaded after the first attempt:\n";
		print map { "\t$_ => $INC{$_}\n" } keys %INC;
		print "\n";
	}

	if (scalar @optional_failed && $d_startup) {
		printf("The following optional modules failed to load on the first attempt: [%s] - will try again\n\n", join(', ', @optional_failed));
	}

	if (scalar @required_failed && $d_startup) {
		printf("The following modules failed to load on the first attempt: [%s] - will try again.\n\n", join(', ', @required_failed));
	}

	# Remove our paths so we can try loading the failed modules from the default system @INC
	splice(@INC, 0, scalar @SlimINC);

	my @required_really_failed = tryModuleLoad(@required_failed, 'nowarn');
	my @optional_really_failed = tryModuleLoad(@optional_failed, 'nowarn');

	if ($d_startup) {
		print "The following modules are loaded after the second attempt:\n";
		print map { "\t$_ => $INC{$_}\n" } keys %INC;
		print "\n";
	}

	if (scalar @optional_really_failed && $d_startup) {
		printf("The following optional modules failed to load: [%s] after their second try.\n\n", join(', ', @optional_really_failed));
	}

	if (scalar @required_really_failed) {

		my $failed = join(' ', @required_really_failed);

		print "The following modules failed to load: $failed\n\n";
		
		if ( main::ISWINDOWS ) {
			print "To run from source on Windows, please install ActivePerl 5.10.  ActivePerl 5.8.8 is no longer supported.\n";
			print "http://www.activestate.com/activeperl/\n\n";
		}
		else {
			print qq{
*******

NOTE:

<<<<<<< HEAD
Please use the buildme.sh script located here:
http://svn.slimdevices.com/repos/slim/7.6/trunk/vendor/CPAN/

If 7.6 is outdated by the time you read this, Replace "7.6" with the major version
=======
If you're running some unsupported Linux/Unix platform, please use the buildme.sh 
script located here:

http://svn.slimdevices.com/repos/slim/7.5/trunk/vendor/CPAN/

You should never need to do this if you're on Windows or Mac OSX. If the installers
don't work for you, ask for help and/or report a bug.

If 7.5 is outdated by the time you read this, Replace "7.5" with the major version
>>>>>>> ce58bcac
of Squeezebox Server you are running.

*******

			\n};
		}
		
		print "Exiting..\n";

		exit;
	}

	# And we're done with the trying - put our CPAN path back on @INC.
	unshift @INC, @SlimINC;
	
	# Check that all of our CPAN modules are the correct minimum version
	my $failed = check_valid_versions();
	if ( scalar keys %{$failed} ) {
	
		print "The following CPAN modules were found but cannot work with Squeezebox Server:\n";
		
		for my $module ( sort keys %{$failed} ) {
			if ( $failed->{$module}->{loaded} eq $failed->{$module}->{need} && $failed->{$module}->{msg} ) {
				print "  $module:\n" . $failed->{$module}->{msg} . "\n";
			}
			else {
				print "  $module (loaded " . $failed->{$module}->{loaded} . ", need " . $failed->{$module}->{need} . ")\n";
			}
		}
		
		print "\n";		
		print "To fix this problem you have several options:\n";
		print "1. Install the latest version of the module(s) using CPAN: sudo cpan Some::Module\n";
		print "2. Update the module's package using apt-get, yum, etc.\n";
		print "3. Run the .tar.gz version of Squeezebox Server which includes all required CPAN modules.\n";
		print "\n";
		
		exit;
	}
	
	# Load PerfMon if enabled
	if ( main::PERFMON ) {
		require Slim::Utils::PerfMon;
	}
	
	$SIG{'PIPE'} = 'IGNORE';
	$SIG{'TERM'} = \&sigterm;
	$SIG{'INT'}  = \&sigint;
	$SIG{'QUIT'} = \&sigquit;
}

sub tryModuleLoad {
	my @modules = @_;

	# if called from loadModules don't warn for modules which fail to load
	my $warnOnFail = (@modules && $modules[$#modules] eq 'nowarn' && pop @modules) ? 0 : 1;

	my @failed  = ();

	my (%oldINC, @newModules);

	for my $module (@modules) {

		next unless ($module);

		%oldINC = %INC;

		# Don't spit out any redefined warnings
		local $^W = 0;

		eval "use $module ()";

		# NB: YAML::Syck has a local $@; in it's BEGIN, so if XSLoader
		# or Dynaloader fails, the module still appears to load. Try
		# to run a function to see if it's really been loaded.
		if ($module eq 'YAML::Syck') {

			eval { no warnings; YAML::Syck::Dump({}) };
		}

		if ($@) {

			if ($d_startup || $warnOnFail) {

				print STDERR "Module [$module] failed to load:\n$@\n";
			}

			# NB: More FC5 / SELinux - in case the above chcon doesn't work.
			if ($@ =~ /cannot restore segment prot after reloc/) {

				print STDERR "** Squeezebox Server Error:\n";
				print STDERR "** SELinux settings prevented Squeezebox Server from starting.\n";
				print STDERR "** See http://wiki.slimdevices.com/index.cgi?RPM for more information.\n\n";
				exit;
			}

			push @failed, $module;

			@newModules = grep { !$oldINC{$_} } keys %INC;

			for my $newModule (@newModules) {

				# Don't bother removing/reloading
				# these, as they're part of core Perl.
				if ($newModule =~ /^(?:AutoLoader|DynaLoader|XSLoader|Carp|overload|IO|Fcntl|Socket|FileHandle|SelectSaver)/) {
					next;
				}

				my $newModuleSymbol = $newModule;

				$newModuleSymbol =~ s|/|::|g;
				$newModuleSymbol =~ s|\.pm$||;

				# This relies on delete_package returning a true value if it succeeded.
				my $removed = eval {
					Symbol::delete_package($newModuleSymbol);
				};

				if ($removed) {
					$d_startup && print "Removing [$newModuleSymbol] from the symbol table - load failed.\n";
					delete $INC{$newModule};
				}
			}

		} else {

			$d_startup && print "Loaded module: [$module] ok!\n";
		}
	}

	if (wantarray) {
		return @failed;
	} else {
		return scalar @failed ? 1 : 0;
	}
}

sub check_valid_versions {
	my $modules;
	my $failed = {};

	# Don't load all these modules in the scanner
	return $failed if main::SCANNER || main::RESIZER;
	
	# don't check validity on Windows binary - it's all built in
	return $failed if $0 =~ /scanner\.exe/i;
	
	my ($dir) = Slim::Utils::OSDetect::dirsFor('types');
	
	open my $fh, '<', catfile( $dir, 'modules.conf' ) or die 'modules.conf not found';
	do { local $/ = undef; $modules = <$fh> };
	close $fh;

	for my $line ( split /\n/, $modules ) {
		
		next if !main::WEBUI && $line =~ /Template/;
		
		next unless $line =~ /^\w+/;
		chomp $line;
		
		my ($mod, $ver, $max_ver) = split /\s+/, $line;
		
		# Could parse the module file here using code from Module::Build,
		# but we will be loading these later anyway, so this is easier.
		eval "use $mod ()";
		if ( !$@ ) {
			eval {
				$mod->VERSION( $ver || 0 );
			
				# Check if version is too high
				if ( $max_ver && $mod->VERSION gt $max_ver ) {
					die "$mod version " . $mod->VERSION . " is too new, please use version $max_ver\n";
				}
			};
		}
		if ( $@ ) {
			my $msg = $@;

			# If the object file is missing we'll get an error but the versions will match
			if ( $msg =~ /Can't locate loadable object/ ) {
				$failed->{$mod} = {
					loaded => $mod->VERSION . ' but missing object file',
					need   => $ver,
				};
			}
			else {
				$failed->{$mod} = {
					loaded => $mod->VERSION || '<not found>',
					need   => $ver,
					msg    => $msg,
				};
			}
		}
	}
	
	return $failed;
}

sub sigint {
	Slim::Utils::Log::logger('server')->info('Got sigint');

	$sigINTcalled = 1;

	if ( !$Slim::Web::HTTP::inChild ) {
		main::cleanup() if defined &main::cleanup;
	}

	exit();
}

sub sigterm {
	Slim::Utils::Log::logger('server')->info('Got sigterm');

	main::cleanup() if defined &main::cleanup;

	exit();
}

sub ignoresigquit {

	Slim::Utils::Log::logger('server')->info('Ignoring sigquit');
}

sub sigquit {
	Slim::Utils::Log::logger('server')->info('Got sigquit');

	main::cleanup() if defined &main::cleanup;

	exit();
}

# Aliased to END in Squeezebox Server & scanner, as Log::Log4perl installs an END
# handler, which needs to run last.
sub theEND {

	Slim::Utils::Log::logger('server')->info('Got to the END');

	if ( !$sigINTcalled && !$main::daemon && !$main::stop ) {
		sigint();
	}
}

1;

__END__<|MERGE_RESOLUTION|>--- conflicted
+++ resolved
@@ -195,22 +195,15 @@
 
 NOTE:
 
-<<<<<<< HEAD
-Please use the buildme.sh script located here:
-http://svn.slimdevices.com/repos/slim/7.6/trunk/vendor/CPAN/
-
-If 7.6 is outdated by the time you read this, Replace "7.6" with the major version
-=======
 If you're running some unsupported Linux/Unix platform, please use the buildme.sh 
 script located here:
 
-http://svn.slimdevices.com/repos/slim/7.5/trunk/vendor/CPAN/
-
+http://svn.slimdevices.com/repos/slim/7.6/trunk/vendor/CPAN/
+
+If 7.6 is outdated by the time you read this, Replace "7.6" with the major version
 You should never need to do this if you're on Windows or Mac OSX. If the installers
 don't work for you, ask for help and/or report a bug.
 
-If 7.5 is outdated by the time you read this, Replace "7.5" with the major version
->>>>>>> ce58bcac
 of Squeezebox Server you are running.
 
 *******
