--- conflicted
+++ resolved
@@ -209,11 +209,6 @@
 You should never need to do this if you're on Windows or Mac OSX. If the installers
 don't work for you, ask for help and/or report a bug.
 
-<<<<<<< HEAD
-of UE Music Library you are running.
-
-=======
->>>>>>> 020c6094
 *******
 
 			\n};
