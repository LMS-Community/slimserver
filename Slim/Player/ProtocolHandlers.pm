--- conflicted
+++ resolved
@@ -20,15 +20,6 @@
 # indexed by the URL protocol.  built-in protocols are exist in the hash, but
 # have a zero value
 my %protocolHandlers = ( 
-<<<<<<< HEAD
-=======
-	file     => qw(Slim::Player::Protocols::File),
-	http     => qw(Slim::Player::Protocols::HTTP),
-	https    => (!main::SLIM_SERVICE && Slim::Networking::Async::HTTP->hasSSL()) ? qw(Slim::Player::Protocols::HTTPS) : qw(Slim::Player::Protocols::HTTP),
-	icy      => qw(Slim::Player::Protocols::HTTP),
-	mms      => qw(Slim::Player::Protocols::MMS),
-	spdr     => qw(Slim::Player::Protocols::SqueezePlayDirect),
->>>>>>> 2d357b48
 	playlist => 0,
 	db       => 1,
 );
@@ -39,7 +30,7 @@
 
 if (main::SERVICES) {
 	$protocolHandlers{'http'} = qw(Slim::Player::Protocols::HTTP);
-	$protocolHandlers{'https'}= qw(Slim::Player::Protocols::HTTP);
+	$protocolHandlers{'https'}= (!main::SLIM_SERVICE && Slim::Networking::Async::HTTP->hasSSL()) ? qw(Slim::Player::Protocols::HTTPS) : qw(Slim::Player::Protocols::HTTP);
 	$protocolHandlers{'icy'}  = qw(Slim::Player::Protocols::HTTP);
 	$protocolHandlers{'mms'}  = qw(Slim::Player::Protocols::MMS);
 	$protocolHandlers{'spdr'} = qw(Slim::Player::Protocols::SqueezePlayDirect);
