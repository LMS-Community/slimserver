--- conflicted
+++ resolved
@@ -186,7 +186,7 @@
 			Slim::Music::Info::setCurrentTitle($url, $newTitle, $client);
 			
 			if ($artworkUrl) {
-				my $cache = Slim::Utils::Cache->new( 'Artwork', 1, 1 );
+				my $cache = Slim::Utils::Cache->new();
 				$cache->set( "remote_image_$url", $artworkUrl, 3600 );
 				
 				main::DEBUGLOG && $directlog->debug("Updating stream artwork to $artworkUrl");
@@ -246,29 +246,6 @@
 		
 		return;
 	}
-<<<<<<< HEAD
-	
-	# Check for an image URL in the metadata.  Currently, only Radio Paradise supports this
-	if ( $metadata =~ /StreamUrl=\'([^']+)\'/ ) {
-		my $metaUrl = $1;
-		if ( $metaUrl =~ /\.(?:jpe?g|gif|png)$/i ) {
-			# Set this in the artwork cache after a delay
-			my $delay = Slim::Music::Info::getStreamDelay($client);
-			
-			Slim::Utils::Timers::setTimer(
-				$client,
-				Time::HiRes::time() + $delay,
-				sub {
-					my $cache = Slim::Utils::Cache->new();
-					$cache->set( "remote_image_$url", $metaUrl, 3600 );
-					
-					main::DEBUGLOG && $directlog->debug("Updating stream artwork to $metaUrl");
-				},
-			);
-		}
-	}
-=======
->>>>>>> fc7cf73b
 
 	return undef;
 }
