package Slim::Player::Protocols::MMS;

# $Id$

# SqueezeCenter Copyright 2001-2007 Logitech, Vidur Apparao.
# This program is free software; you can redistribute it and/or
# modify it under the terms of the GNU General Public License,
# version 2.

use strict;
use base qw(Slim::Player::Pipeline);

use Audio::WMA;
use File::Spec::Functions qw(:ALL);
use IO::Socket qw(:DEFAULT :crlf);

use Slim::Formats::Playlists;
use Slim::Player::Source;
use Slim::Player::TranscodingHelper;
use Slim::Utils::Cache;
use Slim::Utils::Log;
use Slim::Utils::Misc;
use Slim::Utils::Prefs;

my $prefs = preferences('server');

my $log = logger('player.streaming.direct');

use constant DEFAULT_TYPE => 'wma';

# Use the same random GUID for all connections
our $guid;

=head2 new ( $class, $args )

Create a new instance of the MMS protocol handler, only for transcoding using wmadec or
another command-line tool.

=cut

sub new {
	my $class = shift;
	my $args  = shift;

	my $url    = $args->{'url'};
	my $client = $args->{'client'};

	# Set the content type to 'wma' to get the convert command
	my ($command, $type, $format) = Slim::Player::TranscodingHelper::getConvertCommand($client, $url, DEFAULT_TYPE);

	unless (defined($command) && $command ne '-') {

		logger('player.streaming.remote')->error("Error: Couldn't find conversion command for wma!");

		# XXX - errorOpening should not be in Source!
		Slim::Player::Source::errorOpening($client, $client->string('WMA_NO_CONVERT_CMD'));

		return undef;
	}

	my $maxRate = 0;
	my $quality = 1;

	if (defined($client)) {
		$maxRate = Slim::Utils::Prefs::maxRate($client);
		$quality = $prefs->client($client)->get('lameQuality');
	}

	$command = Slim::Player::TranscodingHelper::tokenizeConvertCommand($command, $type, $url, $url, 0, $maxRate, 1, $quality);

	my $self = $class->SUPER::new(undef, $command);

	${*$self}{'contentType'} = $format;

	return $self;
}

sub contentType {
	my $self = shift;

	return ${*$self}{'contentType'};
}

# Whether or not to display buffering info while a track is loading
sub showBuffering {
	my ( $class, $client, $url ) = @_;
	
	return $client->showBuffering;
}

sub randomGUID {

	return $guid if $guid;
	
	$guid = '';

	for my $digit (0...31) {

        	if ($digit==8 || $digit == 12 || $digit == 16 || $digit == 20) {

			$guid .= '-';
		}
		
		$guid .= sprintf('%x', int(rand(16)));
	}

	return $guid;
}

sub canDirectStream {
	my ($classOrSelf, $client, $url) = @_;

	# Bug 3181 & Others. Check the available types - if the user has
	# disabled built-in WMA, return false. This is required for streams
	# that are MMS only, or for WMA codecs we don't support in firmware.
	my ($command, $type, $format) = Slim::Player::TranscodingHelper::getConvertCommand($client, $url, DEFAULT_TYPE);

	if (defined $command && $command eq '-') {
		return $url;
	}

	return 0;
}

# Most WM streaming stations also stream via HTTP. The requestString class
# method is invoked by the direct streaming code to obtain a request string
# to send to a WM streaming server. We construct a HTTP request string and
# cross our fingers. 
sub requestString {
	my $classOrSelf = shift;
	my $client      = shift;
	my $url         = shift;

	my ($server, $port, $path, $user, $password) = Slim::Utils::Misc::crackURL($url);

	# Use full path for proxy servers
	my $proxy = $prefs->get('webproxy');
	if ( $proxy && $server !~ /(?:localhost|127.0.0.1)/ ) {
		$path = "http://$server:$port$path";
	}

	my $host = $port == 80 ? $server : "$server:$port";

	my @headers = (
		"GET $path HTTP/1.0",
		"Accept: */*",
		"User-Agent: NSPlayer/8.0.0.3802",
		"Host: $host",
		"Pragma: xClientGUID={" . randomGUID() . "}",
	);
	
	my $streamNum = $client->scanData->{streamNum} || 1;
	my $metadata  = $client->scanData->{metadata};
	my $seekdata  = $client->scanData->{seekdata}  || {};
	
	# Handle our metadata
	if ( $metadata ) {
		setMetadata( $client, $url, $metadata, $streamNum );
	}
	
	my $newtime = $seekdata->{newtime};
	
	my $context    = $newtime ? 4 : 2;
	my $streamtime = $newtime ? $newtime * 1000 : 0;

	push @headers, (
<<<<<<< HEAD
		"Pragma: no-cache,rate=1.0000000,stream-offset=0:0,max-duration=0",
		"Pragma: stream-time=$streamtime",
		"Pragma: request-context=$context",
=======
		"Pragma: no-cache,rate=1.0000000,stream-time=0,stream-offset=0:0,request-context=2,max-duration=0",
		"Pragma: LinkBW=2147483647, AccelBW=1048576, AccelDuration=18000",
		"Pragma: Speed=5.000",
>>>>>>> 733a3a01
		"Pragma: xPlayStrm=1",
		"Pragma: stream-switch-count=1",
		"Pragma: stream-switch-entry=ffff:" . $streamNum . ":0 ",
	);
	
	# Fix progress bar if seeking
	if ( $newtime ) {
		$client->masterOrSelf->currentsongqueue()->[-1]->{startOffset} = $newtime;
		$client->masterOrSelf->remoteStreamStartTime( Time::HiRes::time() - $newtime );
		
		# Remove seek data
		delete $client->scanData->{seekdata};
	}

	# make the request
	return join($CRLF, @headers, $CRLF);
}

sub getFormatForURL {
	my ($classOrSelf, $url) = @_;

	return DEFAULT_TYPE;
}

sub parseDirectHeaders {
	my ( $class, $client, $url, @headers ) = @_;
	
	my ($title, $bitrate, $metaint, $redir, $contentType, $length, $body);
	
	foreach my $header (@headers) {
	
		logger('player.streaming.direct')->debug("header-ds: $header");

		if ($header =~ /^Location:\s*(.*)/i) {
			$redir = $1;
		}
		
		elsif ($header =~ /^Content-Type:\s*(.*)/i) {
			$contentType = $1;
		}
		
		elsif ($header =~ /^Content-Length:\s*(.*)/i) {
			$length = $1;
		}
		
		# mp3tunes metadata, this is a bit of hack but creating
		# an mp3tunes protocol handler is overkill
		elsif ( $url =~ /mp3tunes\.com/ && $header =~ /^X-Locker-Info:\s*(.+)/i ) {
			Slim::Plugin::MP3tunes::Plugin->setLockerInfo( $client, $url, $1 );
		}
	}

	$contentType = Slim::Music::Info::mimeToType($contentType);
	
	return ($title, $bitrate, $metaint, $redir, $contentType, $length, $body);
}

sub parseMetadata {
	my ( $client, $url, $metadata ) = @_;
	
	my $wma       = Audio::WMA->parseObject( $metadata );
	my $streamNum = $client->scanData->{streamNum} || 1;

	setMetadata( $client, $url, $wma, $streamNum );
	
	return;
}

sub setMetadata {
	my ( $client, $url, $wma, $streamNumber ) = @_;
	
	# Bitrate method 1: from parseDirectBody, we have the whole WMA object
	if ( $streamNumber && ref $wma->stream ) {

		for my $stream ( @{ $wma->stream } ) {

			if ( $stream->{'streamNumber'} == $streamNumber ) {

				if ( my $bitrate = $stream->{'bitrate'} ) {

					my $kbps = int( $bitrate / 1000 );
					my $vbr  = $wma->tags('vbr') || undef;

					Slim::Music::Info::setBitrate( $url, $kbps * 1000, $vbr );

					$log->info("Setting bitrate to $kbps from WMA metadata");
				}

				last;
			}
		}
	}
	elsif ( ref $wma->{'BITRATES'} ) {

		# method 2: from parseMetadata
		my $bitrates = $wma->{'BITRATES'};
		my $bitrate  = 0;

		for my $stream ( keys %{ $bitrates } ) {

			if ( $stream == $streamNumber ) {

				$bitrate = $bitrates->{$stream};
			}
		}

		my $kbps = int( $bitrate / 1000 );
		my $vbr  = $wma->tags('vbr') || undef;

		Slim::Music::Info::setBitrate( $url, $kbps * 1000, $vbr );

		$log->info("Setting bitrate to $kbps from WMA bitrate properties object");
	}
	
	# Set duration and progress bar if available and this is not a broadcast stream
	if ( $wma->info('playtime_seconds') ) {

		if ( my $secs = int( $wma->info('playtime_seconds') ) ) {

			if ( $wma->info('flags') && $wma->info('flags')->{'broadcast'} != 1 ) {

				if ( $secs > 0 ) {
					
					$client->streamingProgressBar( {
						'url'      => $url,
						'duration' => $secs,
					} );
				}
			}
		}
	}
	
	# Set title if available
	if ( my $title = $wma->tags('title') ) {
		
		# Ignore title metadata for Rhapsody tracks
		if ( $url !~ /^rhap/ ) {

			Slim::Music::Info::setCurrentTitle($url, $title);

			for my $everybuddy ( $client, Slim::Player::Sync::syncedWith($client)) {
				$everybuddy->update();
			}
		
			$log->info("Setting title to '$title' from WMA metadata");
		}
	}
}

# Handle normal advances to the next track
sub onDecoderUnderrun {
	my ( $class, $client, $nextURL, $callback ) = @_;
	
	# Flag that we don't want any buffering messages while loading the next track,
	$client->showBuffering( 0 );
	
	$log->debug( 'Scanning next HTTP track before playback' );
	
	Slim::Player::Protocols::HTTP->scanHTTPTrack( $client, $nextURL, $callback );
}

# On skip, load the next track before playback
sub onJump {
	my ( $class, $client, $nextURL, $callback ) = @_;
	
	# If seeking, we can avoid scanning	
	if ( $client->scanData->{seekdata} ) {
		# XXX: we could set showBuffering to 0 but on slow
		# streams there would be no feedback
		
		$callback->();
		return;
	}

	# Display buffering info on loading the next track
	$client->showBuffering( 1 );
	
	$log->debug( 'Scanning next HTTP track before playback' );
	
	Slim::Player::Protocols::HTTP->scanHTTPTrack( $client, $nextURL, $callback );
}

sub canSeek {
	my ( $class, $client, $url ) = @_;
	
	$client = $client->masterOrSelf;
	
	# Remote stream must be seekable
	if ( my $headers = $client->scanData->{headers} ) {
		if ( $headers->content_type eq 'application/vnd.ms.wms-hdr.asfv1' ) {
			# Stream is from a Windows Media server and we can seek if seekable flag is true
			if ( $client->scanData->{metadata}->info('flags')->{seekable} ) {
				return 1;
			}
		}
	}
	
	return 0;
}

sub canSeekError {
	my ( $class, $client, $url ) = @_;
	
	$client = $client->masterOrSelf;
	
	if ( my $metadata = $client->scanData->{metadata} ) {
		if ( $metadata->info('flags')->{broadcast} ) {
			return 'SEEK_ERROR_LIVE';
		}
	}
	
	return 'SEEK_ERROR_MMS';
}

sub getSeekData {
	my ( $class, $client, $url, $newtime ) = @_;
	
	$client = $client->masterOrSelf;
	
	# Determine byte offset and song length in bytes
	my $data = {};
	
	if ( my $metadata = $client->scanData->{metadata} ) {
		my $bitrate = Slim::Music::Info::getBitrate( $url ) || return;
		my $seconds = $metadata->info('playtime_seconds')   || return;
		
		$bitrate /= 1000;
		
		$log->debug( "Trying to seek $newtime seconds into $bitrate kbps stream of $seconds length" );
		
		$data->{newoffset}         = ( ( $bitrate * 1024 ) / 8 ) * $newtime;
		$data->{songLengthInBytes} = ( ( $bitrate * 1024 ) / 8 ) * $seconds;
	}
	
	return $data;
}

sub setSeekData {
	my ( $class, $client, $url, $newtime, $newoffset ) = @_;
	
	my @clients;
	
	if ( Slim::Player::Sync::isSynced($client) ) {
		# if synced, save seek data for all players
		my $master = Slim::Player::Sync::masterOrSelf($client);
		push @clients, $master, @{ $master->slaves };
	}
	else {
		push @clients, $client;
	}
	
	for my $client ( @clients ) {
		# Save the new seek point
		$client->scanData->{seekdata} = {
			newtime   => $newtime,
			newoffset => $newoffset,
		};
	}
}

1;

__END__

# Local Variables:
# tab-width:4
# indent-tabs-mode:t
# End:<|MERGE_RESOLUTION|>--- conflicted
+++ resolved
@@ -164,15 +164,11 @@
 	my $streamtime = $newtime ? $newtime * 1000 : 0;
 
 	push @headers, (
-<<<<<<< HEAD
 		"Pragma: no-cache,rate=1.0000000,stream-offset=0:0,max-duration=0",
 		"Pragma: stream-time=$streamtime",
 		"Pragma: request-context=$context",
-=======
-		"Pragma: no-cache,rate=1.0000000,stream-time=0,stream-offset=0:0,request-context=2,max-duration=0",
 		"Pragma: LinkBW=2147483647, AccelBW=1048576, AccelDuration=18000",
 		"Pragma: Speed=5.000",
->>>>>>> 733a3a01
 		"Pragma: xPlayStrm=1",
 		"Pragma: stream-switch-count=1",
 		"Pragma: stream-switch-entry=ffff:" . $streamNum . ":0 ",
