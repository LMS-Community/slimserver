package Slim::Player::Client;

# $Id$

# SqueezeCenter Copyright 2001-2007 Logitech.
# This program is free software; you can redistribute it and/or
# modify it under the terms of the GNU General Public License,
# version 2.
#
# This program is distributed in the hope that it will be useful,
# but WITHOUT ANY WARRANTY; without even the implied warranty of
# MERCHANTABILITY or FITNESS FOR A PARTICULAR PURPOSE.  See the
# GNU General Public License for more details.

use strict;
use Scalar::Util qw(blessed);
use Storable qw(nfreeze);

use Slim::Control::Request;
use Slim::Player::Sync;
use Slim::Utils::Log;
use Slim::Utils::Misc;
use Slim::Utils::Network;
use Slim::Utils::PerfMon;
use Slim::Utils::Prefs;
use Slim::Utils::Strings;
use Slim::Utils::Timers;
use Slim::Web::HTTP;

my $prefs = preferences('server');

our $defaultPrefs = {
	'maxBitrate'       => undef, # will be set by the client device OR default to server pref when accessed.
	'alarmvolume'      => [50,50,50,50,50,50,50,50],
	'alarmfadeseconds' => 0, # fade in alarm, 0 means disabled
	'alarm'            => [0,0,0,0,0,0,0,0],
	'alarmtime'        => [0,0,0,0,0,0,0,0],
	'alarmplaylist'	   => ['','','','','','','',''],
	'lameQuality'      => 9,
	'playername'       => \&_makeDefaultName,
	'repeat'           => 2,
	'shuffle'          => 0,
	'titleFormat'      => [5, 1, 3, 6],
	'titleFormatCurr'  => 1,
};

# depricated, use $client->maxVolume
our $maxVolume = 100;

# This is a hash of clientState structs, indexed by the IP:PORT of the client
# Use the access functions.
our %clientHash = ();

use constant KNOB_NOWRAP => 0x01;
use constant KNOB_NOACCELERATION => 0x02;

=head1 NAME

Slim::Player::Client

=head1 DESCRIPTION

The following object contains all the state that we keep about each player.

=head1 METHODS

=cut

# XXX - this is gross. Move to Class::Accessor or Object::InsideOut
sub new {
	my ($class, $id, $paddr, $rev, $s, $deviceid, $uuid) = @_;
	
	# If we haven't seen this client, initialialize a new one
	my $client = [];
	my $clientAlreadyKnown = 0;
	bless $client, $class;

	logger('network.protocol')->info("New client connected: $id");

	assert(!defined(getClient($id)));

	# The following indexes are unused:
	# 12, 13, 16, 21, 25, 26, 27, 33, 34, 53
	# 64, 65, 66, 67, 68, 72, 111, 118

	$client->[0] = $id;
	$client->[1] = $deviceid;
	
	# Ignore UUID if all zeros (bug 6899)
	if ( $uuid eq '0' x 32 ) {
		$uuid = undef;
	}
	
	$client->[2] = $uuid;

	# client variables id and version info
	$client->[3] = undef; # needsUpgrade
	$client->[4] = undef; # revision
	$client->[5] = undef; # macaddress
	$client->[6] = $paddr; # paddr
	
	$client->[7] = undef; # startupPlaylistLoading

	$client->[8] = 0; # isUpgrading

	# client hardware information
	$client->[9] = undef; # udpsock
	$client->[10] = undef; # tcpsock

	$client->[11] = undef; # languageOverride
#	$client->[12]
#	$client->[13]

	$client->[14] = 0; # readytosync
	$client->[15] = undef; # streamformat

#	$client->[16]

	$client->[17] = undef; # streamingsocket
	$client->[18] = undef; # audioFilehandle
	$client->[19] = 0; # audioFilehandleIsSocket
	$client->[20] = []; # chunks
#	$client->[21]
	$client->[22] = 0; # remoteStreamStartTime
	$client->[23] = 0; # trackStartTime
	$client->[24] = 0; # lastActivityTime (last time this client performed some action (IR, CLI, web))
#	$client->[25]
#	$client->[26]
#	$client->[27]

	$client->[28] = []; # playlist
	$client->[29] = []; # shufflelist
	$client->[30] = []; # currentsongqueue
	$client->[31] = 'stop'; # playmode
	$client->[32] = 1; # rate

#	$client->[33]
#	$client->[34]

	$client->[35] = undef; # outputBufferFullness
	$client->[36] = undef; # irRefTime
	$client->[37] = 0; # bytesReceived
	$client->[38] = ''; # currentplayingsong
	$client->[39] = 0; # currentSleepTime
	$client->[40] = 0; # sleepTime
	$client->[41] = undef; # master
	$client->[42] = []; # slaves
	$client->[43] = undef; # syncgroupid
	$client->[44] = undef; # password
	$client->[45] = undef; # lastirbutton
	$client->[46] = 0; # lastirtime
	$client->[47] = 0; # lastircode
	$client->[48] = 0; # lastircodebytes
	$client->[50] = 0; # startirhold
	$client->[51] = 0; # irtimediff
	$client->[52] = 0; # irrepeattime
	$client->[53] = 1; # irenable

	$client->[54] = Time::HiRes::time(); # epochirtime
	$client->[55] = []; # modeStack
	$client->[56] = []; # modeParameterStack
	$client->[57] = undef; # lines
	$client->[58] = []; # trackInfoLines
	$client->[59] = []; # trackInfoContent
	$client->[60] = {}; # lastID3Selection
	$client->[61] = undef; # blocklines
	$client->[62] = {}; # curSelection
	$client->[63] = undef; # pluginsSelection

#	$client->[64]
#	$client->[65]
#	$client->[66]
#	$client->[67]
#	$client->[68]

	$client->[69] = undef; # curDepth
	$client->[70] = undef; # searchFor
	$client->[71] = []; # searchTerm

#	$client->[72]

	$client->[73] = 0;  # lastLetterIndex
	$client->[74] = ''; # lastLetterDigit
	$client->[75] = 0;  # lastLetterTime
	$client->[76] = Slim::Utils::PerfMon->new("Signal Strength ($id)", [10,20,30,40,50,60,70,80,90,100]);
	$client->[77] = Slim::Utils::PerfMon->new("Buffer Fullness ($id)", [10,20,30,40,50,60,70,80,90,100]);
	$client->[78] = Slim::Utils::PerfMon->new("Slimproto QLen ($id)", [1, 2, 5, 10, 20]);
	$client->[79] = undef; # irRefTimeStored
	$client->[80] = undef; # syncSelection
	$client->[81] = []; # syncSelections
	$client->[82] = Time::HiRes::time(); #currentPlaylistUpdateTime (only changes to the playlist (see 96))
	$client->[83] = undef; # suppressStatus
	$client->[84] = 0; # songBytes
	$client->[85] = 0; # pauseTime
	$client->[87] = 0; # bytesReceivedOffset
	$client->[88] = 0; # buffersize
	$client->[89] = 0; # streamBytes
	$client->[90] = undef; # trickSegmentRemaining
	$client->[91] = undef; # currentPlaylist
	$client->[92] = undef; # currentPlaylistModified 
	$client->[93] = undef; # songElapsedSeconds
	$client->[94] = undef; # customPlaylistLines
	# 95 is currentPlaylistRender
	# 96 is currentPlaylistChangeTime (updated on song changes (see 82))
	$client->[97] = undef; # tempVolume temporary volume setting
	$client->[98] = undef; # directurl
	$client->[99] = undef; # directbody
	$client->[100] = undef; # display object
	$client->[101] = undef; # lines2periodic
	$client->[102] = 0; # periodicUpdateTime
	$client->[103] = undef; # musicInfoTextCache
	$client->[104] = undef; # customVolumeLines
	# 105 is scroll state
	$client->[106] = undef; # knobPos
	$client->[107] = undef; # knobTime
	$client->[108] = 0; # lastDigitIndex
	$client->[109] = 0; # lastDigitTime
	$client->[110] = undef; # lastSong (last URL played in this play session - a play session ends when the player is stopped or a track is skipped)
	$client->[112] = 0; # knobSync
	$client->[113] = {}; # pendingPrefChanges
	$client->[114] = 0; # bufferStarted, tracks when players begin buffering/rebuffering
	$client->[115] = undef; # resumePlaymode, previous play mode when paused
	$client->[116] = 0; # streamAtTrackStart, Source.pm flag indicating we should start streaming the next track on a track start event
	$client->[117] = undef; # metaTitle, current remote stream metadata title
	$client->[119] = 1; # showBuffering
	$client->[120] = {}; # pluginData, plugin-specific state data
	$client->[121] = 1; # readNextChunkOk (flag used when we are waiting for an async response in readNextChunk)

	# Sync data
	$client->[122] = undef; # initialStreamBuffer, cache of initially-streamed data to calculate rate
	$client->[123] = undef; # playPoint, (timeStamp, apparentStartTime) tuple;
	$client->[124] = undef; # playPoints, set of (timeStamp, apparentStartTime) tuples to determine consistency;

	$client->[125] = undef; # jiffiesEpoch
	$client->[126] = [];	# jiffiesOffsetList; array tracking the relative deviations relative to our clock
	$client->[127] = undef; # frameData; array of (stream-byte-offset, stream-time-offset) tuples
	$client->[128] = 0; 	# initialAudioBlockRemaining
	$client->[129] = {};    # scanData (used to store info obtained from scan that is needed later)
	$client->[130] = undef; # remotePlaylistCurrentEntry

	$clientHash{$id} = $client;

	Slim::Control::Request::notifyFromArray($client, ['client', 'new']);

	return $client;
}

sub init {
	my $client = shift;

	# make sure any preferences unique to this client may not have set are set to the default
	$prefs->client($client)->init($defaultPrefs);

	# init display including setting any display specific preferences to default
	if ($client->display) {
		$client->display->init();
	}
}

=head1 FUNCTIONS

Accessors for the list of known clients. These are functions, and do not need
clients passed. They should be moved to be class methods.

=head2 clients()

Returns an array of all client objects.

=cut

sub clients {
	return values %clientHash;
}

=head2 clientCount()

Returns the number of known clients.

=cut

sub clientCount {
	return scalar(keys %clientHash);
}

=head2 clientIPs()

Return IP info of all clients. This is an ip:port string.

=cut

sub clientIPs {
	return map { $_->ipport } clients();
}

=head2 clientRandom()

Returns a random client object.

=cut

sub clientRandom {

	# the "randomness" of this is limited to the hashing mysteries
	return (values %clientHash)[0];
}

=head1 CLIENT (INSTANCE) METHODS

=head2 ipport( $client )

Returns a string in the form of 'ip:port'.

=cut

sub ipport {
	my $client = shift;

	assert($client->paddr);

	return Slim::Utils::Network::paddr2ipaddress($client->paddr);
}

=head2 ip( $client )

Returns the client's IP address.

=cut

sub ip {
	return (split(':',shift->ipport))[0];
}

=head2 port( $client )

Returns the client's port.

=cut

sub port {
	return (split(':',shift->ipport))[1];
}

=head2 name( $client, [ $name ] )

Get the playername for the client. Optionally set the playername if $name was passed.

=cut

sub name {
	my $client = shift || return;
	my $name   = shift;

	if (defined $name) {

		$prefs->client($client)->set('playername', $name);

	} else {

		$name = $prefs->client($client)->get('playername');
	}

	return $name;
}

# If this player does not have a name set, then find the first 
# unused name from the sequence ("Name", "Name 2", "Name 3", ...),
# where Name, is the result of the modelName() method. Consider
# all the players ever known to this SC in finding an unused name.
sub _makeDefaultName {
	my $client = shift;

	my $modelName = $client->modelName() || $client->ip;

	my $name;
	my %existingName;

	foreach my $clientPref ( $prefs->allClients ) {
		$existingName{ $clientPref->get('playername') } = 1;
	}
	
	my $maxIndex = 0;

	do {
		$name = $modelName . ($maxIndex++ ? " $maxIndex" : '');
	} while ($existingName{$name});

	return $name;
}

=head2 debug( $client, @msg )

Log a debug message for this client.

=cut

sub debug {
	my $self = shift;

	logger('player')->debug(sprintf("%s : ", $self->name), @_);
}

# If the ID is undef, that means we have a new client.
sub getClient {
	my $id  = shift || return undef;
	my $ret = $clientHash{$id};

	# Try a brute for match for the client.
	if (!defined($ret)) {
   		 for my $value ( values %clientHash ) {
			return $value if (ipport($value) eq $id);
			return $value if (ip($value) eq $id);
			return $value if (name($value) eq $id);
			return $value if (id($value) eq $id);
		}
		# none of these matched, so return undef
		return undef;
	}

	return($ret);
}

=head2 forgetClient( $client )

Removes the client from the server's watchlist. The client will not show up in
the WebUI, nor will any it's timers be serviced anymore until it reconnects.

=cut

sub forgetClient {
	my $client = shift;
	
	if ($client) {
		$client->display->forgetDisplay();
		
		# Clean up global variables used in various modules
		Slim::Buttons::Common::forgetClient($client);
		Slim::Buttons::Home::forgetClient($client);
		Slim::Buttons::Information::forgetClient($client);
		Slim::Buttons::Input::Choice::forgetClient($client);
		Slim::Buttons::Playlist::forgetClient($client);
		Slim::Buttons::Search::forgetClient($client);
		Slim::Web::HTTP::forgetClient($client);
		Slim::Utils::Timers::forgetTimer($client);
		
		delete $clientHash{ $client->id };
		
		# stop watching this player
		delete $Slim::Networking::Slimproto::heartbeat{ $client->id };
	}
}

sub startup {
	my $client = shift;

	Slim::Player::Sync::restoreSync($client);
	
	# restore the old playlist if we aren't already synced with somebody (that has a playlist)
	if (!Slim::Player::Sync::isSynced($client) && $prefs->get('persistPlaylists')) {

		my $playlist = Slim::Music::Info::playlistForClient($client);
		my $currsong = $prefs->client($client)->get('currentSong');

		if (blessed($playlist)) {

			my $tracks = [ $playlist->tracks ];

			# Only add on to the playlist if there are tracks.
			if (scalar @$tracks && defined $tracks->[0] && blessed($tracks->[0]) && $tracks->[0]->id) {

				$client->debug("found nowPlayingPlaylist - will loadtracks");

				# We don't want to re-setTracks on load - so mark a flag.
				$client->startupPlaylistLoading(1);

				$client->execute(
					['playlist', 'addtracks', 'listref', $tracks ],
					\&initial_add_done, [$client, $currsong],
				);
			}
		}
	}
}

sub initial_add_done {
	my ($client, $currsong) = @_;

	$client->debug("initial_add_done()");

	return unless defined($currsong);

	my $shuffleType = Slim::Player::Playlist::shuffleType($client);

	$client->debug("shuffleType is: $shuffleType");

	if ($shuffleType eq 'track') {

		my $i = 0;

		foreach my $song (@{Slim::Player::Playlist::shuffleList($client)}) {

			if ($song == $currsong) {
				$client->execute(['playlist', 'move', $i, 0]);
				last;
			}

			$i++;
		}
		
		$currsong = 0;
		
		Slim::Player::Source::streamingSongIndex($client,$currsong, 1);
		
	} elsif ($shuffleType eq 'album') {

		# reshuffle set this properly, for album shuffle
		# no need to move the streamingSongIndex

	} else {

		if (Slim::Player::Playlist::count($client) == 0) {

			$currsong = 0;

		} elsif ($currsong >= Slim::Player::Playlist::count($client)) {

			$currsong = Slim::Player::Playlist::count($client) - 1;
		}

		Slim::Player::Source::streamingSongIndex($client, $currsong, 1);
	}

	$prefs->client($client)->set('currentSong', $currsong);

	if ($prefs->client($client)->get('autoPlay') || $prefs->get('autoPlay')) {

		$client->execute(['play']);
	}
}

# Wrapper method so "execute" can be called as an object method on $client.
sub execute {
	my $self = shift;

	return Slim::Control::Request::executeRequest($self, @_);
}

sub needsUpgrade {
	return 0;
}

sub signalStrength {
	return undef;
}

sub voltage {
	return undef;
}

sub hasDigitalOut() { return 0; }
sub hasVolumeControl() { return 0; }
sub hasEffectsLoop() { return 0; }
sub hasPreAmp() { return 0; }
sub hasExternalClock() { return 0; }
sub hasDigitalIn() { return 0; }
sub hasAesbeu() { return 0; }
sub hasPowerControl() { return 0; }
sub hasDisableDac() { return 0; }
sub hasPolarityInversion() { return 0; }
<<<<<<< HEAD
sub hasFrontPanel() { return 0; }
=======
sub hasServ { return 0; }
>>>>>>> 913dfcae

sub maxBrightness() { return undef; }

sub maxVolume { return 100; }
sub minVolume {	return 100; }

sub maxPitch {	return 100; }
sub minPitch {	return 100; }

sub maxTreble {	return 50; }
sub minTreble {	return 50; }

sub maxBass {	return 50; }
sub minBass {	return 50; }

sub canDirectStream { return 0; }
sub canLoop { return 0; }
sub canDoReplayGain { return 0; }

sub canPowerOff { return 1; }
=head2 mixerConstant( $client, $feature, $aspect )

Returns the requested aspect of a given mixer feature.

Supported features: volume, pitch, bass & treble.

Supported aspects:

=over 4

=item * min

The minimum setting of the feature.

=back

=over 4

=item * max

The maximum setting of the feature.

=item * mid

The midpoint of the feature, if important.

=item * scale

The multiplier for display of the feature value.

=item * increment

The inverse of scale.

=item * balanced.

Whether to bias the displayed value by the mid value.

=back

TODO allow different player types to have their own scale and increment, when
SB2 has better resolution uncomment the increments below

=cut

sub mixerConstant {
	my ($client, $feature, $aspect) = @_;
	my ($scale, $increment);

#	if ($client->displayWidth() > 100) {
#		$scale = 1;
#		$increment = 1;
#	} else {
		$increment = 2.5;
		$scale = 0.4;
# 	}

	if ($feature eq 'volume') {

		return $client->maxVolume() if $aspect eq 'max';
		return $client->minVolume() if $aspect eq 'min';
		return $client->minVolume() if $aspect eq 'mid';
		return $scale if $aspect eq 'scale';
		return $increment if $aspect eq 'increment';
		return 0 if $aspect eq 'balanced';

	} elsif ($feature eq 'pitch') {

		return $client->maxPitch() if $aspect eq 'max';
		return $client->minPitch() if $aspect eq 'min';
		return ( ( $client->maxPitch() + $client->minPitch() ) / 2 ) if $aspect eq 'mid';
		return 1 if $aspect eq 'scale';
		return 1 if $aspect eq 'increment';
		return 0 if $aspect eq 'balanced';

	} elsif ($feature eq 'bass') {

		return $client->maxBass() if $aspect eq 'max';
		return $client->minBass() if $aspect eq 'min';
		return ( ( $client->maxBass() + $client->minBass() ) / 2 ) if $aspect eq 'mid';
		return $scale if $aspect eq 'scale';
		return $increment if $aspect eq 'increment';
		return 1 if $aspect eq 'balanced';

	} elsif ($feature eq 'treble') {

		return $client->maxTreble() if $aspect eq 'max';
		return $client->minTreble() if $aspect eq 'min';
		return ( ( $client->maxTreble() + $client->minTreble() ) / 2 ) if $aspect eq 'mid';
		return $scale if $aspect eq 'scale';
		return $increment if $aspect eq 'increment';
		return 1 if $aspect eq 'balanced';
	}

	return undef;
}

=head2 volumeString( $client, $volume )

Returns a pretty string for the current volume value.

On Transporter units, this is in dB, with 100 steps.

Other clients, are in 40 steps.

=cut

sub volumeString {
	my ($client, $volume) = @_;

	my $value = int((($volume / 100) * 40) + 0.5);

	if ($volume <= 0) {

		$value = $client->string('MUTED');
	}

	return " ($value)";
}

sub volume {
	my ($client, $volume, $temp) = @_;

	if (defined($volume)) {

		if ($volume > $client->maxVolume) {
			$volume = $client->maxVolume;
		}

		if ($volume < $client->minVolume) {
			$volume = $client->minVolume;
		}

		if ($temp) {

			$client->[97] = $volume;

		} else {

			# persist only if $temp not set
			$prefs->client($client)->set('volume', $volume);

			# forget any previous temporary volume
			$client->[97] = undef;
		}
	}

	# return the current volume, whether temporary or persisted
	if (defined $client->tempVolume) {

		return $client->tempVolume;

	} else {

		return $prefs->client($client)->get('volume');
	}
}

# getter only.
# use volume() to set, passing in temp flag
sub tempVolume {
	my $r = shift;
	return $r->[97];
}

sub treble {
	my ($client, $value) = @_;

	return $client->_mixerPrefs('treble', 'maxTreble', 'minTreble', $value);
}

sub bass {
	my ($client, $value) = @_;

	return $client->_mixerPrefs('bass', 'maxBass', 'minBass', $value);
}

sub pitch {
	my ($client, $value) = @_;

	return $client->_mixerPrefs('pitch', 'maxPitch', 'minPitch', $value);
}

sub _mixerPrefs {
	my ($client, $pref, $max, $min, $value) = @_;

	if (defined($value)) {

		if ($value > $client->$max()) {
			$value = $client->$max();
		}

		if ($value < $client->$min()) {
			$value = $client->$min();
		}

		$prefs->client($client)->set($pref, $value);
	}

	return $prefs->client($client)->get($pref);
}

# stub out display functions, some players may not have them.
sub update {}
sub killAnimation {}
sub endAnimation {}
sub showBriefly {}
sub pushLeft {}
sub pushRight {}
sub doEasterEgg {}
sub displayHeight {}
sub bumpLeft {}
sub bumpRight {}
sub bumpUp {}
sub bumpDown {}
sub scrollBottom {}
sub parseLines {}
sub playingModeOptions {}
sub block{}
sub symbols{}
sub unblock{}
sub updateKnob{}
sub prevline1 {}
sub prevline2 {}
sub currBrightness {}
sub linesPerScreen {}
sub knobListPos {}
sub setPlayerSetting {}
sub modelName {}

sub pause {
	my $client = shift;
	$client->pauseTime(Time::HiRes::time());
}

sub resume {
	my $client = shift;
	if ($client->pauseTime()) {
		$client->remoteStreamStartTime($client->remoteStreamStartTime() + (Time::HiRes::time() - $client->pauseTime()));
		$client->pauseTime(0);
	}
	$client->pauseTime(undef);
}

=head2 prettySleepTime( $client )

Returns a pretty string for the current sleep time.

Normally we simply return the time in minutes.

For the case of stopping after the current song, 
a friendly string is returned.

=cut

sub prettySleepTime {
	my $client = shift;
	
	
	my $sleeptime = $client->sleepTime() - Time::HiRes::time();
	my $sleepstring = "";
	
	my $dur = Slim::Player::Source::playingSongDuration($client) || 0;
	my $remaining = 0;
	
	if ($dur) {
		$remaining = $dur - Slim::Player::Source::songTime($client);
	}

	if ($client->sleepTime) {
		
		# check against remaining time to see if sleep time matches within a minute.
		if (int($sleeptime/60 + 0.5) == int($remaining/60 + 0.5)) {
			$sleepstring = join(' ',$client->string('SLEEPING_AT'),$client->string('END_OF_SONG'));
		} else {
			$sleepstring = join(" " ,$client->string('SLEEPING_IN'),int($sleeptime/60 + 0.5),$client->string('MINUTES'));
		}
	}
	
	return $sleepstring;
}

sub flush {}

sub power {}

sub string {}
sub doubleString {}

sub maxTransitionDuration {
	return 0;
}

sub reportsTrackStart {
	return 0;
}

# deprecated in favor of modeParam
sub param {
	my $client = shift;
	my $name   = shift;
	my $value  = shift;

	logBacktrace("Use of \$client->param is deprecated, use \$client->modeParam instead");

	my $mode   = $client->modeParameterStack(-1) || return undef;

	if (defined $value) {

		$mode->{$name} = $value;

	} else {

		return $mode->{$name};
	}
}

# this is a replacement for param that allows you to pass undef to clear a parameter
sub modeParam {
	my $client = shift;
	my $name   = shift;
	my $mode   = $client->modeParameterStack(-1) || return undef;

	@_ ? ($mode->{$name} = shift) : $mode->{$name};
}

sub modeParams {
	my $client = shift;
	
	@_ ? $client->modeParameterStack()->[-1] = shift : $client->modeParameterStack()->[-1];
}

sub getMode {
	my $client = shift;
	return $client->modeStack(-1);
}

=head2 masterOrSelf( $client )

See L<Slim::Player::Sync> for more information.

Returns the the master L<Slim::Player::Client> object if one exists, otherwise
returns ourself.

=cut

sub masterOrSelf {
	Slim::Player::Sync::masterOrSelf(@_)
}

sub requestStatus {
}

=head2 contentTypeSupported( $client, $type )

Returns true if the player natively supports the content type.

Returns false otherwise.

=cut

sub contentTypeSupported {
	my $client = shift;
	my $type = shift;
	foreach my $format ($client->formats()) {
		if ($type && $type eq $format) {
			return 1;
		}
	}
	return 0;
}

=head2 shouldLoop( $client )

Tells the client to loop on the track in the player itself. Only valid for
Alarms and other short audio segments. Squeezebox v2, v3 & Transporter.

=cut

sub shouldLoop {
	my $client = shift;

	return 0;
}

=head2 streamingProgressBar( $client, \%args )

Given bitrate and content-length of a stream, display a progress bar

Valid arguments are:

=over 4

=item * url

Required.

=item * duration

Specified directly - IE: from a plugin.

=back

=over 4

=item * bitrate

=item * length

Duration can be calculatd from bitrate + length.

=back

=cut

sub streamingProgressBar {
	my ( $client, $args ) = @_;
	
	my $url = $args->{'url'};
	
	# Duration specified directly (i.e. from a plugin)
	my $duration = $args->{'duration'};
	
	# Duration can be calculated from bitrate + length
	my $bitrate = $args->{'bitrate'};
	my $length  = $args->{'length'};
	
	my $secs;
	
	if ( $duration ) {
		$secs = $duration;
	}
	elsif ( $bitrate > 0 && $length > 0 ) {
		$secs = int( ( $length * 8 ) / $bitrate );
	}
	else {
		return;
	}
	
	my %cacheEntry = (
		'SECS' => $secs,
	);
	
	Slim::Music::Info::updateCacheEntry( $url, \%cacheEntry );
	
	Slim::Music::Info::setDuration( $url, $secs );
	
	# Set the duration so the progress bar appears
	if ( ref $client->currentsongqueue->[0] eq 'HASH' ) {

		$client->currentsongqueue()->[0]->{'duration'} = $secs;

		my $log = logger('player.streaming');
		
		if ( $log->is_info ) {
			if ( $duration ) {

				$log->info("Duration of stream set to $duration seconds");

			} else {

				$log->info("Duration of stream set to $secs seconds based on length of $length and bitrate of $bitrate");
			}
		}
	}
}

=head2 id()

Returns the client ID - in the form of a MAC Address.

=cut

sub id {
	my $r = shift;
	@_ ? ($r->[0] = shift) : $r->[0];
}

=head2 revision()

Returns the firmware revision of the client.

=over 4

=item * 0

Unknown

item * 1.2

Old (1.0, 1.1, 1.2),

item * 1.3

New streaming protocol (Squeezebox v1?)

=item * 2.0

Client sends MAC address, NEC IR codes supported

=back

=cut

sub deviceid {
	shift->[1];
}

sub uuid {
	shift->[2];
}

sub revision {
	my $r = shift;
	@_ ? ($r->[4] = shift) : $r->[4];
}

sub macaddress {
	my $r = shift;
	@_ ? ($r->[5] = shift) : $r->[5];
}
sub paddr {
	my $r = shift;
	@_ ? ($r->[6] = shift) : $r->[6];
}

sub startupPlaylistLoading {
	my $r = shift;
	@_ ? ($r->[7] = shift) : $r->[7];
}

sub isUpgrading {
	my $r = shift;
	@_ ? ($r->[8] = shift) : $r->[8];
}

sub udpsock {
	my $r = shift;
	@_ ? ($r->[9] = shift) : $r->[9];
}

sub tcpsock {
	my $r = shift;
	@_ ? ($r->[10] = shift) : $r->[10];
}

sub languageOverride {
	my $r = shift;
	@_ ? ($r->[11] = shift) : $r->[11];
}

sub readytosync {
	my $r = shift;
	@_ ? ($r->[14] = shift) : $r->[14];
}

sub streamformat {
	my $r = shift;
	@_ ? ($r->[15] = shift) : $r->[15];
}

sub streamingsocket {
	my $r = shift;
	@_ ? ($r->[17] = shift) : $r->[17];
}

sub audioFilehandle {
	my $r = shift;
	@_ ? ($r->[18] = shift) : $r->[18];
}

sub audioFilehandleIsSocket {
	my $r = shift;
	@_ ? ($r->[19] = shift) : $r->[19];
}

sub chunks {
	my $r = shift;
	my $i;
	@_ ? ($i = shift) : return $r->[20];
	@_ ? ($r->[20]->[$i] = shift) : $r->[20]->[$i];
}

sub remoteStreamStartTime {
	my $r = shift;
	@_ ? ($r->[22] = shift) : $r->[22];
}

sub trackStartTime {
	my $r = shift;
	@_ ? ($r->[23] = shift) : $r->[23];
}

sub lastActivityTime {
	my $r = shift;
	@_ ? ($r->[24] = shift) : $r->[24];
}

sub playlist {
	my $r = shift;
	my $i;
	@_ ? ($i = shift) : return $r->[28];
	@_ ? ($r->[28]->[$i] = shift) : $r->[28]->[$i];
}

sub shufflelist {
	my $r = shift;
	my $i;
	@_ ? ($i = shift) : return $r->[29];
	@_ ? ($r->[29]->[$i] = shift) : $r->[29]->[$i];
}

sub currentsongqueue {
	my $r = shift;
	my $i;
	@_ ? ($i = shift) : return $r->[30];
	@_ ? ($r->[30]->[$i] = shift) : $r->[30]->[$i];
}

sub playmode {
	my $r = shift;
	@_ ? ($r->[31] = shift) : $r->[31];
}

sub rate {
	my $r = shift;
	@_ ? ($r->[32] = shift) : $r->[32];
}

sub outputBufferFullness {
	my $r = shift;
	@_ ? ($r->[35] = shift) : $r->[35];
}

sub irRefTime {
	my $r = shift;
	@_ ? ($r->[36] = shift) : $r->[36];
}

sub bytesReceived {
	my $r = shift;
	@_ ? ($r->[37] = shift) : $r->[37];
}

sub currentplayingsong {
	my $r = Slim::Player::Sync::masterOrSelf(shift);
	@_ ? ($r->[38] = shift) : $r->[38];
}

sub currentSleepTime {
	my $r = shift;
	@_ ? ($r->[39] = shift) : $r->[39];
}

sub sleepTime {
	my $r = shift;
	@_ ? ($r->[40] = shift) : $r->[40];
}

sub master {
	my $r = shift;
	@_ ? ($r->[41] = shift) : $r->[41];
}

sub slaves {
	my $r = shift;
	my $i;
	@_ ? ($i = shift) : return $r->[42];
	@_ ? ($r->[42]->[$i] = shift) : $r->[42]->[$i];
}

sub syncgroupid {
	my $r = shift;
	@_ ? ($r->[43] = shift) : $r->[43];
}

sub password {
	my $r = shift;
	@_ ? ($r->[44] = shift) : $r->[44];
}

sub lastirbutton {
	my $r = shift;
	@_ ? ($r->[45] = shift) : $r->[45];
}

sub lastirtime {
	my $r = shift;
	@_ ? ($r->[46] = shift) : $r->[46];
}

sub lastircode {
	my $r = shift;
	@_ ? ($r->[47] = shift) : $r->[47];
}

sub lastircodebytes {
	my $r = shift;
	@_ ? ($r->[48] = shift) : $r->[48];
}

sub startirhold {
	my $r = shift;
	@_ ? ($r->[50] = shift) : $r->[50];
}

sub irtimediff {
	my $r = shift;
	@_ ? ($r->[51] = shift) : $r->[51];
}

sub irrepeattime {
	my $r = shift;
	@_ ? ($r->[52] = shift) : $r->[52];
}

sub irenable {
	my $r = shift;
	@_ ? ($r->[53] = shift) : $r->[53];
}

sub epochirtime {
	my $r = shift;
	if ( @_ ) {
		# Also update lastActivityTime (24) on IR events
		$r->[54] = $r->[24] = shift;
	}
	
	return $r->[54];
}

sub modeStack {
	my $r = shift;
	my $i;
	@_ ? ($i = shift) : return $r->[55];
	@_ ? ($r->[55]->[$i] = shift) : $r->[55]->[$i];
}

sub modeParameterStack {
	my $r = shift;
	my $i;
	@_ ? ($i = shift) : return $r->[56];
	@_ ? ($r->[56]->[$i] = shift) : $r->[56]->[$i];
}

sub lines {
	my $r = shift;
	@_ ? ($r->[57] = shift) : $r->[57];
}

sub trackInfoLines {
	my $r = shift;
	my $i;
	@_ ? ($i = shift) : return $r->[58];
	@_ ? ($r->[58]->[$i] = shift) : $r->[58]->[$i];
}

sub trackInfoContent {
	my $r = shift;
	my $i;
	@_ ? ($i = shift) : return $r->[59];
	@_ ? ($r->[59]->[$i] = shift) : $r->[59]->[$i];
}

sub lastID3Selection {
	my $r = shift;
	my $i;
	@_ ? ($i = shift) : return $r->[60];
	@_ ? ($r->[60]->{$i} = shift) : $r->[60]->{$i};
}

sub blocklines {
	my $r = shift;
	@_ ? ($r->[61] = shift) : $r->[61];
}

sub curSelection {
	my $r = shift;
	my $i;
	@_ ? ($i = shift) : return $r->[62];
	@_ ? ($r->[62]->{$i} = shift) : $r->[62]->{$i};
}

sub pluginsSelection {
	my $r = shift;
	@_ ? ($r->[63] = shift) : $r->[63];
}

sub curDepth {
	my $r = shift;
	@_ ? ($r->[69] = shift) : $r->[69];
}

sub searchFor {
	my $r = shift;
	@_ ? ($r->[70] = shift) : $r->[70];
}

sub searchTerm {
	my $r = shift;
	my $i;
	@_ ? ($i = shift) : return $r->[71];
	@_ ? ($r->[71]->[$i] = shift) : $r->[71]->[$i];
}

sub lastLetterIndex {
	my $r = shift;
	@_ ? ($r->[73] = shift) : $r->[73];
}

sub lastLetterDigit {
	my $r = shift;
	@_ ? ($r->[74] = shift) : $r->[74];
}

sub lastLetterTime {
	my $r = shift;
	@_ ? ($r->[75] = shift) : $r->[75];
}

sub signalStrengthLog {
	my $r = shift;
	@_ ? ($r->[76]->log(shift)) : $r->[76];
}

sub bufferFullnessLog {
	my $r = shift;
	@_ ? ($r->[77]->log(shift)) : $r->[77];
}

sub slimprotoQLenLog {
	my $r = shift;
	@_ ? ($r->[78]->log(shift)) : $r->[78];
}

sub irRefTimeStored {
	my $r = shift;
	@_ ? ($r->[79] = shift) : $r->[79];
}

sub syncSelection {
	my $r = shift;
	@_ ? ($r->[80] = shift) : $r->[80];
}

sub syncSelections {
	my $r = shift;
	my $i;
	@_ ? ($i = shift) : return $r->[81];
	@_ ? ($r->[81]->[$i] = shift) : $r->[81]->[$i];
}

sub currentPlaylistUpdateTime {
	# This needs to be the same for all synced clients
	my $r = Slim::Player::Sync::masterOrSelf(shift);

	if (@_) {
		my $time = shift;
		$r->[82] = $time;
		# update playlistChangeTime
		$r->currentPlaylistChangeTime($time);
		return;
	}

	return $r->[82];
}

sub suppressStatus {
	my $r = shift;
	@_ ? ($r->[83] = shift) : $r->[83];
}

sub songBytes {
	my $r = shift;
	@_ ? ($r->[84] = shift) : $r->[84];
}

sub pauseTime {
	my $r = shift;
	@_ ? ($r->[85] = shift) : $r->[85];
}

sub bytesReceivedOffset {
	my $r = shift;
	@_ ? ($r->[87] = shift) : $r->[87];
}

sub bufferSize {
	my $r = shift;
	@_ ? ($r->[88] = shift) : $r->[88];
}

sub streamBytes {
	my $r = shift;
	@_ ? ($r->[89] = shift) : $r->[89];
}

sub trickSegmentRemaining {
	my $r = shift;
	@_ ? ($r->[90] = shift) : $r->[90];
}

sub currentPlaylist {
	my $r    = Slim::Player::Sync::masterOrSelf(shift);

	if (@_) {
		$r->[91] = shift;
		return;
	}

	my $playlist = $r->[91];

	# Force the caller to do the right thing.
	if (ref($playlist)) {
		return $playlist;
	}

	return;
}

sub currentPlaylistModified {
	my $r = shift;
	@_ ? ($r->[92] = shift) : $r->[92];
}

sub songElapsedSeconds {
	my $r = shift;
	@_ ? ($r->[93] = shift) : $r->[93];
}

sub customPlaylistLines {
	my $r = shift;
	@_ ? ($r->[94] = shift) : $r->[94];
}

sub currentPlaylistRender {
	my $r = shift;
	@_ ? ($r->[95] = shift) : $r->[95];
}

sub currentPlaylistChangeTime {
	# This needs to be the same for all synced clients
	my $r = Slim::Player::Sync::masterOrSelf(shift);
	@_ ? ($r->[96] = shift) : $r->[96];
}

sub directURL {
	my $r = shift;
	@_ ? ($r->[98] = shift) : $r->[98];
}

sub directBody {
	my $r = shift;
	@_ ? ($r->[99] = shift) : $r->[99];
}

sub display {
	my $r = shift;
	@_ ? ($r->[100] = shift) : $r->[100];
}

sub lines2periodic {
	my $r = shift;
	@_ ? ($r->[101] = shift) : $r->[101];
}

sub periodicUpdateTime {
	my $r = shift;
	@_ ? ($r->[102] = shift) : $r->[102];
}

sub musicInfoTextCache {
	my $r = shift;
	@_ ? ($r->[103] = shift) : $r->[103];
}

sub customVolumeLines {
	my $r = shift;
	@_ ? ($r->[104] = shift) : $r->[104];
}

sub knobPos {
	my $r = shift;
	@_ ? ($r->[106] = shift) : $r->[106];
}

sub knobTime {
	my $r = shift;
	@_ ? ($r->[107] = shift) : $r->[107];
}

sub lastDigitIndex {
	my $r = shift;
	@_ ? ($r->[108] = shift) : $r->[108];
}

sub lastDigitTime {
	my $r = shift;
	@_ ? ($r->[109] = shift) : $r->[109];
}

sub lastSong {
	my $r = shift;
	@_ ? ($r->[110] = shift) : $r->[110];
}

sub knobSync {
	my $r = shift;
	@_ ? ($r->[112] = shift) : $r->[112];
}

sub pendingPrefChanges {
	my $r = shift;
	@_ ? ($r->[113] = shift) : $r->[113];
}

sub bufferStarted {
	my $r = shift;
	@_ ? ($r->[114] = shift) : $r->[114];
}

sub resumePlaymode {
	my $r = shift;
	@_ ? ($r->[115] = shift) : $r->[115];
}

sub streamAtTrackStart {
	my $r = shift;
	@_ ? ($r->[116] = shift) : $r->[116];
}

sub metaTitle {
	my $r = shift;
	@_ ? ($r->[117] = shift) : $r->[117];
}

sub showBuffering {
	my $r = shift;
	@_ ? ($r->[119] = shift) : $r->[119];
}

sub pluginData {
	my ( $client, $key, $value ) = @_;
	
	$client = Slim::Player::Sync::masterOrSelf($client);
	
	my $namespace;
	
	# if called from a plugin, we automatically use the plugin's namespace for keys
	my $package = caller(0);
	if ( $package =~ /^(?:Slim::Plugin|Plugins)::(\w+)/ ) {
		$namespace = $1;
	}
	
	if ( $namespace && !defined $key ) {
		return $client->[120]->{$namespace};
	}
	
	if ( defined $value ) {
		if ( $namespace ) {
			$client->[120]->{$namespace}->{$key} = $value;
		}
		else {
			$client->[120]->{$key} = $value;
		}
	}
	
	if ( $namespace ) {
		my $val = $client->[120]->{$namespace}->{$key};
		return ( defined $val ) ? $val : undef;
	}
	else {
		return $client->[120];
	}
}

sub readNextChunkOk {
	my $r = shift;
	@_ ? ($r->[121] = shift) : $r->[121];
}

sub initialStreamBuffer {
	my $r = shift;
	@_ ? ($r->[122] = shift) : $r->[122];
}

sub playPoint {
	my $r = shift;
	if (@_) {
		$r->[123] = my $new = shift;
		playPoints($r, undef) if (!defined($new));
		return $new;
	} else {
		return $r->[123];
	}
}

sub playPoints {
	my $r = shift;
	@_ ? ($r->[124] = shift) : $r->[124];
}

sub jiffiesEpoch {
	my $r = shift;
	@_ ? ($r->[125] = shift) : $r->[125];
}

sub jiffiesOffsetList {
	my $r = shift;
	@_ ? ($r->[126] = shift) : $r->[126];
}

sub frameData {
	my $r = shift;
	@_ ? ($r->[127] = shift) : $r->[127];
}

sub initialAudioBlockRemaining {
	my $r = shift;
	@_ ? ($r->[128] = shift) : $r->[128];
}

sub scanData {
	my $r = shift;
	@_ ? ($r->[129] = shift) : $r->[129];
}

sub remotePlaylistCurrentEntry {
	my $r = shift;
	@_ ? ($r->[130] = shift) : $r->[130];
}

1;<|MERGE_RESOLUTION|>--- conflicted
+++ resolved
@@ -566,11 +566,8 @@
 sub hasPowerControl() { return 0; }
 sub hasDisableDac() { return 0; }
 sub hasPolarityInversion() { return 0; }
-<<<<<<< HEAD
 sub hasFrontPanel() { return 0; }
-=======
 sub hasServ { return 0; }
->>>>>>> 913dfcae
 
 sub maxBrightness() { return undef; }
 
