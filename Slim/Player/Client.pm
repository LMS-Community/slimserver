--- conflicted
+++ resolved
@@ -114,21 +114,8 @@
 
 	assert(!defined(getClient($id)));
 
-<<<<<<< HEAD
-	# The following indexes are unused:
-	# 16, 21, 25, 26, 27, 33, 34, 53
-	# 64, 65, 66, 67, 68, 72, 111, 118
-
-	$client->[0] = $id;
-	$client->[1] = $deviceid;
-	
 	# Ignore UUID if all zeros (bug 6899)
 	if ( $uuid eq '0' x 32 ) {
-=======
-	# XXX: Ignore UUID from non-Receivers, this will be fixed by bug 6899
-	# in a future version
-	if ( $uuid && $deviceid != 7 ) {
->>>>>>> ff67f5c8
 		$uuid = undef;
 	}
 
@@ -269,150 +256,7 @@
 		pendingPrefChanges      => {},
 		_pluginData             => {},
 	
-<<<<<<< HEAD
-	$client->[7] = undef; # startupPlaylistLoading
-
-	$client->[8] = 0; # isUpgrading
-
-	# client hardware information
-	$client->[9] = undef; # udpsock
-	$client->[10] = undef; # tcpsock
-
-	$client->[11] = undef; # languageOverride
-	$client->[12] = undef; # ircodes
-	$client->[13] = undef; # irmaps
-
-	$client->[14] = 0; # readytosync
-	$client->[15] = undef; # streamformat
-
-#	$client->[16]
-
-	$client->[17] = undef; # streamingsocket
-	$client->[18] = undef; # audioFilehandle
-	$client->[19] = 0; # audioFilehandleIsSocket
-	$client->[20] = []; # chunks
-#	$client->[21]
-	$client->[22] = 0; # remoteStreamStartTime
-	$client->[23] = 0; # trackStartTime
-	$client->[24] = 0; # lastActivityTime (last time this client performed some action (IR, CLI, web))
-#	$client->[25]
-#	$client->[26]
-#	$client->[27]
-
-	$client->[28] = []; # playlist
-	$client->[29] = []; # shufflelist
-	$client->[30] = []; # currentsongqueue
-	$client->[31] = 'stop'; # playmode
-	$client->[32] = 1; # rate
-
-#	$client->[33]
-#	$client->[34]
-
-	$client->[35] = undef; # outputBufferFullness
-	$client->[36] = undef; # irRefTime
-	$client->[37] = 0; # bytesReceived
-	$client->[38] = ''; # currentplayingsong
-	$client->[39] = 0; # currentSleepTime
-	$client->[40] = 0; # sleepTime
-	$client->[41] = undef; # master
-	$client->[42] = []; # slaves
-	$client->[43] = undef; # syncgroupid
-	$client->[44] = undef; # password
-	$client->[45] = undef; # lastirbutton
-	$client->[46] = 0; # lastirtime
-	$client->[47] = 0; # lastircode
-	$client->[48] = 0; # lastircodebytes
-	$client->[50] = 0; # startirhold
-	$client->[51] = 0; # irtimediff
-	$client->[52] = 0; # irrepeattime
-	$client->[53] = 1; # irenable
-
-	$client->[54] = Time::HiRes::time(); # epochirtime
-	$client->[55] = []; # modeStack
-	$client->[56] = []; # modeParameterStack
-	$client->[57] = undef; # lines
-	$client->[58] = []; # trackInfoLines
-	$client->[59] = []; # trackInfoContent
-	$client->[60] = {}; # lastID3Selection
-	$client->[61] = undef; # blocklines
-	$client->[62] = {}; # curSelection
-	$client->[63] = undef; # pluginsSelection
-
-#	$client->[64]
-#	$client->[65]
-#	$client->[66]
-#	$client->[67]
-#	$client->[68]
-
-	$client->[69] = undef; # curDepth
-	$client->[70] = undef; # searchFor
-	$client->[71] = []; # searchTerm
-
-#	$client->[72]
-
-	$client->[73] = 0;  # lastLetterIndex
-	$client->[74] = ''; # lastLetterDigit
-	$client->[75] = 0;  # lastLetterTime
-	$client->[76] = Slim::Utils::PerfMon->new("Signal Strength ($id)", [10,20,30,40,50,60,70,80,90,100]);
-	$client->[77] = Slim::Utils::PerfMon->new("Buffer Fullness ($id)", [10,20,30,40,50,60,70,80,90,100]);
-	$client->[78] = Slim::Utils::PerfMon->new("Slimproto QLen ($id)", [1, 2, 5, 10, 20]);
-	$client->[79] = undef; # irRefTimeStored
-	$client->[80] = undef; # syncSelection
-	$client->[81] = []; # syncSelections
-	$client->[82] = Time::HiRes::time(); #currentPlaylistUpdateTime (only changes to the playlist (see 96))
-	$client->[83] = undef; # suppressStatus
-	$client->[84] = 0; # songBytes
-	$client->[85] = 0; # pauseTime
-	$client->[87] = 0; # bytesReceivedOffset
-	$client->[88] = 0; # buffersize
-	$client->[89] = 0; # streamBytes
-	$client->[90] = undef; # trickSegmentRemaining
-	$client->[91] = undef; # currentPlaylist
-	$client->[92] = undef; # currentPlaylistModified 
-	$client->[93] = undef; # songElapsedSeconds
-	$client->[94] = undef; # customPlaylistLines
-	# 95 is currentPlaylistRender
-	# 96 is currentPlaylistChangeTime (updated on song changes (see 82))
-	$client->[97] = undef; # tempVolume temporary volume setting
-	$client->[98] = undef; # directurl
-	$client->[99] = undef; # directbody
-	$client->[100] = undef; # display object
-	$client->[101] = undef; # lines2periodic
-	$client->[102] = 0; # periodicUpdateTime
-	$client->[103] = undef; # musicInfoTextCache
-	$client->[104] = undef; # customVolumeLines
-	# 105 is scroll state
-	$client->[106] = undef; # knobPos
-	$client->[107] = undef; # knobTime
-	$client->[108] = 0; # lastDigitIndex
-	$client->[109] = 0; # lastDigitTime
-	$client->[110] = undef; # lastSong (last URL played in this play session - a play session ends when the player is stopped or a track is skipped)
-	$client->[112] = 0; # knobSync
-	$client->[113] = {}; # pendingPrefChanges
-	$client->[114] = 0; # bufferStarted, tracks when players begin buffering/rebuffering
-	$client->[115] = undef; # resumePlaymode, previous play mode when paused
-	$client->[116] = 0; # streamAtTrackStart, Source.pm flag indicating we should start streaming the next track on a track start event
-	$client->[117] = undef; # metaTitle, current remote stream metadata title
-	$client->[119] = 1; # showBuffering
-	$client->[120] = {}; # pluginData, plugin-specific state data
-	$client->[121] = 1; # readNextChunkOk (flag used when we are waiting for an async response in readNextChunk)
-
-	# Sync data
-	$client->[122] = undef; # initialStreamBuffer, cache of initially-streamed data to calculate rate
-	$client->[123] = undef; # playPoint, (timeStamp, apparentStartTime) tuple;
-	$client->[124] = undef; # playPoints, set of (timeStamp, apparentStartTime) tuples to determine consistency;
-
-	$client->[125] = undef; # jiffiesEpoch
-	$client->[126] = [];	# jiffiesOffsetList; array tracking the relative deviations relative to our clock
-	$client->[127] = undef; # frameData; array of (stream-byte-offset, stream-time-offset) tuples
-	$client->[128] = 0; 	# initialAudioBlockRemaining
-	$client->[129] = {};    # scanData (used to store info obtained from scan that is needed later)
-	$client->[130] = undef; # remotePlaylistCurrentEntry
-	$client->[131] = undef; # alarmActive (if an alarm is currently active, stores the time when it began)
-	$client->[132] = undef; # snoozeActive (if a snooze is currently active, stores the time when it began)
-=======
 	);
->>>>>>> ff67f5c8
 
 	$clientHash{$id} = $client;
 
