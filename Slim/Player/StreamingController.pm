--- conflicted
+++ resolved
@@ -2502,9 +2502,6 @@
 	}
 }
 
-<<<<<<< HEAD
-sub _persistState { if (main::SLIM_SERVICE) {
-=======
 sub _persistState { if ( main::SLIM_SERVICE ) {
 	my $self = shift;
 	
@@ -2521,7 +2518,6 @@
 }
 
 sub _bufferPersistState {
->>>>>>> c21fa259
 	my $self = shift;
 	
 	# Persist playing/streaming state to the SN database
