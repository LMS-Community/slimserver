--- conflicted
+++ resolved
@@ -21,13 +21,7 @@
 sub initPrefs {
 	my $client = shift;
 
-<<<<<<< HEAD
-	$client->SUPER::init(@_);
-=======
 	$client->SUPER::initPrefs(@_);
-
-	preferences('server')->client($client)->set('autobrightness', 0);
->>>>>>> c6d76658
 }
 
 sub reconnect {
