--- conflicted
+++ resolved
@@ -2045,10 +2045,7 @@
 				
 				if ( main::SLIM_SERVICE ) {
 					my $name = Slim::Utils::PerlRunTime::realNameForCodeRef($exitFun);
-<<<<<<< HEAD
-=======
 					$@ =~ s/"/'/g;
->>>>>>> 3fc16976
 					SDI::Util::Syslog::error("service=SS-Common method=${name} error=\"$@\"");
 				}
 			}
@@ -2088,10 +2085,7 @@
 		
 		if ( main::SLIM_SERVICE ) {
 			my $name = Slim::Utils::PerlRunTime::realNameForCodeRef($newModeFunction);
-<<<<<<< HEAD
-=======
 			$@ =~ s/"/'/g;
->>>>>>> 3fc16976
 			SDI::Util::Syslog::error("service=SS-Common method=${name} error=\"$@\"");
 		}
 
@@ -2159,10 +2153,7 @@
 				
 				if ( main::SLIM_SERVICE ) {
 					my $name = Slim::Utils::PerlRunTime::realNameForCodeRef($exitFun);
-<<<<<<< HEAD
-=======
 					$@ =~ s/"/'/g;
->>>>>>> 3fc16976
 					SDI::Util::Syslog::error("service=SS-Common method=${name} error=\"$@\"");
 				}
 			}
@@ -2188,10 +2179,7 @@
 			
 			if ( main::SLIM_SERVICE ) {
 				my $name = Slim::Utils::PerlRunTime::realNameForCodeRef($fun);
-<<<<<<< HEAD
-=======
 				$@ =~ s/"/'/g;
->>>>>>> 3fc16976
 				SDI::Util::Syslog::error("service=SS-Common method=${name} error=\"$@\"");
 			}
 		}
@@ -2453,10 +2441,7 @@
 			
 			if ( main::SLIM_SERVICE ) {
 				my $name = Slim::Utils::PerlRunTime::realNameForCodeRef($linefunc);
-<<<<<<< HEAD
-=======
 				$@ =~ s/"/'/g;
->>>>>>> 3fc16976
 				SDI::Util::Syslog::error("service=SS-Common method=${name} error=\"$@\"");
 			}
 		}
