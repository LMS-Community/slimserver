--- conflicted
+++ resolved
@@ -294,11 +294,6 @@
 			ct      => $item->{'mime'},
 			secs    => $item->{'duration'},
 			bitrate => $item->{'bitrate'},
-<<<<<<< HEAD
-			cover   => $item->{'image'} || $item->{'cover'},
-=======
-			cover   => $item->{'cover'} || $item->{'image'} || $item->{'icon'},
->>>>>>> b01aaad6
 		} );
 		
 		# This loop may have a lot of items and a lot of database updates
@@ -1320,11 +1315,6 @@
 					ct      => $other->{'mime'},
 					secs    => $other->{'duration'},
 					bitrate => $other->{'bitrate'},
-<<<<<<< HEAD
-					cover   => $other->{'image'} || $other->{'cover'},
-=======
-					cover   => $other->{'cover'} || $other->{'image'} || $other->{'icon'},
->>>>>>> b01aaad6
 				} );
 
 				# This loop may have a lot of items and a lot of database updates
@@ -1344,11 +1334,6 @@
 				ct      => $item->{'mime'},
 				secs    => $item->{'duration'},
 				bitrate => $item->{'bitrate'},
-<<<<<<< HEAD
-				cover   => $item->{'image'} || $item->{'cover'},
-=======
-				cover   => $item->{'cover'} || $item->{'image'} || $item->{'icon'},
->>>>>>> b01aaad6
 			} );
 			
 			$client->execute([ 'playlist', $action, $url, $title ]);
