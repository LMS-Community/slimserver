--- conflicted
+++ resolved
@@ -32,8 +32,6 @@
 
 our @defaultSettingsChoices = qw(SHUFFLE REPEAT ALARM SYNCHRONIZE AUDIO_SETTINGS DISPLAY_SETTINGS);
 
-<<<<<<< HEAD
-=======
 if ( main::SLIM_SERVICE ) {
 	@defaultSettingsChoices = qw(
 		LANGUAGE
@@ -51,8 +49,6 @@
 	require YAML::Syck;
 }
 
-our @settingsChoices = ();
->>>>>>> 0a6e6841
 our %menuParams = ();
 our %functions = ();
 
