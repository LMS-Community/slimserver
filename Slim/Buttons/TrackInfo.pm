package Slim::Buttons::TrackInfo;

# SqueezeCenter Copyright 2001-2007 Logitech.
# This program is free software; you can redistribute it and/or
# modify it under the terms of the GNU General Public License,
# version 2.

# Displays the extra track information screen that is got into by pressing right on an item 
# in the now playing screen.

=head1 NAME

Slim::Buttons::TrackInfo

=head1 DESCRIPTION

L<Slim::Buttons::TrackInfo> is a module to handle the player UI for 
a list of information about a track in the local library.

=cut

use strict;
use Scalar::Util qw(blessed);

use Slim::Buttons::Common;
use Slim::Buttons::Playlist;
use Slim::Menu::TrackInfo;
use Slim::Player::TranscodingHelper;
use Slim::Utils::Log;
use Slim::Utils::Favorites;

our %functions = ();

# button functions for track info screens
sub init {

	Slim::Buttons::Common::addMode('trackinfo', undef, \&setMode);
	
	Slim::Control::Request::addDispatch(
		[ 'trackinfo', 'items', '_index', '_quantity' ],
		[ 1, 1, 1, \&cliQuery ]
	);
	
	Slim::Control::Request::addDispatch(
		[ 'trackinfo', 'playlist', '_method' ],
		[ 1, 1, 1, \&cliQuery ]
	);

	%functions = (

		'play' => sub  {
			my $client = shift;
			my $button = shift;
			my $addOrInsert = shift;

			playOrAdd($client,$addOrInsert);
		},
	);
}

sub cliQuery {
	my $request = shift;
	
	my $client  = $request->client;
	my $url     = $request->getParam('url');
	my $trackId = $request->getParam('track_id');
	
	unless ( $url || $trackId ) {
		$request->setStatusBadParams();
		return;
	}
	
	my $feed;
	
	# Protocol Handlers can define their own track info OPML menus
	if ( $url ) {
		my $handler = Slim::Player::ProtocolHandlers->handlerForURL( $url );
		if ( $handler && $handler->can('trackInfoURL') ) {
			$feed = $handler->trackInfoURL( $client, $url );
		}
	}
	
	if ( !$feed ) {
		# Default menu
		if ( $url ) {
			$feed = Slim::Menu::TrackInfo->menu( $client, $url );
		}
		else {
			my $track = Slim::Schema->find( Track => $trackId );
			$feed     = Slim::Menu::TrackInfo->menu( $client, $track->url, $track );
		}
	}
	
	Slim::Buttons::XMLBrowser::cliQuery( 'trackinfo', $feed, $request );
}

sub setMode {
	my $client = shift;
	my $method = shift;

	if ($method eq 'pop') {
		Slim::Buttons::Common::popMode($client);
		return;
	}
	
	my $track = $client->modeParam('track');
	my $url   = blessed($track) ? $track->url : $track;
	
	# Protocol Handlers can setup their own track info
	my $handler = Slim::Player::ProtocolHandlers->handlerForURL($url);
	if ( $handler && $handler->can('trackInfo') ) {
		# trackInfo method is responsible for pushing its own mode
		$handler->trackInfo( $client, $track );
		return;
	}
	
	my $getMenu = sub {
		my ( $client, $callback ) = @_;
		
		my $menu = Slim::Menu::TrackInfo->menu( $client, $url, $track );
		
		if ( $callback ) {
			# Callback is used during a menu refresh
			$callback->( $menu );
		}
		else {
			return $menu;
		}
	};
	
	my %params = (
		modeName  => 'TrackInfo',
		opml      => $getMenu->( $client ),
		onRefresh => $getMenu,
	);
	
<<<<<<< HEAD
	if (blessed($album) && $album->can('replay_gain')) {

		if (my $albumreplaygain = $album->replay_gain) {
			push (@{$client->trackInfoLines}, $client->string('ALBUMREPLAYGAIN') . ": " . sprintf("%2.2f",$albumreplaygain) . " dB");
			push (@{$client->trackInfoContent}, undef);
		}
	}

	if ( my $bitrate = ( Slim::Music::Info::getCurrentBitrate($track->url) || $track->prettyBitRate ) ) {
		
		# A bitrate of -1 is set by Scanner::scanBitrate or Formats::*::scanBitrate when the
		# bitrate of a remote stream can't be determined
		if ( $bitrate ne '-1' ) {
			my $undermax = Slim::Player::TranscodingHelper::underMax($client, $track->url);
			my $rate     = $bitrate;
			my $convert  = '';

			if (!$undermax) {

				$rate = Slim::Utils::Prefs::maxRate($client) . $client->string('KBPS') . " ABR";
			}

			if ($client->modeParam('current') && (defined $undermax && !$undermax)) { 

				$convert = sprintf('(%s %s)', $client->string('CONVERTED_TO'), $rate);
			}

			push (@{$client->trackInfoLines}, sprintf("%s: %s %s",
				$client->string('BITRATE'), $bitrate, $convert,
			));

			push (@{$client->trackInfoContent}, undef);
		}
	}

	if ($track->samplerate) {
		push (@{$client->trackInfoLines}, $client->string('SAMPLERATE') . ": " . $track->prettySampleRate);
		push (@{$client->trackInfoContent}, undef);
	}

	if ($track->samplesize) {
		push (@{$client->trackInfoLines}, $client->string('SAMPLESIZE') . ": " . $track->samplesize . " " . $client->string('BITS'));
		push (@{$client->trackInfoContent}, undef);
	}

	if (my $len = $track->filesize) {
		push (@{$client->trackInfoLines}, $client->string('FILELENGTH') . ": " . Slim::Utils::Misc::delimitThousands($len));
		push (@{$client->trackInfoContent}, undef);
	}

	if ( !Slim::Music::Info::isRemoteURL($track->url) ) {
		if (my $age = $track->modificationTime) {
			push (@{$client->trackInfoLines}, $client->string('MODTIME').": $age");
			push (@{$client->trackInfoContent}, undef);
		}
	}

	if (my $url = $track->url) {
		push (@{$client->trackInfoLines}, "URL: ". Slim::Utils::Misc::unescape($url));
		push (@{$client->trackInfoContent}, undef);
	}

	if (my $tag = $track->tagversion) {
		push (@{$client->trackInfoLines}, $client->string('TAGVERSION') . ": $tag");
		push (@{$client->trackInfoContent}, undef);
	}

	if ($track->drm) {
		push (@{$client->trackInfoLines}, $client->string('DRM'));
		push (@{$client->trackInfoContent}, undef);
	}

	if (Slim::Music::Info::isURL($track->url) && Slim::Utils::Favorites->enabled) {

		my ($index, $hotkey) = Slim::Utils::Favorites->new($client)->findUrl($track->url);

		$client->modeParam('favorite', $index);
		$client->modeParam('hotkey', $hotkey);

		push (@{$client->trackInfoLines}, 'FAVORITE'); # replaced in lines()
		push (@{$client->trackInfoContent}, {
			'type' => 'FAVORITE',
			'obj'  => '',
		});
	}
}

sub listExitHandler {
	my ($client,$exittype) = @_;

	$exittype = uc($exittype);

	if ($exittype eq 'LEFT') {

		Slim::Buttons::Common::popModeRight($client);
		
	} elsif ($exittype eq 'RIGHT') {

		my $push     = 1;

		# Look up if this is an artist, album, year etc
		my $curItem  = $client->trackInfoContent->[$client->modeParam('listIndex')] || '';
		my $oldlines = $client->curLines();

		# Get object for currently being browsed song from the datasource
		# This probably isn't necessary as track($client) is already an object!
		my $track = Slim::Schema->rs('Track')->objectForUrl(track($client));

		if (!blessed($track)) {

			logError("Unable to fetch valid track object for currently selected item!");
			return 0;
		}

		my $album       = $track->album;
		my $contributor = '';
		my $curType     = '';
		my $curObj      = '';

		if (ref($curItem) eq 'HASH') {
			$curType = $curItem->{'type'};
			$curObj  = $curItem->{'obj'};
		}
		elsif ( ref $curItem eq 'CODE' ) {
			return $curItem->( $client );
		}

		# Tracks can not have an artist at all, but have a different
		# type of contributor. Use that if we are looking for that type.
		if (grep { /^$curType$/ } Slim::Schema::Contributor->contributorRoles) {

			$contributor = $curObj;

		} else {

			$contributor = $track->artist;
		}

		# Bug: 2528 Only check to see if album & contributor are valid
		# objects if we're going to be performing a method call on
		# them. Otherwise it's ok to not have them for Internet Radio
		# streams which can be saved to favorites.
		if ($curType && $curObj) {

			if (!blessed($album) || !blessed($contributor)) {

				logError("Unable to fetch valid album or artist object for currently selected track!");
				return 0;
			}
		}

		my $selectionCriteria = {
			'track.id'       => $track->id,
			'album.id'       => ( blessed $album ) ? $album->id : undef,
			'contributor.id' => ( blessed $contributor ) ? $contributor->id : undef,
		};

		if ($curType eq 'ALBUM') {

			Slim::Buttons::Common::pushMode($client, 'browsedb', {
				'hierarchy'         => 'album,track',
				'level'             => 1,
				'findCriteria'      => { 
					'album.id' => $curObj->id,
					'contributor.id' => ( blessed $contributor ) ? $contributor->id : undef,
				},
				'selectionCriteria' => $selectionCriteria,
			});

		} elsif (grep { /^$curType$/ } Slim::Schema::Contributor->contributorRoles) {

			Slim::Buttons::Common::pushMode($client, 'browsedb', {
				'hierarchy'         => 'contributor,album,track',
				'level'             => 1,
				'findCriteria'      => {
					'contributor.id'   => $curObj->id,
					'contributor.role' => $curType,
				},
				'selectionCriteria' => $selectionCriteria,
			});

		} elsif ($curType eq 'GENRE') {

			Slim::Buttons::Common::pushMode($client, 'browsedb', {
				'hierarchy'         => 'genre,contributor,album,track',
				'level'             => 1,
				'findCriteria'      => { 'genre.id' => $curObj->id },
				'selectionCriteria' => $selectionCriteria,
			});

		} elsif ($curType eq 'YEAR') {

			Slim::Buttons::Common::pushMode($client, 'browsedb', {
				'hierarchy'         => 'year,album,track',
				'level'             => 1,
				'findCriteria'      => { 'year.id' => $curObj },
				'selectionCriteria' => $selectionCriteria,
			});

		} elsif ($curType eq 'FAVORITE') {

			my $favorites = Slim::Utils::Favorites->new($client);
			my $favIndex = $client->modeParam('favorite');
			my $hotKey = $client->modeParam('hotkey');

			if (!defined $favIndex) {

				($favIndex, $hotKey) = $favorites->add(track($client), $track->title || $track->url, undef, undef, 'hotkey');

				$client->showBriefly( {
					'line' => [ $client->string('FAVORITES_ADDING'), $track->title || $track->url ]
				   });

				$client->modeParam('favorite', $favIndex);
				$client->modeParam('hotkey', $hotKey);

			} else {

				# Bug 6177, Menu to confirm favorite removal
				Slim::Buttons::Common::pushModeLeft( $client, 'favorites.delete', {
					title => $track->title || $track->url,
					index => $favIndex,
					hotkey=> $hotKey,
					depth => 2,
				} );
				
			}

			$push = 0;

		} else {

			$push = 0;
			$client->bumpRight;
		}

		if ($push) {
			$client->pushLeft($oldlines, $client->curLines());
		}
	}
}

sub infoLine {
	my ($client,$value,$index) = @_;

	# 2nd line's content is provided entirely by trackInfoLines, which returns an array of information lines
	my $line2 = $client->trackInfoLines->[$index];

	# special case favorites line, which must be determined dynamically
	if ($line2 eq 'FAVORITE') {
		my $favIndex = $client->modeParam('favorite');
		my $hotkey = $client->modeParam('hotkey');
		if (!defined $favIndex) {
			$line2 = $client->string('PLUGIN_FAVORITES_ADD');
		} else {
			$line2 = $client->string('PLUGIN_FAVORITES_REMOVE');
		}
	}

	return $line2;
}

sub overlay {
	my ($client,$value,$index) = @_;

	# add position string
	my $overlay1 = ' (' . ($index+1) . ' ' . $client->string('OF') .' ' . scalar(@{$client->trackInfoLines}) . ')';

	# add note symbol
	$overlay1 .= $client->symbols('notesymbol');

	# add right arrow symbol if current line can point to more info e.g. artist, album, year etc
	my $overlay2 = defined($client->trackInfoContent->[$index]) ? $client->symbols('rightarrow') : undef;

	return ($overlay1, $overlay2);
=======
	Slim::Buttons::Common::pushMode( $client, 'xmlbrowser', \%params );
	
	$client->modeParam( 'handledTransition', 1 );
>>>>>>> 0e90952c
}

=head1 SEE ALSO

L<Slim::Buttons::Common>

=cut

1;

__END__<|MERGE_RESOLUTION|>--- conflicted
+++ resolved
@@ -134,287 +134,9 @@
 		onRefresh => $getMenu,
 	);
 	
-<<<<<<< HEAD
-	if (blessed($album) && $album->can('replay_gain')) {
-
-		if (my $albumreplaygain = $album->replay_gain) {
-			push (@{$client->trackInfoLines}, $client->string('ALBUMREPLAYGAIN') . ": " . sprintf("%2.2f",$albumreplaygain) . " dB");
-			push (@{$client->trackInfoContent}, undef);
-		}
-	}
-
-	if ( my $bitrate = ( Slim::Music::Info::getCurrentBitrate($track->url) || $track->prettyBitRate ) ) {
-		
-		# A bitrate of -1 is set by Scanner::scanBitrate or Formats::*::scanBitrate when the
-		# bitrate of a remote stream can't be determined
-		if ( $bitrate ne '-1' ) {
-			my $undermax = Slim::Player::TranscodingHelper::underMax($client, $track->url);
-			my $rate     = $bitrate;
-			my $convert  = '';
-
-			if (!$undermax) {
-
-				$rate = Slim::Utils::Prefs::maxRate($client) . $client->string('KBPS') . " ABR";
-			}
-
-			if ($client->modeParam('current') && (defined $undermax && !$undermax)) { 
-
-				$convert = sprintf('(%s %s)', $client->string('CONVERTED_TO'), $rate);
-			}
-
-			push (@{$client->trackInfoLines}, sprintf("%s: %s %s",
-				$client->string('BITRATE'), $bitrate, $convert,
-			));
-
-			push (@{$client->trackInfoContent}, undef);
-		}
-	}
-
-	if ($track->samplerate) {
-		push (@{$client->trackInfoLines}, $client->string('SAMPLERATE') . ": " . $track->prettySampleRate);
-		push (@{$client->trackInfoContent}, undef);
-	}
-
-	if ($track->samplesize) {
-		push (@{$client->trackInfoLines}, $client->string('SAMPLESIZE') . ": " . $track->samplesize . " " . $client->string('BITS'));
-		push (@{$client->trackInfoContent}, undef);
-	}
-
-	if (my $len = $track->filesize) {
-		push (@{$client->trackInfoLines}, $client->string('FILELENGTH') . ": " . Slim::Utils::Misc::delimitThousands($len));
-		push (@{$client->trackInfoContent}, undef);
-	}
-
-	if ( !Slim::Music::Info::isRemoteURL($track->url) ) {
-		if (my $age = $track->modificationTime) {
-			push (@{$client->trackInfoLines}, $client->string('MODTIME').": $age");
-			push (@{$client->trackInfoContent}, undef);
-		}
-	}
-
-	if (my $url = $track->url) {
-		push (@{$client->trackInfoLines}, "URL: ". Slim::Utils::Misc::unescape($url));
-		push (@{$client->trackInfoContent}, undef);
-	}
-
-	if (my $tag = $track->tagversion) {
-		push (@{$client->trackInfoLines}, $client->string('TAGVERSION') . ": $tag");
-		push (@{$client->trackInfoContent}, undef);
-	}
-
-	if ($track->drm) {
-		push (@{$client->trackInfoLines}, $client->string('DRM'));
-		push (@{$client->trackInfoContent}, undef);
-	}
-
-	if (Slim::Music::Info::isURL($track->url) && Slim::Utils::Favorites->enabled) {
-
-		my ($index, $hotkey) = Slim::Utils::Favorites->new($client)->findUrl($track->url);
-
-		$client->modeParam('favorite', $index);
-		$client->modeParam('hotkey', $hotkey);
-
-		push (@{$client->trackInfoLines}, 'FAVORITE'); # replaced in lines()
-		push (@{$client->trackInfoContent}, {
-			'type' => 'FAVORITE',
-			'obj'  => '',
-		});
-	}
-}
-
-sub listExitHandler {
-	my ($client,$exittype) = @_;
-
-	$exittype = uc($exittype);
-
-	if ($exittype eq 'LEFT') {
-
-		Slim::Buttons::Common::popModeRight($client);
-		
-	} elsif ($exittype eq 'RIGHT') {
-
-		my $push     = 1;
-
-		# Look up if this is an artist, album, year etc
-		my $curItem  = $client->trackInfoContent->[$client->modeParam('listIndex')] || '';
-		my $oldlines = $client->curLines();
-
-		# Get object for currently being browsed song from the datasource
-		# This probably isn't necessary as track($client) is already an object!
-		my $track = Slim::Schema->rs('Track')->objectForUrl(track($client));
-
-		if (!blessed($track)) {
-
-			logError("Unable to fetch valid track object for currently selected item!");
-			return 0;
-		}
-
-		my $album       = $track->album;
-		my $contributor = '';
-		my $curType     = '';
-		my $curObj      = '';
-
-		if (ref($curItem) eq 'HASH') {
-			$curType = $curItem->{'type'};
-			$curObj  = $curItem->{'obj'};
-		}
-		elsif ( ref $curItem eq 'CODE' ) {
-			return $curItem->( $client );
-		}
-
-		# Tracks can not have an artist at all, but have a different
-		# type of contributor. Use that if we are looking for that type.
-		if (grep { /^$curType$/ } Slim::Schema::Contributor->contributorRoles) {
-
-			$contributor = $curObj;
-
-		} else {
-
-			$contributor = $track->artist;
-		}
-
-		# Bug: 2528 Only check to see if album & contributor are valid
-		# objects if we're going to be performing a method call on
-		# them. Otherwise it's ok to not have them for Internet Radio
-		# streams which can be saved to favorites.
-		if ($curType && $curObj) {
-
-			if (!blessed($album) || !blessed($contributor)) {
-
-				logError("Unable to fetch valid album or artist object for currently selected track!");
-				return 0;
-			}
-		}
-
-		my $selectionCriteria = {
-			'track.id'       => $track->id,
-			'album.id'       => ( blessed $album ) ? $album->id : undef,
-			'contributor.id' => ( blessed $contributor ) ? $contributor->id : undef,
-		};
-
-		if ($curType eq 'ALBUM') {
-
-			Slim::Buttons::Common::pushMode($client, 'browsedb', {
-				'hierarchy'         => 'album,track',
-				'level'             => 1,
-				'findCriteria'      => { 
-					'album.id' => $curObj->id,
-					'contributor.id' => ( blessed $contributor ) ? $contributor->id : undef,
-				},
-				'selectionCriteria' => $selectionCriteria,
-			});
-
-		} elsif (grep { /^$curType$/ } Slim::Schema::Contributor->contributorRoles) {
-
-			Slim::Buttons::Common::pushMode($client, 'browsedb', {
-				'hierarchy'         => 'contributor,album,track',
-				'level'             => 1,
-				'findCriteria'      => {
-					'contributor.id'   => $curObj->id,
-					'contributor.role' => $curType,
-				},
-				'selectionCriteria' => $selectionCriteria,
-			});
-
-		} elsif ($curType eq 'GENRE') {
-
-			Slim::Buttons::Common::pushMode($client, 'browsedb', {
-				'hierarchy'         => 'genre,contributor,album,track',
-				'level'             => 1,
-				'findCriteria'      => { 'genre.id' => $curObj->id },
-				'selectionCriteria' => $selectionCriteria,
-			});
-
-		} elsif ($curType eq 'YEAR') {
-
-			Slim::Buttons::Common::pushMode($client, 'browsedb', {
-				'hierarchy'         => 'year,album,track',
-				'level'             => 1,
-				'findCriteria'      => { 'year.id' => $curObj },
-				'selectionCriteria' => $selectionCriteria,
-			});
-
-		} elsif ($curType eq 'FAVORITE') {
-
-			my $favorites = Slim::Utils::Favorites->new($client);
-			my $favIndex = $client->modeParam('favorite');
-			my $hotKey = $client->modeParam('hotkey');
-
-			if (!defined $favIndex) {
-
-				($favIndex, $hotKey) = $favorites->add(track($client), $track->title || $track->url, undef, undef, 'hotkey');
-
-				$client->showBriefly( {
-					'line' => [ $client->string('FAVORITES_ADDING'), $track->title || $track->url ]
-				   });
-
-				$client->modeParam('favorite', $favIndex);
-				$client->modeParam('hotkey', $hotKey);
-
-			} else {
-
-				# Bug 6177, Menu to confirm favorite removal
-				Slim::Buttons::Common::pushModeLeft( $client, 'favorites.delete', {
-					title => $track->title || $track->url,
-					index => $favIndex,
-					hotkey=> $hotKey,
-					depth => 2,
-				} );
-				
-			}
-
-			$push = 0;
-
-		} else {
-
-			$push = 0;
-			$client->bumpRight;
-		}
-
-		if ($push) {
-			$client->pushLeft($oldlines, $client->curLines());
-		}
-	}
-}
-
-sub infoLine {
-	my ($client,$value,$index) = @_;
-
-	# 2nd line's content is provided entirely by trackInfoLines, which returns an array of information lines
-	my $line2 = $client->trackInfoLines->[$index];
-
-	# special case favorites line, which must be determined dynamically
-	if ($line2 eq 'FAVORITE') {
-		my $favIndex = $client->modeParam('favorite');
-		my $hotkey = $client->modeParam('hotkey');
-		if (!defined $favIndex) {
-			$line2 = $client->string('PLUGIN_FAVORITES_ADD');
-		} else {
-			$line2 = $client->string('PLUGIN_FAVORITES_REMOVE');
-		}
-	}
-
-	return $line2;
-}
-
-sub overlay {
-	my ($client,$value,$index) = @_;
-
-	# add position string
-	my $overlay1 = ' (' . ($index+1) . ' ' . $client->string('OF') .' ' . scalar(@{$client->trackInfoLines}) . ')';
-
-	# add note symbol
-	$overlay1 .= $client->symbols('notesymbol');
-
-	# add right arrow symbol if current line can point to more info e.g. artist, album, year etc
-	my $overlay2 = defined($client->trackInfoContent->[$index]) ? $client->symbols('rightarrow') : undef;
-
-	return ($overlay1, $overlay2);
-=======
 	Slim::Buttons::Common::pushMode( $client, 'xmlbrowser', \%params );
 	
 	$client->modeParam( 'handledTransition', 1 );
->>>>>>> 0e90952c
 }
 
 =head1 SEE ALSO
