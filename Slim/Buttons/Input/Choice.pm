--- conflicted
+++ resolved
@@ -176,10 +176,7 @@
 			
 			if ( main::SLIM_SERVICE ) {
 				my $name = Slim::Utils::PerlRunTime::realNameForCodeRef($value);
-<<<<<<< HEAD
-=======
 				$@ =~ s/"/'/g;
->>>>>>> 3fc16976
 				SDI::Util::Syslog::error("service=SS-Choice method=${name} error=\"$@\"");
 			}
 			
@@ -249,10 +246,7 @@
 					
 					if ( main::SLIM_SERVICE ) {
 						my $name = Slim::Utils::PerlRunTime::realNameForCodeRef($onChange);
-<<<<<<< HEAD
-=======
 						$@ =~ s/"/'/g;
->>>>>>> 3fc16976
 						SDI::Util::Syslog::error("service=SS-Choice method=${name} error=\"$@\"");
 					}
 				}
@@ -323,10 +317,7 @@
 			
 			if ( main::SLIM_SERVICE ) {
 				my $name = Slim::Utils::PerlRunTime::realNameForCodeRef($callback);
-<<<<<<< HEAD
-=======
 				$@ =~ s/"/'/g;
->>>>>>> 3fc16976
 				SDI::Util::Syslog::error("service=SS-Choice method=${name} error=\"$@\"");
 			}
 		
