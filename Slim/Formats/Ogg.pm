--- conflicted
+++ resolved
@@ -74,12 +74,9 @@
 	my $file  = shift || return {};
 
 	my $s = Audio::Scan->scan($file);
-<<<<<<< HEAD
 	
 	# Delete GROUPING tag if WORK tag exists
 	delete $s->{tags}->{GROUPING} if exists $s->{tags}->{GROUPING} && exists $s->{tags}->{WORK};
-=======
->>>>>>> f021ddaf
 
 	my $info = $s->{info};
 	my $tags = $s->{tags};
