--- conflicted
+++ resolved
@@ -57,12 +57,9 @@
 	my $file  = shift || return {};
 
 	my $s = Audio::Scan->scan($file);
-<<<<<<< HEAD
 	
 	# Delete ContentGroupDescription tag if Work tag exists
 	delete $s->{tags}->{'WM/ContentGroupDescription'} if exists $s->{tags}->{'WM/ContentGroupDescription'} && exists $s->{tags}->{'WM/Work'};
-=======
->>>>>>> f021ddaf
 
 	my $info = $s->{info};
 	my $tags = $s->{tags};
