--- conflicted
+++ resolved
@@ -44,12 +44,9 @@
 use constant PERFMON      => 0;
 use constant DEBUGLOG     => 0;
 use constant INFOLOG      => 0;
-<<<<<<< HEAD
 use constant STATISTICS   => 0;
 use constant SB1SLIMP3SYNC=> 0;
-=======
 use constant WEBUI        => 0;
->>>>>>> 77aaaa6f
 
 # load these later, don't need them right now
 require File::Path;
