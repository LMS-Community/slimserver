#!/usr/bin/perl -w -ICPAN

# SqueezeCenter Copyright 2001-2007 Logitech.
# This program is free software; you can redistribute it and/or
# modify it under the terms of the GNU General Public License,
# version 2.
#
# This program is distributed in the hope that it will be useful,
# but WITHOUT ANY WARRANTY; without even the implied warranty of
# MERCHANTABILITY or FITNESS FOR A PARTICULAR PURPOSE.  See the
# GNU General Public License for more details.
#

require 5.008_001;
use strict;
use File::Path;
use File::Spec::Functions;
use Getopt::Long;
use Socket;
use utf8;

use constant SLIM_SERVICE => 0;
use constant SCANNER => 0;
use constant DEBUG => 0;

use Slim::Utils::OSDetect;
use Slim::Utils::Light;

our $VERSION = '7.4';

BEGIN {
	if ($^O =~ /win/i) {
		eval { require Wx::Perl::Packager; }
	}
}

# don't use Wx, if script is run using perl on OSX, it needs to be run using wxperl
my $useWx = ($^O !~ /darwin/ || $^X =~ /wxPerl/i) && eval {
	require Wx;
	require Wx::Event;
	require Slim::GUI::ControlPanel;

	return 1;
};

<<<<<<< HEAD
if (DEBUG && $@) {
	print "GUI can't be loaded: $@\n";
}
=======
use constant SLIM_SERVICE => 0;
use constant SCANNER => 0;

use Slim::bootstrap;
use Slim::Utils::OSDetect;
>>>>>>> 1a230720

my ($os);

sub main {
	Slim::Utils::OSDetect::init();
	$os = Slim::Utils::OSDetect->getOS();
	
	if (checkForSC() && !$useWx) {
		print sprintf("\n%s\n\n", string('CLEANUP_PLEASE_STOP_SC'));
		exit;
	}

	my ($all, $cache, $filecache, $mysql, $prefs, $logs);
	
	GetOptions(
		'all'       => \$all,
		'cache'     => \$cache,
		'filecache' => \$filecache,
		'prefs'     => \$prefs,
		'logs'      => \$logs,
		'mysql'     => \$mysql,
	);
	
	my $folders = getFolderList({
		'all'       => $all,
		'cache'     => $cache,
		'filecache' => $filecache,
		'prefs'     => $prefs,
		'logs'      => $logs,
		'mysql'     => $mysql,
	});
	
	unless (scalar @$folders) {

		# show simple GUI if possible
		if ($useWx) {
			
			my $app = Slim::GUI::ControlPanel->new({
				folderCB => \&getFolderList,
				cleanCB  => \&cleanup,
				options  => options(),
			});
			
			$app->MainLoop;
			exit;
		}

		else {		
			usage();
			exit;
		}
	}

	cleanup($folders);
	
	print sprintf("\n%s\n\n", string('CLEANUP_PLEASE_RESTART_SC'));
}

sub usage {
	my $usage = <<EOF;
%s: $0 [--all] [--cache] [--mysql] [--filecache] [--prefs] [--logs]

%s

	--mysql        %s
	--filecache    %s
	--prefs        %s
	--logs         %s

	--cache   (!)  %s

	--all     (!!) %s
	
EOF
	print sprintf($usage, 
		string('CLEANUP_USAGE'), 
		string('CLEANUP_COMMAND_LINE'),
		string('CLEANUP_MYSQL'),
		string('CLEANUP_FILECACHE'),
		string('CLEANUP_PREFS'),
		string('CLEANUP_LOGS'),
		string('CLEANUP_CACHE'),
		string('CLEANUP_ALL'),
	);
}

sub getFolderList {
	my $args = shift;
	
	my @folders;
	my $cacheFolder = $os->dirsFor('cache');

	push @folders, _target('cache', 'cache') if ($args->{all} || $args->{cache});
	
	if ($args->{filecache}) {
		push @folders, {
			label   => 'file cache (artwork, templates etc.)',
			folders => [
				catdir($cacheFolder, 'Artwork'),
				catdir($cacheFolder, 'iTunesArtwork'),
				catdir($cacheFolder, 'FileCache'),
				catdir($cacheFolder, 'fonts.bin'),
				catdir($cacheFolder, 'strings.bin'),
				catdir($cacheFolder, 'templates'),
				catdir($cacheFolder, 'cookies.dat'),
				catdir($cacheFolder, 'plugin-data.yaml'),
			],
		};
	}
		
	if ($args->{mysql}) {
		push @folders, {
			label   => 'MySQL data',
			folders => [
				catdir($cacheFolder, 'MySQL'),
				catdir($cacheFolder, 'my.cnf'),
				catdir($cacheFolder, 'squeezecenter-mysql.pid'),
				catdir($cacheFolder, 'squeezecenter-mysql.sock'),
				catdir($cacheFolder, 'mysql-error-log.txt'),
			],
		};
	}
		
	if ($args->{all} || $args->{prefs}) {
		push @folders, _target('prefs', 'preferences');
		push @folders, _target('oldprefs', 'old preferences (SlimServer <= 6.5)');
	}
	
	push @folders, _target('log', 'logs') if ($args->{all} || $args->{logs});

	return \@folders;
}

sub _target {
	my ($value, $label) = @_;
	
	my $f = $os->dirsFor($value);
	
	return {
		label   => $label,
		folders => [ $f ],
	};
}

sub options {
	
	my $options = [
		{
			name     => 'prefs',
			title    => string('CLEANUP_PREFS'),
			position => [30, 20],
		},
	
		{
			name     => 'filecache',
			title    => string('CLEANUP_FILECACHE'),
			position => [30, 40],
		},
	
		{
	
			name     => 'mysql',
			title    => string('CLEANUP_MYSQL'),
			position => [30, 60],
		},
	
		{
	
			name     => 'logs',
			title    => string('CLEANUP_LOGS'),
			position => [30, 80],
		},
	
		{
	
			name     => 'cache',
			margin   => 20,
			title    => '(!) ' . string('CLEANUP_CACHE'),
			position => [30, 120],
		},
	
		{
	
			name     => 'all',
			title    => '(!!) ' . string('CLEANUP_ALL'),
			position => [30, 160],
		},
	];

	return $options;
}

sub checkForSC {
	my $iaddr = inet_aton('127.0.0.1');
	my $paddr = sockaddr_in(3483, $iaddr);

	socket(SSERVER, PF_INET, SOCK_STREAM, getprotobyname('tcp'));

	if (connect(SSERVER, $paddr)) {

		close(SSERVER);
		return 1;
	}

	return 0;
}

sub cleanup {
	my $folders = shift;

	my $fallbackFolder = $os->dirsFor('');
		
	for my $item (@$folders) {
		print sprintf("\n%s %s...\n", string('CLEANUP_DELETING'), $item->{label}) unless $useWx;
		
		foreach ( @{$item->{folders}} ) {
			next unless $_;
			
			print "-> $_\n" if (-e $_ && !$useWx);

			if (-d $_) {
				rmtree $_;
			}
			
			elsif (-f $_) {
				unlink $_;
			}
		}
	}
}

main();

__END__<|MERGE_RESOLUTION|>--- conflicted
+++ resolved
@@ -43,17 +43,10 @@
 	return 1;
 };
 
-<<<<<<< HEAD
 if (DEBUG && $@) {
 	print "GUI can't be loaded: $@\n";
 }
-=======
-use constant SLIM_SERVICE => 0;
 use constant SCANNER => 0;
-
-use Slim::bootstrap;
-use Slim::Utils::OSDetect;
->>>>>>> 1a230720
 
 my ($os);
 
