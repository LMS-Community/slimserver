#!/usr/bin/perl -w

# SqueezeCenter Copyright 2001-2009 Logitech.
# This program is free software; you can redistribute it and/or
# modify it under the terms of the GNU General Public License,
# version 2.
#
# This program is distributed in the hope that it will be useful,
# but WITHOUT ANY WARRANTY; without even the implied warranty of
# MERCHANTABILITY or FITNESS FOR A PARTICULAR PURPOSE.  See the
# GNU General Public License for more details.
#

require 5.008_001;
use strict;
use warnings;

use constant SLIM_SERVICE => 0;
use constant SCANNER => 0;

# This package section is used for the windows service version of the application, 
# as built with ActiveState's PerlSvc
package PerlSvc;

our %Config = (
	DisplayName => 'SqueezeCenter',
	Description => "SqueezeCenter Music Server",
	ServiceName => "squeezesvc",
	StartNow    => 0,
);

sub Startup {
	# Tell PerlSvc to bundle these modules
	if (0) {
		require 'auto/Compress/Zlib/autosplit.ix';
	}

	# added to workaround a problem with 5.8 and perlsvc.
	# $SIG{BREAK} = sub {} if RunningAsService();
	main::initOptions();
	main::init();
	
	# here's where your startup code will go
	while (ContinueRun() && !main::idle()) { }

	main::stopServer();
}

sub Install {

	my($Username,$Password);

	use Getopt::Long;
	require Win32::Lanman;

	Getopt::Long::GetOptions(
		'username=s' => \$Username,
		'password=s' => \$Password,
	);

	main::initLogging();

	if ((defined $Username) && ((defined $Password) && length($Password) != 0)) {
		my @infos;
		my ($host, $user);

		# use the localhost '.' by default, unless user has defined "domain\username"
		if ($Username =~ /(.+)\\(.+)/) {
			$host = $1;
			$user = $2;
		}
		else {
			$host = '.';
			$user = $Username;
		}

		# configure user to be used to run the server
		if ($host && $user 
		&& Win32::Lanman::LsaLookupNames("\\\\$host", [$user], \@infos)
		&& Win32::Lanman::LsaAddAccountRights("\\\\$host", ${$infos[0]}{sid}, [&Win32::Lanman::SE_SERVICE_LOGON_NAME])) {

			$Config{UserName} = "$host\\$user";
			$Config{Password} = $Password;
		}
	}
}

sub Interactive {
	main::main();	
}

sub Remove {
	# add your additional remove messages or functions here
	main::initLogging();
}

sub Help {	
	main::showUsage();
	main::initLogging();
}

package main;

use FindBin qw($Bin);
use lib $Bin;

BEGIN {
	use Slim::bootstrap;
	use Slim::Utils::OSDetect;

	Slim::bootstrap->loadModules();
};

use File::Slurp;
use Getopt::Long;
use File::Spec::Functions qw(:ALL);
use POSIX qw(:signal_h :errno_h :sys_wait_h setsid);
use Socket qw(:DEFAULT :crlf);
use Time::HiRes;

# Force XML::Simple to use XML::Parser for speed. This is done
# here so other packages don't have to worry about it. If we
# don't have XML::Parser installed, we fall back to PurePerl.
# 
# Only use XML::Simple 2.15 an above, which has support for pass-by-ref
use XML::Simple qw(2.15);

eval {
	local($^W) = 0;      # Suppress warning from Expat.pm re File::Spec::load()
	require XML::Parser; 
};

if (!$@) {
	$XML::Simple::PREFERRED_PARSER = 'XML::Parser';
}

use Slim::Utils::Log;
use Slim::Utils::Prefs;
use Slim::Utils::Misc;
use Slim::Utils::PerfMon;
use Slim::Buttons::Common;
use Slim::Buttons::Home;
use Slim::Buttons::Power;
use Slim::Buttons::Search;
use Slim::Buttons::ScreenSaver;
use Slim::Utils::PluginManager;
use Slim::Buttons::Synchronize;
use Slim::Buttons::Input::Text;
use Slim::Buttons::Input::Time;
use Slim::Buttons::Input::List;
use Slim::Buttons::Input::Choice;
use Slim::Buttons::Input::Bar;
use Slim::Buttons::Settings;
use Slim::Player::Client;
use Slim::Control::Request;
use Slim::Display::Lib::Fonts;
use Slim::Web::HTTP;
use Slim::Hardware::IR;
use Slim::Menu::TrackInfo;
use Slim::Menu::SystemInfo;
use Slim::Music::Info;
use Slim::Music::Import;
use Slim::Music::MusicFolderScan;
use Slim::Music::PlaylistFolderScan;
use Slim::Utils::OSDetect;
use Slim::Player::Playlist;
use Slim::Player::Sync;
use Slim::Player::Source;
use Slim::Utils::Cache;
use Slim::Utils::Scanner;
use Slim::Utils::Scheduler;
use Slim::Networking::Async::DNS;
use Slim::Networking::Select;
use Slim::Networking::SqueezeNetwork;
use Slim::Networking::UDP;
use Slim::Web::Setup;
use Slim::Control::Stdio;
use Slim::Utils::Strings qw(string);
use Slim::Utils::Timers;
use Slim::Utils::MySQLHelper;
use Slim::Networking::Slimproto;
use Slim::Networking::SimpleAsyncHTTP;
use Slim::Utils::Firmware;
use Slim::Control::Jive;
use Slim::Formats::RemoteMetadata;

our @AUTHORS = (
	'Sean Adams',
	'Vidur Apparao',
	'Dean Blackketter',
	'Kevin Deane-Freeman',
	'Andy Grundman',
	'Amos Hayes',
	'Michael Herger',
	'Christopher Key',
	'Ben Klaas',
	'Mark Langston',
	'Eric Lyons',
	'Scott McIntyre',
	'Robert Moser',
	'Felix Müller',
	'Dave Nanian',
	'Jacob Potter',
	'Sam Saffron',
	'Roy M. Silvernail',
	'Adrian Smith',
	'Richard Smith',
	'Max Spicer',
	'Dan Sully',
	'Richard Titmuss'
);

my $prefs        = preferences('server');

<<<<<<< HEAD
our $VERSION     = '7.4';
=======
our $VERSION     = '7.3.3';
>>>>>>> dd206178
our $REVISION    = undef;
our $BUILDDATE   = undef;
our $audiodir    = undef;
our $playlistdir = undef;
our $httpport    = undef;

our (
	@argv,
	$inInit,
	$cachedir,
	$user,
	$group,
	$cliaddr,
	$cliport,
	$daemon,
	$diag,
	$help,
	$httpaddr,
	$lastlooptime,
	$logfile,
	$logdir,
	$logconf,
	$debug,
	$LogTimestamp,
	$localClientNetAddr,
	$localStreamAddr,
	$newVersion,
	$pidfile,
	$prefsfile,
	$priority,
	$quiet,
	$nosetup,
	$noserver,
	$noupnp,
	$noweb,     # used in scanner to prevent loading of Slim::Web::Pages etc.
	$stdio,
	$stop,
	$perfmon,
	$perfwarn,
	$checkstrings,
	$charset,
	$d_startup, # Needed for Slim::bootstrap
);

sub init {
	$inInit = 1;

	# initialize the process and daemonize, etc...
	srand();

	($REVISION, $BUILDDATE) = Slim::Utils::Misc::parseRevision();

	my $log = logger('server');

	$log->error("Starting SqueezeCenter (v$VERSION, r$REVISION, $BUILDDATE)");

	if ($diag) { 
		eval "use diagnostics";
	}

	# force a charset from the command line
	$Slim::Utils::Unicode::lc_ctype = $charset if $charset;

	Slim::Utils::OSDetect::init();

	# initialize SqueezeCenter subsystems
	initSettings();

	# Redirect STDERR to the log file.
	tie *STDERR, 'Slim::Utils::Log::Trapper';

	$log->info("SqueezeCenter OS Specific init...");

	unless (Slim::Utils::OSDetect::isWindows()) {
		$SIG{'HUP'} = \&initSettings;
	}		

	if (Slim::Utils::Misc::runningAsService()) {
		$SIG{'QUIT'} = \&Slim::bootstrap::ignoresigquit; 
	} else {
		$SIG{'QUIT'} = \&Slim::bootstrap::sigquit;
	}

	$SIG{__WARN__} = sub { msg($_[0]) };
	
	# Uncomment to enable crash debugging.
	#$SIG{__DIE__} = \&Slim::Utils::Misc::bt;
	
	# Start/stop profiler during runtime (requires Devel::NYTProf)
	# and NYTPROF env var set to 'start=no'
	if ( $INC{'Devel/NYTProf.pm'} && $ENV{NYTPROF} =~ /start=no/ ) {
		$SIG{USR1} = sub {
			DB::enable_profile();
			warn "Profiling enabled...\n";
		};
	
		$SIG{USR2} = sub {
			DB::disable_profile();
			warn "Profiling disabled...\n";
		};
	}

	# background if requested
	if (!Slim::Utils::OSDetect::isWindows() && $daemon) {

		$log->info("SqueezeCenter daemonizing...");
		daemonize();

	} else {

		save_pid_file();
	}

	# Change UID/GID after the pid & logfiles have been opened.
	unless (Slim::Utils::OSDetect::getOS->dontSetUserAndGroup()) {
		$log->info("SqueezeCenter settings effective user and group if requested...");
		changeEffectiveUserAndGroup();		
	}

	# Set priority, command line overrides pref
	if (defined $priority) {
		Slim::Utils::Misc::setPriority($priority);
	} else {
		Slim::Utils::Misc::setPriority( $prefs->get('serverPriority') );
	}

	$log->info("SqueezeCenter binary search path init...");
	Slim::Utils::OSDetect::getOS->initSearchPath();

	$log->info("SqueezeCenter strings init...");
	Slim::Utils::Strings::init();

	$log->info("SqueezeCenter MySQL init...");
	Slim::Utils::MySQLHelper->init();
	
	$log->info("Async DNS init...");
	Slim::Networking::Async::DNS->init;
	
	$log->info("Async HTTP init...");
	Slim::Networking::Async::HTTP->init;
	Slim::Networking::SimpleAsyncHTTP->init;
	
	$log->info("Firmware init...");
	Slim::Utils::Firmware->init;

	$log->info("SqueezeCenter Info init...");
	Slim::Music::Info::init();

	$log->info("SqueezeCenter IR init...");
	Slim::Hardware::IR::init();

	$log->info("SqueezeCenter Request init...");
	Slim::Control::Request::init();
	
	$log->info("SqueezeCenter Buttons init...");
	Slim::Buttons::Common::init();

	$log->info("SqueezeCenter Graphic Fonts init...");
	Slim::Display::Lib::Fonts::init();

	if ($stdio) {
		$log->info("SqueezeCenter Stdio init...");
		Slim::Control::Stdio::init(\*STDIN, \*STDOUT);
	}

	$log->info("UDP init...");
	Slim::Networking::UDP::init();

	$log->info("Slimproto Init...");
	Slim::Networking::Slimproto::init();

	$log->info("mDNS init...");
	Slim::Networking::mDNS->init;

	$log->info("Cache init...");
	Slim::Utils::Cache->init();
	
	$log->info("SqueezeNetwork Init...");
	Slim::Networking::SqueezeNetwork->init();

	unless ( $noupnp || $prefs->get('noupnp') ) {
		$log->info("UPnP init...");
		require Slim::Utils::UPnPMediaServer;
		Slim::Utils::UPnPMediaServer::init();
	}

	$log->info("SqueezeCenter HTTP init...");
	Slim::Web::HTTP::init();

	$log->info("Source conversion init..");
	Slim::Player::Source::init();

	if (!$nosetup && !$noweb) {

		$log->info("SqueezeCenter Web Settings init...");
		Slim::Web::Setup::initSetup();
	}
	
	$log->info('Menu init...');
	Slim::Menu::TrackInfo->init();
	Slim::Menu::SystemInfo->init();

	$log->info('SqueezeCenter Alarms init...');
	Slim::Utils::Alarm->init();

	# load plugins before Jive init so MusicIP hooks to cached artist/genre queries from Jive->init() will take root
	$log->info("SqueezeCenter Plugins init...");
	Slim::Utils::PluginManager->init();

	$log->info("SqueezeCenter Jive init...");
	Slim::Control::Jive->init();
	
	$log->info("Remote Metadata init...");
	Slim::Formats::RemoteMetadata->init();

	# Reinitialize logging, as plugins may have been added.
	if (Slim::Utils::Log->needsReInit) {

		Slim::Utils::Log->reInit;
	}

	$log->info("SqueezeCenter checkDataSource...");
	checkDataSource();

	# regular server has a couple more initial operations.
	$log->info("SqueezeCenter persist playlists...");

	if ($prefs->get('persistPlaylists')) {

		Slim::Control::Request::subscribe(
			\&Slim::Player::Playlist::modifyPlaylistCallback, [['playlist']]
		);
	}

	Slim::Utils::Timers::setTimer(
		undef,
		time() + 30,
		\&checkVersion,
	);

	$log->info("SqueezeCenter HTTP enable...");
	Slim::Web::HTTP::init2();

	# advertise once we are ready...
	$log->info("mDNS startAdvertising...");
	Slim::Networking::mDNS->startAdvertising;

	# otherwise, get ready to loop
	$lastlooptime = Time::HiRes::time();
	
	$inInit = 0;

	$log->info("SqueezeCenter done init...");
}

sub main {
	# save argv
	@argv = @ARGV;
	
	# command line options
	initOptions();

	# all other initialization
	init();

	while (!idle()) {}

	stopServer();
}

sub idle {
	# No idle processing during startup
	return if $inInit;
	
	my ($queuedIR, $queuedNotifications);

	my $now = Time::HiRes::time();

	# check for time travel (i.e. If time skips backwards for DST or clock drift adjustments)
	if ( $now < $lastlooptime || ( $now - $lastlooptime > 300 ) ) {

		Slim::Utils::Timers::adjustAllTimers($now - $lastlooptime);
		
		# For all clients that support RTC, we need to adjust their clocks
		for my $client ( Slim::Player::Client::clients() ) {
			if ( $client->hasRTCAlarm ) {
				$client->setRTCTime;
			}
		}
	} 

	$lastlooptime = $now;

	my $select_time = 0; # default to not waiting in select

	# empty IR queue
	if (!Slim::Hardware::IR::idle()) {

		# empty notifcation queue
		if (!Slim::Control::Request::checkNotifications()) {

			my $timer_due = Slim::Utils::Timers::nextTimer();		

			if (!defined($timer_due) || $timer_due > 0) {

				# run scheduled task if no timers overdue
				if (!Slim::Utils::Scheduler::run_tasks()) {

					# set select time if no scheduled task
					$select_time = $timer_due;

					if (!defined $select_time || $select_time > 1) {
						$select_time = 1
					}
				}
			}
		}
	}

	# call select and process any IO
	Slim::Networking::Select::select($select_time);

	# check the timers for any new tasks
	Slim::Utils::Timers::checkTimers();

	return $::stop;
}

sub idleStreams {
	my $timeout = shift || 0;
	
	# No idle processing during startup
	return if $inInit;
	
	my $select_time = 0;
	my $check_timers = 1;
	my $to;

	if ($timeout) {
		$select_time = Slim::Utils::Timers::nextTimer();
		if ( !defined($select_time) || $select_time > $timeout ) {
			$check_timers = 0;
			$select_time = $timeout;
		}
	}

	Slim::Networking::Select::select($select_time, 1);

	if ( $check_timers ) {
		Slim::Utils::Timers::checkTimers();
	}
}

sub showUsage {
	print <<EOF;
Usage: $0 [--audiodir <dir>] [--playlistdir <dir>] [--diag] [--daemon] [--stdio] [--logfile <logfilepath>]
          [--user <username>]
          [--group <groupname>]
          [--httpport <portnumber> [--httpaddr <listenip>]]
          [--cliport <portnumber> [--cliaddr <listenip>]]
          [--priority <priority>]
          [--prefsdir <prefspath> [--pidfile <pidfilepath>]]
          [--perfmon] [--perfwarn=<threshold> | --perfwarn <warn options>]
          [--checkstrings] [--charset <charset>] [--logging]

    --help           => Show this usage information.
    --audiodir       => The path to a directory of your MP3 files.
    --playlistdir    => The path to a directory of your playlist files.
    --cachedir       => Directory for SqueezeCenter to save cached music and web data
    --diag           => Use diagnostics, shows more verbose errors.
                        Also slows down library processing considerably
    --logfile        => Specify a file for error logging.
    --noLogTimestamp => Don't add timestamp to log output
    --daemon         => Run the server in the background.
                        This may only work on Unix-like systems.
    --stdio          => Use standard in and out as a command line interface 
                        to the server
    --user           => Specify the user that server should run as.
                        Only usable if server is started as root.
                        This may only work on Unix-like systems.
    --group          => Specify the group that server should run as.
                        Only usable if server is started as root.
                        This may only work on Unix-like systems.
    --httpport       => Activate the web interface on the specified port.
                        Set to 0 in order disable the web server.
    --httpaddr       => Activate the web interface on the specified IP address.
    --cliport        => Activate the command line interface TCP/IP interface
                        on the specified port. Set to 0 in order disable the 
                        command line interface server.
    --cliaddr        => Activate the command line interface TCP/IP 
                        interface on the specified IP address.
    --prefsdir       => Specify the location of the preferences directory
    --pidfile        => Specify where a process ID file should be stored
    --quiet          => Minimize the amount of text output
    --playeraddr     => Specify the _server's_ IP address to use to connect 
                        to Slim players
    --priority       => set process priority from -20 (high) to 20 (low)
    --streamaddr     => Specify the _server's_ IP address to use to connect
                        to streaming audio sources
    --nosetup        => Disable setup via http.
    --noserver       => Disable web access server settings, but leave player settings accessible.
                        Settings changes are not preserved.
    --noupnp         => Disable UPnP subsystem
    --perfmon        => Enable internal server performance monitoring
    --perfwarn       => Generate log messages if internal tasks take longer than specified threshold
    --checkstrings   => Enable reloading of changed string files for plugin development
    --charset        => Force a character set to be used, eg. utf8 on Linux devices
                        which don't have full utf8 locale installed
    --logging        => Enable logging for the specified comma separated categories

Commands may be sent to the server through standard in and will be echoed via
standard out.  See complete documentation for details on the command syntax.
EOF
}

sub initOptions {
	my $logging;

	$LogTimestamp = 1;

	my $gotOptions = GetOptions(
		'user=s'        => \$user,
		'group=s'       => \$group,
		'cliaddr=s'     => \$cliaddr,
		'cliport=s'     => \$cliport,
		'daemon'        => \$daemon,
		'diag'          => \$diag,
		'help'          => \$help,
		'httpaddr=s'    => \$httpaddr,
		'httpport=s'    => \$httpport,
		'logfile=s'     => \$logfile,
		'logdir=s'      => \$logdir,
		'logconfig=s'   => \$logconf,
		'debug=s'       => \$debug,
		'logging=s'     => \$logging,
		'LogTimestamp!' => \$LogTimestamp,
		'audiodir=s'    => \$audiodir,
		'playlistdir=s'	=> \$playlistdir,
		'cachedir=s'    => \$cachedir,
		'pidfile=s'     => \$pidfile,
		'playeraddr=s'  => \$localClientNetAddr,
		'priority=i'    => \$priority,
		'stdio'	        => \$stdio,
		'streamaddr=s'  => \$localStreamAddr,
		'prefsfile=s'   => \$prefsfile,
		# prefsdir is parsed by Slim::Utils::Prefs prior to initOptions being run
		'quiet'	        => \$quiet,
		'nosetup'       => \$nosetup,
		'noserver'      => \$noserver,
		'noupnp'        => \$noupnp,
		'noweb'         => \$noweb,
		'perfmon'       => \$perfmon,
		'perfwarn=s'    => \$perfwarn,  # content parsed by Health plugin if loaded
		'checkstrings'  => \$checkstrings,
		'charset=s'     => \$charset,
		'd_startup'     => \$d_startup, # Needed for Slim::bootstrap
	);

	initLogging();

	# make --logging and --debug synonyms, but prefer --logging
	$debug = $logging if ($logging);

	if ($help || !$gotOptions) {
		showUsage();
		exit(1);
	}
}

sub initLogging {
	# open the log files
	Slim::Utils::Log->init({
		'logconf' => $logconf,
		'logdir'  => $logdir,
		'logfile' => $logfile,
		'logtype' => 'server',
		'debug'   => $debug,
	});
}

sub initSettings {

	Slim::Utils::Prefs::init();

	# options override existing preferences
	if (defined($audiodir)) {
		$prefs->set('audiodir', $audiodir);
	}

	if (defined($playlistdir)) {
		$prefs->set('playlistdir', $playlistdir);
	}
	
	if (defined($cachedir)) {
		$prefs->set('cachedir', $cachedir);
	}
	
	if (defined($httpport)) {
		$prefs->set('httpport', $httpport);
	}

	if (defined($cliport)) {
		preferences('plugin.cli')->set('cliport', $cliport);
	}

	# Bug: 583 - make sure we are using the actual case of the directories
	# and that they do not end in / or \
	# 
	# Bug: 3760 - don't strip the trailing slash before going to fixPath

	# FIXME - can these be done at pref set time rather than here which is once per startup
	if (defined($prefs->get('playlistdir')) && $prefs->get('playlistdir') ne '') {

		$playlistdir = $prefs->get('playlistdir');
		$playlistdir = Slim::Utils::Misc::fixPath($playlistdir);
		$playlistdir = Slim::Utils::Misc::pathFromFileURL($playlistdir);
		$playlistdir =~ s|[/\\]$||;

		$prefs->set('playlistdir',$playlistdir);
	}

	if (defined($prefs->get('audiodir')) && $prefs->get('audiodir') ne '') {

		$audiodir = $prefs->get('audiodir');
		$audiodir = Slim::Utils::Misc::fixPath($audiodir);
		$audiodir = Slim::Utils::Misc::pathFromFileURL($audiodir);
		$audiodir =~ s|[/\\]$||;

		$prefs->set('audiodir',$audiodir);
	}
	
	if (defined($prefs->get('cachedir')) && $prefs->get('cachedir') ne '') {

		$cachedir = $prefs->get('cachedir');
		$cachedir = Slim::Utils::Misc::fixPath($cachedir);
		$cachedir = Slim::Utils::Misc::pathFromFileURL($cachedir);
		$cachedir =~ s|[/\\]$||;

		$prefs->set('cachedir',$cachedir);
	}

	Slim::Utils::Prefs::makeCacheDir();	
}

sub daemonize {
	my ($pid, $log);

	if (!defined($pid = fork())) {

		die "Can't fork: $!";
	}

	if ($pid) {
		save_pid_file($pid);

		# don't clean up the pidfile!
		$pidfile = undef;
		exit;
	}

	if (!setsid) {
		die "Can't start a new session: $!";
	}

	open STDOUT, '>>/dev/null';
	
	# On Leopard, GD will crash because you can't run CoreServices code in a forked child,
	# so we have to exec as well.
	if ( $^O =~ /darwin/ ) {
		@argv = grep { $_ ne '--daemon' } @argv;
		exec $^X . ' "' . $0 . '" ' . join( ' ', @argv );
		exit;
	}
}

sub changeEffectiveUserAndGroup {

	# If we're not root and need to change user and group then die with a
	# suitable message, else there's nothing more to do, so return.
	if ($> != 0) {

		if (defined($user) || defined($group)) {

			my $uname = getpwuid($>);
			print STDERR "Current user is $uname\n";
			print STDERR "Must run as root to change effective user or group.\n";
			die "Aborting";

		} else {

			return;

		}

	}

	my ($uid, $pgid, @sgids, $gid);

	# Don't allow the server to be started as root.
	# MySQL can't be run as root, and it's generally a bad idea anyways.
	# Try starting as 'slimserver' instead.
	if (!defined($user)) {
		$user = 'slimserver';
		print STDERR "SqueezeCenter must not be run as root!  Trying user $user instead.\n";
	}


	# Get the uid and primary group id for the $user.
	($uid, $pgid) = (getpwnam($user))[2,3];

	if (!defined ($uid)) {
		die "User $user not found.\n";
	}


	# Get the supplementary groups to which $user belongs

	setgrent();

	while (my @grp = getgrent()) {
		if ($grp[3] =~ m/\b$user\b/){ push @sgids, $grp[2] }
	}

	endgrent();

	# If a group was specified, get the gid of it and add it to the 
	# list of supplementary groups.
	if (defined($group)) {
		$gid = getgrnam($group);

		if (!defined $gid) {
			die "Group $group not found.\n";
		} else {
			push @sgids, $gid;
		}
	}

	# Check that we're definately not trying to start as root, e.g. if
	# we were passed '--user root' or any other used with uid 0.
	if ($uid == 0) {
		print STDERR "SqueezeCenter must not be run as root! Exiting!\n";
		die "Aborting";
	}


	# Change effective group. Need to do this while still root, so do group first

	# $) is a space separated list that begins with the effective gid then lists
	# any supplementary group IDs, so compare against that.  On some systems
	# no supplementary group IDs are present at system startup or at all.

	# We need to pass $pgid twice because setgroups only gets called if there's 
	# more than one value.  For example, if we did:
	# $) = "1234"
	# then the effective primary group would become 1234, but we'd retain any 
	# previously set supplementary groups.  To become a member of just 1234, the 
	# correct way is to do:
	# $) = "1234 1234"

	undef $!;
	$) = "$pgid $pgid " . join (" ", @sgids);

	if ( $! ) {
		die "Unable to set effective group(s) to $group ($gid) is: $): $!\n";
	}

	# Finally, change effective user id.

	undef $!;
	$> = $uid;

	if ( $! ) {
		die "Unable to set effective user to $user, ($uid)!\n";
	}

	logger('server')->info("Running as uid: $> / gid: $)");
}

sub checkDataSource {

	my $audiodir = $prefs->get('audiodir');

	if (defined $audiodir && $audiodir =~ m|[/\\]$|) {
		$audiodir =~ s|[/\\]$||;
		$prefs->set('audiodir',$audiodir);
	}

	if (Slim::Schema->schemaUpdated || Slim::Schema->count('Track', { 'me.audio' => 1 }) == 0) {

		logWarning("Schema updated or no tracks in the database, initiating scan.");

		Slim::Control::Request::executeRequest(undef, ['wipecache']);
	}
}

sub checkVersion {

	if (!$prefs->get('checkVersion')) {

		$newVersion = undef;
		return;
	}

	my $lastTime = $prefs->get('checkVersionLastTime');
	my $log      = logger('server.timers');

	if ($lastTime) {

		my $delta = Time::HiRes::time() - $lastTime;

		if (($delta > 0) && ($delta < $prefs->get('checkVersionInterval'))) {

			if ( $log->is_info ) {
				$log->info(sprintf("Checking version in %s seconds",
					($lastTime + $prefs->get('checkVersionInterval') + 2 - Time::HiRes::time())
				));
			}

			Slim::Utils::Timers::setTimer(0, $lastTime + $prefs->get('checkVersionInterval') + 2, \&checkVersion);

			return;
		}
	}

	$log->info("Checking version now.");

	my $url  = "http://"
		. Slim::Networking::SqueezeNetwork->get_server("update")
		. "/update/?version=$VERSION&lang=" . Slim::Utils::Strings::getLanguage();
	my $http = Slim::Networking::SqueezeNetwork->new(\&checkVersionCB, \&checkVersionError);

	# will call checkVersionCB when complete
	$http->get($url);

	$prefs->set('checkVersionLastTime', Time::HiRes::time());
	Slim::Utils::Timers::setTimer(0, Time::HiRes::time() + $prefs->get('checkVersionInterval'), \&checkVersion);
}

# called when check version request is complete
sub checkVersionCB {
	my $http = shift;

	# store result in global variable, to be displayed by browser
	if ($http->{code} =~ /^2\d\d/) {
		$::newVersion = Slim::Utils::Unicode::utf8decode( $http->content() );
		chomp($::newVersion);
	}
	else {
		$::newVersion = 0;
		logWarning(sprintf(Slim::Utils::Strings::string('CHECKVERSION_PROBLEM'), $http->{code}));
	}
}

# called only if check version request fails
sub checkVersionError {
	my $http = shift;

	logError(Slim::Utils::Strings::string('CHECKVERSION_ERROR') . "\n" . $http->error);
}

sub forceStopServer {
	$::stop = 1;
}

#------------------------------------------
#
# Clean up resources and exit.
#
sub stopServer {

	logger('')->info("SqueezeCenter shutting down.");
	
	$::stop = 1;
	
	cleanup();
	exit();
}

sub cleanup {

	logger('')->info("SqueezeCenter cleaning up.");
	
	$::stop = 1;

	# Make sure to flush anything in the database to disk.
	if ($INC{'Slim/Schema.pm'} && Slim::Schema->storage) {
		Slim::Schema->forceCommit;
		Slim::Schema->disconnect;
	}

	Slim::Utils::PluginManager->shutdownPlugins();

	Slim::Utils::Prefs::writeAll();

	Slim::Networking::mDNS->stopAdvertising;

	if ($prefs->get('persistPlaylists')) {
		Slim::Control::Request::unsubscribe(
			\&Slim::Player::Playlist::modifyPlaylistCallback);
	}

	Slim::Utils::MySQLHelper->cleanup;

	remove_pid_file();
}

sub save_pid_file {
	my $process_id = shift || $$;

	logger('')->info("SqueezeCenter saving pid file.");

	if (defined $pidfile) {
		File::Slurp::write_file($pidfile, $process_id);
	}
}
 
sub remove_pid_file {
	 if (defined $pidfile) {
	 	unlink $pidfile;
	 }
}

sub END {

	Slim::bootstrap::theEND();
}
 
# start up the server if we're not running as a service.	
if (!defined($PerlSvc::VERSION)) { 
	main()
}

__END__<|MERGE_RESOLUTION|>--- conflicted
+++ resolved
@@ -212,11 +212,7 @@
 
 my $prefs        = preferences('server');
 
-<<<<<<< HEAD
 our $VERSION     = '7.4';
-=======
-our $VERSION     = '7.3.3';
->>>>>>> dd206178
 our $REVISION    = undef;
 our $BUILDDATE   = undef;
 our $audiodir    = undef;
