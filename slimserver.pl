#!/usr/bin/perl

# Logitech Media Server Copyright 2001-2009 Logitech.
# This program is free software; you can redistribute it and/or
# modify it under the terms of the GNU General Public License,
# version 2.
#
# This program is distributed in the hope that it will be useful,
# but WITHOUT ANY WARRANTY; without even the implied warranty of
# MERCHANTABILITY or FITNESS FOR A PARTICULAR PURPOSE.  See the
# GNU General Public License for more details.
#

require 5.008_001;
use strict;

use constant SLIM_SERVICE => 0;
use constant SCANNER      => 0;
use constant RESIZER      => 0;
use constant TRANSCODING  => ( grep { /--notranscoding/ } @ARGV ) ? 0 : 1;
use constant PERFMON      => ( grep { /--perfwarn/ } @ARGV ) ? 1 : 0;
use constant DEBUGLOG     => ( grep { /--no(?:debug|info)log/ } @ARGV ) ? 0 : 1;
use constant INFOLOG      => ( grep { /--noinfolog/ } @ARGV ) ? 0 : 1;
use constant STATISTICS   => ( grep { /--nostatistics/ } @ARGV ) ? 0 : 1;
use constant SB1SLIMP3SYNC=> ( grep { /--nosb1slimp3sync/ } @ARGV ) ? 0 : 1;
use constant WEBUI        => ( grep { /--noweb/ } @ARGV ) ? 0 : 1;
use constant ISWINDOWS    => ( $^O =~ /^m?s?win/i ) ? 1 : 0;
use constant ISMAC        => ( $^O =~ /darwin/i ) ? 1 : 0;

use Config;
my %check_inc;
$ENV{PERL5LIB} = join $Config{path_sep}, grep { !$check_inc{$_}++ } @INC;

# This package section is used for the windows service version of the application, 
# as built with ActiveState's PerlSvc
package PerlSvc;

our %Config = (
	DisplayName => 'Logitech Media Server',
	Description => "Logitech Media Server - streaming media server",
	ServiceName => "squeezesvc",
	StartNow    => 0,
);

sub Startup {
	# Tell PerlSvc to bundle these modules
	if (0) {
		require 'auto/Compress/Raw/Zlib/autosplit.ix';
	}
	
	# added to workaround a problem with 5.8 and perlsvc.
	# $SIG{BREAK} = sub {} if RunningAsService();
	main::initOptions();
	main::init();
	
	# here's where your startup code will go
	while (ContinueRun() && !main::idle()) { }

	main::stopServer();
}

sub Install {

	my($Username,$Password);

	use Getopt::Long;

	Getopt::Long::GetOptions(
		'username=s' => \$Username,
		'password=s' => \$Password,
	);

	main::initLogging();

	if ((defined $Username) && ((defined $Password) && length($Password) != 0)) {
		my @infos;
		my ($host, $user);

		# use the localhost '.' by default, unless user has defined "domain\username"
		if ($Username =~ /(.+)\\(.+)/) {
			$host = $1;
			$user = $2;
		}
		else {
			$host = '.';
			$user = $Username;
		}

		# configure user to be used to run the server
		my $grant = PerlSvc::extract_bound_file('grant.exe');
		if ($host && $user && $grant && !`$grant add SeServiceLogonRight $user`) {
			$Config{UserName} = "$host\\$user";
			$Config{Password} = $Password;
		}
	}
}

sub Interactive {
	main::main();	
}

sub Remove {
	# add your additional remove messages or functions here
	main::initLogging();
}

sub Help {	
	main::showUsage();
	main::initLogging();
}

package main;

use FindBin qw($Bin);
use lib $Bin;

our @argv;

BEGIN {
	# With EV, only use select backend
	# I have seen segfaults with poll, and epoll is not stable
	$ENV{LIBEV_FLAGS} = 1;

	# set the AnyEvent model to our subclassed version when PERFMON is enabled
	$ENV{PERL_ANYEVENT_MODEL} = 'PerfMonEV' if main::PERFMON;
	$ENV{PERL_ANYEVENT_MODEL} ||= 'EV';
	
	# By default, tell Audio::Scan not to get artwork to save memory
	# Where needed, this is locally changed to 0.
	$ENV{AUDIO_SCAN_NO_ARTWORK} = 1;

	# save argv
	@argv = @ARGV;
        
	use Slim::bootstrap;
	use Slim::Utils::OSDetect;

	Slim::bootstrap->loadModules();
};

use File::Slurp;
use Getopt::Long;
use File::Spec::Functions qw(:ALL);
use POSIX qw(setsid);
use Time::HiRes;
use EV;
use AnyEvent;

# Load AIO support if available
my $HAS_AIO;
sub HAS_AIO {
	return $HAS_AIO if defined $HAS_AIO;
		
	eval {
		require AnyEvent::AIO;
		IO::AIO::max_poll_time( 0.01 ); # Make AIO play nice if there are a lot of requests (10ms per poll)
		$HAS_AIO = 1;
	};
	
	$HAS_AIO = 0 if !$HAS_AIO;	# Make sure it is defined now.
	
	return $HAS_AIO;
}

# Force XML::Simple to use XML::Parser for speed. This is done
# here so other packages don't have to worry about it. If we
# don't have XML::Parser installed, we fall back to PurePerl.
# 
# Only use XML::Simple 2.15 an above, which has support for pass-by-ref
use XML::Simple qw(2.15);

eval {
	local($^W) = 0;      # Suppress warning from Expat.pm re File::Spec::load()
	require XML::Parser; 
};

if (!$@) {
	$XML::Simple::PREFERRED_PARSER = 'XML::Parser';
}

use Slim::Utils::Log;
use Slim::Utils::Prefs;
use Slim::Utils::Misc;
use Slim::Buttons::Common;
use Slim::Buttons::Home;
use Slim::Buttons::Power;
use Slim::Buttons::Search;
use Slim::Buttons::ScreenSaver;
use Slim::Utils::PluginManager;
use Slim::Buttons::Synchronize;
use Slim::Buttons::Input::Text;
use Slim::Buttons::Input::Time;
use Slim::Buttons::Input::List;
use Slim::Buttons::Input::Choice;
use Slim::Buttons::Input::Bar;
use Slim::Buttons::Settings;
use Slim::Player::Client;
use Slim::Control::Request;
use Slim::Web::HTTP;
use Slim::Hardware::IR;
use Slim::Menu::TrackInfo;
use Slim::Menu::AlbumInfo;
use Slim::Menu::ArtistInfo;
use Slim::Menu::GenreInfo;
use Slim::Menu::YearInfo;
use Slim::Menu::SystemInfo;
use Slim::Menu::PlaylistInfo;
use Slim::Menu::FolderInfo;
use Slim::Menu::GlobalSearch;
use Slim::Menu::BrowseLibrary;
use Slim::Music::Info;
use Slim::Music::Import;
use Slim::Utils::OSDetect;
use Slim::Player::Playlist;
use Slim::Player::Sync;
use Slim::Player::Source;
use Slim::Utils::Cache;
use Slim::Utils::Scanner;
use Slim::Utils::Scheduler;
use Slim::Networking::Async::DNS;
use Slim::Networking::Select;
use Slim::Networking::SqueezeNetwork;
use Slim::Networking::UDP;
use Slim::Control::Stdio;
use Slim::Utils::Strings qw(string);
use Slim::Utils::Timers;
use Slim::Utils::Update;
use Slim::Networking::Slimproto;
use Slim::Networking::SimpleAsyncHTTP;
use Slim::Utils::Firmware;
use Slim::Control::Jive;
use Slim::Formats::RemoteMetadata;

if ( SB1SLIMP3SYNC ) {
	require Slim::Player::SB1SliMP3Sync;
}

if ( DEBUGLOG ) {
	require Data::Dump;
	require Slim::Utils::PerlRunTime;
}

my $sqlHelperClass = Slim::Utils::OSDetect->getOS()->sqlHelperClass();
eval "use $sqlHelperClass";
die $@ if $@;

our @AUTHORS = (
	'Sean Adams',
	'Vidur Apparao',
	'Dean Blackketter',
	'Kevin Deane-Freeman',
	'Andy Grundman',
	'Amos Hayes',
	'Michael Herger',
	'Christopher Key',
	'Ben Klaas',
	'Mark Langston',
	'Eric Lyons',
	'Scott McIntyre',
	'Robert Moser',
	'Felix Müller',
	'Dave Nanian',
	'Jacob Potter',
	'Sam Saffron',
	'Roy M. Silvernail',
	'Adrian Smith',
	'Richard Smith',
	'Max Spicer',
	'Dan Sully',
	'Richard Titmuss',
	'Alan Young'
);

my $prefs        = preferences('server');

our $VERSION     = '7.7.0';
our $REVISION    = undef;
our $BUILDDATE   = undef;
our $audiodir    = undef;
our $playlistdir = undef;
our $httpport    = undef;

our (
	$inInit,
	$cachedir,
	$user,
	$group,
	$cliaddr,
	$cliport,
	$daemon,
	$diag,
	$help,
	$httpaddr,
	$lastlooptime,
	$logfile,
	$logdir,
	$logconf,
	$debug,
	$LogTimestamp,
	$localClientNetAddr,
	$localStreamAddr,
	$newVersion,
	$pidfile,
	$prefsfile,
	$priority,
	$quiet,
	$nosetup,
	$noserver,
	$norestart,
	$noupnp,
	$noweb,     # used in scanner to prevent loading of Slim::Web::Pages etc.
	$notranscoding,
	$nodebuglog,
	$noinfolog,
	$nosb1slimp3sync,
	$nostatistics,
	$stdio,
	$stop,
	$perfwarn,
	$failsafe,
	$checkstrings,
	$charset,
	$dbtype,
	$d_startup, # Needed for Slim::bootstrap
);

sub init {
	$inInit = 1;
	
	# May get overridden by object-leak or nytprof usage below
	$SIG{USR2} = \&Slim::Utils::Log::logBacktrace;
	
	# Can only have one of NYTPROF and Object-Leak at a time
	if ( $ENV{OBJECT_LEAK} ) {
		require Devel::Leak::Object;
		Devel::Leak::Object->import(qw(GLOBAL_bless));
		$SIG{USR2} = sub {
			Devel::Leak::Object::status();
			warn "Dumping objects...\n";
		};
	}
	
	# initialize the process and daemonize, etc...
	srand();

	($REVISION, $BUILDDATE) = Slim::Utils::Misc::parseRevision();

	my $log = logger('server');

	$log->error("Starting Logitech Media Server (v$VERSION, r$REVISION, $BUILDDATE) perl $]");

	if ($diag) { 
		eval "use diagnostics";
	}

	# force a charset from the command line
	$Slim::Utils::Unicode::lc_ctype = $charset if $charset;
	
	# If dbsource has been changed via settings, it overrides the default
	if ( $prefs->get('dbtype') ) {
		$dbtype ||= $prefs->get('dbtype') =~ /SQLite/ ? 'SQLite' : 'MySQL';
	}
    
	if ( $dbtype ) {
		# For testing SQLite, can specify a different database type
		$sqlHelperClass = "Slim::Utils::${dbtype}Helper";
		eval "use $sqlHelperClass";
		die $@ if $@;
	}

	Slim::Utils::OSDetect::init();

	# initialize server subsystems
	initSettings();

	# Redirect STDERR to the log file.
	tie *STDERR, 'Slim::Utils::Log::Trapper';

	main::INFOLOG && $log->info("OS Specific init...");

	unless (main::ISWINDOWS) {
		$SIG{'HUP'} = \&initSettings;
	}		

	if (Slim::Utils::Misc::runningAsService()) {
		$SIG{'QUIT'} = \&Slim::bootstrap::ignoresigquit; 
	} else {
		$SIG{'QUIT'} = \&Slim::bootstrap::sigquit;
	}

	$SIG{__WARN__} = sub { msg($_[0]) };
	
	# Uncomment to enable crash debugging.
	#$SIG{__DIE__} = \&Slim::Utils::Misc::bt;
	
	# Start/stop profiler during runtime (requires Devel::NYTProf)
	# and NYTPROF env var set to 'start=no'
	if ( $ENV{NYTPROF} && $INC{'Devel/NYTProf.pm'} && $ENV{NYTPROF} =~ /start=no/ ) {
		$SIG{USR1} = sub {
			DB::enable_profile();
			warn "Profiling enabled...\n";
		};
	
		$SIG{USR2} = sub {
			DB::finish_profile();
			warn "Profiling disabled...\n";
		};
	}

	# background if requested
	if (!main::ISWINDOWS && $daemon) {

		main::INFOLOG && $log->info("Server daemonizing...");
		daemonize();

	} else {

		save_pid_file();
	}
	
	# leave a mark for external tools
	$failsafe ? $prefs->set('failsafe', 1) : $prefs->remove('failsafe');

	# Change UID/GID after the pid & logfiles have been opened.
<<<<<<< HEAD
	unless (Slim::Utils::OSDetect::getOS->dontSetUserAndGroup() || defined($user) eq "root") {
		main::INFOLOG && $log->info("Server settings effective user and group if requested...");
=======
	unless (Slim::Utils::OSDetect::getOS->dontSetUserAndGroup() || (defined($user) && $> != 0)) {
		main::INFOLOG && $log->info("Squeezebox Server settings effective user and group if requested...");
>>>>>>> dae2890c
		changeEffectiveUserAndGroup();		
	}

	# Set priority, command line overrides pref
	if (defined $priority) {
		Slim::Utils::Misc::setPriority($priority);
	} else {
		Slim::Utils::Misc::setPriority( $prefs->get('serverPriority') );
	}
	
	# Generate a UUID for this SC instance on first-run
	if ( !$prefs->get('server_uuid') ) {
		require UUID::Tiny;
		$prefs->set( server_uuid => UUID::Tiny::create_UUID_as_string( UUID::Tiny::UUID_V4() ) );
	}

	main::INFOLOG && $log->info("Server binary search path init...");
	Slim::Utils::OSDetect::getOS->initSearchPath();

	# Find plugins and process any new ones now so we can load their strings
	main::INFOLOG && $log->info("Server PluginManager init...");
	Slim::Utils::PluginManager->init();

	main::INFOLOG && $log->info("Server strings init...");
	Slim::Utils::Strings::init();
	
	# Load appropriate DB module
	my $dbModule = $sqlHelperClass =~ /MySQL/ ? 'DBD::mysql' : 'DBD::SQLite';
	Slim::bootstrap::tryModuleLoad($dbModule);
	if ( $@ ) {
		logError("Couldn't load $dbModule [$@]");
		exit;
	}

	if ( $sqlHelperClass ) {
		main::INFOLOG && $log->info("Server SQL init ($sqlHelperClass)...");
		$sqlHelperClass->init();
	}
	
	main::INFOLOG && $log->info("Async DNS init...");
	Slim::Networking::Async::DNS->init;
	
	main::INFOLOG && $log->info("Async HTTP init...");
	Slim::Networking::Async::HTTP->init;
	Slim::Networking::SimpleAsyncHTTP->init;
	
	main::INFOLOG && $log->info("SqueezeNetwork Init...");
	Slim::Networking::SqueezeNetwork->init();
	
	main::INFOLOG && $log->info("Firmware init...");
	Slim::Utils::Firmware->init;

	main::INFOLOG && $log->info("Server Info init...");
	Slim::Music::Info::init();

	main::INFOLOG && $log->info("Server IR init...");
	Slim::Hardware::IR::init();

	main::INFOLOG && $log->info("Server Request init...");
	Slim::Control::Request::init();
	
	main::INFOLOG && $log->info("Server Queries init...");
	Slim::Control::Queries->init();
	
	main::INFOLOG && $log->info("Server Buttons init...");
	Slim::Buttons::Common::init();

	if ($stdio) {
		main::INFOLOG && $log->info("Server Stdio init...");
		Slim::Control::Stdio::init(\*STDIN, \*STDOUT);
	}

	main::INFOLOG && $log->info("UDP init...");
	Slim::Networking::UDP::init();

	main::INFOLOG && $log->info("Slimproto Init...");
	Slim::Networking::Slimproto::init();

	main::INFOLOG && $log->info("Cache init...");
	Slim::Utils::Cache->init();
	Slim::Schema::RemoteTrack->init();

	unless ( $noupnp || $prefs->get('noupnp') ) {
		main::INFOLOG && $log->info("UPnP init...");
		require Slim::Utils::UPnPMediaServer;
		Slim::Utils::UPnPMediaServer::init();
	}
	
	# Load the relevant importers - necessary to ensure that Slim::Schema::init() is called.
	if (Slim::Utils::Misc::getMediaDirs()) {
		require Slim::Media::MediaFolderScan;
		Slim::Media::MediaFolderScan->init();
	}
	if (Slim::Utils::Misc::getPlaylistDir()) {
		require Slim::Music::PlaylistFolderScan;
		Slim::Music::PlaylistFolderScan->init();
	}
	initClass('Slim::Plugin::iTunes::Importer') if Slim::Utils::PluginManager->isConfiguredEnabled('iTunes');
	initClass('Slim::Plugin::MusicMagic::Importer') if Slim::Utils::PluginManager->isConfiguredEnabled('MusicMagic');

	main::INFOLOG && $log->info("Server HTTP init...");
	Slim::Web::HTTP::init();

	if (main::TRANSCODING) {
		main::INFOLOG && $log->info("Source conversion init..");
		require Slim::Player::TranscodingHelper;
		Slim::Player::TranscodingHelper::init();
	}

	if (WEBUI && !$nosetup) {
		main::INFOLOG && $log->info("Server Web Settings init...");
		require Slim::Web::Setup;
		Slim::Web::Setup::initSetup();
	}
	
	main::INFOLOG && $log->info('Menu init...');
	Slim::Menu::TrackInfo->init();
	Slim::Menu::AlbumInfo->init();
	Slim::Menu::ArtistInfo->init();
	Slim::Menu::GenreInfo->init();
	Slim::Menu::YearInfo->init();
	Slim::Menu::SystemInfo->init();
	Slim::Menu::PlaylistInfo->init();
	Slim::Menu::FolderInfo->init();
	Slim::Menu::GlobalSearch->init();

	main::INFOLOG && $log->info('Server Alarms init...');
	Slim::Utils::Alarm->init();

	# load plugins before Jive init so MusicIP hooks to cached artist/genre queries from Jive->init() will take root
	main::INFOLOG && $log->info("Server Load Plugins...");
	Slim::Utils::PluginManager->load();

	main::INFOLOG && $log->info("Server Jive init...");
	Slim::Control::Jive->init();
	
	main::INFOLOG && $log->info("Remote Metadata init...");
	Slim::Formats::RemoteMetadata->init();
	
	# Reinitialize logging, as plugins may have been added.
	if (Slim::Utils::Log->needsReInit) {

		Slim::Utils::Log->reInit;
	}

	main::INFOLOG && $log->info("Server checkDataSource...");
	checkDataSource();
	
	if ( $prefs->get('autorescan') ) {
		require Slim::Utils::AutoRescan;
		
		main::INFOLOG && $log->info('Auto-rescan init...');
		Slim::Utils::AutoRescan->init();
	}

	main::INFOLOG && $log->info("Library Browser init...");
	Slim::Menu::BrowseLibrary->init();
	
	# regular server has a couple more initial operations.
	main::INFOLOG && $log->info("Server persist playlists...");

	if ($prefs->get('persistPlaylists')) {

		Slim::Control::Request::subscribe(
			\&Slim::Player::Playlist::modifyPlaylistCallback, [['playlist']]
		);
	}

	# pull in the memory usage module if requested.
	if (main::INFOLOG && logger('server.memory')->is_info) {
		
		Slim::bootstrap::tryModuleLoad('Slim::Utils::MemoryUsage');

		if ($@) {

			logError("Couldn't load Slim::Utils::MemoryUsage: [$@]");

		} else {

			Slim::Utils::MemoryUsage->init();
		}
	}

	if ( main::PERFMON ) {
		main::INFOLOG && $log->info("Server Perfwarn init...");
		require Slim::Utils::PerfMon;
		Slim::Utils::PerfMon->init($perfwarn);
	}

	Slim::Utils::Timers::setTimer(
		undef,
		time() + 30,
		\&Slim::Utils::Update::checkVersion,
	);

	main::INFOLOG && $log->info("Server HTTP enable...");
	Slim::Web::HTTP::init2();

	# otherwise, get ready to loop
	$lastlooptime = Time::HiRes::time();
	
	$inInit = 0;

	main::INFOLOG && $log->info("Server done init...");
}

sub main {
	
	# command line options
	initOptions();

	# all other initialization
	init();

	while (!idle()) {}

	stopServer();
}

sub idle {
	# No idle processing during startup
	return if $inInit;

	my $now = EV::now;

	# check for time travel (i.e. If time skips backwards for DST or clock drift adjustments)
	if ( $now < $lastlooptime || ( $now - $lastlooptime > 300 ) ) {		
		# For all clients that support RTC, we need to adjust their clocks
		for my $client ( Slim::Player::Client::clients() ) {
			if ( $client->hasRTCAlarm ) {
				$client->setRTCTime;
			}
		}
	}

	$lastlooptime = $now;
	
	# This flag indicates we have pending IR or request events to handle
	my $pendingEvents = 0;
	
	# process IR queue
	$pendingEvents = Slim::Hardware::IR::idle();
	
	if ( !$pendingEvents ) {
		# empty notifcation queue, only if no IR events are pending
		$pendingEvents = Slim::Control::Request::checkNotifications();
		
		if ( !main::SLIM_SERVICE && !$pendingEvents ) {
			# run scheduled tasks, only if no other events are pending
			$pendingEvents = Slim::Utils::Scheduler::run_tasks();
		}
	}
	
	# Include pending AIO events or we will end up stalling AIO processing
	if ( $HAS_AIO && !$pendingEvents ) {
		$pendingEvents += IO::AIO::nreqs();
	}
	
	if ( $pendingEvents ) {
		# Some notifications are still pending, run the loop in non-blocking mode
		Slim::Networking::IO::Select::loop( EV::LOOP_NONBLOCK );
	}
	else {
		# No events are pending, run the loop until we get a select event
		Slim::Networking::IO::Select::loop( EV::LOOP_ONESHOT );
	}

	return $::stop;
}

sub idleStreams {
	my $timeout = shift || 0;
	
	# No idle processing during startup
	return if $inInit;
	
	# Loop once without blocking
	Slim::Networking::IO::Select::loop( EV::LOOP_NONBLOCK );
}

sub showUsage {
	print <<EOF;
Usage: $0 [--diag] [--daemon] [--stdio]
          [--logdir <logpath>]
          [--logfile <logfilepath|syslog>]
          [--user <username>]
          [--group <groupname>]
          [--httpport <portnumber> [--httpaddr <listenip>]]
          [--cliport <portnumber> [--cliaddr <listenip>]]
          [--priority <priority>]
          [--prefsdir <prefspath> [--pidfile <pidfilepath>]]
          [--perfmon] [--perfwarn=<threshold> | --perfwarn <warn options>]
          [--checkstrings] [--charset <charset>]
          [--noweb] [--notranscoding] [--nosb1slimp3sync] [--nostatistics] [--norestart]
          [--logging <logging-spec>] [--noinfolog | --nodebuglog]

    --help           => Show this usage information.
    --cachedir       => Directory for Logitech Media Server to save cached music and web data
    --diag           => Use diagnostics, shows more verbose errors.
                        Also slows down library processing considerably
    --logdir         => Specify folder location for log file
    --logfile        => Specify a file for error logging.  Specify 'syslog' to log to syslog.
    --daemon         => Run the server in the background.
                        This may only work on Unix-like systems.
    --stdio          => Use standard in and out as a command line interface 
                        to the server
    --user           => Specify the user that server should run as.
                        Only usable if server is started as root.
                        This may only work on Unix-like systems.
    --group          => Specify the group that server should run as.
                        Only usable if server is started as root.
                        This may only work on Unix-like systems.
    --httpport       => Activate the web interface on the specified port.
                        Set to 0 in order disable the web server.
    --httpaddr       => Activate the web interface on the specified IP address.
    --cliport        => Activate the command line interface TCP/IP interface
                        on the specified port. Set to 0 in order disable the 
                        command line interface server.
    --cliaddr        => Activate the command line interface TCP/IP 
                        interface on the specified IP address.
    --prefsdir       => Specify the location of the preferences directory
    --pidfile        => Specify where a process ID file should be stored
    --quiet          => Minimize the amount of text output
    --playeraddr     => Specify the _server's_ IP address to use to connect 
                        to Slim players
    --priority       => set process priority from -20 (high) to 20 (low)
    --streamaddr     => Specify the _server's_ IP address to use to connect
                        to streaming audio sources
    --nodebuglog     => Disable all debug-level logging (compiled out).
    --noinfolog      => Disable all debug-level & info-level logging (compiled out).
    --norestart      => Disable automatic restarts of server (if performed by external script) 
    --nosetup        => Disable setup via http.
    --noserver       => Disable web access server settings, but leave player settings accessible.
                        Settings changes are not preserved.
    --noweb          => Disable web interface. JSON-RPC, Comet, and artwork web APIs are still enabled.
    --nosb1slimp3sync=> Disable support for SliMP3s, SB1s and associated synchronization
    --nostatistics   => Disable the TracksPersistent table used to keep to statistics across rescans (compiled out).
    --notranscoding  => Disable transcoding support.
    --noupnp         => Disable UPnP subsystem
    --perfmon        => Enable internal server performance monitoring
    --perfwarn       => Generate log messages if internal tasks take longer than specified threshold
    --failsafe       => Don't load plugins
    --checkstrings   => Enable reloading of changed string files for plugin development
    --charset        => Force a character set to be used, eg. utf8 on Linux devices
                        which don't have full utf8 locale installed
    --dbtype         => Force database type (valid values are MySQL or SQLite)
    --logging        => Enable logging for the specified comma separated categories

Commands may be sent to the server through standard in and will be echoed via
standard out.  See complete documentation for details on the command syntax.
EOF
}

sub initOptions {
	my $logging;

	$LogTimestamp = 1;

	my $gotOptions = GetOptions(
		'user=s'        => \$user,
		'group=s'       => \$group,
		'cliaddr=s'     => \$cliaddr,
		'cliport=s'     => \$cliport,
		'daemon'        => \$daemon,
		'diag'          => \$diag,
		'help'          => \$help,
		'httpaddr=s'    => \$httpaddr,
		'httpport=s'    => \$httpport,
		'logfile=s'     => \$logfile,
		'logdir=s'      => \$logdir,
		'logconfig=s'   => \$logconf,
		'debug=s'       => \$debug,
		'logging=s'     => \$logging,
		'LogTimestamp!' => \$LogTimestamp,
		'cachedir=s'    => \$cachedir,
		'pidfile=s'     => \$pidfile,
		'playeraddr=s'  => \$localClientNetAddr,
		'priority=i'    => \$priority,
		'stdio'	        => \$stdio,
		'streamaddr=s'  => \$localStreamAddr,
		'prefsfile=s'   => \$prefsfile,
		# prefsdir is parsed by Slim::Utils::Prefs prior to initOptions being run
		'quiet'	        => \$quiet,
		'nodebuglog'    => \$nodebuglog,
		'noinfolog'     => \$noinfolog,
		'norestart'     => \$norestart,
		'nosetup'       => \$nosetup,
		'noserver'      => \$noserver,
		'nostatistics'  => \$nostatistics,
		'noupnp'        => \$noupnp,
		'nosb1slimp3sync'=> \$nosb1slimp3sync,
		'notranscoding' => \$notranscoding,
		'noweb'         => \$noweb,
		'failsafe'      => \$failsafe,
		'perfwarn=s'    => \$perfwarn,  # content parsed by PerfMon if set
		'checkstrings'  => \$checkstrings,
		'charset=s'     => \$charset,
		'dbtype=s'      => \$dbtype,
		'd_startup'     => \$d_startup, # Needed for Slim::bootstrap
	);

	# make --logging and --debug synonyms, but prefer --logging
	$debug = $logging if ($logging);

	initLogging();

	if ($help || !$gotOptions) {
		showUsage();
		exit(1);
	}
}

sub initLogging {
	# open the log files
	Slim::Utils::Log->init({
		'logconf' => $logconf,
		'logdir'  => $logdir,
		'logfile' => $logfile,
		'logtype' => 'server',
		'debug'   => $debug,
	});
}

sub initClass {
	my $class = shift;

	Slim::bootstrap::tryModuleLoad($class);

	if ($@) {
		logError("Couldn't load $class: $@");
	} else {
		$class->initPlugin;
	}
}

sub initSettings {

	Slim::Utils::Prefs::init();

	# options override existing preferences
	if (defined($cachedir)) {
		$prefs->set('cachedir', $cachedir);
		$prefs->set('librarycachedir', $cachedir);
	}
	
	if (defined($httpport)) {
		$prefs->set('httpport', $httpport);
	}

	if (defined($cliport)) {
		preferences('plugin.cli')->set('cliport', $cliport);
	}
	
	if (defined($prefs->get('cachedir')) && $prefs->get('cachedir') ne '') {

		$cachedir = $prefs->get('cachedir');
		$cachedir = Slim::Utils::Misc::fixPath($cachedir);
		$cachedir = Slim::Utils::Misc::pathFromFileURL($cachedir);
		$cachedir =~ s|[/\\]$||;
		
		# Make sure cachedir exists
		Slim::Utils::Prefs::makeCacheDir($cachedir);
		
		$prefs->set('cachedir',$cachedir);
		$prefs->set('librarycachedir',$cachedir) unless $prefs->get('librarycachedir');
	}

	Slim::Utils::Prefs::makeCacheDir();	
}

sub daemonize {
	my ($pid, $log);

	if (!defined($pid = fork())) {

		die "Can't fork: $!";
	}

	if ($pid) {
		save_pid_file($pid);

		# don't clean up the pidfile!
		$pidfile = undef;
		exit;
	}

	if (!setsid) {
		die "Can't start a new session: $!";
	}

	open STDOUT, '>>/dev/null';
	
	# On Leopard, GD will crash because you can't run CoreServices code in a forked child,
	# so we have to exec as well.
	if ( $^O =~ /darwin/ ) {
		@argv = grep { $_ ne '--daemon' } @argv;
		exec $^X . ' "' . $0 . '" ' . join( ' ', @argv );
		exit;
	}
}

sub changeEffectiveUserAndGroup {

	# If we're not root and need to change user and group then die with a
	# suitable message, else there's nothing more to do, so return.
	if ($> != 0) {

		if (defined($user) || defined($group)) {

			my $uname = getpwuid($>);
			print STDERR "Current user is $uname\n";
			print STDERR "Must run as root to change effective user or group.\n";

			die "Aborting";

		} else {

			return;

		}

	}

	my ($uid, $pgid, @sgids, $gid);

	# Don't allow the server to be started as root.
	# MySQL can't be run as root, and it's generally a bad idea anyways.
	# Try starting as 'squeezeboxserver' instead.
	if (!defined($user)) {
		$user = 'squeezeboxserver';
		print STDERR "Logitech Media Server must not be run as root!  Trying user $user instead.\n";
	}


	# Get the uid and primary group id for the $user.
	($uid, $pgid) = (getpwnam($user))[2,3];

	if (!defined ($uid)) {
		die "User $user not found.\n";
	}


	# Get the supplementary groups to which $user belongs

	setgrent();

	while (my @grp = getgrent()) {
		if ($grp[3] =~ m/\b$user\b/){ push @sgids, $grp[2] }
	}

	endgrent();

	# If a group was specified, get the gid of it and add it to the 
	# list of supplementary groups.
	if (defined($group)) {
		$gid = getgrnam($group);

		if (!defined $gid) {
			die "Group $group not found.\n";
		} else {
			push @sgids, $gid;
		}
	}

	# Check that we're definately not trying to start as root, e.g. if
	# we were passed '--user root' or any other used with uid 0.
	if ($uid == 0) {
		print STDERR "Logitech Media Server must not be run as root! Only do this if you know what you're doing!!\n";
	}


	# Change effective group. Need to do this while still root, so do group first

	# $) is a space separated list that begins with the effective gid then lists
	# any supplementary group IDs, so compare against that.  On some systems
	# no supplementary group IDs are present at system startup or at all.

	# We need to pass $pgid twice because setgroups only gets called if there's 
	# more than one value.  For example, if we did:
	# $) = "1234"
	# then the effective primary group would become 1234, but we'd retain any 
	# previously set supplementary groups.  To become a member of just 1234, the 
	# correct way is to do:
	# $) = "1234 1234"

	undef $!;
	$) = "$pgid $pgid " . join (" ", @sgids);

	if ( $! ) {
		die "Unable to set effective group(s) to $group ($gid) is: $): $!\n";
	}

	# Finally, change effective user id.

	undef $!;
	$> = $uid;

	if ( $! ) {
		die "Unable to set effective user to $user, ($uid)!\n";
	}

	logger('server')->info("Running as uid: $> / gid: $)");
}

sub checkDataSource {

	my $mediadirs = Slim::Utils::Misc::getMediaDirs();
	my $modified = 0;

	foreach my $audiodir (@$mediadirs) {
		if (defined $audiodir && $audiodir =~ m|[/\\]$|) {
			$audiodir =~ s|[/\\]$||;
			$modified++;
		}
	}

	$prefs->set('mediadirs', $mediadirs) if $modified;

	return if !Slim::Schema::hasLibrary();
	
	$sqlHelperClass->checkDataSource();
	
	# Don't launch an initial scan on SqueezeOS, it will be handled by AutoRescan
	return if Slim::Utils::OSDetect::isSqueezeOS();
	
	# Count entries for all media types, run scan if all are empty
	my $dbh = Slim::Schema->dbh;
	my ($tc, $vc, $ic) = $dbh->selectrow_array( qq{
		SELECT
			(SELECT COUNT(*) FROM tracks where audio = 1) as tc,
			(SELECT COUNT(*) FROM videos) as vc,
			(SELECT COUNT(*) FROM images) as ic
	} );

	if (Slim::Schema->schemaUpdated || (!$tc && !$vc && !$ic)) {

		logWarning("Schema updated or no media found in the database, initiating scan.");

		Slim::Control::Request::executeRequest(undef, ['wipecache']);
	}
}

sub forceStopServer {
	$::stop = 1;
}

#------------------------------------------
#
# Clean up resources and exit.
#
sub stopServer {
	my $restart = shift;

	logger('')->info( 'Logitech Media Server ' . ($restart && !$::norestart ? 'restarting...' : 'shutting down.') );
	
	$::stop = 1;
	
	cleanup();
	
	if ($restart && !$::norestart
		&& Slim::Utils::OSDetect->getOS()->canRestartServer() 
		&& !main::ISWINDOWS)
	{
		exec($^X, $0, @argv);
	}

	exit();
}

sub cleanup {
	logger('')->info("Logitech Media Server cleaning up.");
	
	$::stop = 1;

	# Make sure to flush anything in the database to disk.
	if ($INC{'Slim/Schema.pm'} && Slim::Schema->storage) {

		if (Slim::Music::Import->stillScanning()) {
			logger('')->info("Cancel running scanner.");
			Slim::Music::Import->abortScan();
		}

		Slim::Schema->forceCommit;
		Slim::Schema->disconnect;
	}

	Slim::Utils::PluginManager->shutdownPlugins();

	Slim::Utils::Prefs::writeAll();

	if ($prefs->get('persistPlaylists')) {
		Slim::Control::Request::unsubscribe(
			\&Slim::Player::Playlist::modifyPlaylistCallback);
	}

	$sqlHelperClass->cleanup;

	remove_pid_file();
}

sub save_pid_file {
	my $process_id = shift || $$;

	logger('')->info("Logitech Media Server saving pid file.");

	if (defined $pidfile) {
		File::Slurp::write_file($pidfile, $process_id);
	}
}
 
sub remove_pid_file {
	 if (defined $pidfile) {
	 	unlink $pidfile;
	 }
}

sub END {

	Slim::bootstrap::theEND();
}
 
# start up the server if we're not running as a service.	
if (!defined($PerlSvc::VERSION)) { 
	main()
}

__END__<|MERGE_RESOLUTION|>--- conflicted
+++ resolved
@@ -422,13 +422,8 @@
 	$failsafe ? $prefs->set('failsafe', 1) : $prefs->remove('failsafe');
 
 	# Change UID/GID after the pid & logfiles have been opened.
-<<<<<<< HEAD
-	unless (Slim::Utils::OSDetect::getOS->dontSetUserAndGroup() || defined($user) eq "root") {
+	unless (Slim::Utils::OSDetect::getOS->dontSetUserAndGroup() || (defined($user) && $> != 0)) {
 		main::INFOLOG && $log->info("Server settings effective user and group if requested...");
-=======
-	unless (Slim::Utils::OSDetect::getOS->dontSetUserAndGroup() || (defined($user) && $> != 0)) {
-		main::INFOLOG && $log->info("Squeezebox Server settings effective user and group if requested...");
->>>>>>> dae2890c
 		changeEffectiveUserAndGroup();		
 	}
 
