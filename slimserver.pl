#!/usr/bin/perl -w

# SqueezeCenter Copyright 2001-2007 Logitech.
# This program is free software; you can redistribute it and/or
# modify it under the terms of the GNU General Public License,
# version 2.
#
# This program is distributed in the hope that it will be useful,
# but WITHOUT ANY WARRANTY; without even the implied warranty of
# MERCHANTABILITY or FITNESS FOR A PARTICULAR PURPOSE.  See the
# GNU General Public License for more details.
#

require 5.008_001;
use strict;
use warnings;

use constant SLIM_SERVICE => 0;

# This package section is used for the windows service version of the application, 
# as built with ActiveState's PerlSvc
package PerlSvc;

our %Config = (
	DisplayName => 'SqueezeCenter',
	Description => "SqueezeCenter Music Server",
	ServiceName => "squeezesvc",
);

sub Startup {
	# Tell PerlSvc to bundle these modules
	if (0) {
		require Encode::CN;
		require Encode::JP;
		require Encode::KR;
		require Encode::TW;
	}

	# added to workaround a problem with 5.8 and perlsvc.
	# $SIG{BREAK} = sub {} if RunningAsService();
	main::initOptions();
	main::init();
	
	# here's where your startup code will go
	while (ContinueRun() && !main::idle()) { }

	main::stopServer();
}

sub Install {

	my($Username,$Password);

	use Getopt::Long;
	require Win32::Lanman;

	Getopt::Long::GetOptions(
		'username=s' => \$Username,
		'password=s' => \$Password,
	);

	main::initLogging();

	if ((defined $Username) && ((defined $Password) && length($Password) != 0)) {
		my @infos;
		my ($host, $user);

		# use the localhost '.' by default, unless user has defined "domain\username"
		if ($Username =~ /(.+)\\(.+)/) {
			$host = $1;
			$user = $2;
		}
		else {
			$host = '.';
			$user = $Username;
		}

		# configure user to be used to run the server
		if ($host && $user 
		&& Win32::Lanman::LsaLookupNames("\\\\$host", [$user], \@infos)
		&& Win32::Lanman::LsaAddAccountRights("\\\\$host", ${$infos[0]}{sid}, [&Win32::Lanman::SE_SERVICE_LOGON_NAME])) {

			$Config{UserName} = "$host\\$user";
			$Config{Password} = $Password;
		}
	}
}

sub Interactive {
	main::main();	
}

sub Remove {
	# add your additional remove messages or functions here
	main::initLogging();
}

sub Help {	
	main::showUsage();
	main::initLogging();
}

package main;

use FindBin qw($Bin);
use lib $Bin;

BEGIN {
	use Slim::bootstrap;
	use Slim::Utils::OSDetect;

	Slim::bootstrap->loadModules();

	# Bug 2659 - maybe. Remove old versions of modules that are now in the $Bin/lib/ tree.
	if (!Slim::Utils::OSDetect::isDebian()) {

		unlink("$Bin/CPAN/MP3/Info.pm");
		unlink("$Bin/CPAN/DBIx/ContextualFetch.pm");
	}
};

use File::Slurp;
use Getopt::Long;
use File::Spec::Functions qw(:ALL);
use POSIX qw(:signal_h :errno_h :sys_wait_h setsid);
use Socket qw(:DEFAULT :crlf);
use Time::HiRes;

# Force XML::Simple to use XML::Parser for speed. This is done
# here so other packages don't have to worry about it. If we
# don't have XML::Parser installed, we fall back to PurePerl.
# 
# Only use XML::Simple 2.15 an above, which has support for pass-by-ref
use XML::Simple qw(2.15);

eval {
	local($^W) = 0;      # Suppress warning from Expat.pm re File::Spec::load()
	require XML::Parser; 
};

if (!$@) {
	$XML::Simple::PREFERRED_PARSER = 'XML::Parser';
}

use Slim::Utils::Log;
use Slim::Utils::Prefs;
use Slim::Utils::Misc;
use Slim::Utils::PerfMon;
use Slim::Buttons::Common;
use Slim::Buttons::Home;
use Slim::Buttons::Power;
use Slim::Buttons::Search;
use Slim::Buttons::ScreenSaver;
use Slim::Utils::PluginManager;
use Slim::Buttons::Synchronize;
use Slim::Buttons::Input::Text;
use Slim::Buttons::Input::Time;
use Slim::Buttons::Input::List;
use Slim::Buttons::Input::Choice;
use Slim::Buttons::Input::Bar;
use Slim::Buttons::Settings;
use Slim::Player::Client;
use Slim::Control::Request;
use Slim::Display::Lib::Fonts;
use Slim::Web::HTTP;
use Slim::Hardware::IR;
use Slim::Menu::TrackInfo;
use Slim::Music::Info;
use Slim::Music::Import;
use Slim::Music::MusicFolderScan;
use Slim::Music::PlaylistFolderScan;
use Slim::Utils::OSDetect;
use Slim::Player::Playlist;
use Slim::Player::Sync;
use Slim::Player::Source;
use Slim::Utils::Cache;
use Slim::Utils::Scanner;
use Slim::Utils::Scheduler;
use Slim::Networking::Async::DNS;
use Slim::Networking::Select;
use Slim::Networking::SqueezeNetwork;
use Slim::Networking::UDP;
use Slim::Web::Setup;
use Slim::Control::Stdio;
use Slim::Utils::Strings qw(string);
use Slim::Utils::Timers;
use Slim::Utils::MySQLHelper;
use Slim::Networking::Slimproto;
use Slim::Networking::SimpleAsyncHTTP;
use Slim::Utils::Firmware;
use Slim::Utils::UPnPMediaServer;
use Slim::Control::Jive;

our @AUTHORS = (
	'Sean Adams',
	'Vidur Apparao',
	'Dean Blackketter',
	'Kevin Deane-Freeman',
	'Andy Grundman',
	'Amos Hayes',
	'Michael Herger',
	'Christopher Key',
	'Ben Klaas',
	'Mark Langston',
	'Eric Lyons',
	'Scott McIntyre',
	'Robert Moser',
	'Felix Müller',
	'Dave Nanian',
	'Jacob Potter',
	'Sam Saffron',
	'Roy M. Silvernail',
	'Adrian Smith',
	'Richard Smith',
	'Max Spicer',
	'Dan Sully',
	'Richard Titmuss'
);

my $prefs        = preferences('server');

our $VERSION     = '7.3';
our $REVISION    = undef;
our $BUILDDATE   = undef;
our $audiodir    = undef;
our $playlistdir = undef;
our $httpport    = undef;

our (
	@argv,
	$inInit,
	$cachedir,
	$user,
	$group,
	$cliaddr,
	$cliport,
	$daemon,
	$diag,
	$help,
	$httpaddr,
	$lastlooptime,
	$logfile,
	$logdir,
	$logconf,
	$debug,
	$LogTimestamp,
	$localClientNetAddr,
	$localStreamAddr,
	$newVersion,
	$pidfile,
	$prefsfile,
	$priority,
	$quiet,
	$nosetup,
	$noserver,
	$noupnp,
	$stdio,
	$stop,
	$perfmon,
	$perfwarn,
	$checkstrings,
	$charset,
	$d_startup, # Needed for Slim::bootstrap
);

sub init {
	$inInit = 1;

	# initialize the process and daemonize, etc...
	srand();

	# The revision file may not exist for svn copies.
	my $tempBuildInfo = eval { File::Slurp::read_file(
		catdir(Slim::Utils::OSDetect::dirsFor('revision'), 'revision.txt')
	) } || "TRUNK\nUNKNOWN";

	# Once we've read the file, split it up so we have the Revision and Build Date
	my @tempBuildArray = split (/\n/, $tempBuildInfo);
	$REVISION = $tempBuildArray[0];
	$BUILDDATE = $tempBuildArray[1];


	if ($diag) { 
		eval "use diagnostics";
	}

	# force a charset from the command line
	$Slim::Utils::Unicode::lc_ctype = $charset if $charset;

	Slim::Utils::OSDetect::init();

	# initialize SqueezeCenter subsystems
	initSettings();

	# Redirect STDERR to the log file.
	tie *STDERR, 'Slim::Utils::Log::Trapper';

	my $log = logger('server');

	$log->info("SqueezeCenter OS Specific init...");

	if (Slim::Utils::OSDetect::OS() ne 'win') {
		$SIG{'HUP'} = \&initSettings;
	}		

	if (Slim::Utils::Misc::runningAsService()) {
		$SIG{'QUIT'} = \&Slim::bootstrap::ignoresigquit; 
	} else {
		$SIG{'QUIT'} = \&Slim::bootstrap::sigquit;
	}

	$SIG{__WARN__} = sub { msg($_[0]) };
	
	# Uncomment to enable crash debugging.
	#$SIG{__DIE__} = \&Slim::Utils::Misc::bt;
	
	# Start/stop profiler during runtime (requires Devel::NYTProf)
	# and NYTPROF env var set to 'start=no'
	if ( $INC{'Devel/NYTProf.pm'} && $ENV{NYTPROF} =~ /start=no/ ) {
		$SIG{USR1} = sub {
			DB::enable_profile();
			warn "Profiling enabled...\n";
		};
	
		$SIG{USR2} = sub {
			DB::disable_profile();
			warn "Profiling disabled...\n";
		};
	}

	# background if requested
	if (Slim::Utils::OSDetect::OS() ne 'win' && $daemon) {

		$log->info("SqueezeCenter daemonizing...");
		daemonize();

	} else {

		save_pid_file();
	}

	# Change UID/GID after the pid & logfiles have been opened.
	$log->info("SqueezeCenter settings effective user and group if requested...");
	changeEffectiveUserAndGroup();

	# Set priority, command line overrides pref
	if (defined $priority) {
		Slim::Utils::Misc::setPriority($priority);
	} else {
		Slim::Utils::Misc::setPriority( $prefs->get('serverPriority') );
	}

	$log->info("SqueezeCenter binary search path init...");
	Slim::Utils::OSDetect::initSearchPath();

	$log->info("SqueezeCenter strings init...");
	Slim::Utils::Strings::init();

	$log->info("SqueezeCenter MySQL init...");
	Slim::Utils::MySQLHelper->init();
	
	$log->info("Async DNS init...");
	Slim::Networking::Async::DNS->init;
	
	$log->info("Firmware init...");
	Slim::Utils::Firmware->init;

	$log->info("SqueezeCenter Info init...");
	Slim::Music::Info::init();

	$log->info("SqueezeCenter IR init...");
	Slim::Hardware::IR::init();

	$log->info("SqueezeCenter Request init...");
	Slim::Control::Request::init();
	
	$log->info("SqueezeCenter Buttons init...");
	Slim::Buttons::Common::init();

	$log->info("SqueezeCenter Graphic Fonts init...");
	Slim::Display::Lib::Fonts::init();

	if ($stdio) {
		$log->info("SqueezeCenter Stdio init...");
		Slim::Control::Stdio::init(\*STDIN, \*STDOUT);
	}

	$log->info("UDP init...");
	Slim::Networking::UDP::init();

	$log->info("Slimproto Init...");
	Slim::Networking::Slimproto::init();

	$log->info("mDNS init...");
	Slim::Networking::mDNS->init;

	$log->info("Cache init...");
	Slim::Utils::Cache->init();
	
	if ( $prefs->get('sn_email') && $prefs->get('sn_sync') ) {
		$log->info("SqueezeNetwork Sync Init...");
		Slim::Networking::SqueezeNetwork->init();
	}

	unless ( $noupnp || $prefs->get('noupnp') ) {
		$log->info("UPnP init...");
		Slim::Utils::UPnPMediaServer::init();
	}

	$log->info("SqueezeCenter HTTP init...");
	Slim::Web::HTTP::init();

	$log->info("Source conversion init..");
	Slim::Player::Source::init();

	if (!$nosetup) {

		$log->info("SqueezeCenter Web Settings init...");
		Slim::Web::Setup::initSetup();
	}
	
	$log->info('Menu init...');
	Slim::Menu::TrackInfo->init();

<<<<<<< HEAD
	# load plugins before Jive init so MusicIP hooks to cached artist/genre queries from Jive->init() will take root
=======
	$log->info('SqueezeCenter Alarms init...');
	Slim::Utils::Alarm->init();

	# load plugins before Jive init so MusicMagic hooks to cached artist/genre queries from Jive->init() will take root
>>>>>>> 590c75a1
	$log->info("SqueezeCenter Plugins init...");
	Slim::Utils::PluginManager->init();

	$log->info("SqueezeCenter Jive init...");
	Slim::Control::Jive->init();

	# Reinitialize logging, as plugins may have been added.
	if (Slim::Utils::Log->needsReInit) {

		Slim::Utils::Log->reInit;
	}

	$log->info("SqueezeCenter checkDataSource...");
	checkDataSource();

	# regular server has a couple more initial operations.
	$log->info("SqueezeCenter persist playlists...");

	if ($prefs->get('persistPlaylists')) {

		Slim::Control::Request::subscribe(
			\&Slim::Player::Playlist::modifyPlaylistCallback, [['playlist']]
		);
	}

	checkVersion();

	$log->info("SqueezeCenter HTTP enable...");
	Slim::Web::HTTP::init2();

	# advertise once we are ready...
	$log->info("mDNS startAdvertising...");
	Slim::Networking::mDNS->startAdvertising;

	# otherwise, get ready to loop
	$lastlooptime = Time::HiRes::time();
	
	$inInit = 0;

	$log->info("SqueezeCenter done init...");
}

sub main {
	# save argv
	@argv = @ARGV;
	
	# command line options
	initOptions();

	# all other initialization
	init();

	while (!idle()) {}

	stopServer();
}

sub idle {
	# No idle processing during startup
	return if $inInit;
	
	my ($queuedIR, $queuedNotifications);

	my $now = Time::HiRes::time();

	# check for time travel (i.e. If time skips backwards for DST or clock drift adjustments)
	if ($now < $lastlooptime) {

		Slim::Utils::Timers::adjustAllTimers($now - $lastlooptime);

		logger('server.timers')->debug("Finished adjustAllTimers: " . Time::HiRes::time());
	} 

	$lastlooptime = $now;

	my $select_time = 0; # default to not waiting in select

	# empty IR queue
	if (!Slim::Hardware::IR::idle()) {

		# empty notifcation queue
		if (!Slim::Control::Request::checkNotifications()) {

			my $timer_due = Slim::Utils::Timers::nextTimer();		

			if (!defined($timer_due) || $timer_due > 0) {

				# run scheduled task if no timers overdue
				if (!Slim::Utils::Scheduler::run_tasks()) {

					# set select time if no scheduled task
					$select_time = $timer_due;

					if (!defined $select_time || $select_time > 1) {
						$select_time = 1
					}
				}
			}
		}
	}

	# call select and process any IO
	Slim::Networking::Select::select($select_time);

	# check the timers for any new tasks
	Slim::Utils::Timers::checkTimers();

	return $::stop;
}

sub idleStreams {
	my $timeout = shift || 0;
	
	# No idle processing during startup
	return if $inInit;
	
	my $select_time = 0;
	my $check_timers = 1;
	my $to;

	if ($timeout) {
		$select_time = Slim::Utils::Timers::nextTimer();
		if ( !defined($select_time) || $select_time > $timeout ) {
			$check_timers = 0;
			$select_time = $timeout;
		}
	}

	Slim::Networking::Select::select($select_time, 1);

	if ( $check_timers ) {
		Slim::Utils::Timers::checkTimers();
	}
}

sub showUsage {
	print <<EOF;
Usage: $0 [--audiodir <dir>] [--playlistdir <dir>] [--diag] [--daemon] [--stdio] [--logfile <logfilepath>]
          [--user <username>]
          [--group <groupname>]
          [--httpport <portnumber> [--httpaddr <listenip>]]
          [--cliport <portnumber> [--cliaddr <listenip>]]
          [--priority <priority>]
          [--prefsdir <prefspath> [--pidfile <pidfilepath>]]
          [--perfmon] [--perfwarn=<threshold> | --perfwarn <warn options>]
          [--checkstrings] [--charset <charset>] [--logging]

    --help           => Show this usage information.
    --audiodir       => The path to a directory of your MP3 files.
    --playlistdir    => The path to a directory of your playlist files.
    --cachedir       => Directory for SqueezeCenter to save cached music and web data
    --diag           => Use diagnostics, shows more verbose errors.
                        Also slows down library processing considerably
    --logfile        => Specify a file for error logging.
    --noLogTimestamp => Don't add timestamp to log output
    --daemon         => Run the server in the background.
                        This may only work on Unix-like systems.
    --stdio          => Use standard in and out as a command line interface 
                        to the server
    --user           => Specify the user that server should run as.
                        Only usable if server is started as root.
                        This may only work on Unix-like systems.
    --group          => Specify the group that server should run as.
                        Only usable if server is started as root.
                        This may only work on Unix-like systems.
    --httpport       => Activate the web interface on the specified port.
                        Set to 0 in order disable the web server.
    --httpaddr       => Activate the web interface on the specified IP address.
    --cliport        => Activate the command line interface TCP/IP interface
                        on the specified port. Set to 0 in order disable the 
                        command line interface server.
    --cliaddr        => Activate the command line interface TCP/IP 
                        interface on the specified IP address.
    --prefsdir       => Specify the location of the preferences directory
    --pidfile        => Specify where a process ID file should be stored
    --quiet          => Minimize the amount of text output
    --playeraddr     => Specify the _server's_ IP address to use to connect 
                        to Slim players
    --priority       => set process priority from -20 (high) to 20 (low)
    --streamaddr     => Specify the _server's_ IP address to use to connect
                        to streaming audio sources
    --nosetup        => Disable setup via http.
    --noserver       => Disable web access server settings, but leave player settings accessible.
                        Settings changes are not preserved.
    --noupnp         => Disable UPnP subsystem
    --perfmon        => Enable internal server performance monitoring
    --perfwarn       => Generate log messages if internal tasks take longer than specified threshold
    --checkstrings   => Enable reloading of changed string files for plugin development
    --charset        => Force a character set to be used, eg. utf8 on Linux devices
                        which don't have full utf8 locale installed
    --logging        => Enable logging for the specified comma separated categories

Commands may be sent to the server through standard in and will be echoed via
standard out.  See complete documentation for details on the command syntax.
EOF
}

sub initOptions {
	my $logging;

	$LogTimestamp = 1;

	my $gotOptions = GetOptions(
		'user=s'        => \$user,
		'group=s'       => \$group,
		'cliaddr=s'     => \$cliaddr,
		'cliport=s'     => \$cliport,
		'daemon'        => \$daemon,
		'diag'          => \$diag,
		'help'          => \$help,
		'httpaddr=s'    => \$httpaddr,
		'httpport=s'    => \$httpport,
		'logfile=s'     => \$logfile,
		'logdir=s'      => \$logdir,
		'logconfig=s'   => \$logconf,
		'debug=s'       => \$debug,
		'logging=s'     => \$logging,
		'LogTimestamp!' => \$LogTimestamp,
		'audiodir=s'    => \$audiodir,
		'playlistdir=s'	=> \$playlistdir,
		'cachedir=s'    => \$cachedir,
		'pidfile=s'     => \$pidfile,
		'playeraddr=s'  => \$localClientNetAddr,
		'priority=i'    => \$priority,
		'stdio'	        => \$stdio,
		'streamaddr=s'  => \$localStreamAddr,
		'prefsfile=s'   => \$prefsfile,
		# prefsdir is parsed by Slim::Utils::Prefs prior to initOptions being run
		'quiet'	        => \$quiet,
		'nosetup'       => \$nosetup,
		'noserver'      => \$noserver,
		'noupnp'        => \$noupnp,
		'perfmon'       => \$perfmon,
		'perfwarn=s'    => \$perfwarn,  # content parsed by Health plugin if loaded
		'checkstrings'  => \$checkstrings,
		'charset=s'     => \$charset,
		'd_startup'     => \$d_startup, # Needed for Slim::bootstrap
	);

	initLogging();

	# make --logging and --debug synonyms, but prefer --logging
	$debug = $logging if ($logging);

	if ($help || !$gotOptions) {
		showUsage();
		exit(1);
	}
}

sub initLogging {
	# open the log files
	Slim::Utils::Log->init({
		'logconf' => $logconf,
		'logdir'  => $logdir,
		'logfile' => $logfile,
		'logtype' => 'server',
		'debug'   => $debug,
	});
}

sub initSettings {

	Slim::Utils::Prefs::init();

	# options override existing preferences
	if (defined($audiodir)) {
		$prefs->set('audiodir', $audiodir);
	}

	if (defined($playlistdir)) {
		$prefs->set('playlistdir', $playlistdir);
	}
	
	if (defined($cachedir)) {
		$prefs->set('cachedir', $cachedir);
	}
	
	if (defined($httpport)) {
		$prefs->set('httpport', $httpport);
	}

	if (defined($cliport)) {
		preferences('plugin.cli')->set('cliport', $cliport);
	}

	# Bug: 583 - make sure we are using the actual case of the directories
	# and that they do not end in / or \
	# 
	# Bug: 3760 - don't strip the trailing slash before going to fixPath

	# FIXME - can these be done at pref set time rather than here which is once per startup
	if (defined($prefs->get('playlistdir')) && $prefs->get('playlistdir') ne '') {

		$playlistdir = $prefs->get('playlistdir');
		$playlistdir = Slim::Utils::Misc::fixPath($playlistdir);
		$playlistdir = Slim::Utils::Misc::pathFromFileURL($playlistdir);
		$playlistdir =~ s|[/\\]$||;

		$prefs->set('playlistdir',$playlistdir);
	}

	if (defined($prefs->get('audiodir')) && $prefs->get('audiodir') ne '') {

		$audiodir = $prefs->get('audiodir');
		$audiodir = Slim::Utils::Misc::fixPath($audiodir);
		$audiodir = Slim::Utils::Misc::pathFromFileURL($audiodir);
		$audiodir =~ s|[/\\]$||;

		$prefs->set('audiodir',$audiodir);
	}
	
	if (defined($prefs->get('cachedir')) && $prefs->get('cachedir') ne '') {

		$cachedir = $prefs->get('cachedir');
		$cachedir = Slim::Utils::Misc::fixPath($cachedir);
		$cachedir = Slim::Utils::Misc::pathFromFileURL($cachedir);
		$cachedir =~ s|[/\\]$||;

		$prefs->set('cachedir',$cachedir);
	}

	Slim::Utils::Prefs::makeCacheDir();	
}

sub daemonize {
	my ($pid, $log);

	if (!defined($pid = fork())) {

		die "Can't fork: $!";
	}

	if ($pid) {
		save_pid_file($pid);

		# don't clean up the pidfile!
		$pidfile = undef;
		exit;
	}

	if (!setsid) {
		die "Can't start a new session: $!";
	}

	open STDOUT, '>>/dev/null';
	
	# On Leopard, GD will crash because you can't run CoreServices code in a forked child,
	# so we have to exec as well.
	if ( $^O =~ /darwin/ ) {
		@argv = grep { $_ ne '--daemon' } @argv;
		exec $^X . ' "' . $0 . '" ' . join( ' ', @argv );
		exit;
	}
}

sub changeEffectiveUserAndGroup {

	# Windows doesn't have getpwnam, and the uid is always 0.
	if ($^O eq 'MSWin32') {
		return;
	}

	# If we're not root and need to change user and group then die with a
	# suitable message, else there's nothing more to do, so return.
	if ($> != 0) {

		if (defined($user) || defined($group)) {

			my $uname = getpwuid($>);
			print STDERR "Current user is $uname\n";
			print STDERR "Must run as root to change effective user or group.\n";
			die "Aborting";

		} else {

			return;

		}

	}

	my ($uid, $pgid, @sgids, $gid);

	# Don't allow the server to be started as root.
	# MySQL can't be run as root, and it's generally a bad idea anyways.
	# Try starting as 'slimserver' instead.
	if (!defined($user)) {
		$user = 'slimserver';
		print STDERR "SqueezeCenter must not be run as root!  Trying user $user instead.\n";
	}


	# Get the uid and primary group id for the $user.
	($uid, $pgid) = (getpwnam($user))[2,3];

	if (!defined ($uid)) {
		die "User $user not found.\n";
	}


	# Get the supplementary groups to which $user belongs

	setgrent();

	while (my @grp = getgrent()) {
		if ($grp[3] =~ m/\b$user\b/){ push @sgids, $grp[2] }
	}

	endgrent();

	# If a group was specified, get the gid of it and add it to the 
	# list of supplementary groups.
	if (defined($group)) {
		$gid = getgrnam($group);

		if (!defined $gid) {
			die "Group $group not found.\n";
		} else {
			push @sgids, $gid;
		}
	}

	# Check that we're definately not trying to start as root, e.g. if
	# we were passed '--user root' or any other used with uid 0.
	if ($uid == 0) {
		print STDERR "SqueezeCenter must not be run as root! Exiting!\n";
		die "Aborting";
	}


	# Change effective group. Need to do this while still root, so do group first

	# $) is a space separated list that begins with the effective gid then lists
	# any supplementary group IDs, so compare against that.  On some systems
	# no supplementary group IDs are present at system startup or at all.

	# We need to pass $pgid twice because setgroups only gets called if there's 
	# more than one value.  For example, if we did:
	# $) = "1234"
	# then the effective primary group would become 1234, but we'd retain any 
	# previously set supplementary groups.  To become a member of just 1234, the 
	# correct way is to do:
	# $) = "1234 1234"

	undef $!;
	$) = "$pgid $pgid " . join (" ", @sgids);

	if ( $! ) {
		die "Unable to set effective group(s) to $group ($gid) is: $): $!\n";
	}

	# Finally, change effective user id.

	undef $!;
	$> = $uid;

	if ( $! ) {
		die "Unable to set effective user to $user, ($uid)!\n";
	}

	logger('server')->info("Running as uid: $> / gid: $)");
}

sub checkDataSource {

	my $audiodir = $prefs->get('audiodir');

	if (defined $audiodir && $audiodir =~ m|[/\\]$|) {
		$audiodir =~ s|[/\\]$||;
		$prefs->set('audiodir',$audiodir);
	}

	if (Slim::Schema->schemaUpdated || Slim::Schema->count('Track', { 'me.audio' => 1 }) == 0) {

		logWarning("Schema updated or no tracks in the database, initiating scan.");

		Slim::Control::Request::executeRequest(undef, ['wipecache']);
	}
}

sub checkVersion {

	if (!$prefs->get('checkVersion')) {

		$newVersion = undef;
		return;
	}

	my $lastTime = $prefs->get('checkVersionLastTime');
	my $log      = logger('server.timers');

	if ($lastTime) {

		my $delta = Time::HiRes::time() - $lastTime;

		if (($delta > 0) && ($delta < $prefs->get('checkVersionInterval'))) {

			if ( $log->is_info ) {
				$log->info(sprintf("Checking version in %s seconds",
					($lastTime + $prefs->get('checkVersionInterval') + 2 - Time::HiRes::time())
				));
			}

			Slim::Utils::Timers::setTimer(0, $lastTime + $prefs->get('checkVersionInterval') + 2, \&checkVersion);

			return;
		}
	}

	$log->info("Checking version now.");

	my $url  = "http://"
		. Slim::Networking::SqueezeNetwork->get_server("update")
		. "/update/?version=$VERSION&lang=" . Slim::Utils::Strings::getLanguage();
	my $http = Slim::Networking::SimpleAsyncHTTP->new(\&checkVersionCB, \&checkVersionError);

	# will call checkVersionCB when complete
	$http->get($url);

	$prefs->set('checkVersionLastTime', Time::HiRes::time());
	Slim::Utils::Timers::setTimer(0, Time::HiRes::time() + $prefs->get('checkVersionInterval'), \&checkVersion);
}

# called when check version request is complete
sub checkVersionCB {
	my $http = shift;

	# store result in global variable, to be displayed by browser
	if ($http->{code} =~ /^2\d\d/) {
		$::newVersion = $http->content();
		chomp($::newVersion);
	}
	else {
		$::newVersion = 0;
		logWarning(sprintf(Slim::Utils::Strings::string('CHECKVERSION_PROBLEM'), $http->{code}));
	}
}

# called only if check version request fails
sub checkVersionError {
	my $http = shift;

	logError(Slim::Utils::Strings::string('CHECKVERSION_ERROR') . "\n" . $http->error);
}

sub forceStopServer {
	$::stop = 1;
}

#------------------------------------------
#
# Clean up resources and exit.
#
sub stopServer {

	logger('')->info("SqueezeCenter shutting down.");
	
	$::stop = 1;
	
	cleanup();
	exit();
}

sub cleanup {

	logger('')->info("SqueezeCenter cleaning up.");
	
	$::stop = 1;

	# Make sure to flush anything in the database to disk.
	if ($INC{'Slim/Schema.pm'} && Slim::Schema->storage) {
		Slim::Schema->forceCommit;
		Slim::Schema->disconnect;
	}

	Slim::Utils::PluginManager->shutdownPlugins();

	Slim::Utils::Prefs::writeAll();

	Slim::Networking::mDNS->stopAdvertising;

	if ($prefs->get('persistPlaylists')) {
		Slim::Control::Request::unsubscribe(
			\&Slim::Player::Playlist::modifyPlaylistCallback);
	}

	Slim::Utils::MySQLHelper->cleanup;

	remove_pid_file();
}

sub save_pid_file {
	my $process_id = shift || $$;

	logger('')->info("SqueezeCenter saving pid file.");

	if (defined $pidfile) {
		File::Slurp::write_file($pidfile, $process_id);
	}
}
 
sub remove_pid_file {
	 if (defined $pidfile) {
	 	unlink $pidfile;
	 }
}

sub END {

	Slim::bootstrap::theEND();
}
 
# start up the server if we're not running as a service.	
if (!defined($PerlSvc::VERSION)) { 
	main()
}

__END__<|MERGE_RESOLUTION|>--- conflicted
+++ resolved
@@ -422,14 +422,10 @@
 	$log->info('Menu init...');
 	Slim::Menu::TrackInfo->init();
 
-<<<<<<< HEAD
-	# load plugins before Jive init so MusicIP hooks to cached artist/genre queries from Jive->init() will take root
-=======
 	$log->info('SqueezeCenter Alarms init...');
 	Slim::Utils::Alarm->init();
 
 	# load plugins before Jive init so MusicMagic hooks to cached artist/genre queries from Jive->init() will take root
->>>>>>> 590c75a1
 	$log->info("SqueezeCenter Plugins init...");
 	Slim::Utils::PluginManager->init();
 
