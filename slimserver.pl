#!/usr/bin/perl

# Squeezebox Server Copyright 2001-2009 Logitech.
# This program is free software; you can redistribute it and/or
# modify it under the terms of the GNU General Public License,
# version 2.
#
# This program is distributed in the hope that it will be useful,
# but WITHOUT ANY WARRANTY; without even the implied warranty of
# MERCHANTABILITY or FITNESS FOR A PARTICULAR PURPOSE.  See the
# GNU General Public License for more details.
#

require 5.008_001;
use strict;

use constant SLIM_SERVICE => 0;
use constant SCANNER      => 0;
use constant RESIZER      => 0;
use constant TRANSCODING  => ( grep { /--notranscoding/ } @ARGV ) ? 0 : 1;
use constant PERFMON      => ( grep { /--perfwarn/ } @ARGV ) ? 1 : 0;
use constant DEBUGLOG     => ( grep { /--no(?:debug|info)log/ } @ARGV ) ? 0 : 1;
use constant INFOLOG      => ( grep { /--noinfolog/ } @ARGV ) ? 0 : 1;
use constant STATISTICS   => ( grep { /--nostatistics/ } @ARGV ) ? 0 : 1;
use constant SB1SLIMP3SYNC=> ( grep { /--nosb1slimp3sync/ } @ARGV ) ? 0 : 1;
use constant WEBUI        => ( grep { /--noweb/ } @ARGV ) ? 0 : 1;
use constant ISWINDOWS    => ( $^O =~ /^m?s?win/i ) ? 1 : 0;
use constant ISMAC        => ( $^O =~ /darwin/i ) ? 1 : 0;

use Config;
my %check_inc;
$ENV{PERL5LIB} = join $Config{path_sep}, grep { !$check_inc{$_}++ } @INC;

# This package section is used for the windows service version of the application, 
# as built with ActiveState's PerlSvc
package PerlSvc;

our %Config = (
	DisplayName => 'Squeezebox Server',
	Description => "Squeezebox Server - streaming music server",
	ServiceName => "squeezesvc",
	StartNow    => 0,
);

sub Startup {
	# Tell PerlSvc to bundle these modules
	if (0) {
		require 'auto/Compress/Raw/Zlib/autosplit.ix';
	}
	
	# added to workaround a problem with 5.8 and perlsvc.
	# $SIG{BREAK} = sub {} if RunningAsService();
	main::initOptions();
	main::init();
	
	# here's where your startup code will go
	while (ContinueRun() && !main::idle()) { }

	main::stopServer();
}

sub Install {

	my($Username,$Password);

	use Getopt::Long;

	Getopt::Long::GetOptions(
		'username=s' => \$Username,
		'password=s' => \$Password,
	);

	main::initLogging();

	if ((defined $Username) && ((defined $Password) && length($Password) != 0)) {
		my @infos;
		my ($host, $user);

		# use the localhost '.' by default, unless user has defined "domain\username"
		if ($Username =~ /(.+)\\(.+)/) {
			$host = $1;
			$user = $2;
		}
		else {
			$host = '.';
			$user = $Username;
		}

		# configure user to be used to run the server
		my $grant = PerlSvc::extract_bound_file('grant.exe');
		if ($host && $user && $grant && !`$grant add SeServiceLogonRight $user`) {
			$Config{UserName} = "$host\\$user";
			$Config{Password} = $Password;
		}
	}
}

sub Interactive {
	main::main();	
}

sub Remove {
	# add your additional remove messages or functions here
	main::initLogging();
}

sub Help {	
	main::showUsage();
	main::initLogging();
}

package main;

use FindBin qw($Bin);
use lib $Bin;

our @argv;

BEGIN {
	# With EV, only use select backend
	# I have seen segfaults with poll, and epoll is not stable
	$ENV{LIBEV_FLAGS} = 1;

	# set the AnyEvent model to our subclassed version when PERFMON is enabled
	$ENV{PERL_ANYEVENT_MODEL} = 'PerfMonEV' if main::PERFMON;
	$ENV{PERL_ANYEVENT_MODEL} ||= 'EV';
	
	# By default, tell Audio::Scan not to get artwork to save memory
	# Where needed, this is locally changed to 0.
	$ENV{AUDIO_SCAN_NO_ARTWORK} = 1;

	# save argv
	@argv = @ARGV;
        
	use Slim::bootstrap;
	use Slim::Utils::OSDetect;

	Slim::bootstrap->loadModules();
};

use File::Slurp;
use Getopt::Long;
use File::Spec::Functions qw(:ALL);
use POSIX qw(setsid);
use Time::HiRes;
use EV;
use AnyEvent;

# Load AIO support if available
my $HAS_AIO;
sub HAS_AIO {
	return $HAS_AIO if defined $HAS_AIO;
		
	eval {
		require AnyEvent::AIO;
		IO::AIO::max_poll_time( 10 ); # Make AIO play nice if there are a lot of requests (10ms per poll)
		$HAS_AIO = 1;
	};
	
	return $HAS_AIO;
}

# Force XML::Simple to use XML::Parser for speed. This is done
# here so other packages don't have to worry about it. If we
# don't have XML::Parser installed, we fall back to PurePerl.
# 
# Only use XML::Simple 2.15 an above, which has support for pass-by-ref
use XML::Simple qw(2.15);

eval {
	local($^W) = 0;      # Suppress warning from Expat.pm re File::Spec::load()
	require XML::Parser; 
};

if (!$@) {
	$XML::Simple::PREFERRED_PARSER = 'XML::Parser';
}

use Slim::Utils::Log;
use Slim::Utils::Prefs;
use Slim::Utils::Misc;
use Slim::Buttons::Common;
use Slim::Buttons::Home;
use Slim::Buttons::Power;
use Slim::Buttons::Search;
use Slim::Buttons::ScreenSaver;
use Slim::Utils::PluginManager;
use Slim::Buttons::Synchronize;
use Slim::Buttons::Input::Text;
use Slim::Buttons::Input::Time;
use Slim::Buttons::Input::List;
use Slim::Buttons::Input::Choice;
use Slim::Buttons::Input::Bar;
use Slim::Buttons::Settings;
use Slim::Player::Client;
use Slim::Control::Request;
use Slim::Web::HTTP;
use Slim::Hardware::IR;
use Slim::Menu::TrackInfo;
use Slim::Menu::AlbumInfo;
use Slim::Menu::ArtistInfo;
use Slim::Menu::GenreInfo;
use Slim::Menu::YearInfo;
use Slim::Menu::SystemInfo;
use Slim::Menu::PlaylistInfo;
use Slim::Menu::FolderInfo;
use Slim::Menu::GlobalSearch;
use Slim::Music::Info;
use Slim::Music::Import;
use Slim::Utils::OSDetect;
use Slim::Player::Playlist;
use Slim::Player::Sync;
use Slim::Player::Source;
use Slim::Utils::Cache;
use Slim::Utils::Scanner;
use Slim::Utils::Scheduler;
use Slim::Networking::Async::DNS;
use Slim::Networking::Select;
use Slim::Networking::SqueezeNetwork;
use Slim::Networking::UDP;
use Slim::Control::Stdio;
use Slim::Utils::Strings qw(string);
use Slim::Utils::Timers;
use Slim::Networking::Slimproto;
use Slim::Networking::SimpleAsyncHTTP;
use Slim::Utils::Firmware;
use Slim::Control::Jive;
use Slim::Formats::RemoteMetadata;

if ( SB1SLIMP3SYNC ) {
	require Slim::Player::SB1SliMP3Sync;
}

if ( DEBUGLOG ) {
	require Data::Dump;
	require Slim::Utils::PerlRunTime;
}

my $sqlHelperClass = Slim::Utils::OSDetect->getOS()->sqlHelperClass();
eval "use $sqlHelperClass";
die $@ if $@;

our @AUTHORS = (
	'Sean Adams',
	'Vidur Apparao',
	'Dean Blackketter',
	'Kevin Deane-Freeman',
	'Andy Grundman',
	'Amos Hayes',
	'Michael Herger',
	'Christopher Key',
	'Ben Klaas',
	'Mark Langston',
	'Eric Lyons',
	'Scott McIntyre',
	'Robert Moser',
	'Felix Müller',
	'Dave Nanian',
	'Jacob Potter',
	'Sam Saffron',
	'Roy M. Silvernail',
	'Adrian Smith',
	'Richard Smith',
	'Max Spicer',
	'Dan Sully',
	'Richard Titmuss',
	'Alan Young'
);

my $prefs        = preferences('server');

our $VERSION     = '7.5.0';
our $REVISION    = undef;
our $BUILDDATE   = undef;
our $audiodir    = undef;
our $playlistdir = undef;
our $httpport    = undef;

our (
	$inInit,
	$cachedir,
	$user,
	$group,
	$cliaddr,
	$cliport,
	$daemon,
	$diag,
	$help,
	$httpaddr,
	$lastlooptime,
	$logfile,
	$logdir,
	$logconf,
	$debug,
	$LogTimestamp,
	$localClientNetAddr,
	$localStreamAddr,
	$newVersion,
	$pidfile,
	$prefsfile,
	$priority,
	$quiet,
	$nosetup,
	$noserver,
	$noupnp,
	$noweb,     # used in scanner to prevent loading of Slim::Web::Pages etc.
	$notranscoding,
	$nodebuglog,
	$noinfolog,
	$nosb1slimp3sync,
	$nostatistics,
	$stdio,
	$stop,
	$perfwarn,
	$failsafe,
	$checkstrings,
	$charset,
	$dbtype,
	$d_startup, # Needed for Slim::bootstrap
);

sub init {
	$inInit = 1;
	
	# Can only have one of NYTPROF and Object-Leak at a time
	if ( $ENV{OBJECT_LEAK} ) {
		require Devel::Leak::Object;
		Devel::Leak::Object->import(qw(GLOBAL_bless));
		$SIG{USR2} = sub {
			Devel::Leak::Object::status();
			warn "Dumping objects...\n";
		};
	}
	
	# initialize the process and daemonize, etc...
	srand();

	($REVISION, $BUILDDATE) = Slim::Utils::Misc::parseRevision();

	my $log = logger('server');

	$log->error("Starting Squeezebox Server (v$VERSION, r$REVISION, $BUILDDATE) perl $]");

	if ($diag) { 
		eval "use diagnostics";
	}

	# force a charset from the command line
	$Slim::Utils::Unicode::lc_ctype = $charset if $charset;
	
	# If dbsource has been changed via settings, it overrides the default
	if ( $prefs->get('dbtype') ) {
		$dbtype ||= $prefs->get('dbtype') =~ /SQLite/ ? 'SQLite' : 'MySQL';
	}
    
	if ( $dbtype ) {
		# For testing SQLite, can specify a different database type
		$sqlHelperClass = "Slim::Utils::${dbtype}Helper";
		eval "use $sqlHelperClass";
		die $@ if $@;
	}

	Slim::Utils::OSDetect::init();

	# initialize Squeezebox Server subsystems
	initSettings();

	# Redirect STDERR to the log file.
	tie *STDERR, 'Slim::Utils::Log::Trapper';

	main::INFOLOG && $log->info("Squeezebox Server OS Specific init...");

	unless (main::ISWINDOWS) {
		$SIG{'HUP'} = \&initSettings;
	}		

	if (Slim::Utils::Misc::runningAsService()) {
		$SIG{'QUIT'} = \&Slim::bootstrap::ignoresigquit; 
	} else {
		$SIG{'QUIT'} = \&Slim::bootstrap::sigquit;
	}

	$SIG{__WARN__} = sub { msg($_[0]) };
	
	# Uncomment to enable crash debugging.
	#$SIG{__DIE__} = \&Slim::Utils::Misc::bt;
	
	# Start/stop profiler during runtime (requires Devel::NYTProf)
	# and NYTPROF env var set to 'start=no'
	if ( $ENV{NYTPROF} && $INC{'Devel/NYTProf.pm'} && $ENV{NYTPROF} =~ /start=no/ ) {
		$SIG{USR1} = sub {
			DB::enable_profile();
			warn "Profiling enabled...\n";
		};
	
		$SIG{USR2} = sub {
			DB::disable_profile();
			warn "Profiling disabled...\n";
		};
	}

	# background if requested
	if (!main::ISWINDOWS && $daemon) {

		main::INFOLOG && $log->info("Squeezebox Server daemonizing...");
		daemonize();

	} else {

		save_pid_file();
	}
	
	# leave a mark for external tools
	$failsafe ? $prefs->set('failsafe', 1) : $prefs->remove('failsafe');

	# Change UID/GID after the pid & logfiles have been opened.
	unless (Slim::Utils::OSDetect::getOS->dontSetUserAndGroup() || defined($user) eq "root") {
		main::INFOLOG && $log->info("Squeezebox Server settings effective user and group if requested...");
		changeEffectiveUserAndGroup();		
	}

	# Set priority, command line overrides pref
	if (defined $priority) {
		Slim::Utils::Misc::setPriority($priority);
	} else {
		Slim::Utils::Misc::setPriority( $prefs->get('serverPriority') );
	}
	
	# Generate a UUID for this SC instance on first-run
	if ( !$prefs->get('server_uuid') ) {
		require UUID::Tiny;
		$prefs->set( server_uuid => UUID::Tiny::create_UUID_as_string( UUID::Tiny::UUID_V4() ) );
	}

	main::INFOLOG && $log->info("Squeezebox Server binary search path init...");
	Slim::Utils::OSDetect::getOS->initSearchPath();

	# Find plugins and process any new ones now so we can load their strings
	main::INFOLOG && $log->info("Squeezebox Server PluginManager init...");
	Slim::Utils::PluginManager->init();

	main::INFOLOG && $log->info("Squeezebox Server strings init...");
	Slim::Utils::Strings::init();
	
	# Load appropriate DB module
	my $dbModule = $sqlHelperClass =~ /MySQL/ ? 'DBD::mysql' : 'DBD::SQLite';
	Slim::bootstrap::tryModuleLoad($dbModule);
	if ( $@ ) {
		logError("Couldn't load $dbModule [$@]");
		exit;
	}

	if ( $sqlHelperClass ) {
		main::INFOLOG && $log->info("Squeezebox Server SQL init ($sqlHelperClass)...");
		$sqlHelperClass->init();
	}
	
	main::INFOLOG && $log->info("Async DNS init...");
	Slim::Networking::Async::DNS->init;
	
	main::INFOLOG && $log->info("Async HTTP init...");
	Slim::Networking::Async::HTTP->init;
	Slim::Networking::SimpleAsyncHTTP->init;
	
	main::INFOLOG && $log->info("SqueezeNetwork Init...");
	Slim::Networking::SqueezeNetwork->init();
	
	main::INFOLOG && $log->info("Firmware init...");
	Slim::Utils::Firmware->init;

	main::INFOLOG && $log->info("Squeezebox Server Info init...");
	Slim::Music::Info::init();

	main::INFOLOG && $log->info("Squeezebox Server IR init...");
	Slim::Hardware::IR::init();

	main::INFOLOG && $log->info("Squeezebox Server Request init...");
	Slim::Control::Request::init();
	
	main::INFOLOG && $log->info("Squeezebox Server Buttons init...");
	Slim::Buttons::Common::init();

	if ($stdio) {
		main::INFOLOG && $log->info("Squeezebox Server Stdio init...");
		Slim::Control::Stdio::init(\*STDIN, \*STDOUT);
	}

	main::INFOLOG && $log->info("UDP init...");
	Slim::Networking::UDP::init();

	main::INFOLOG && $log->info("Slimproto Init...");
	Slim::Networking::Slimproto::init();

	main::INFOLOG && $log->info("Cache init...");
	Slim::Utils::Cache->init();

	unless ( $noupnp || $prefs->get('noupnp') ) {
		main::INFOLOG && $log->info("UPnP init...");
		require Slim::Utils::UPnPMediaServer;
		Slim::Utils::UPnPMediaServer::init();
	}
	
	# Load the relevant importers - necessary to ensure that Slim::Schema::init() is called.
	if ($prefs->get('audiodir')) {
		require Slim::Music::MusicFolderScan;
		Slim::Music::MusicFolderScan->init();
	}
	if ($prefs->get('playlistdir')) {
		require Slim::Music::PlaylistFolderScan;
		Slim::Music::PlaylistFolderScan->init();
	}
	initClass('Slim::Plugin::iTunes::Importer') if Slim::Utils::PluginManager->isConfiguredEnabled('iTunes');
	initClass('Slim::Plugin::MusicMagic::Importer') if Slim::Utils::PluginManager->isConfiguredEnabled('MusicMagic');

	main::INFOLOG && $log->info("Squeezebox Server HTTP init...");
	Slim::Web::HTTP::init();

	if (main::TRANSCODING) {
		main::INFOLOG && $log->info("Source conversion init..");
		require Slim::Player::TranscodingHelper;
		Slim::Player::TranscodingHelper::init();
	}

	if (WEBUI && !$nosetup) {
		main::INFOLOG && $log->info("Squeezebox Server Web Settings init...");
		require Slim::Web::Setup;
		Slim::Web::Setup::initSetup();
	}
	
	main::INFOLOG && $log->info('Menu init...');
	Slim::Menu::TrackInfo->init();
	Slim::Menu::AlbumInfo->init();
	Slim::Menu::ArtistInfo->init();
	Slim::Menu::GenreInfo->init();
	Slim::Menu::YearInfo->init();
	Slim::Menu::SystemInfo->init();
	Slim::Menu::PlaylistInfo->init();
	Slim::Menu::FolderInfo->init();
	Slim::Menu::GlobalSearch->init();

	main::INFOLOG && $log->info('Squeezebox Server Alarms init...');
	Slim::Utils::Alarm->init();

	# load plugins before Jive init so MusicIP hooks to cached artist/genre queries from Jive->init() will take root
	main::INFOLOG && $log->info("Squeezebox Server Load Plugins...");
	Slim::Utils::PluginManager->load();

	main::INFOLOG && $log->info("Squeezebox Server Jive init...");
	Slim::Control::Jive->init();
	
	main::INFOLOG && $log->info("Remote Metadata init...");
	Slim::Formats::RemoteMetadata->init();
	
	# Reinitialize logging, as plugins may have been added.
	if (Slim::Utils::Log->needsReInit) {

		Slim::Utils::Log->reInit;
	}

	main::INFOLOG && $log->info("Squeezebox Server checkDataSource...");
	checkDataSource();
	
	if ( $prefs->get('autorescan') ) {
		require Slim::Utils::AutoRescan;
		
		main::INFOLOG && $log->info('Auto-rescan init...');
		Slim::Utils::AutoRescan->init();
	}

	# regular server has a couple more initial operations.
	main::INFOLOG && $log->info("Squeezebox Server persist playlists...");

	if ($prefs->get('persistPlaylists')) {

		Slim::Control::Request::subscribe(
			\&Slim::Player::Playlist::modifyPlaylistCallback, [['playlist']]
		);
	}

	# pull in the memory usage module if requested.
	if (main::INFOLOG && logger('server.memory')->is_info) {
		
		Slim::bootstrap::tryModuleLoad('Slim::Utils::MemoryUsage');

		if ($@) {

			logError("Couldn't load Slim::Utils::MemoryUsage: [$@]");

		} else {

			Slim::Utils::MemoryUsage->init();
		}
	}

	if ( main::PERFMON ) {
		main::INFOLOG && $log->info("Squeezebox Server Perfwarn init...");
		require Slim::Utils::PerfMon;
		Slim::Utils::PerfMon->init($perfwarn);
	}

	if ( !Slim::Utils::OSDetect::isSqueezeOS() ) {

		require Slim::Utils::Update;

		Slim::Utils::Timers::setTimer(
			undef,
			time() + 30,
			\&Slim::Utils::Update::checkVersion,
		);
	}

	main::INFOLOG && $log->info("Squeezebox Server HTTP enable...");
	Slim::Web::HTTP::init2();

	# otherwise, get ready to loop
	$lastlooptime = Time::HiRes::time();
	
	$inInit = 0;

	main::INFOLOG && $log->info("Squeezebox Server done init...");
}

sub main {
	
	# command line options
	initOptions();

	# all other initialization
	init();

	while (!idle()) {}

	stopServer();
}

sub idle {
	# No idle processing during startup
	return if $inInit;

	my $now = EV::now;

	# check for time travel (i.e. If time skips backwards for DST or clock drift adjustments)
	if ( $now < $lastlooptime || ( $now - $lastlooptime > 300 ) ) {		
		# For all clients that support RTC, we need to adjust their clocks
		for my $client ( Slim::Player::Client::clients() ) {
			if ( $client->hasRTCAlarm ) {
				$client->setRTCTime;
			}
		}
	}

	$lastlooptime = $now;
	
	# This flag indicates we have pending IR or request events to handle
	my $pendingEvents = 0;
	
	# process IR queue
	$pendingEvents = Slim::Hardware::IR::idle();
	
	if ( !$pendingEvents ) {
		# empty notifcation queue, only if no IR events are pending
		$pendingEvents = Slim::Control::Request::checkNotifications();
		
		if ( !main::SLIM_SERVICE && !$pendingEvents ) {
			# run scheduled tasks, only if no other events are pending
			$pendingEvents = Slim::Utils::Scheduler::run_tasks();
		}
	}
	
	if ( $pendingEvents ) {
		# Some notifications are still pending, run the loop in non-blocking mode
		Slim::Networking::IO::Select::loop( EV::LOOP_NONBLOCK );
	}
	else {
		# No events are pending, run the loop until we get a select event
		Slim::Networking::IO::Select::loop( EV::LOOP_ONESHOT );
	}

	return $::stop;
}

sub idleStreams {
	my $timeout = shift || 0;
	
	# No idle processing during startup
	return if $inInit;
	
	# Loop once without blocking
	Slim::Networking::IO::Select::loop( EV::LOOP_NONBLOCK );
}

sub showUsage {
	print <<EOF;
Usage: $0 [--diag] [--daemon] [--stdio]
          [--logdir <logpath>]
          [--logfile <logfilepath|syslog>]
          [--user <username>]
          [--group <groupname>]
          [--httpport <portnumber> [--httpaddr <listenip>]]
          [--cliport <portnumber> [--cliaddr <listenip>]]
          [--priority <priority>]
          [--prefsdir <prefspath> [--pidfile <pidfilepath>]]
          [--perfmon] [--perfwarn=<threshold> | --perfwarn <warn options>]
          [--checkstrings] [--charset <charset>]
<<<<<<< HEAD
          [--notranscoding] [--nosb1slimp3sync] [--nostatistics]
=======
          [--noweb] [--notranscoding] [--nosb1slimp3sync]
>>>>>>> 77aaaa6f
          [--logging <logging-spec>] [--noinfolog | --nodebuglog]

    --help           => Show this usage information.
    --cachedir       => Directory for Squeezebox Server to save cached music and web data
    --diag           => Use diagnostics, shows more verbose errors.
                        Also slows down library processing considerably
    --logdir         => Specify folder location for log file
    --logfile        => Specify a file for error logging.  Specify 'syslog' to log to syslog.
    --noLogTimestamp => Don't add timestamp to log output
    --daemon         => Run the server in the background.
                        This may only work on Unix-like systems.
    --stdio          => Use standard in and out as a command line interface 
                        to the server
    --user           => Specify the user that server should run as.
                        Only usable if server is started as root.
                        This may only work on Unix-like systems.
    --group          => Specify the group that server should run as.
                        Only usable if server is started as root.
                        This may only work on Unix-like systems.
    --httpport       => Activate the web interface on the specified port.
                        Set to 0 in order disable the web server.
    --httpaddr       => Activate the web interface on the specified IP address.
    --cliport        => Activate the command line interface TCP/IP interface
                        on the specified port. Set to 0 in order disable the 
                        command line interface server.
    --cliaddr        => Activate the command line interface TCP/IP 
                        interface on the specified IP address.
    --prefsdir       => Specify the location of the preferences directory
    --pidfile        => Specify where a process ID file should be stored
    --quiet          => Minimize the amount of text output
    --playeraddr     => Specify the _server's_ IP address to use to connect 
                        to Slim players
    --priority       => set process priority from -20 (high) to 20 (low)
    --streamaddr     => Specify the _server's_ IP address to use to connect
                        to streaming audio sources
    --nodebuglog     => Disable all debug-level logging (compiled out).
    --noinfolog      => Disable all debug-level & info-level logging (compiled out).
    --nosetup        => Disable setup via http.
    --noserver       => Disable web access server settings, but leave player settings accessible.
                        Settings changes are not preserved.
    --noweb          => Disable web interface. JSON-RPC, Comet, and artwork web APIs are still enabled.
    --nosb1slimp3sync=> Disable support for SliMP3s, SB1s and associated synchronization
    --nostatistics   => Disable the TracksPersistent table used to keep to statistics across rescans (compiled out).
    --notranscoding  => Disable transcoding support.
    --noupnp         => Disable UPnP subsystem
    --perfmon        => Enable internal server performance monitoring
    --perfwarn       => Generate log messages if internal tasks take longer than specified threshold
    --failsafe       => Don't load plugins
    --checkstrings   => Enable reloading of changed string files for plugin development
    --charset        => Force a character set to be used, eg. utf8 on Linux devices
                        which don't have full utf8 locale installed
    --dbtype         => Force database type (valid values are MySQL or SQLite)
    --logging        => Enable logging for the specified comma separated categories

Commands may be sent to the server through standard in and will be echoed via
standard out.  See complete documentation for details on the command syntax.
EOF
}

sub initOptions {
	my $logging;

	$LogTimestamp = 1;

	my $gotOptions = GetOptions(
		'user=s'        => \$user,
		'group=s'       => \$group,
		'cliaddr=s'     => \$cliaddr,
		'cliport=s'     => \$cliport,
		'daemon'        => \$daemon,
		'diag'          => \$diag,
		'help'          => \$help,
		'httpaddr=s'    => \$httpaddr,
		'httpport=s'    => \$httpport,
		'logfile=s'     => \$logfile,
		'logdir=s'      => \$logdir,
		'logconfig=s'   => \$logconf,
		'debug=s'       => \$debug,
		'logging=s'     => \$logging,
		'LogTimestamp!' => \$LogTimestamp,
		'cachedir=s'    => \$cachedir,
		'pidfile=s'     => \$pidfile,
		'playeraddr=s'  => \$localClientNetAddr,
		'priority=i'    => \$priority,
		'stdio'	        => \$stdio,
		'streamaddr=s'  => \$localStreamAddr,
		'prefsfile=s'   => \$prefsfile,
		# prefsdir is parsed by Slim::Utils::Prefs prior to initOptions being run
		'quiet'	        => \$quiet,
		'nodebuglog'    => \$nodebuglog,
		'noinfolog'     => \$noinfolog,
		'nosetup'       => \$nosetup,
		'noserver'      => \$noserver,
		'nostatistics'  => \$nostatistics,
		'noupnp'        => \$noupnp,
		'nosb1slimp3sync'=> \$nosb1slimp3sync,
		'notranscoding' => \$notranscoding,
		'noweb'         => \$noweb,
		'failsafe'      => \$failsafe,
		'perfwarn=s'    => \$perfwarn,  # content parsed by PerfMon if set
		'checkstrings'  => \$checkstrings,
		'charset=s'     => \$charset,
		'dbtype=s'      => \$dbtype,
		'd_startup'     => \$d_startup, # Needed for Slim::bootstrap
	);

	initLogging();

	# make --logging and --debug synonyms, but prefer --logging
	$debug = $logging if ($logging);

	if ($help || !$gotOptions) {
		showUsage();
		exit(1);
	}
}

sub initLogging {
	# open the log files
	Slim::Utils::Log->init({
		'logconf' => $logconf,
		'logdir'  => $logdir,
		'logfile' => $logfile,
		'logtype' => 'server',
		'debug'   => $debug,
	});
}

sub initClass {
	my $class = shift;

	Slim::bootstrap::tryModuleLoad($class);

	if ($@) {
		logError("Couldn't load $class: $@");
	} else {
		$class->initPlugin;
	}
}

sub initSettings {

	Slim::Utils::Prefs::init();

	# options override existing preferences
	if (defined($cachedir)) {
		$prefs->set('cachedir', $cachedir);
		$prefs->set('librarycachedir', $cachedir);
	}
	
	if (defined($httpport)) {
		$prefs->set('httpport', $httpport);
	}

	if (defined($cliport)) {
		preferences('plugin.cli')->set('cliport', $cliport);
	}
	
	if (defined($prefs->get('cachedir')) && $prefs->get('cachedir') ne '') {

		$cachedir = $prefs->get('cachedir');
		$cachedir = Slim::Utils::Misc::fixPath($cachedir);
		$cachedir = Slim::Utils::Misc::pathFromFileURL($cachedir);
		$cachedir =~ s|[/\\]$||;
		
		# Make sure cachedir exists
		Slim::Utils::Prefs::makeCacheDir($cachedir);
		
		$prefs->set('cachedir',$cachedir);
		$prefs->set('librarycachedir',$cachedir) unless $prefs->get('librarycachedir');
	}

	Slim::Utils::Prefs::makeCacheDir();	
}

sub daemonize {
	my ($pid, $log);

	if (!defined($pid = fork())) {

		die "Can't fork: $!";
	}

	if ($pid) {
		save_pid_file($pid);

		# don't clean up the pidfile!
		$pidfile = undef;
		exit;
	}

	if (!setsid) {
		die "Can't start a new session: $!";
	}

	open STDOUT, '>>/dev/null';
	
	# On Leopard, GD will crash because you can't run CoreServices code in a forked child,
	# so we have to exec as well.
	if ( $^O =~ /darwin/ ) {
		@argv = grep { $_ ne '--daemon' } @argv;
		exec $^X . ' "' . $0 . '" ' . join( ' ', @argv );
		exit;
	}
}

sub changeEffectiveUserAndGroup {

	# If we're not root and need to change user and group then die with a
	# suitable message, else there's nothing more to do, so return.
	if ($> != 0) {

		if (defined($user) || defined($group)) {

			my $uname = getpwuid($>);
			print STDERR "Current user is $uname\n";
			print STDERR "Must run as root to change effective user or group.\n";

			die "Aborting";

		} else {

			return;

		}

	}

	my ($uid, $pgid, @sgids, $gid);

	# Don't allow the server to be started as root.
	# MySQL can't be run as root, and it's generally a bad idea anyways.
	# Try starting as 'squeezeboxserver' instead.
	if (!defined($user)) {
		$user = 'squeezeboxserver';
		print STDERR "Squeezebox Server must not be run as root!  Trying user $user instead.\n";
	}


	# Get the uid and primary group id for the $user.
	($uid, $pgid) = (getpwnam($user))[2,3];

	if (!defined ($uid)) {
		die "User $user not found.\n";
	}


	# Get the supplementary groups to which $user belongs

	setgrent();

	while (my @grp = getgrent()) {
		if ($grp[3] =~ m/\b$user\b/){ push @sgids, $grp[2] }
	}

	endgrent();

	# If a group was specified, get the gid of it and add it to the 
	# list of supplementary groups.
	if (defined($group)) {
		$gid = getgrnam($group);

		if (!defined $gid) {
			die "Group $group not found.\n";
		} else {
			push @sgids, $gid;
		}
	}

	# Check that we're definately not trying to start as root, e.g. if
	# we were passed '--user root' or any other used with uid 0.
	if ($uid == 0) {
		print STDERR "Squeezebox Server must not be run as root! Only do this if you know what you're doing!!\n";
	}


	# Change effective group. Need to do this while still root, so do group first

	# $) is a space separated list that begins with the effective gid then lists
	# any supplementary group IDs, so compare against that.  On some systems
	# no supplementary group IDs are present at system startup or at all.

	# We need to pass $pgid twice because setgroups only gets called if there's 
	# more than one value.  For example, if we did:
	# $) = "1234"
	# then the effective primary group would become 1234, but we'd retain any 
	# previously set supplementary groups.  To become a member of just 1234, the 
	# correct way is to do:
	# $) = "1234 1234"

	undef $!;
	$) = "$pgid $pgid " . join (" ", @sgids);

	if ( $! ) {
		die "Unable to set effective group(s) to $group ($gid) is: $): $!\n";
	}

	# Finally, change effective user id.

	undef $!;
	$> = $uid;

	if ( $! ) {
		die "Unable to set effective user to $user, ($uid)!\n";
	}

	logger('server')->info("Running as uid: $> / gid: $)");
}

sub checkDataSource {

	my $audiodir = $prefs->get('audiodir');

	if (defined $audiodir && $audiodir =~ m|[/\\]$|) {
		$audiodir =~ s|[/\\]$||;
		$prefs->set('audiodir',$audiodir);
	}

	return if !Slim::Schema::hasLibrary();
	
	$sqlHelperClass->checkDataSource();
	
	# Don't start scanning if auto-rescan is enabled
	return if $prefs->get('autorescan');

	if (Slim::Schema->schemaUpdated || Slim::Schema->count('Track', { 'me.audio' => 1 }) == 0) {

		logWarning("Schema updated or no tracks in the database, initiating scan.");

		Slim::Control::Request::executeRequest(undef, ['wipecache']);
	}
}

sub forceStopServer {
	$::stop = 1;
}

#------------------------------------------
#
# Clean up resources and exit.
#
sub stopServer {
	my $restart = shift;

	logger('')->info( 'Squeezebox Server ' . ($restart ? 'restarting...' : 'shutting down.') );
	
	$::stop = 1;
	
	cleanup();
	
	if ($restart 
		&& Slim::Utils::OSDetect->getOS()->canRestartServer() 
		&& !main::ISWINDOWS)
	{
		exec($^X, $0, @argv);
	}

	exit();
}

sub cleanup {
	logger('')->info("Squeezebox Server cleaning up.");
	
	$::stop = 1;

	# Make sure to flush anything in the database to disk.
	if ($INC{'Slim/Schema.pm'} && Slim::Schema->storage) {

		if (Slim::Music::Import->stillScanning()) {
			logger('')->info("Cancel running scanner.");
			Slim::Music::Import->abortScan();
		}

		Slim::Schema->forceCommit;
		Slim::Schema->disconnect;
	}

	Slim::Utils::PluginManager->shutdownPlugins();

	Slim::Utils::Prefs::writeAll();

	if ($prefs->get('persistPlaylists')) {
		Slim::Control::Request::unsubscribe(
			\&Slim::Player::Playlist::modifyPlaylistCallback);
	}

	$sqlHelperClass->cleanup;

	remove_pid_file();
}

sub save_pid_file {
	my $process_id = shift || $$;

	logger('')->info("Squeezebox Server saving pid file.");

	if (defined $pidfile) {
		File::Slurp::write_file($pidfile, $process_id);
	}
}
 
sub remove_pid_file {
	 if (defined $pidfile) {
	 	unlink $pidfile;
	 }
}

sub END {

	Slim::bootstrap::theEND();
}
 
# start up the server if we're not running as a service.	
if (!defined($PerlSvc::VERSION)) { 
	main()
}

__END__<|MERGE_RESOLUTION|>--- conflicted
+++ resolved
@@ -702,11 +702,7 @@
           [--prefsdir <prefspath> [--pidfile <pidfilepath>]]
           [--perfmon] [--perfwarn=<threshold> | --perfwarn <warn options>]
           [--checkstrings] [--charset <charset>]
-<<<<<<< HEAD
-          [--notranscoding] [--nosb1slimp3sync] [--nostatistics]
-=======
-          [--noweb] [--notranscoding] [--nosb1slimp3sync]
->>>>>>> 77aaaa6f
+          [--noweb] [--notranscoding] [--nosb1slimp3sync] [--nostatistics]
           [--logging <logging-spec>] [--noinfolog | --nodebuglog]
 
     --help           => Show this usage information.
