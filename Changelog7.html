<<<<<<< HEAD
<h2><a name="v7.3" id="v7.3"></a>Version 7.3 - 2008-xx-xx</h2>
<ul>
	<li>Firmware updates:</li>
	<ul>
		<li>Boom - Version 36<br />	
			Squeezebox 2/3 - Version 116<br />
			Transporter - Version 66<br />
			Receiver - Version 51
		</li>
		<ul>
			<li>Improved Rhapsody performance.</li>
			<li>Support for Rhapsody seeking.</li>
			<li>Improved Sirius metadata handling.</li>
			<li><a href="http://bugs.slimdevices.com/show_bug.cgi?id=9051">#9051</a> - (Boom) 'Always On' and 'Always Off' line-out modes</li>
		</ul>
	</ul>
	<br />
	
	<li>Web UI:</li>
	<ul>
		<li>New ScreenReader skin - based on Handheld, with some optimizations for screen readers as used by blind users.</li>
		<li>Faster page loading (reduced JS file size).</li>
		<li>Remember width of "Now Playing" panel</li>
	</ul>
	<br />
	
	<li>Platform support:</li>
	<ul>
		<li>New Slim::Utils::OS classes allow for simplified SqueezeCenter customizing and platform support. See the <a href="http://wiki.slimdevices.com/index.php/Customizing_SqueezeCenter_using_Slim::Utils::OS::Custom">wiki article about Slim::Utils::OS::Custom</a> for details.</li>
		<li>More memory and performance optimizations for low power platforms.</li>
		<li>Enable unattended installation on Windows</li>
	</ul>
	<br />
	
	<li>Synchronization & Streaming:</li>
	<ul>
		<li>Gapless synchronization (but not for SliMP3 or SB1)</li>
		<li>Crossfade with synchronization</li>
		<li>Mid-track join, when a new player joins a sync-group,
			by restarting all players in a sync-group at the current playing position
			(for stream sources that support this)</li>
		<li>Gapless play (well almost) on SliMP3 (but not when synced)</li>
		<li>Share bandwidth when playing synced Rhapsody.</li>
	</ul>
	<br />
	
	<li>Bug Fixes:</li>

	<ul> 	 
		<li><a href="http://bugs.slimdevices.com/show_bug.cgi?id=529">#529</a> - Add feature to disable re-buffering at the beginning of each track when syncing</li>
		<li><a href="http://bugs.slimdevices.com/show_bug.cgi?id=571">#571</a>,
			<a href="http://bugs.slimdevices.com/show_bug.cgi?id=9153">#9153</a> - Transcoded files cannot FWD / RWD</li>
		<li><a href="http://bugs.slimdevices.com/show_bug.cgi?id=1943">#1943</a> - Rotating SlimServer logs (Windows/OSX only)</li>
		<li><a href="http://bugs.slimdevices.com/show_bug.cgi?id=1845">#1845</a> - crossfade and gapless does not function properly when synchronized</li>
		<li><a href="http://bugs.slimdevices.com/show_bug.cgi?id=3751">#3751</a> - Now Playing jumps ahead on SB1</li>
		<li><a href="http://bugs.slimdevices.com/show_bug.cgi?id=5637">#5637</a> - Speed up MusicIP scanning by (optionally) not reading metadata from MIP</li>
		<li><a href="http://bugs.slimdevices.com/show_bug.cgi?id=6407">#6407</a> - Transporter won't play optical when sync'd with squeezebox</li>
		<li><a href="http://bugs.slimdevices.com/show_bug.cgi?id=6615">#6615</a> - Does not repeat after remote stream failure at end of playlist</li>
		<li><a href="http://bugs.slimdevices.com/show_bug.cgi?id=7091">#7091</a> - Player settings are overridden by sync group settings</li>
		<li><a href="http://bugs.slimdevices.com/show_bug.cgi?id=7121">#7121</a> - Syncing a Powered off player to a powered on player can cause music from "off" player</li>
		<li><a href="http://bugs.slimdevices.com/show_bug.cgi?id=7501">#7501</a> - stream.mp3 stops at end of playlist and disappears from Web UI</li>
		<li><a href="http://bugs.slimdevices.com/show_bug.cgi?id=7531">#7531</a> - Sync/unsync operations sometimes need to consider players which are off</li>
		<li><a href="http://bugs.slimdevices.com/show_bug.cgi?id=7990">#7990</a> - CLI: Status subscribe: not all players notified when synchronization is cancelled</li>

		<li><a href="http://bugs.slimdevices.com/show_bug.cgi?id=8766">#8766</a> - Deleted MusicIP filters should not be used anymore by SC</li>
		<li><a href="http://bugs.slimdevices.com/show_bug.cgi?id=8914">#8914</a> - Moving 1 player from a sync to SN will cause all players to halt playback</li>
		<li><a href="http://bugs.slimdevices.com/show_bug.cgi?id=8952">#8952</a> - Update notification needs to be localized</li>
		<li><a href="http://bugs.slimdevices.com/show_bug.cgi?id=9002">#9002</a> - MusicIP fails to import existing playlists</li> 
		<li><a href="http://bugs.slimdevices.com/show_bug.cgi?id=9272">#9272</a> - MusicIP import doesn't remove stale playlists</li> 
		<li><a href="http://bugs.slimdevices.com/show_bug.cgi?id=9404">#9404</a> - Boom: Added minimum and sensitivity settings (web, player ui, jive) for automatic brightness</li> 
		<li><a href="http://bugs.slimdevices.com/show_bug.cgi?id=9501">#9501</a> - Unattended installs difficult with present windows installer</li> 
		<li><a href="http://bugs.slimdevices.com/show_bug.cgi?id=9541">#9541</a> - DRM-ed ITunes files in playlists should not appear in Player UI</li> 
		<li><a href="http://bugs.slimdevices.com/show_bug.cgi?id=9587">#9587</a> - Standard web interface freezes when a TwonkyMedia is on network</li> 
		<li><a href="http://bugs.slimdevices.com/show_bug.cgi?id=9601">#9601</a> - Don't fallback to OpenDNS if non-primary local NS tests fail</li> 
		<li><a href="http://bugs.slimdevices.com/show_bug.cgi?id=9722">#9722</a> - Sync when already synced should show "unsyncing" show-briefly</li> 
		<li><a href="http://bugs.slimdevices.com/show_bug.cgi?id=9405">#9405</a> - Restore original volume when alarm ends</li> 
	</ul>
=======
<h2><a name="v7.2.2" id="v7.2.2"></a>Version 7.2.2 - 2008-XX-XX</h2>
<ul>
	<li>Bug Fixes:<ul>
		<li><a href="http://bugs.slimdevices.com/show_bug.cgi?id=9801">#9801</a> - stream.mp3 times out after a minute</li>
	</ul>
	<br />
>>>>>>> 4425ebf8
</ul>

<h2><a name="v7.2.1" id="v7.2.1"></a>Version 7.2.1 - 2008-10-20</h2>
<ul>
	<li>Firmware updates:</li>
	<ul>
		<li>Boom - Version 33<br />	
			Squeezebox 2/3 - Version 113<br />
			Transporter - Version 63<br />
			Receiver - Version 48
		</li>
		<ul>
			<li>Reduced audio glitches during re-buffering.</li>
			<li><a href="http://bugs.slimdevices.com/show_bug.cgi?id=8375">#8375</a> - (Boom) Holding down Add (+) button during power cycle fails to perform factory reset</li>
			<li><a href="http://bugs.slimdevices.com/show_bug.cgi?id=9104">#9104</a> - (Boom) Improved ambient light sensor performance</li>
			<li><a href="http://bugs.slimdevices.com/show_bug.cgi?id=9142">#9142</a> - (Boom) "Power off audio: Outputs always on" inappropriate for Boom</li>
			<li><a href="http://bugs.slimdevices.com/show_bug.cgi?id=9532">#9532</a> - MP3 decoder chokes on files with large headers</li>
		</ul>
	</ul>
	<br />

	<li>Bug Fixes:<ul>
		<li><a href="http://bugs.slimdevices.com/show_bug.cgi?id=3992">#3992</a> - don't trigger play action when pressing play button from idle/now playing screensaver</li>
		<li><a href="http://bugs.slimdevices.com/show_bug.cgi?id=8146#c9">#8146</a> - During an alarm, only change line-out mode to sub-woofer if line-out is connected</li>
		<li><a href="http://bugs.slimdevices.com/show_bug.cgi?id=8555">#8555</a> - Time displayed on Now Playing screensaver (for Boom used as alarm/radio)</li>
		<li><a href="http://bugs.slimdevices.com/show_bug.cgi?id=8670#c3">#8670</a> - CLI queries fail when no client is connected</li>
		<li><a href="http://bugs.slimdevices.com/show_bug.cgi?id=9141">#9141</a> - SBR turns itself on</li>
		<li><a href="http://bugs.slimdevices.com/show_bug.cgi?id=9199">#9199</a> - Knob should not trigger volume in idle screen saver</li>
		<li><a href="http://bugs.slimdevices.com/show_bug.cgi?id=9240">#9240</a> - MP3::Info : ULT tag should be handled like USLT tag</li>
		<li><a href="http://bugs.slimdevices.com/show_bug.cgi?id=9277">#9277</a> - ASX playlists containing RTSP as first URL causes error</li>
		<li><a href="http://bugs.slimdevices.com/show_bug.cgi?id=9291">#9291</a> - 22050 Sample Rate 56k cbr mp3 does not play correctly</li>
		<li><a href="http://bugs.slimdevices.com/show_bug.cgi?id=9323">#9323</a> - Home Server and Lame 3.98 don't work well together</li>
		<li><a href="http://bugs.slimdevices.com/show_bug.cgi?id=9344">#9344</a> - Ensure latest font files included with plugins are used</li>
		<li><a href="http://bugs.slimdevices.com/show_bug.cgi?id=9340">#9340</a> - never hide the Radio home menu in Default skin</li>
		<li><a href="http://bugs.slimdevices.com/show_bug.cgi?id=9350">#9350</a> - can't change brightness on SliMP3/SB1 using the settings menu</li>
		<li><a href="http://bugs.slimdevices.com/show_bug.cgi?id=9359">#9359</a> - Scanner aborts when finding files with 'id' tag</li>
		<li><a href="http://bugs.slimdevices.com/show_bug.cgi?id=9363">#9363</a> - Add 224 kbps to Bitrate Limiting options</li>
		<li><a href="http://bugs.slimdevices.com/show_bug.cgi?id=9367">#9367</a> - Alarms are not rescheduled on system time changes, including DST</li>
		<li><a href="http://bugs.slimdevices.com/show_bug.cgi?id=9378">#9378</a> - Some podcasts do not display titles</li>
		<li><a href="http://bugs.slimdevices.com/show_bug.cgi?id=9420">#9420</a> - Squeezecenter 7.2 does not play ALAC on Linux</li>
		<li><a href="http://bugs.slimdevices.com/show_bug.cgi?id=9432">#9432</a> - 7.2 can crash on "new and changed music" scan</li>
		<li><a href="http://bugs.slimdevices.com/show_bug.cgi?id=9455">#9455</a> - Transporter VU Display Switches Off when Volume Up or Down is engaged</li>
		<li><a href="http://bugs.slimdevices.com/show_bug.cgi?id=9462">#9462</a> - xPL Plugin initializes with wrong local IP</li>
		<li><a href="http://bugs.slimdevices.com/show_bug.cgi?id=9476">#9476</a> - Make it easier to display clock by pressing snooze button when display is dark.  Show next alarm time on second press.</li>
		<li><a href="http://bugs.slimdevices.com/show_bug.cgi?id=9492">#9492</a> - Support OPML playlist defined in a single file</li>
		<li><a href="http://bugs.slimdevices.com/show_bug.cgi?id=9502">#9502</a> - INPUT.Text truncates valueRef param at first "0" char</li>
		<li><a href="http://bugs.slimdevices.com/show_bug.cgi?id=9545">#9545</a> - Press and hold Pause (Stop) fails in screensaver</li>
		<li><a href="http://bugs.slimdevices.com/show_bug.cgi?id=9546">#9546</a> - Add option to suppress scrobbling of internet radio</li>
		<li><a href="http://bugs.slimdevices.com/show_bug.cgi?id=9549">#9549</a> - Improve reading of ID3 tags in WAV files</li>
		<li><a href="http://bugs.slimdevices.com/show_bug.cgi?id=9093">#9093</a> - Powering off during alarm causes music to stop, start then stop again</li>
		<li><a href="http://bugs.slimdevices.com/show_bug.cgi?id=9333">#9333</a> - Adding an album shows wrong text on player UI</li>
	</ul>
	<br />
</ul>


<h2><a name="v7.2" id="v7.2"></a>Version 7.2 - 2008-08-28</h2>
<ul>
	<li>International:
	<ul>
		<li>Four new official translations: Danish, Suomi, Norsk, Svenska</li>
	</ul>
	<br />

	<li>Firmware updates:</li>
	<ul>
		<li>Boom - Version 32</li>
		<ul>
			<li>Initial Boom firmware.</li>
		</ul>
				
		<li>Squeezebox 2/3 - Version 112<br />
			Transporter - Version 62<br />
			Receiver - Version 47
		</li>
		<ul>
			<li><a href="http://bugs.slimdevices.com/show_bug.cgi?id=3958">#3958</a> - Show error messages during first setup (don't go dark after 10 seconds)</li>
			<li><a href="http://bugs.slimdevices.com/show_bug.cgi?id=4120">#4120</a>,
				<a href="http://bugs.slimdevices.com/show_bug.cgi?id=7773">#7773</a>,
				<a href="http://bugs.slimdevices.com/show_bug.cgi?id=8665">#8665</a> - Fix crash when switching between different wireless encryption modes.
			</li>
			<li><a href="http://bugs.slimdevices.com/show_bug.cgi?id=7594">#7594</a> - Revert latest WOL change and learn SC address again always (this will break setups where SC is behind a wireless bridge reporting its own instead of SCs MAC address)</li>
			<li><a href="http://bugs.slimdevices.com/show_bug.cgi?id=8959">#8959</a> - Local Control when SqueezeCenter/Network Down</li>
			<li><a href="http://bugs.slimdevices.com/show_bug.cgi?id=9003">#9003</a> - Occasional loud noises when moving to a new Rhapsody track</li>
			<li><a href="http://bugs.slimdevices.com/show_bug.cgi?id=9099">#9099</a> - SB3 Factory reset - due to single key on Bose Wave Radio remote</li>
			<li><a href="http://bugs.slimdevices.com/show_bug.cgi?id=9157">#9157</a> - Rhapsody error: not a version 3 EA file (code 105)</li>
		</ul>
		<li>Receiver Only</li>
		<ul>
			<li><a href="http://bugs.slimdevices.com/show_bug.cgi?id=8647">#8647</a> - Support WOL when pressing front button when LED is blue</li>
		</ul>
		<li>Transporter Only</li>
		<ul>
			<li><a href="http://bugs.slimdevices.com/show_bug.cgi?id=9005">#9005</a> - RS-232 broken</li>
			<li><a href="http://bugs.slimdevices.com/show_bug.cgi?id=9058">#9058</a> - Panic due to incorrect AC line voltage measurement</li>
		</ul>
	</ul>
	<br />

	<li>Web UI<ul>
		<li>Improved performance of web interface.</li>
		<li>Ask for confirmation when setting a password to prevent typos in web page protection.</li>
		<li>Split up Audio settings page into Audio and separate Synchronization pages</li>
	</ul>
	<br />

	<li>Bug Fixes:<ul>
		<li><a href="http://bugs.slimdevices.com/show_bug.cgi?id=7586">#7586</a> - FLAC.pm should be a little stricter parsing track titles from CDDB tags</li>
		<li><a href="http://bugs.slimdevices.com/show_bug.cgi?id=8116">#8116</a> - SongScanner key defs should be in default.map</li>
		<li><a href="http://bugs.slimdevices.com/show_bug.cgi?id=8443">#8443</a> - FLAC file with invalid embedded cue sheet isn't scanned properly</li>
		<li><a href="http://bugs.slimdevices.com/show_bug.cgi?id=8689">#8689</a> - Missing important encodings for XML parsing</li>
		<li><a href="http://bugs.slimdevices.com/show_bug.cgi?id=8704">#8704</a> - Seek: FFWD/REW scanner UI timer doesn't reset with each button press</li>
		<li><a href="http://bugs.slimdevices.com/show_bug.cgi?id=8797">#8797</a> - Support for LAME 3.98 default endianness change</li>
		<li><a href="http://bugs.slimdevices.com/show_bug.cgi?id=8926">#8926</a> - CLI interface not returning hasitems correctly for Staff Picks</li>
		<li><a href="http://bugs.slimdevices.com/show_bug.cgi?id=8939">#8939</a> - MP3 file with invalid id3v2 data causes the scanner to crash</li>
		<li><a href="http://bugs.slimdevices.com/show_bug.cgi?id=8986">#8986</a> - make sure iTunes/MusicIP settings are saved before audiodir, as changing audiodir automatically launches a rescan</li>
		<li><a href="http://bugs.slimdevices.com/show_bug.cgi?id=9031">#9031</a> - Shuffle tooltip undefined</li>
		<li><a href="http://bugs.slimdevices.com/show_bug.cgi?id=9065">#9065</a> - Windows Server 2008 and not Windows Vista</li>
		<li><a href="http://bugs.slimdevices.com/show_bug.cgi?id=9112">#9112</a> - Last.fm settings menu is useless when no account is registered</li>
		<li><a href="http://bugs.slimdevices.com/show_bug.cgi?id=9144">#9144</a> - Non-Default skin settings pages broken in Safari 3.1.2 on OS X</li>
		<li><a href="http://bugs.slimdevices.com/show_bug.cgi?id=9168">#9168</a> - PluginManager fails with more than one targetPlatform in install.xml</li>
		<li><a href="http://bugs.slimdevices.com/show_bug.cgi?id=9170">#9170</a> - xPL IR Code Broadcast Broken</li>
	</ul>
	<br />
	
	<li>Softsqueeze<ul>
		<li>Bumped Version to 3.7b0 (eternal beta now).</li>
		<li>Fixed version check to last through 7.5, followed by more appropriate warning after.</li>
		<li>New Boom skin and remote.</li>
	</ul>
	<br />

	<li>
		Improved alarm clock functionality:
		<ul>
			<li>Alarms can be set for any combination of days at a specified time, allowing weekday alarms, weekend alarms etc (<a href="http://bugs.slimdevices.com/show_bug.cgi?id=2263">#2263</a>)</li>
			<li>Alarms can now be snoozed</li>
			<li>The time is displayed on screen during an alarm with feedback about the current alarm or snooze</li>
			<li>The Date Time screensaver now indicates when the next alarm will go off</li>
			<li>Alarms can be configured as one-off alarms that disable themselves after they go off</li>
			<li>Ability to quickly disable all alarms (holiday mode)</li>
			<li>Can choose to one volume setting for all alarms, allowing the volume to be quickly changed</li>
			<li>
				Back end:
				<ul>
					<li>The CLI alarm and alarms commands have changed!  External callers will need to be updated to remain compatible</li>
					<li>INPUT.Time now exits on both left and right.  Plugins that use this mode will need to be updated to handle the new exit conditions.</li>
					<li>
						New Slim::Utils::Alarm class provides easy access to alarm functionality
						<ul>
							<li>The screensaver used during an alarm is configurable (via calls into Slim::Utils::Alarm)</li>
							<li>Plugins can register new playlists that can then be selected by the user as alarm playlists</li>
							<li>See docs in Slim::Utils::Alarm for more details
						</ul>
					</li>
				</ul>
			</li>
		</ul>
	</li>
</ul>

<h2><a name="v7.1" id="v7.1"></a>Version 7.1 - 2008-07-28</h2>

<ul>

	<li>Firmware updates:
	<ul>
		<li>Squeezebox 2/3 - Version 101<br />
			Transporter - Version 50<br />
			Receiver - Version 36
		</li>
		<ul>
			<li>Updated Rhapsody Direct to higher quality 192k MP3.</li>
			<li>Gapless MP3 fixes.</li>
			<li>Changed "fixed digital levels" to fix both digital and analog levels. This was necessitated by an architectural change.</li>
			<li><a href="http://bugs.slimdevices.com/show_bug.cgi?id=5720">#5720</a> - Gapless MP3 not possible if file has CRC</li>
			<li><a href="http://bugs.slimdevices.com/show_bug.cgi?id=6684">#6684</a> - Enable UDAP for SB3 and TR</li>
			<li><a href="http://bugs.slimdevices.com/show_bug.cgi?id=8698">#8698</a> - Strings fix for SB3 and added some missing translations.</li>
		</ul>
		<li>Transporter-specific features and fixes</li>
		<ul>
			<li>Added "effects loop" feature for hooking in an external DSP via S/PDIF.</li>
			<li>New programmable logic: Xilinx CPLD will be automatically upgraded,	but if you subsequently downgrade to an earlier firmware, it must be manually re-flashed to the older rev (press '1' on startup).</li>
			<li>Added support for native 88.2k playback.</li>
			<li>CPU optimizations in UART and IR blaster, freed up over 20 MIPS. Should prevent 24/96 FLAC from ever being able to max out the CPU, even with replaygain and spectrum analyzer enabled.</li>
			<li>Word clock and effects loop settings take effect immediately - no need to reconnect or restart the track.</li>
			<li>Make word clock and effects loop settings take effect immediately instead of on player's initial connection to the server.</li>
			<li><a href="http://bugs.slimdevices.com/show_bug.cgi?id=4322">#4322</a> - Digital input does not come back from pause reliably</li>
			<li><a href="http://bugs.slimdevices.com/show_bug.cgi?id=4436">#4436</a> - No AES output when wordclock signal is disconnected then reconnected</li>
			<li><a href="http://bugs.slimdevices.com/show_bug.cgi?id=4634">#4634</a> - Cannot slave to 96k external word clock</li>
			<li><a href="http://bugs.slimdevices.com/show_bug.cgi?id=4712">#4712</a> - Support for 88.2kHz sample rate</li>
			<li><a href="http://bugs.slimdevices.com/show_bug.cgi?id=4834">#4834</a> - After Switching to digital input device will not play music without a complete reset</li>
			<li><a href="http://bugs.slimdevices.com/show_bug.cgi?id=4895">#4895</a> - Lack of audio output after turning on</li>
			<li><a href="http://bugs.slimdevices.com/show_bug.cgi?id=6937">#6937</a> - Rhapsody fails to play in bridged mode</li>
			<li><a href="http://bugs.slimdevices.com/show_bug.cgi?id=7269">#7269</a> - Volume control breaking digital inputs</li>
		</ul>
	</ul>
	<br />
	
	<li>Music Services:
	<ul>
		<li>Support for Last.fm Radio</li>
	</ul>
	<br />

	<li>Seek Improvements:
	<ul>
		<li>Improved FF/REW seek UI.</li>
		<li>Seek support for natively streamed Ogg files.</li>
		<li>Seek support for remote MP3 files (i.e. podcasts) on servers that support it.</li>
		<li>Seek support for remote WMA files on Windows Media Servers.</li>
	</ul>
	<br />

	<li>Default Web UI:
	<ul>
		<li>SqueezeJS framework</li>
		<li>Show notification messages for various actions which might be delayed</li>
		<li>Add web GUI main menu icons for favorites</li>
		<li>Allow MusicIP moods and RandomPlay mixes to be saved as favorites</li>
	</ul>
	<br />

	<li>Player handling:
	<ul>
		<li>Discover players connected to other SqueezeCenters in your local network</li>
		<li>Connect players to and disconnect from other SqueezeCenters or SqueezeNetwork</li>
		<li>Add CLI support, player and web UI</li>
		<li>Add way to reset player to default values</li>
	</ul>
	<br />

	<li>Windows installer:
	<ul>
		<li>during installation check for port conflicts and blocking firewalls</li>
		<li>optionally remove all SC preferences, logs and registry keys to make sure a fresh install
			creates a working system</li>
	</ul>
	<br />

	<li>Bug Fixes:<ul>
		<li><a href="http://bugs.slimdevices.com/show_bug.cgi?id=1592">#1592</a> - Fast forward / rewind rework</li>
		<li><a href="http://bugs.slimdevices.com/show_bug.cgi?id=2319">#2319</a> - Don't crossfade successive album tracks</li>
		<li><a href="http://bugs.slimdevices.com/show_bug.cgi?id=3809">#3809</a> - No scanning (FF/RW) with Ogg</li>
		<li><a href="http://bugs.slimdevices.com/show_bug.cgi?id=4402">#4402</a> - If music library unavailable duplicate album entries created</li>
		<li><a href="http://bugs.slimdevices.com/show_bug.cgi?id=4760">#4760</a> - Players not doing FF/RW while synced, although display says otherwise</li>
		<li><a href="http://bugs.slimdevices.com/show_bug.cgi?id=5907">#5907</a> - Home on breadcrumb trail in Infobrowser Settings Edit -loses edit</li>
		<li><a href="http://bugs.slimdevices.com/show_bug.cgi?id=5979">#5979</a> - Add option to cancel a scan in progress</li>
		<li><a href="http://bugs.slimdevices.com/show_bug.cgi?id=6049">#6049</a> - Information Browser has duplicate entries</li>
		<li><a href="http://bugs.slimdevices.com/show_bug.cgi?id=6235">#6235</a> - Many players sync'ed: can't see names in classic/fishbone skin's status frame</li>
		<li><a href="http://bugs.slimdevices.com/show_bug.cgi?id=6266">#6266</a> - SqueezeCenter does not stream to iPod Touch or iPhone</li>
		<li><a href="http://bugs.slimdevices.com/show_bug.cgi?id=6471">#6471</a> - Huge thumbnails being generated in PNG format</li>
		<li><a href="http://bugs.slimdevices.com/show_bug.cgi?id=6836">#6836</a> - lack of cue sheet support for .ogg files</li>
		<li><a href="http://bugs.slimdevices.com/show_bug.cgi?id=6890">#6890</a> - Implement smarter RVA/track gain + SoundCheck logic</li>
		<li><a href="http://bugs.slimdevices.com/show_bug.cgi?id=7068">#7068</a> - Fast-forward/rewind is broken on controller</li>
		<li><a href="http://bugs.slimdevices.com/show_bug.cgi?id=7103">#7103</a> - Option to disable artwork pre-caching at scan time</li>
		<li><a href="http://bugs.slimdevices.com/show_bug.cgi?id=7489">#7489</a> - Safari/WebKit doesn't recognize encoding returned when saving SN settings in SC</li>
		<li><a href="http://bugs.slimdevices.com/show_bug.cgi?id=7497">#7497</a> - gototime when paused restarts play but does not unmute</li>
		<li><a href="http://bugs.slimdevices.com/show_bug.cgi?id=7702">#7702</a> - Random Mix: powered off player turns on and starts playing by itself</li>
		<li><a href="http://bugs.slimdevices.com/show_bug.cgi?id=7820">#7820</a> - Play doesn't cancel fast forward mode from controller</li>
		<li><a href="http://bugs.slimdevices.com/show_bug.cgi?id=8003">#8003</a> - Playing Pandora after leaving Controller idle over night doesn't work</li>
		<li><a href="http://bugs.slimdevices.com/show_bug.cgi?id=8112">#8112</a> - Playing a remote stream while player is off does not turn on player right away</li>
		<li><a href="http://bugs.slimdevices.com/show_bug.cgi?id=8148">#8148</a> - Playing Sirius Internet Radio via SoftSqueeze fails on stream</li>
		<li><a href="http://bugs.slimdevices.com/show_bug.cgi?id=8175">#8175</a> - Atom feeds may not parse properly</li>
		<li><a href="http://bugs.slimdevices.com/show_bug.cgi?id=8181">#8181</a> - Quote symbol causes adding song(s) to playlist to fail using Fishbone</li>
		<li><a href="http://bugs.slimdevices.com/show_bug.cgi?id=8192">#8192</a> - Toggling favorites form Songinfo page broken in non Default skins</li>
		<li><a href="http://bugs.slimdevices.com/show_bug.cgi?id=8212">#8212</a> - Default Crossfade duration is zero</li>
		<li><a href="http://bugs.slimdevices.com/show_bug.cgi?id=8248">#8248</a> - Use RadioTime logos in Now Playing</li>
		<li><a href="http://bugs.slimdevices.com/show_bug.cgi?id=8254">#8254</a> - Allowed IP Addresses field validation is not accurate</li>
		<li><a href="http://bugs.slimdevices.com/show_bug.cgi?id=8275">#8275</a> - MusicIP Mix for New Music broken</li>
		<li><a href="http://bugs.slimdevices.com/show_bug.cgi?id=8276">#8276</a> - Trackinfo from MusicIP mix fails</li>
		<li><a href="http://bugs.slimdevices.com/show_bug.cgi?id=8278">#8278</a> - Changing players in SC causes "Tune in URL" to play when it shouldn't</li>
		<li><a href="http://bugs.slimdevices.com/show_bug.cgi?id=8332">#8332</a> - MusicIP error when choosing mix parameters</li>
		<li><a href="http://bugs.slimdevices.com/show_bug.cgi?id=8334">#8334</a> - Menu does not return to HOME when switching from SN > SC</li>
		<li><a href="http://bugs.slimdevices.com/show_bug.cgi?id=8344">#8344</a> - disable authentication if user/password are empty</li>
		<li><a href="http://bugs.slimdevices.com/show_bug.cgi?id=8360">#8360</a> - 7.0.1 fails scanning on OSX</li>
		<li><a href="http://bugs.slimdevices.com/show_bug.cgi?id=8465">#8465</a> - Error message when trying to update SC while scan is running.</li>
		<li><a href="http://bugs.slimdevices.com/show_bug.cgi?id=8410">#8410</a> - Add possibility to force a character set to be used by SqueezeCenter where no such locale is available</li>
		<li><a href="http://bugs.slimdevices.com/show_bug.cgi?id=8519">#8519</a> - Support ID32 block type in WAV files</li>
		<li><a href="http://bugs.slimdevices.com/show_bug.cgi?id=8601">#8601</a> - WavPack files with large RIFF headers not parsed correctly</li>
		<li><a href="http://bugs.slimdevices.com/show_bug.cgi?id=8622">#8622</a> - Box for player selection is not correctly resized after player change</li>
		<li><a href="http://bugs.slimdevices.com/show_bug.cgi?id=8864">#8864</a> - Extended text scrolls on push/pop mode when it should not</li>
	</ul>
</ul>

<h2><a name="v7.0.1" id="v7.0.1"></a>Version 7.0.1 - 2008-05-14</h2>

<ul>
	<li>Firmware updates:
	<ul>
		<li>
			Squeezebox Classic - Version 88<br />
			Transporter - Version 37<br />
			Squeezebox Receiver - Version 23
		</li>
		<ul>
			<li><a href="http://bugs.slimdevices.com/show_bug.cgi?id=15">#15</a> - DHCP fails with Mac OS X network sharing DHCP server</li>
			<li><a href="http://bugs.slimdevices.com/show_bug.cgi?id=6513">#6513</a> - WPA / WPA2 Personal: Setting passphrase to more than 63 characters shows garbage characters and crashes the Squeezebox</li>
			<li><a href="http://bugs.slimdevices.com/show_bug.cgi?id=6994">#6994</a> - Problems connecting WPA and WPA2 to Netgear WNR3500</li>
			<li><a href="http://bugs.slimdevices.com/show_bug.cgi?id=7415">#7415</a> - Apple Time Capsule, Airport Express N don't work with Squeezebox</li>
			<li><a href="http://bugs.slimdevices.com/show_bug.cgi?id=7637">#7637</a> - Change serv 2 to www.test.squeezenetwork.com</li>
		</ul>
		</li>
		<li>Transporter - Version 37</li>
		<ul>
			<li><a href="http://bugs.slimdevices.com/show_bug.cgi?id=4653">#4653</a> - Right screen does not update during button tests</li>
		</ul>
		</li>
	</ul>
	<br />
	
	<li>Music Services:
	<ul>
		<li>Support for SIRIUS Internet Radio.</li>
	</ul>
	<br />
	
	<li>Squeezebox Controller:
	<ul>
		<li>Fully support per device language settings</li>
	</ul>
	<br />
	
	<li>Tag Reading:
	<ul>
		<li><a href="http://bugs.slimdevices.com/show_bug.cgi?id=3727">#3727</a> - Unicode genres are duplicated between MP3 and FLACs</li>
		<li><a href="http://bugs.slimdevices.com/show_bug.cgi?id=7782">#7782</a> - Use COVERART tag in Ogg files</li>
	</ul>
	<br />
	
	<li>Bug Fixes:<ul>
		<li><a href="http://bugs.slimdevices.com/show_bug.cgi?id=4092">#4092</a> - Multiple radio stations in a playlist don't work</li>
		<li><a href="http://bugs.slimdevices.com/show_bug.cgi?id=4276">#4276</a> - Accented / special characters in cue file name</li>
		<li><a href="http://bugs.slimdevices.com/show_bug.cgi?id=4361">#4361</a> - Albums with same name but different artists are wrongly grouped together if &quot;Treat multi-disc sets as a single album&quot; is set.</li>
		<li><a href="http://bugs.slimdevices.com/show_bug.cgi?id=5143">#5143</a> - View log file from web interface</li>
		<li><a href="http://bugs.slimdevices.com/show_bug.cgi?id=5339">#5339</a> - Music containing special characters does not appear when integrating iTunes XML on Linux</li>
		<li><a href="http://bugs.slimdevices.com/show_bug.cgi?id=5584">#5584</a> - Add support for Mac aliases in music folder</li>
		<li><a href="http://bugs.slimdevices.com/show_bug.cgi?id=5833">#5833</a> - log4perl error messages when scripts return to the console/shell</li>
		<li><a href="http://bugs.slimdevices.com/show_bug.cgi?id=6621">#6621</a> - Can't store non-latin characters in preference file</li>
		<li><a href="http://bugs.slimdevices.com/show_bug.cgi?id=6628">#6628</a> - Sync RadioTime and Last.fm prefs with SN</li>
		<li><a href="http://bugs.slimdevices.com/show_bug.cgi?id=6643">#6643</a> - Searching for "Various Artists" Hangs SC</li>
		<li><a href="http://bugs.slimdevices.com/show_bug.cgi?id=6689">#6689</a> - UTF-8 not rendered correctly on web browser in scan progress</li>
		<li><a href="http://bugs.slimdevices.com/show_bug.cgi?id=6712">#6712</a> - Rebuffering (due to output-buffer underrun) should have time-limit</li>
		<li><a href="http://bugs.slimdevices.com/show_bug.cgi?id=6720">#6720</a> - Year not removed from database when last song with that year is changed</li>
		<li><a href="http://bugs.slimdevices.com/show_bug.cgi?id=6789">#6789</a> - Accented characters in music folder setting not accepted</li>
		<li><a href="http://bugs.slimdevices.com/show_bug.cgi?id=6823">#6823</a> - Player name of newly attached player is empty in settings page</li>
		<li><a href="http://bugs.slimdevices.com/show_bug.cgi?id=6864">#6864</a> - SB1 synch problems
			<br>Please note that the original Squeezebox (Squeezebox v1) is less capable of maintaining synchronization than newer Squeezebox models.
			See the notes associated with this bug for more information
		</li>
		<li><a href="http://bugs.slimdevices.com/show_bug.cgi?id=6914">#6914</a> - Encoding problems in Podcasts display</li>
		<li><a href="http://bugs.slimdevices.com/show_bug.cgi?id=6920">#6920</a> - 88.2kHz 24-bit WMA displayed incorrectly</li>
		<li><a href="http://bugs.slimdevices.com/show_bug.cgi?id=6928">#6928</a> - CLI query playlist with stream items fails</li>
		<li><a href="http://bugs.slimdevices.com/show_bug.cgi?id=7053">#7053</a> - Tags with cyrillic characters breaks CLI</li>
		<li><a href="http://bugs.slimdevices.com/show_bug.cgi?id=7061">#7061</a> - Power on Resume behaviour is broken when not playing at power off</li>
		<li><a href="http://bugs.slimdevices.com/show_bug.cgi?id=7066">#7066</a> - Bad Favorites URLs can't be edited and made playable</li>
		<li><a href="http://bugs.slimdevices.com/show_bug.cgi?id=7073">#7073</a> - Filenames with accented characters truncated when browsing</li>
		<li><a href="http://bugs.slimdevices.com/show_bug.cgi?id=7089">#7089</a> - Items in Extras Menu are not ordered correctly</li>
		<li><a href="http://bugs.slimdevices.com/show_bug.cgi?id=7092">#7092</a> - New players should only be given a default name with a number if there's a player without a number with the same default name</li>
		<li><a href="http://bugs.slimdevices.com/show_bug.cgi?id=7286">#7286</a> - Scrolling through UTF-8 chars on medium font misses a couple of pixels</li>
		<li><a href="http://bugs.slimdevices.com/show_bug.cgi?id=7303">#7303</a> - MusicIP plugin active even when disabled</li>
		<li><a href="http://bugs.slimdevices.com/show_bug.cgi?id=7314">#7314</a> - DateTime screensaver doesn't display alarm bell for alarms on sundays</li>
		<li><a href="http://bugs.slimdevices.com/show_bug.cgi?id=7351">#7351</a> - Mac Installer prompts to stop server error</li>
		<li><a href="http://bugs.slimdevices.com/show_bug.cgi?id=7369">#7369</a> - Ampersand in iTunes playlists names kills those playlists</li>
		<li><a href="http://bugs.slimdevices.com/show_bug.cgi?id=7376">#7376</a> - SBC unresponsive when coming out of sleep mode</li>
		<li><a href="http://bugs.slimdevices.com/show_bug.cgi?id=7414">#7414</a> - Selecting favorites by typing numbers should be enabled again</li>
		<li><a href="http://bugs.slimdevices.com/show_bug.cgi?id=7424">#7424</a> - LAME Installed Correctly shown when it's not</li>
		<li><a href="http://bugs.slimdevices.com/show_bug.cgi?id=7426">#7426</a> - Power-on-resume does not work for Internet radio</li>
		<li><a href="http://bugs.slimdevices.com/show_bug.cgi?id=7430">#7430</a> - XMLBrowser pagination broken for search result lists</li>
		<li><a href="http://bugs.slimdevices.com/show_bug.cgi?id=7443">#7443</a> - Artwork doesn't show properly if each track has a different image</li>
		<li><a href="http://bugs.slimdevices.com/show_bug.cgi?id=7460">#7460</a> - mac (Monkey's Audio) darwin binary is PPC-only</li>
		<li><a href="http://bugs.slimdevices.com/show_bug.cgi?id=7465">#7465</a> - Strings are not updated when a plugin is updated</li>
		<li><a href="http://bugs.slimdevices.com/show_bug.cgi?id=7470">#7470</a> - Podcast Time Played/Remaining off on various UIs</li>
		<li><a href="http://bugs.slimdevices.com/show_bug.cgi?id=7478">#7478</a> - playlistTrack not mixable on player UI</li>
		<li><a href="http://bugs.slimdevices.com/show_bug.cgi?id=7479">#7479</a> - Lyrics does not display correctly accented characters</li>
		<li><a href="http://bugs.slimdevices.com/show_bug.cgi?id=7507">#7507</a> - Failure to scan dirs/files with names contaning non-latin chars</li>
		<li><a href="http://bugs.slimdevices.com/show_bug.cgi?id=7509">#7509</a> - Changing Last.fm accounts does not work for Audioscrobbler</li>
		<li><a href="http://bugs.slimdevices.com/show_bug.cgi?id=7517">#7517</a> - Rhapsody:  Song # 200 is &quot;Play All&quot; in top tracks for an artist.</li>
		<li><a href="http://bugs.slimdevices.com/show_bug.cgi?id=7524">#7524</a> - Non-blocking connect() fails on win32</li>
		<li><a href="http://bugs.slimdevices.com/show_bug.cgi?id=7526">#7526</a> - Problem switching players in Handheld skin</li>
		<li><a href="http://bugs.slimdevices.com/show_bug.cgi?id=7537">#7537</a> - MusicIP icon in invalid locations</li>
		<li><a href="http://bugs.slimdevices.com/show_bug.cgi?id=7547">#7547</a> - Don't utf8 decode file paths in CUE sheets</li>
		<li><a href="http://bugs.slimdevices.com/show_bug.cgi?id=7549">#7549</a> - No error message when selecting to transcode when decoder is not installed correctly</li>
		<li><a href="http://bugs.slimdevices.com/show_bug.cgi?id=7563">#7563</a> - Unable to add audio urls to favorties if mime type not known</li>
		<li><a href="http://bugs.slimdevices.com/show_bug.cgi?id=7574">#7574</a> - Problems with hebrew characters in various aspects of the product</li>
		<li><a href="http://bugs.slimdevices.com/show_bug.cgi?id=7582">#7582</a> - Random Mix plugin no longer distinguishes between 'add' and 'play' in player UI</li>
		<li><a href="http://bugs.slimdevices.com/show_bug.cgi?id=7583">#7583</a> - SlimServer 7.0 throws an exception when shutting down.</li>
		<li><a href="http://bugs.slimdevices.com/show_bug.cgi?id=7585">#7585</a> - DRM track in Playlists causes scanner to quit scan</li>
		<li><a href="http://bugs.slimdevices.com/show_bug.cgi?id=7610">#7610</a> - Playlists with . seperating words have the . converted to a space</li>
		<li><a href="http://bugs.slimdevices.com/show_bug.cgi?id=7633">#7633</a> - server.prefs re-written every 5 min. and prevents HDD spin-down</li>
		<li><a href="http://bugs.slimdevices.com/show_bug.cgi?id=7636">#7636</a> - CLI response when browsing XMLBrowser should include type of item</li>
		<li><a href="http://bugs.slimdevices.com/show_bug.cgi?id=7643">#7643</a> - CLI current duration value wrong for some plugins</li>
		<li><a href="http://bugs.slimdevices.com/show_bug.cgi?id=7648">#7648</a> - JPEG image headers truncated for some APIC frames</li>
		<li><a href="http://bugs.slimdevices.com/show_bug.cgi?id=7649">#7649</a> - MusicIP should return info about missing player instead of empty playlist</li>
		<li><a href="http://bugs.slimdevices.com/show_bug.cgi?id=7667">#7667</a> - Synchronize pop-up window doesn't use HTML label tags</li>
		<li><a href="http://bugs.slimdevices.com/show_bug.cgi?id=7675">#7675</a> - new scan is not launched when needed if only iTunes or MusicIP, but no music path is defined</li>
		<li><a href="http://bugs.slimdevices.com/show_bug.cgi?id=7679">#7679</a> - CLI search command does not respect itemsPerResponse parameter</li>
		<li><a href="http://bugs.slimdevices.com/show_bug.cgi?id=7684">#7684</a> - CLI hasitems tag doesnt return 0 when it should</li>
		<li><a href="http://bugs.slimdevices.com/show_bug.cgi?id=7685">#7685</a> - Unable to clear out SqueezeNetwork account info in SqueezeCenter</li>
		<li><a href="http://bugs.slimdevices.com/show_bug.cgi?id=7692">#7692</a> - Simplify access to log files</li>
		<li><a href="http://bugs.slimdevices.com/show_bug.cgi?id=7703">#7703</a> - Visualizer screen gets extended text stuck, won't clear</li>
		<li><a href="http://bugs.slimdevices.com/show_bug.cgi?id=7739">#7739</a> - pcmsamplesize not set right for all remote WMA files</li>
		<li><a href="http://bugs.slimdevices.com/show_bug.cgi?id=7744">#7744</a> - Player Plugin information menu is wrong</li>
		<li><a href="http://bugs.slimdevices.com/show_bug.cgi?id=7752">#7752</a> - scanner won't scan folders with "foreign " characters</li>
		<li><a href="http://bugs.slimdevices.com/show_bug.cgi?id=7769">#7769</a> - missing/wrong fields in Internet Radio Station Description on Controller when streaming to iTunes</li>
		<li><a href="http://bugs.slimdevices.com/show_bug.cgi?id=7778">#7778</a> - Song information doesn't always show duration in web interface</li>
		<li><a href="http://bugs.slimdevices.com/show_bug.cgi?id=7789">#7789</a> - Can't delete playlists in default and Fishbone skins </li>
		<li><a href="http://bugs.slimdevices.com/show_bug.cgi?id=7791">#7791</a> - Web UI blocks creating playlists with illegal characters, player UI does not </li>
		<li><a href="http://bugs.slimdevices.com/show_bug.cgi?id=7800">#7800</a> - cli_socket_accept doesn't accept() if max connections reached</li>
		<li><a href="http://bugs.slimdevices.com/show_bug.cgi?id=7818">#7818</a> - Sleep timer + Alarm does not reset idle timer, Pandora won't play</li>
		<li><a href="http://bugs.slimdevices.com/show_bug.cgi?id=7840">#7840</a> - does not find custom artwork.jpg files in folders that have a file name with non-latin characters</li>
		<li><a href="http://bugs.slimdevices.com/show_bug.cgi?id=7881">#7881</a> - Ogg tag parser is broken</li>
		<li><a href="http://bugs.slimdevices.com/show_bug.cgi?id=7907">#7907</a> - Artwork in FLAC not showing if picture type is not 3 (Cover)</li>
		<li><a href="http://bugs.slimdevices.com/show_bug.cgi?id=7936">#7936</a> - When enabling/disabling plugins, enforced plugins are always listed as changed</li>
		<li><a href="http://bugs.slimdevices.com/show_bug.cgi?id=7957">#7957</a> - VBRI header not read in MP3 files</li>
		<li><a href="http://bugs.slimdevices.com/show_bug.cgi?id=7960">#7960</a> - Random Plugin Not Honouring 'ADD' or 'ADD Next'</li>
		<li><a href="http://bugs.slimdevices.com/show_bug.cgi?id=7986">#7986</a> - Embedded Artwork Error in WMA lossless</li>
		<li><a href="http://bugs.slimdevices.com/show_bug.cgi?id=7992">#7992</a> - Bad query used for CLI 'artists in genre' queries</li>
		<li><a href="http://bugs.slimdevices.com/show_bug.cgi?id=8007">#8007</a> - Display Settings not correct for SB3</li>
		<li><a href="http://bugs.slimdevices.com/show_bug.cgi?id=8036">#8036</a> - CLI: albums query hangs sometimes with "a" tags</li>
		<li><a href="http://bugs.slimdevices.com/show_bug.cgi?id=8069">#8069</a> - Title Format pref not shown for stream.mp3 clients</li>
		<li><a href="http://bugs.slimdevices.com/show_bug.cgi?id=8101">#8101</a> - Rhapsody track search, pick "All Songs", plays wrong tracks.</li>
	</ul>
</ul>


<h2><a name="v7.0" id="v7.0"></a>Version 7.0 - 2008-03-03</h2>

<ul>
	<li>General:
	<ul>
		<li>Renamed SlimServer to SqueezeCenter</li>
	</ul>
	<br />

	<li>Firmware updates:
	<ul>
		<li>Use new OpenDNS servers if default DNS servers fail, when connecting to SN</li>

		<li>Squeezebox 2 - Version 86</li>
		<ul>
			<li><a href="http://bugs.slimdevices.com/show_bug.cgi?id=6478">#6478</a> - Fix slim discovery</li>
			<li><a href="http://bugs.slimdevices.com/show_bug.cgi?id=6030">#6030</a> - Fix WPA group key renewal</li>
			<li><a href="http://bugs.slimdevices.com/show_bug.cgi?id=4664">#4664</a> - Fix WOL if SC is behind a wireless bridge</li>
		</ul>
		</li>
		<li>Squeezebox 2 - Version 84</li>
		<ul>
			<li><a href="http://bugs.slimdevices.com/show_bug.cgi?id=5959">#5959</a> - Fix premature STMo</li>
			<li><a href="http://bugs.slimdevices.com/show_bug.cgi?id=6156">#6156</a> - Fix double STMs</li>
			<li><a href="http://bugs.slimdevices.com/show_bug.cgi?id=6256">#6256</a> - Replace SlimServer with SqueezeCenter</li>
		</ul>
		</li>
		<li>Squeezebox 2 - Version 83</li>
		<ul>
			<li><a href="http://bugs.slimdevices.com/show_bug.cgi?id=5171">#5171</a> - Some settings were lost when after a factory reset the player was connecting directly to SN (w/o first being connected to SC)</li>
		</ul>
		</li>
		<li>Transporter - Version 36</li>
		<ul>
			<li><a href="http://bugs.slimdevices.com/show_bug.cgi?id=6478">#6478</a> - Fix slim discovery</li>
			<li><a href="http://bugs.slimdevices.com/show_bug.cgi?id=6030">#6030</a> - Fix WPA group key renewal</li>
			<li><a href="http://bugs.slimdevices.com/show_bug.cgi?id=4664">#4664</a> - Fix WOL if SC is behind a wireless bridge</li>
			<li><a href="http://bugs.slimdevices.com/show_bug.cgi?id=5092">#5092</a> - Fix WOL for Transporter</li>
		</ul>
		</li>
		<li>Transporter - Version 34</li>
		<ul>
			<li><a href="http://bugs.slimdevices.com/show_bug.cgi?id=5959">#5959</a> - Fix premature STMo</li>
			<li><a href="http://bugs.slimdevices.com/show_bug.cgi?id=6156">#6156</a> - Fix double STMs</li>
			<li><a href="http://bugs.slimdevices.com/show_bug.cgi?id=6256">#6256</a> - Replace SlimServer with SqueezeCenter</li>
		</ul>
		</li>
		<li>Transporter - Version 33</li>
		<ul>
			<li><a href="http://bugs.slimdevices.com/show_bug.cgi?id=4580">#4580</a> - Fix brief noise when switching digital inputs</li>
			<li><a href="http://bugs.slimdevices.com/show_bug.cgi?id=5171">#5171</a> - Some settings were lost when after a factory reset the player was connecting directly to SN (w/o first being connected to SC)</li>
		</ul>
		</li>
	</ul>
	<br />

	<li>File Formats:
	<ul>
		<li>WavPack is now supported.</li>
	</ul>
	<br />

	<li>Internationalization:
	<ul>
		<li>Updated official translations (EN, DE, ES, FR, IT, NL) 
		<li>Updated Danish translations from Bjørn Haagensen
	</ul>
	<br />

	<li>Internet Radio/Music on Demand:
	<ul>
		<li>Support for Slacker</li>
		<li>Support for Pandora</li>
		<li>Support for Rhapsody Direct</li>
		<li>Support for MP3tunes</li>
		<li>Last.fm AudioScrobbler is now included.</li>
	</ul>
	<br />

	<li>SqueezeNetwork:
	<ul>
		<li>Preferences integration - preferences for SqueezeCenter and SqueezeNetwork are synchronized.</li>
		<li>View and switch players that are connected to SqueezeNetwork.</li>
	</ul>
	<br />

	<li>Skins:
	<ul>
		<li>Brand new default skin</li>
		<li>Old Default skin renamed to Classic</li>
		<li>Fishbone: ability to toggle display of album text in gallery view</li>
		<li>Fishbone: drag n drop playlist manipulation</li>
		<li>Classic & Fishbone: popup album track list when clicking on album art</li>
		<li>Classic & Fishbone: browse multiple levels with 'tree' view (icon on left of browse items)</li>
		<li>unsupported and unmaintained skins are no longer part of the distribution</li>
	</ul>
	<br />

	<li>Performance:
	<ul>
		<li><a href="http://bugs.slimdevices.com/show_bug.cgi?id=259">#259</a> - Syncing of multiple players has been greatly improved.  Players are now able to stay in sync with each other even in the face of poor network conditions or while playing long radio streams.</li>
	</ul>
	<br />

	<li>Player UI:
	<ul>
		<li>Suppress "Play All" at top level browse menus</li>
		<li>Play other songs on album feature is now a per-player setting - default is to use the older server preference if no player preference has been chosen yet</li>
		<li>Repeated pressing of browse or search button will now toggle through the list of options respectively</li>
	</ul>
	<br />

	<li>Platform Support:
	<ul>
		<li>Logging/Debugging has been overhauled. We now use Log::Log4perl</li>
		<li>Logging/Debugging is now multi-level and persistent across server restarts.<li>
	</ul>
	<br />

	<li>Tag Reading:
	<ul>
		<li>Some fixes to WMA tag reading</li>
		<li>Browse Music Folder can add album covers in new folders</li>
		<li>Ape tags now reported as the ID3 version if found</li>
	</ul>
	<br />

	<li>Plugins:
	<ul>
		<li>Pre-Distributed plugins now stored in Slim/Plugin</li>
		<li>Third party plugins require rewrite to new API</li>
		<li>Third party plugins only to be installed in Plugins folder</li>
	</ul>
	<br />

	<li>CLI API:
	<ul>
		<li>Browse Music Folder</li>
		<li>Browse filesystems from the server's point of view</li>
		<li>Rescan progress</li>
		<li>Please see the documentation in docs/cli-api.html for details, in particular about <strong>API changes that may impact your client</strong></li>
	</ul>
	<br />

	<li>Bug Fixes:<ul>
		<li><a href="http://bugs.slimdevices.com/show_bug.cgi?id=223">#223</a> - add WavPack support</li>
		<li><a href="http://bugs.slimdevices.com/show_bug.cgi?id=1524">#1524</a> - make live search skinnable</li>
		<li><a href="http://bugs.slimdevices.com/show_bug.cgi?id=3351">#3351</a> - Composers included in Artist count when browsing by Genre</li>
		<li><a href="http://bugs.slimdevices.com/show_bug.cgi?id=3548">#3548</a> - Cycle through menu by pressing the Search/Browse buttons</li>
		<li><a href="http://bugs.slimdevices.com/show_bug.cgi?id=4104">#4104</a> - link to FAQ under help shouldn't put ?player=[MACADDY] at end of url</li>
		<li><a href="http://bugs.slimdevices.com/show_bug.cgi?id=4137">#4137</a> - Sort the list of radios returned by radios query</li>
		<li><a href="http://bugs.slimdevices.com/show_bug.cgi?id=4188">#4188</a> - CUE-sheet can't be browsed in player, OK in web interface</li>
		<li><a href="http://bugs.slimdevices.com/show_bug.cgi?id=4259">#4259</a> - Fishbone never refreshes playlist</li>
		<li><a href="http://bugs.slimdevices.com/show_bug.cgi?id=4293">#4293</a> - Move to using Log::Log4perl to replace --d_* debugging.</li>
		<li><a href="http://bugs.slimdevices.com/show_bug.cgi?id=4338">#4338</a> - MusicMagic => MusicIP</li>
		<li><a href="http://bugs.slimdevices.com/show_bug.cgi?id=4351">#4351</a> - change to idle screensaver when playback stops during Now Playing" screensaver.</li>
		<li><a href="http://bugs.slimdevices.com/show_bug.cgi?id=4405">#4405</a> - Rhapsody/Upnp browse only works on Default skin</li>
		<li><a href="http://bugs.slimdevices.com/show_bug.cgi?id=4408">#4408</a> - MoodLogic errors with MoodLogic disabled</li>
		<li><a href="http://bugs.slimdevices.com/show_bug.cgi?id=4409">#4409</a> - All fonts lost</li>
		<li><a href="http://bugs.slimdevices.com/show_bug.cgi?id=4466">#4466</a> - Wrong sorting order in "browse songs" list at the player</li>
		<li><a href="http://bugs.slimdevices.com/show_bug.cgi?id=4421">#4421</a> - Pressing play when displaying a track title in the playlist plays Track 1</li>
		<li><a href="http://bugs.slimdevices.com/show_bug.cgi?id=4485">#4485</a> - Artwork files are not picked up in unicode-named folders</li>
		<li><a href="http://bugs.slimdevices.com/show_bug.cgi?id=4498">#4498</a> - Advanced search for compilation album shows all tracks twice</li>
		<li><a href="http://bugs.slimdevices.com/show_bug.cgi?id=4507">#4507</a> - Touch skin needs to work in IE</li>
		<li><a href="http://bugs.slimdevices.com/show_bug.cgi?id=4513">#4513</a> - SqueezeCenter should ignore the iTunes COMMENTs: ITUNPGAP & ITUNSMPB</li>
		<li><a href="http://bugs.slimdevices.com/show_bug.cgi?id=4516">#4516</a> - Enabling Playlists Breaks Search Results</li>
		<li><a href="http://bugs.slimdevices.com/show_bug.cgi?id=4579">#4579</a> - Bonjour fails to initialize</li>
		<li><a href="http://bugs.slimdevices.com/show_bug.cgi?id=4595">#4595</a> - CLI support for Browse music folder</li>
		<li><a href="http://bugs.slimdevices.com/show_bug.cgi?id=4598">#4598</a> - Better CLI scanner access</li>
		<li><a href="http://bugs.slimdevices.com/show_bug.cgi?id=4625">#4625</a> - artists cli query does not always return an artist for tracks in compilations</li>
		<li><a href="http://bugs.slimdevices.com/show_bug.cgi?id=4629">#4629</a> - For albums with ALBUMARTIST, track artists don't have any albums listed when searching for track artists from the player UI</li>
		<li><a href="http://bugs.slimdevices.com/show_bug.cgi?id=4678">#4678</a> - Localize DateTime screensaver</li>
		<li><a href="http://bugs.slimdevices.com/show_bug.cgi?id=4707">#4707</a> - Forcing transcode to MP3 results in a bit rate of 0</li>
		<li><a href="http://bugs.slimdevices.com/show_bug.cgi?id=4730">#4730</a> - Echo from CLI when next song in playlist</li>
		<li><a href="http://bugs.slimdevices.com/show_bug.cgi?id=4822">#4822</a> - Create a new playlist via CLI</li>
		<li><a href="http://bugs.slimdevices.com/show_bug.cgi?id=4849">#4849</a> - Default time display should not include seconds</li>
		<li><a href="http://bugs.slimdevices.com/show_bug.cgi?id=4873">#4873</a> - Error creating INI entry in Logitech.url</li>
		<li><a href="http://bugs.slimdevices.com/show_bug.cgi?id=4877">#4877</a> - Shorten files option in SqueezeCenter not needed any more</li>
		<li><a href="http://bugs.slimdevices.com/show_bug.cgi?id=4922">#4922</a> - When PlayList is empty, Download brings up a blank web page and gets stuck there</li>
		<li><a href="http://bugs.slimdevices.com/show_bug.cgi?id=4927">#4927</a> - ID3v2.4 date tags ignored</li>
		<li><a href="http://bugs.slimdevices.com/show_bug.cgi?id=4941">#4941</a> - New music limit not working</li>
		<li><a href="http://bugs.slimdevices.com/show_bug.cgi?id=4947">#4947</a> - Search does not search '0'</li>
		<li><a href="http://bugs.slimdevices.com/show_bug.cgi?id=4955">#4955</a> - items per page preference off by 1</li>
		<li><a href="http://bugs.slimdevices.com/show_bug.cgi?id=5075">#5075</a> - Upgrade flac binary to latest version (1.2.1)</li>
		<li><a href="http://bugs.slimdevices.com/show_bug.cgi?id=5080">#5080</a> - Live search doesn't display artist with albums</li>
		<li><a href="http://bugs.slimdevices.com/show_bug.cgi?id=5093">#5093</a> - Nokia770 skin on Nokia N800 shows a vertical scroll bar and the page footer moves bottom of the page when scrolling</li>
		<li><a href="http://bugs.slimdevices.com/show_bug.cgi?id=5112">#5112</a> - Allow multiple plugins to register buttons in same mode</li>
		<li><a href="http://bugs.slimdevices.com/show_bug.cgi?id=5159">#5159</a> - Album thumbnail lost when music file mtime changes</li>
		<li><a href="http://bugs.slimdevices.com/show_bug.cgi?id=5160">#5160</a> - Debian plugins path needs updating after Slim/Plugin/* reorg</li>
		<li><a href="http://bugs.slimdevices.com/show_bug.cgi?id=5165">#5165</a> - Option not to filter genres at album and track level doesn't work</li>
		<li><a href="http://bugs.slimdevices.com/show_bug.cgi?id=5193">#5193</a> - Restore CSRF protection. Patch by Peter Watkins</li>
		<li><a href="http://bugs.slimdevices.com/show_bug.cgi?id=5197">#5197</a> - I18n: Strange shortcut links in Artist view.</li>
		<li><a href="http://bugs.slimdevices.com/show_bug.cgi?id=5217">#5217</a> - First file in iTunes library is not scanned into SlimServer</li>
		<li><a href="http://bugs.slimdevices.com/show_bug.cgi?id=5218">#5218</a> - iTunes playlists scanned but not visible in interface</li>
		<li><a href="http://bugs.slimdevices.com/show_bug.cgi?id=5221">#5221</a> - Set Player block/unblock mode through CLI command</li>
		<li><a href="http://bugs.slimdevices.com/show_bug.cgi?id=5255">#5255</a> - CLI muting</li>
		<li><a href="http://bugs.slimdevices.com/show_bug.cgi?id=5287">#5287</a> - Artist link from basic search results ignores gallery setting</li>
		<li><a href="http://bugs.slimdevices.com/show_bug.cgi?id=5296">#5296</a> - MUSICBRAINZ_SORTNAME - not supported but in code?</li>
		<li><a href="http://bugs.slimdevices.com/show_bug.cgi?id=5324">#5324</a> - SqueezeCenter should run with group permissions from /etc/groups</li>
		<li><a href="http://bugs.slimdevices.com/show_bug.cgi?id=5432">#5432</a> - Random mix plugin no longer at menu top level</li>
		<li><a href="http://bugs.slimdevices.com/show_bug.cgi?id=5443">#5443</a> - Difficult specifying desired sort order (national characters)</li>
		<li><a href="http://bugs.slimdevices.com/show_bug.cgi?id=5444">#5444</a> - Random Mix status doesn't update in non-continuous mode</li>
		<li><a href="http://bugs.slimdevices.com/show_bug.cgi?id=5607">#5607</a> - Debugging settings not shown after restart</li>
		<li><a href="http://bugs.slimdevices.com/show_bug.cgi?id=5610">#5610</a> - ResetDisplay method failed</li>
		<li><a href="http://bugs.slimdevices.com/show_bug.cgi?id=5831">#5831</a> - APE tag processing isn't listed in the ID3 tag version</li>
		<li><a href="http://bugs.slimdevices.com/show_bug.cgi?id=5838">#5838</a> - returning bad data to illogical request</li>
		<li><a href="http://bugs.slimdevices.com/show_bug.cgi?id=5839">#5839</a> - Song order for addalbum makes no sense</li>
		<li><a href="http://bugs.slimdevices.com/show_bug.cgi?id=5842">#5842</a> - Can't play all songs from favorites</li>
		<li><a href="http://bugs.slimdevices.com/show_bug.cgi?id=5858">#5858</a> - Cookies on stream requests</li>
		<li><a href="http://bugs.slimdevices.com/show_bug.cgi?id=5871">#5871</a> - Numeric key selection not correct within Browse New Music</li>
		<li><a href="http://bugs.slimdevices.com/show_bug.cgi?id=5902">#5902</a> - Alarm triggers on all players / displays on all players</li>
		<li><a href="http://bugs.slimdevices.com/show_bug.cgi?id=5944">#5944</a> - No "Added to playlist" message when an album is picked from the Music Folder browser</li>
		<li><a href="http://bugs.slimdevices.com/show_bug.cgi?id=5973">#5973</a> - Slimserver cannot read Genre tag above numeric ID 79 for AIFF files.</li>
		<li><a href="http://bugs.slimdevices.com/show_bug.cgi?id=6163">#6163</a> - no way for 3rd party plugins to add custom icons</li>
		<li><a href="http://bugs.slimdevices.com/show_bug.cgi?id=6167">#6167</a> - Random Mix "recently played songs" value can not be set to zero.</li>
		<li><a href="http://bugs.slimdevices.com/show_bug.cgi?id=6294">#6294</a> - Track title is incorrect when album is a whole-CD flac file with cuesheet and track is in a playlist</li>
		<li><a href="http://bugs.slimdevices.com/show_bug.cgi?id=6507">#6507</a> - ALBUMARTIST tag causes ARTISTSORT tags to be lost</li>
		<li><a href="http://bugs.slimdevices.com/show_bug.cgi?id=3332">#3332</a> - Audio plays back at 44.1 KHz with 48Khz FLAC's when decompressing at server</li>
		<li><a href="http://bugs.slimdevices.com/show_bug.cgi?id=4098">#4098</a> - Wrong time after scanning through a file / scanning short songs jumps to next track</li>
		<li><a href="http://bugs.slimdevices.com/show_bug.cgi?id=4391">#4391</a> - Softsqueeze cannot play certain FLAC files</li>
		<li><a href="http://bugs.slimdevices.com/show_bug.cgi?id=4760">#4760</a> - Players not doing FF/RW while synced</li>
		<li><a href="http://bugs.slimdevices.com/show_bug.cgi?id=5210">#5210</a> - Now Playing & Time Incorrect On Synced Players with RandomPlay</li>
		<li><a href="http://bugs.slimdevices.com/show_bug.cgi?id=5271">#5271</a> - 7.0a1 does not play WAV file of 16 bits</li>
		<li><a href="http://bugs.slimdevices.com/show_bug.cgi?id=5631">#5631</a> - Problem with WMA files read from a UPnP media server</li>
		<li><a href="http://bugs.slimdevices.com/show_bug.cgi?id=6508">#6508</a> - Occasional songs freeze with no sound</li>
		<li><a href="http://bugs.slimdevices.com/show_bug.cgi?id=6540">#6539</a> - Sync via player UI breaks sometimes</li>
		<li><a href="http://bugs.slimdevices.com/show_bug.cgi?id=6666">#6666</a> - Synchronisation offset when unpausing if player has volume set to 0</li>		
	</ul>
</ul><|MERGE_RESOLUTION|>--- conflicted
+++ resolved
@@ -1,4 +1,3 @@
-<<<<<<< HEAD
 <h2><a name="v7.3" id="v7.3"></a>Version 7.3 - 2008-xx-xx</h2>
 <ul>
 	<li>Firmware updates:</li>
@@ -76,14 +75,14 @@
 		<li><a href="http://bugs.slimdevices.com/show_bug.cgi?id=9722">#9722</a> - Sync when already synced should show "unsyncing" show-briefly</li> 
 		<li><a href="http://bugs.slimdevices.com/show_bug.cgi?id=9405">#9405</a> - Restore original volume when alarm ends</li> 
 	</ul>
-=======
+</ul>
+
 <h2><a name="v7.2.2" id="v7.2.2"></a>Version 7.2.2 - 2008-XX-XX</h2>
 <ul>
 	<li>Bug Fixes:<ul>
 		<li><a href="http://bugs.slimdevices.com/show_bug.cgi?id=9801">#9801</a> - stream.mp3 times out after a minute</li>
 	</ul>
 	<br />
->>>>>>> 4425ebf8
 </ul>
 
 <h2><a name="v7.2.1" id="v7.2.1"></a>Version 7.2.1 - 2008-10-20</h2>
