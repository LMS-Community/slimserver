<<<<<<< HEAD
<h2><a name="v7.4" id="v7.4"></a>Version 7.4</h2>
<ul>
	<li>Bug Fixes:<ul>
		<li><a href="http://bugs.slimdevices.com/show_bug.cgi?id=8246">#8246</a> - Different behaviour with browsing shortcuts in Music Folder</li>
		<li><a href="http://bugs.slimdevices.com/show_bug.cgi?id=10026">#10026</a> - PCM != WAV<br>Add (restore) WAV seek capability</br></li>
		<li><a href="http://bugs.slimdevices.com/show_bug.cgi?id=10199">#10199</a> - Most transcoding doesn't work with non-ascii-characters in filename</li>
	</ul>
	<br />
=======
<h2><a name="v7.3.3" id="v7.3.3"></a>Version 7.3.3</h2>
<ul>

	<li>Bug Fixes:</li>
	<ul>
		<li><a href="http://bugs.slimdevices.com/show_bug.cgi?id=9472">#9472</a> - Remote playlist with multiple WMA streams plays only first stream</li>
		<li><a href="http://bugs.slimdevices.com/show_bug.cgi?id=10681">#10681</a> - Fail to start new track after underrun (esp. when synced)</li>
	</ul>
>>>>>>> 5ba9deb7
</ul>

<h2><a name="v7.3.2" id="v7.3.2"></a>Version 7.3.2</h2>
<ul>
	<li>Firmware updates:</li>
	<ul>
		<li>Boom - Version 42<br />	
			Squeezebox 2/3 - Version 122<br />
			Transporter - Version 72<br />
			Receiver - Version 57
		</li>
		<ul>
			<li>(Boom) Improved Woofer-Tweeter crossover.</li>
			<li><a href="http://bugs.slimdevices.com/show_bug.cgi?id=7681">#7681</a> - (Boom) In 'Off' mode it uses 8 Watts, while playing it uses 9 Watts</li>
			<li><a href="http://bugs.slimdevices.com/show_bug.cgi?id=7918">#7918</a> - strm-a (skip-ahead) can provoke STMo (output buffer underrun)</li>
			<li><a href="http://bugs.slimdevices.com/show_bug.cgi?id=9796">#9796</a> - (Boom) Firmware messages not shown if power off brightness is set to 0 (Dark)</li>
			<li><a href="http://bugs.slimdevices.com/show_bug.cgi?id=10493">#10493</a> - Long Rhapsody trial session IDs can fail with org.xml.sax.SAXParseException</li>
		</ul>
	</ul>
	<br />

	<li>Bug Fixes:</li>
	<ul>
		<li><a href="http://bugs.slimdevices.com/show_bug.cgi?id=7966">#7966</a> - SqueezeCenter does not recognize wide characters if using iTunes</li>
		<li><a href="http://bugs.slimdevices.com/show_bug.cgi?id=9132">#9132</a> - Status command does not return updated ratings until SC restart</li>
		<li><a href="http://bugs.slimdevices.com/show_bug.cgi?id=9472">#9472</a> - Remote playlist with multiple WMA streams plays only first stream</li>
		<li><a href="http://bugs.slimdevices.com/show_bug.cgi?id=9544">#9544</a> - Large number of plugins with web pages could break the web UI</li>
		<li><a href="http://bugs.slimdevices.com/show_bug.cgi?id=9623">#9623</a> - SqueezeCenter tried to download firmwares to Firmware dir</li>
		<li><a href="http://bugs.slimdevices.com/show_bug.cgi?id=9737">#9737</a> - Add clock display to SB/TP when pressing snooze button</li>
		<li><a href="http://bugs.slimdevices.com/show_bug.cgi?id=9754">#9754</a> - Settings screens lose scroll bar, buttons etc.</li>
		<li><a href="http://bugs.slimdevices.com/show_bug.cgi?id=9962">#9962</a> - Player Settings->Remote not appearing in SLIMP3 web settings page</li>
		<li><a href="http://bugs.slimdevices.com/show_bug.cgi?id=9970">#9970</a> - Scanner crashes when handling FLAC with embedded cue and external cue</li>
		<li><a href="http://bugs.slimdevices.com/show_bug.cgi?id=9997">#9997</a> - Add updated sox with FLAC support
		<br>This means that downsampling of FLAC will produce FLAC instead of MP3 by default</li>
		<li><a href="http://bugs.slimdevices.com/show_bug.cgi?id=10033">#10033</a> - APE --> MP3 via Lame is broken</li>
		<li><a href="http://bugs.slimdevices.com/show_bug.cgi?id=10180">#10180</a> - add support for textkeys in raw CLI queries for albums, artists, genres and musicfolder</li>
		<li><a href="http://bugs.slimdevices.com/show_bug.cgi?id=10181">#10181</a> - Press and hold front panel power toggles power</li>
		<li><a href="http://bugs.slimdevices.com/show_bug.cgi?id=10186">#10186</a> - Add a set preset option to the favorites CLI</li>
		<li><a href="http://bugs.slimdevices.com/show_bug.cgi?id=10283">#10283</a> - Zap ignored during screen saver</li>
		<li><a href="http://bugs.slimdevices.com/show_bug.cgi?id=10361">#10361</a> - Display full file name instead of Windows' short file name for files with unicode in the path/name (most noticeable in Browse Music Folder)</li>
		<li><a href="http://bugs.slimdevices.com/show_bug.cgi?id=10386">#10386</a> - ID3 chunk in WAV files not read sometimes</li>
		<li><a href="http://bugs.slimdevices.com/show_bug.cgi?id=10391">#10391</a> - RandomMix with now genre selected leads to DB error</li>
		<li><a href="http://bugs.slimdevices.com/show_bug.cgi?id=10400">#10400</a> - Sync'd playlists don't advance with SLIMP3/SB1-only sync-group</li>
		<li><a href="http://bugs.slimdevices.com/show_bug.cgi?id=10406">#10406</a> - Sync'd playback occurs on powered off players</li>
		<li><a href="http://bugs.slimdevices.com/show_bug.cgi?id=10407">#10407</a> - Streaming can get blocked after a failure</li>
		<li><a href="http://bugs.slimdevices.com/show_bug.cgi?id=10419">#10419</a> - FWD/REW (scanning) broken for remote tracks</li>
		<li><a href="http://bugs.slimdevices.com/show_bug.cgi?id=10437">#10437</a> - Initial audio block algorithm fails for small initial chunks</li>
		<li><a href="http://bugs.slimdevices.com/show_bug.cgi?id=10438">#10438</a> - SliMP3/SB1 sync broken after first track</li>
		<li><a href="http://bugs.slimdevices.com/show_bug.cgi?id=10446">#10446</a> - No FeedBack in web UI on love/ban track</li>
		<li><a href="http://bugs.slimdevices.com/show_bug.cgi?id=10450">#10450</a> - Bad use of pretty string bitrate description instead of numeric value</li>
		<li><a href="http://bugs.slimdevices.com/show_bug.cgi?id=10451">#10451</a> - Pipeline / socketwrapper use may impose additional overhead</li>
		<li><a href="http://bugs.slimdevices.com/show_bug.cgi?id=10452">#10452</a> - Bogus " (Disc 1)" suffix appended to single-disc album titles of FLAC tracks ripped by dBpoweramp CD Ripper.</li>
		<li><a href="http://bugs.slimdevices.com/show_bug.cgi?id=10474">#10474</a> - New Windows sox build dependent upon cygwin1.dll</li>
		<li><a href="http://bugs.slimdevices.com/show_bug.cgi?id=10499">#10499</a> - Scanner and progress use different time formats</li>
		<li><a href="http://bugs.slimdevices.com/show_bug.cgi?id=10510">#10510</a> - Restore now playing show briefly on jump</li>
		<li><a href="http://bugs.slimdevices.com/show_bug.cgi?id=10514">#10514</a> - Volume Bar is not in center of screen</li>
		<li><a href="http://bugs.slimdevices.com/show_bug.cgi?id=10521">#10521</a> - Artist not updated in status view in Fishbone skin</li>
		<li><a href="http://bugs.slimdevices.com/show_bug.cgi?id=10534">#10534</a> - Uncaught streaming connection close can fill logfile</li>
		<li><a href="http://bugs.slimdevices.com/show_bug.cgi?id=10540">#10540</a> - Garbaged characters displayed when offering the download of a new version of SC</li>
		<li><a href="http://bugs.slimdevices.com/show_bug.cgi?id=10566">#10566</a> - Windows Media Player Playlists empty in SqueezeCenter 7.3.1</li>
		<li><a href="http://bugs.slimdevices.com/show_bug.cgi?id=10567">#10567</a> - Allow plugins to disable crossfade for certain tracks</li>
		<li><a href="http://bugs.slimdevices.com/show_bug.cgi?id=10615">#10615</a> - Synchronized play can stall / be silent at track change</li>
		<li><a href="http://bugs.slimdevices.com/show_bug.cgi?id=10634">#10634</a> - Sync unreliable after server sleep (standby)</li>
	</ul>
</ul>

<h2><a name="v7.3.1" id="v7.3.1"></a>Version 7.3.1 - 2008-12-22</h2>
<ul>
	<li>Firmware updates:</li>
	<ul>
		<li>Boom - Version 41<br />	
			Squeezebox 2/3 - Version 121<br />
			Transporter - Version 71<br />
			Receiver - Version 56
		</li>
		<ul>
			<li><a href="http://bugs.slimdevices.com/show_bug.cgi?id=7814">#7814</a> - Glitches in some MP3 radio streams</li>
			<li><a href="http://bugs.slimdevices.com/show_bug.cgi?id=9003">#9003</a> - Occasional loud noises when moving to a new Rhapsody track</li>
		</ul>
	</ul>
	<br />
	
	<li>Bug Fixes:</li>
	<ul> 	 
		<li><a href="http://bugs.slimdevices.com/show_bug.cgi?id=4578">#4578</a> - Accented characters in playlist entries don't rescan correctly</li>
		<li><a href="http://bugs.slimdevices.com/show_bug.cgi?id=5119">#5119</a> - Replay gain with positive gain setting can cause clipping</li>
		<li><a href="http://bugs.slimdevices.com/show_bug.cgi?id=8654">#8654</a> - Update to WavPack 4.50</li>
		<li><a href="http://bugs.slimdevices.com/show_bug.cgi?id=9553">#9553</a> - Track title metadata missing when track title contains ellipsis in cue file</li>
		<li><a href="http://bugs.slimdevices.com/show_bug.cgi?id=10009">#10009</a> - SC not able to read cyrillic-based name</li>
		<li><a href="http://bugs.slimdevices.com/show_bug.cgi?id=10053">#10053</a> - Random Mix favorites doesn't work from Controller</li>
		<li><a href="http://bugs.slimdevices.com/show_bug.cgi?id=10155">#10155</a> - Scanner does not find OGA files</li>
		<li><a href="http://bugs.slimdevices.com/show_bug.cgi?id=10293">#10293</a> - use custom-convert.conf instead of customized convert.conf on ReadyNAS</li>
		<li><a href="http://bugs.slimdevices.com/show_bug.cgi?id=10303">#10303</a> - WMA metadata is delayed too long</li>
		<li><a href="http://bugs.slimdevices.com/show_bug.cgi?id=10307">#10307</a> - build-perl-modules.pl DBD-mysql-3.002 calls wrong DBI version</li>
		<li><a href="http://bugs.slimdevices.com/show_bug.cgi?id=10315">#10315</a> - MusicIP Playlist names with non-ASCII characters need sanitizing on Windows</li>
		<li><a href="http://bugs.slimdevices.com/show_bug.cgi?id=10316">#10316</a> - MusicIP Mood names with non-ASCII characters need sanitizing on Windows</li>
		<li><a href="http://bugs.slimdevices.com/show_bug.cgi?id=10317">#10317</a> - Music Stores listed twice on new player</li>
		<li><a href="http://bugs.slimdevices.com/show_bug.cgi?id=10326">#10326</a> - Adding certain menu items to the player menu breaks the menu</li>
		<li><a href="http://bugs.slimdevices.com/show_bug.cgi?id=10331">#10331</a> - PrefSync from SN happens even if SN Integration is disabled in SC</li>
		<li><a href="http://bugs.slimdevices.com/show_bug.cgi?id=10334">#10334</a> - Typo in convert.conf for mov->mp3</li>
		<li><a href="http://bugs.slimdevices.com/show_bug.cgi?id=10379">#10379</a> - Pandora does not properly continue after an audio URL fails</li>
		<li><a href="http://bugs.slimdevices.com/show_bug.cgi?id=10388">#10388</a> - Change flac->flac to flac->wav or similar for flac/cue files on sparc based ReadyNAS</li>
	</ul>
</ul>

<h2><a name="v7.3" id="v7.3"></a>Version 7.3 - 2008-12-11</h2>
<ul>
	<li>Firmware updates:</li>
	<ul>
		<li>Boom - Version 40<br />	
			Squeezebox 2/3 - Version 120<br />
			Transporter - Version 70<br />
			Receiver - Version 55
		</li>
		<ul>
			<li>Improved Rhapsody performance.</li>
			<li>Support for Rhapsody seeking.</li>
			<li>Improved Sirius metadata handling.</li>
			<li>Support for WMA radio metadata.</li>
			<li>(Boom) Brightness setting would not stick if Boom gets disconnected from SC or wireless access point.</li>
			<li>(Boom) Fixed RTC clock not showing if Boom gets disconnected from wireless access point.</li>
			<li>(Boom) Changed wording for pre SC 7.2 error message asking people to upgrade their SC. Only show this error message when trying to connect to SC.</li>
			<li><a href="http://bugs.slimdevices.com/show_bug.cgi?id=1397">#1397</a> - Digital outputs remain active in sleep / off mode</li>
			<li><a href="http://bugs.slimdevices.com/show_bug.cgi?id=5206">#5206</a> - Add menu function to SB to perform a Factory Reset</li>
			<li><a href="http://bugs.slimdevices.com/show_bug.cgi?id=7995">#7995</a> - Send WOL from Boom before alarm is due</li>
			<li><a href="http://bugs.slimdevices.com/show_bug.cgi?id=8489">#8489</a> - (Boom) Changed "wheel" to "knob".</li>
			<li><a href="http://bugs.slimdevices.com/show_bug.cgi?id=8575">#8575</a> - Add right arrow to 'Current Settings' items that are editable</li>
			<li><a href="http://bugs.slimdevices.com/show_bug.cgi?id=8710">#8710</a> - Fixed a race condition where a track start event was not sent during track changes.</li>
			<li><a href="http://bugs.slimdevices.com/show_bug.cgi?id=9051">#9051</a> - (Boom) 'Always On' and 'Always Off' line-out modes</li>
			<li><a href="http://bugs.slimdevices.com/show_bug.cgi?id=3958">#3598</a>,
				<a href="http://bugs.slimdevices.com/show_bug.cgi?id=9266">#9266</a>,
				<a href="http://bugs.slimdevices.com/show_bug.cgi?id=9477">#9477</a> - All errors now show for about 30 seconds before the display goes dark on SB3/Transporter. When the display is dark, pressing any button shows the last error message again for about 30 seconds.</li>
			<li><a href="http://bugs.slimdevices.com/show_bug.cgi?id=9415">#9415</a> - DHCP timeout too short</li>
			<li><a href="http://bugs.slimdevices.com/show_bug.cgi?id=9517">#9517</a>,
				<a href="http://bugs.slimdevices.com/show_bug.cgi?id=9565">#9565</a> - Fixed bug in FLAC decoder that caused underrun events to not be sent.</li>
			<li><a href="http://bugs.slimdevices.com/show_bug.cgi?id=9597">#9597</a> - (Boom) Bass/treble controls do not affect headphone out</li>
			<li><a href="http://bugs.slimdevices.com/show_bug.cgi?id=9644">#9644</a> - WOL packet not sent from SBC if Duet setup in bridged mode</li>
			<li><a href="http://bugs.slimdevices.com/show_bug.cgi?id=9706">#9706</a> - Going to SC from SN can prompt user for stuff that's already been chosen.</li>
			<li><a href="http://bugs.slimdevices.com/show_bug.cgi?id=9836">#9836</a> - WMA ChunkTypeChangingMedia not handled properly</li>
		</ul>
	</ul>
	<br />
	
	<li>Web UI:</li>
	<ul>
		<li>Improved, simplified first run wizard</li>
		<li>New ScreenReader skin - based on Handheld, with some optimizations for screen readers as used by blind users.</li>
		<li>Faster page loading (reduced JS file size).</li>
		<li>Remember width of "Now Playing" panel</li>
		<li>"Extension Installer" for simplifying installation of SqueezeCenter Plugins and Squeezebox Controller Applets</li>
	</ul>
	<br />
	
	<li>Platform support:</li>
	<ul>
		<li>New Slim::Utils::OS classes allow for simplified SqueezeCenter customizing and platform support. See the <a href="http://wiki.slimdevices.com/index.php/Customizing_SqueezeCenter_using_Slim::Utils::OS::Custom">wiki article about Slim::Utils::OS::Custom</a> for details.</li>
		<li>Improved detection of initial server settings like music source, iTunes integration etc.</li>
		<li>Significantly reduce memory consumption of the scanner</li>
		<li>More memory and performance optimizations for low power platforms.</li>
		<li>Enable unattended installation on Windows</li>
		<li>SqueezeCenter log files are rotated when they grow beyond 100MB (Windows/OSX)</li>
	</ul>
	<br />
	
	<li>Synchronization & Streaming:</li>
	<ul>
		<li>Gapless synchronization (but not for SliMP3 or SB1)</li>
		<li>Crossfade with synchronization</li>
		<li>Mid-track join, when a new player joins a sync-group,
			by restarting all players in a sync-group at the current playing position
			(for stream sources that support this)</li>
		<li>Gapless play (well almost) on SliMP3 (but not when synced)</li>
		<li>Share bandwidth and support proper synced play of remote MMS/WMA streams, including Sirius.</li>
		<li>Share bandwidth when playing synced Rhapsody.</li>
		<li>Removed Rhapsody stream limit for synced players.  Each sync group now counts as one stream.</li>
	</ul>
	<br />
	
	<li>Internet Radio:</li>
	<ul>
		<li>Re-organized Internet Radio menu to make it easier to find radio stations.</li>
		<li>Now-Playing metadata support for RadioTime stations.</li>
	</ul>
	
	<li>Music Services:</li>
	<ul>
		<li>Deezer Radio (France, UK, Germany)</li>
	</ul>
	
	<li>Boom</li>
	<ul>
		<li>Speakers can be used even if headphones are plugged in</li>
	</ul>
	<br />
	
	<li>Bug Fixes:</li>

	<ul> 	 
		<li><a href="http://bugs.slimdevices.com/show_bug.cgi?id=529">#529</a> - Add feature to disable re-buffering at the beginning of each track when syncing</li>
		<li><a href="http://bugs.slimdevices.com/show_bug.cgi?id=571">#571</a>,
			<a href="http://bugs.slimdevices.com/show_bug.cgi?id=9153">#9153</a> - Transcoded files cannot FWD / RWD</li>
		<li><a href="http://bugs.slimdevices.com/show_bug.cgi?id=1943">#1943</a> - Rotating SlimServer logs (Windows/OSX only)</li>
		<li><a href="http://bugs.slimdevices.com/show_bug.cgi?id=1845">#1845</a> - crossfade and gapless does not function properly when synchronized</li>
		<li><a href="http://bugs.slimdevices.com/show_bug.cgi?id=3751">#3751</a> - Now Playing jumps ahead on SB1</li>
		<li><a href="http://bugs.slimdevices.com/show_bug.cgi?id=4266">#4266</a> - Bitrate limiting does not work for MP3 streams</li>
		<li><a href="http://bugs.slimdevices.com/show_bug.cgi?id=4578">#4578</a> - Accented characters in playlist entries don't rescan correctly</li>
		<li><a href="http://bugs.slimdevices.com/show_bug.cgi?id=4834">#4834</a> - After Switching to digital input device will not play music without a comlete reset.</li>
		<li><a href="http://bugs.slimdevices.com/show_bug.cgi?id=5637">#5637</a> - Speed up MusicIP scanning by (optionally) not reading metadata from MIP</li>
		<li><a href="http://bugs.slimdevices.com/show_bug.cgi?id=6407">#6407</a> - Transporter won't play optical when sync'd with squeezebox</li>
		<li><a href="http://bugs.slimdevices.com/show_bug.cgi?id=6537">#6537</a> - Respect title format pref for remote metadata</li>
		<li><a href="http://bugs.slimdevices.com/show_bug.cgi?id=6599">#6599</a> - WMA should support proxied streaming</li>
		<li><a href="http://bugs.slimdevices.com/show_bug.cgi?id=6615">#6615</a> - Does not repeat after remote stream failure at end of playlist</li>
		<li><a href="http://bugs.slimdevices.com/show_bug.cgi?id=7091">#7091</a> - Player settings are overridden by sync group settings</li>
		<li><a href="http://bugs.slimdevices.com/show_bug.cgi?id=7121">#7121</a> - Syncing a Powered off player to a powered on player can cause music from "off" player</li>
		<li><a href="http://bugs.slimdevices.com/show_bug.cgi?id=7501">#7501</a> - stream.mp3 stops at end of playlist and disappears from Web UI</li>
		<li><a href="http://bugs.slimdevices.com/show_bug.cgi?id=7531">#7531</a> - Sync/unsync operations sometimes need to consider players which are off</li>
		<li><a href="http://bugs.slimdevices.com/show_bug.cgi?id=7990">#7990</a> - CLI: Status subscribe: not all players notified when synchronization is cancelled</li>

		<li><a href="http://bugs.slimdevices.com/show_bug.cgi?id=8327">#8327</a> - Squeezecenter should downsample high-sample-rate files for older players</li>
		<li><a href="http://bugs.slimdevices.com/show_bug.cgi?id=8637">#8637</a> - Searching for files with non-ASCII characters on Linux works intermittently</li>
		<li><a href="http://bugs.slimdevices.com/show_bug.cgi?id=8766">#8766</a> - Deleted MusicIP filters should not be used anymore by SC</li>
		<li><a href="http://bugs.slimdevices.com/show_bug.cgi?id=8914">#8914</a> - Moving 1 player from a sync to SN will cause all players to halt playback</li>
		<li><a href="http://bugs.slimdevices.com/show_bug.cgi?id=8952">#8952</a> - Update notification needs to be localized</li>
		<li><a href="http://bugs.slimdevices.com/show_bug.cgi?id=9002">#9002</a> - MusicIP fails to import existing playlists</li> 
		<li><a href="http://bugs.slimdevices.com/show_bug.cgi?id=9039">#9039</a> - No track seeking when playing flac .cue files</li> 
		<li><a href="http://bugs.slimdevices.com/show_bug.cgi?id=9154">#9154</a> - When displaying 'large' artwork, certain info tags should be cut short...</li> 
		<li><a href="http://bugs.slimdevices.com/show_bug.cgi?id=9230">#9230</a> - SBC fails firmware upgrade if SC has a bad internet connection</li>
		<li><a href="http://bugs.slimdevices.com/show_bug.cgi?id=9272">#9272</a> - MusicIP import doesn't remove stale playlists</li> 
		<li><a href="http://bugs.slimdevices.com/show_bug.cgi?id=9368">#9368</a> - Unable to enter AM in alarm when switching Time Format</li>
		<li><a href="http://bugs.slimdevices.com/show_bug.cgi?id=9382">#9382</a> - 'Add Next' does not work from XMLBrowser menus</li>
		<li><a href="http://bugs.slimdevices.com/show_bug.cgi?id=9404">#9404</a> - Boom: Added minimum and sensitivity settings (web, player ui, jive) for automatic brightness</li> 
		<li><a href="http://bugs.slimdevices.com/show_bug.cgi?id=9405">#9405</a> - Restore original volume when alarm ends</li> 
		<li><a href="http://bugs.slimdevices.com/show_bug.cgi?id=9429">#9429</a> - Rescan music library shows wrong type during scan</li> 
		<li><a href="http://bugs.slimdevices.com/show_bug.cgi?id=9484">#9484</a> - Connection loss between controller and Squeezecenter while accessing large directories/albums (Music Folder Browsing)</li> 
		<li><a href="http://bugs.slimdevices.com/show_bug.cgi?id=9501">#9501</a> - Unattended installs difficult with present windows installer</li> 
		<li><a href="http://bugs.slimdevices.com/show_bug.cgi?id=9541">#9541</a> - DRM-ed ITunes files in playlists should not appear in Player UI</li> 
		<li><a href="http://bugs.slimdevices.com/show_bug.cgi?id=9555">#9555</a> - Some Rhapsody items don't work when saved as favorites</li>
		<li><a href="http://bugs.slimdevices.com/show_bug.cgi?id=9587">#9587</a> - Standard web interface freezes when a TwonkyMedia is on network</li> 
		<li><a href="http://bugs.slimdevices.com/show_bug.cgi?id=9598">#9598</a> - Add the ability to retrieve possible alarm playlist urls via CLI</li> 
		<li><a href="http://bugs.slimdevices.com/show_bug.cgi?id=9601">#9601</a> - Don't fallback to OpenDNS if non-primary local NS tests fail</li> 
		<li><a href="http://bugs.slimdevices.com/show_bug.cgi?id=9605">#9605</a> - MIP-Mixes won't contain tracks with non-ascii characters in it's file/directoryname</li> 
		<li><a href="http://bugs.slimdevices.com/show_bug.cgi?id=9608">#9608</a> - SC max synced players (List Box) - not displaying all players with many players connected</li> 
		<li><a href="http://bugs.slimdevices.com/show_bug.cgi?id=9666">#9666</a> - Time box missing from Alarm panel, once alarm is set</li> 
		<li><a href="http://bugs.slimdevices.com/show_bug.cgi?id=9681">#9681</a> - Spectrum analyzer screensaver behaves differently since SC7.2/FW112</li> 
		<li><a href="http://bugs.slimdevices.com/show_bug.cgi?id=9703">#9703</a> - Add date & time of last scan to Music Scan Details</li>
		<li><a href="http://bugs.slimdevices.com/show_bug.cgi?id=9709">#9709</a> - Stack Overflow podcast doesn't play (using direct streaming)</li>
		<li><a href="http://bugs.slimdevices.com/show_bug.cgi?id=9722">#9722</a> - Sync when already synced should show "unsyncing" show-briefly</li> 
		<li><a href="http://bugs.slimdevices.com/show_bug.cgi?id=9801">#9801</a> - stream.mp3 times out after a minute</li>
		<li><a href="http://bugs.slimdevices.com/show_bug.cgi?id=9818">#9818</a> - Real Time clock not set after clock change on server</li>
		<li><a href="http://bugs.slimdevices.com/show_bug.cgi?id=9863">#9863</a> - Add a "favorites exists url/id" command to CLI</li>
		<li><a href="http://bugs.slimdevices.com/show_bug.cgi?id=9899">#9899</a> - Send 'dsco' for an unrecognized player type</li>
		<li><a href="http://bugs.slimdevices.com/show_bug.cgi?id=9910">#9910</a> - Scroll once then stop and long titles breaks screensaver</li>
		<li><a href="http://bugs.slimdevices.com/show_bug.cgi?id=9913">#9913</a> - Disable 96KHz and 88.1KHz by default on products that can't play it</li>
		<li><a href="http://bugs.slimdevices.com/show_bug.cgi?id=10014">#10014</a> - Screen flashes off when browsing to a Now Playing current playlist (SB1 text display)</li>
	</ul>
</ul>

<h2><a name="v7.2.1" id="v7.2.1"></a>Version 7.2.1 - 2008-10-20</h2>
<ul>
	<li>Firmware updates:</li>
	<ul>
		<li>Boom - Version 33<br />	
			Squeezebox 2/3 - Version 113<br />
			Transporter - Version 63<br />
			Receiver - Version 48
		</li>
		<ul>
			<li>Reduced audio glitches during re-buffering.</li>
			<li><a href="http://bugs.slimdevices.com/show_bug.cgi?id=8375">#8375</a> - (Boom) Holding down Add (+) button during power cycle fails to perform factory reset</li>
			<li><a href="http://bugs.slimdevices.com/show_bug.cgi?id=9104">#9104</a> - (Boom) Improved ambient light sensor performance</li>
			<li><a href="http://bugs.slimdevices.com/show_bug.cgi?id=9142">#9142</a> - (Boom) "Power off audio: Outputs always on" inappropriate for Boom</li>
			<li><a href="http://bugs.slimdevices.com/show_bug.cgi?id=9532">#9532</a> - MP3 decoder chokes on files with large headers</li>
		</ul>
	</ul>
	<br />

	<li>Bug Fixes:<ul>
		<li><a href="http://bugs.slimdevices.com/show_bug.cgi?id=3992">#3992</a> - don't trigger play action when pressing play button from idle/now playing screensaver</li>
		<li><a href="http://bugs.slimdevices.com/show_bug.cgi?id=8146#c9">#8146</a> - During an alarm, only change line-out mode to sub-woofer if line-out is connected</li>
		<li><a href="http://bugs.slimdevices.com/show_bug.cgi?id=8555">#8555</a> - Time displayed on Now Playing screensaver (for Boom used as alarm/radio)</li>
		<li><a href="http://bugs.slimdevices.com/show_bug.cgi?id=8670#c3">#8670</a> - CLI queries fail when no client is connected</li>
		<li><a href="http://bugs.slimdevices.com/show_bug.cgi?id=9141">#9141</a> - SBR turns itself on</li>
		<li><a href="http://bugs.slimdevices.com/show_bug.cgi?id=9199">#9199</a> - Knob should not trigger volume in idle screen saver</li>
		<li><a href="http://bugs.slimdevices.com/show_bug.cgi?id=9240">#9240</a> - MP3::Info : ULT tag should be handled like USLT tag</li>
		<li><a href="http://bugs.slimdevices.com/show_bug.cgi?id=9277">#9277</a> - ASX playlists containing RTSP as first URL causes error</li>
		<li><a href="http://bugs.slimdevices.com/show_bug.cgi?id=9291">#9291</a> - 22050 Sample Rate 56k cbr mp3 does not play correctly</li>
		<li><a href="http://bugs.slimdevices.com/show_bug.cgi?id=9323">#9323</a> - Home Server and Lame 3.98 don't work well together</li>
		<li><a href="http://bugs.slimdevices.com/show_bug.cgi?id=9344">#9344</a> - Ensure latest font files included with plugins are used</li>
		<li><a href="http://bugs.slimdevices.com/show_bug.cgi?id=9340">#9340</a> - never hide the Radio home menu in Default skin</li>
		<li><a href="http://bugs.slimdevices.com/show_bug.cgi?id=9350">#9350</a> - can't change brightness on SliMP3/SB1 using the settings menu</li>
		<li><a href="http://bugs.slimdevices.com/show_bug.cgi?id=9359">#9359</a> - Scanner aborts when finding files with 'id' tag</li>
		<li><a href="http://bugs.slimdevices.com/show_bug.cgi?id=9363">#9363</a> - Add 224 kbps to Bitrate Limiting options</li>
		<li><a href="http://bugs.slimdevices.com/show_bug.cgi?id=9367">#9367</a> - Alarms are not rescheduled on system time changes, including DST</li>
		<li><a href="http://bugs.slimdevices.com/show_bug.cgi?id=9378">#9378</a> - Some podcasts do not display titles</li>
		<li><a href="http://bugs.slimdevices.com/show_bug.cgi?id=9420">#9420</a> - Squeezecenter 7.2 does not play ALAC on Linux</li>
		<li><a href="http://bugs.slimdevices.com/show_bug.cgi?id=9432">#9432</a> - 7.2 can crash on "new and changed music" scan</li>
		<li><a href="http://bugs.slimdevices.com/show_bug.cgi?id=9455">#9455</a> - Transporter VU Display Switches Off when Volume Up or Down is engaged</li>
		<li><a href="http://bugs.slimdevices.com/show_bug.cgi?id=9462">#9462</a> - xPL Plugin initializes with wrong local IP</li>
		<li><a href="http://bugs.slimdevices.com/show_bug.cgi?id=9476">#9476</a> - Make it easier to display clock by pressing snooze button when display is dark.  Show next alarm time on second press.</li>
		<li><a href="http://bugs.slimdevices.com/show_bug.cgi?id=9492">#9492</a> - Support OPML playlist defined in a single file</li>
		<li><a href="http://bugs.slimdevices.com/show_bug.cgi?id=9502">#9502</a> - INPUT.Text truncates valueRef param at first "0" char</li>
		<li><a href="http://bugs.slimdevices.com/show_bug.cgi?id=9545">#9545</a> - Press and hold Pause (Stop) fails in screensaver</li>
		<li><a href="http://bugs.slimdevices.com/show_bug.cgi?id=9546">#9546</a> - Add option to suppress scrobbling of internet radio</li>
		<li><a href="http://bugs.slimdevices.com/show_bug.cgi?id=9549">#9549</a> - Improve reading of ID3 tags in WAV files</li>
		<li><a href="http://bugs.slimdevices.com/show_bug.cgi?id=9093">#9093</a> - Powering off during alarm causes music to stop, start then stop again</li>
		<li><a href="http://bugs.slimdevices.com/show_bug.cgi?id=9333">#9333</a> - Adding an album shows wrong text on player UI</li>
	</ul>
	<br />
</ul>


<h2><a name="v7.2" id="v7.2"></a>Version 7.2 - 2008-08-28</h2>
<ul>
	<li>International:
	<ul>
		<li>Four new official translations: Danish, Suomi, Norsk, Svenska</li>
	</ul>
	<br />

	<li>Firmware updates:</li>
	<ul>
		<li>Boom - Version 32</li>
		<ul>
			<li>Initial Boom firmware.</li>
		</ul>
				
		<li>Squeezebox 2/3 - Version 112<br />
			Transporter - Version 62<br />
			Receiver - Version 47
		</li>
		<ul>
			<li><a href="http://bugs.slimdevices.com/show_bug.cgi?id=3958">#3958</a> - Show error messages during first setup (don't go dark after 10 seconds)</li>
			<li><a href="http://bugs.slimdevices.com/show_bug.cgi?id=4120">#4120</a>,
				<a href="http://bugs.slimdevices.com/show_bug.cgi?id=7773">#7773</a>,
				<a href="http://bugs.slimdevices.com/show_bug.cgi?id=8665">#8665</a> - Fix crash when switching between different wireless encryption modes.
			</li>
			<li><a href="http://bugs.slimdevices.com/show_bug.cgi?id=7594">#7594</a> - Revert latest WOL change and learn SC address again always (this will break setups where SC is behind a wireless bridge reporting its own instead of SCs MAC address)</li>
			<li><a href="http://bugs.slimdevices.com/show_bug.cgi?id=8959">#8959</a> - Local Control when SqueezeCenter/Network Down</li>
			<li><a href="http://bugs.slimdevices.com/show_bug.cgi?id=9003">#9003</a> - Occasional loud noises when moving to a new Rhapsody track</li>
			<li><a href="http://bugs.slimdevices.com/show_bug.cgi?id=9099">#9099</a> - SB3 Factory reset - due to single key on Bose Wave Radio remote</li>
			<li><a href="http://bugs.slimdevices.com/show_bug.cgi?id=9157">#9157</a> - Rhapsody error: not a version 3 EA file (code 105)</li>
		</ul>
		<li>Receiver Only</li>
		<ul>
			<li><a href="http://bugs.slimdevices.com/show_bug.cgi?id=8647">#8647</a> - Support WOL when pressing front button when LED is blue</li>
		</ul>
		<li>Transporter Only</li>
		<ul>
			<li><a href="http://bugs.slimdevices.com/show_bug.cgi?id=9005">#9005</a> - RS-232 broken</li>
			<li><a href="http://bugs.slimdevices.com/show_bug.cgi?id=9058">#9058</a> - Panic due to incorrect AC line voltage measurement</li>
		</ul>
	</ul>
	<br />

	<li>Web UI<ul>
		<li>Improved performance of web interface.</li>
		<li>Ask for confirmation when setting a password to prevent typos in web page protection.</li>
		<li>Split up Audio settings page into Audio and separate Synchronization pages</li>
	</ul>
	<br />

	<li>Bug Fixes:<ul>
		<li><a href="http://bugs.slimdevices.com/show_bug.cgi?id=7586">#7586</a> - FLAC.pm should be a little stricter parsing track titles from CDDB tags</li>
		<li><a href="http://bugs.slimdevices.com/show_bug.cgi?id=8116">#8116</a> - SongScanner key defs should be in default.map</li>
		<li><a href="http://bugs.slimdevices.com/show_bug.cgi?id=8443">#8443</a> - FLAC file with invalid embedded cue sheet isn't scanned properly</li>
		<li><a href="http://bugs.slimdevices.com/show_bug.cgi?id=8689">#8689</a> - Missing important encodings for XML parsing</li>
		<li><a href="http://bugs.slimdevices.com/show_bug.cgi?id=8704">#8704</a> - Seek: FFWD/REW scanner UI timer doesn't reset with each button press</li>
		<li><a href="http://bugs.slimdevices.com/show_bug.cgi?id=8797">#8797</a> - Support for LAME 3.98 default endianness change</li>
		<li><a href="http://bugs.slimdevices.com/show_bug.cgi?id=8926">#8926</a> - CLI interface not returning hasitems correctly for Staff Picks</li>
		<li><a href="http://bugs.slimdevices.com/show_bug.cgi?id=8939">#8939</a> - MP3 file with invalid id3v2 data causes the scanner to crash</li>
		<li><a href="http://bugs.slimdevices.com/show_bug.cgi?id=8986">#8986</a> - make sure iTunes/MusicIP settings are saved before audiodir, as changing audiodir automatically launches a rescan</li>
		<li><a href="http://bugs.slimdevices.com/show_bug.cgi?id=9031">#9031</a> - Shuffle tooltip undefined</li>
		<li><a href="http://bugs.slimdevices.com/show_bug.cgi?id=9065">#9065</a> - Windows Server 2008 and not Windows Vista</li>
		<li><a href="http://bugs.slimdevices.com/show_bug.cgi?id=9112">#9112</a> - Last.fm settings menu is useless when no account is registered</li>
		<li><a href="http://bugs.slimdevices.com/show_bug.cgi?id=9144">#9144</a> - Non-Default skin settings pages broken in Safari 3.1.2 on OS X</li>
		<li><a href="http://bugs.slimdevices.com/show_bug.cgi?id=9168">#9168</a> - PluginManager fails with more than one targetPlatform in install.xml</li>
		<li><a href="http://bugs.slimdevices.com/show_bug.cgi?id=9170">#9170</a> - xPL IR Code Broadcast Broken</li>
	</ul>
	<br />
	
	<li>Softsqueeze<ul>
		<li>Bumped Version to 3.7b0 (eternal beta now).</li>
		<li>Fixed version check to last through 7.5, followed by more appropriate warning after.</li>
		<li>New Boom skin and remote.</li>
	</ul>
	<br />

	<li>
		Improved alarm clock functionality:
		<ul>
			<li>Alarms can be set for any combination of days at a specified time, allowing weekday alarms, weekend alarms etc (<a href="http://bugs.slimdevices.com/show_bug.cgi?id=2263">#2263</a>)</li>
			<li>Alarms can now be snoozed</li>
			<li>The time is displayed on screen during an alarm with feedback about the current alarm or snooze</li>
			<li>The Date Time screensaver now indicates when the next alarm will go off</li>
			<li>Alarms can be configured as one-off alarms that disable themselves after they go off</li>
			<li>Ability to quickly disable all alarms (holiday mode)</li>
			<li>Can choose to one volume setting for all alarms, allowing the volume to be quickly changed</li>
			<li>
				Back end:
				<ul>
					<li>The CLI alarm and alarms commands have changed!  External callers will need to be updated to remain compatible</li>
					<li>INPUT.Time now exits on both left and right.  Plugins that use this mode will need to be updated to handle the new exit conditions.</li>
					<li>
						New Slim::Utils::Alarm class provides easy access to alarm functionality
						<ul>
							<li>The screensaver used during an alarm is configurable (via calls into Slim::Utils::Alarm)</li>
							<li>Plugins can register new playlists that can then be selected by the user as alarm playlists</li>
							<li>See docs in Slim::Utils::Alarm for more details
						</ul>
					</li>
				</ul>
			</li>
		</ul>
	</li>
</ul>

<h2><a name="v7.1" id="v7.1"></a>Version 7.1 - 2008-07-28</h2>

<ul>

	<li>Firmware updates:
	<ul>
		<li>Squeezebox 2/3 - Version 101<br />
			Transporter - Version 50<br />
			Receiver - Version 36
		</li>
		<ul>
			<li>Updated Rhapsody Direct to higher quality 192k MP3.</li>
			<li>Gapless MP3 fixes.</li>
			<li>Changed "fixed digital levels" to fix both digital and analog levels. This was necessitated by an architectural change.</li>
			<li><a href="http://bugs.slimdevices.com/show_bug.cgi?id=5720">#5720</a> - Gapless MP3 not possible if file has CRC</li>
			<li><a href="http://bugs.slimdevices.com/show_bug.cgi?id=6684">#6684</a> - Enable UDAP for SB3 and TR</li>
			<li><a href="http://bugs.slimdevices.com/show_bug.cgi?id=8698">#8698</a> - Strings fix for SB3 and added some missing translations.</li>
		</ul>
		<li>Transporter-specific features and fixes</li>
		<ul>
			<li>Added "effects loop" feature for hooking in an external DSP via S/PDIF.</li>
			<li>New programmable logic: Xilinx CPLD will be automatically upgraded,	but if you subsequently downgrade to an earlier firmware, it must be manually re-flashed to the older rev (press '1' on startup).</li>
			<li>Added support for native 88.2k playback.</li>
			<li>CPU optimizations in UART and IR blaster, freed up over 20 MIPS. Should prevent 24/96 FLAC from ever being able to max out the CPU, even with replaygain and spectrum analyzer enabled.</li>
			<li>Word clock and effects loop settings take effect immediately - no need to reconnect or restart the track.</li>
			<li>Make word clock and effects loop settings take effect immediately instead of on player's initial connection to the server.</li>
			<li><a href="http://bugs.slimdevices.com/show_bug.cgi?id=4322">#4322</a> - Digital input does not come back from pause reliably</li>
			<li><a href="http://bugs.slimdevices.com/show_bug.cgi?id=4436">#4436</a> - No AES output when wordclock signal is disconnected then reconnected</li>
			<li><a href="http://bugs.slimdevices.com/show_bug.cgi?id=4634">#4634</a> - Cannot slave to 96k external word clock</li>
			<li><a href="http://bugs.slimdevices.com/show_bug.cgi?id=4712">#4712</a> - Support for 88.2kHz sample rate</li>
			<li><a href="http://bugs.slimdevices.com/show_bug.cgi?id=4834">#4834</a> - After Switching to digital input device will not play music without a complete reset</li>
			<li><a href="http://bugs.slimdevices.com/show_bug.cgi?id=4895">#4895</a> - Lack of audio output after turning on</li>
			<li><a href="http://bugs.slimdevices.com/show_bug.cgi?id=6937">#6937</a> - Rhapsody fails to play in bridged mode</li>
			<li><a href="http://bugs.slimdevices.com/show_bug.cgi?id=7269">#7269</a> - Volume control breaking digital inputs</li>
		</ul>
	</ul>
	<br />
	
	<li>Music Services:
	<ul>
		<li>Support for Last.fm Radio</li>
	</ul>
	<br />

	<li>Seek Improvements:
	<ul>
		<li>Improved FF/REW seek UI.</li>
		<li>Seek support for natively streamed Ogg files.</li>
		<li>Seek support for remote MP3 files (i.e. podcasts) on servers that support it.</li>
		<li>Seek support for remote WMA files on Windows Media Servers.</li>
	</ul>
	<br />

	<li>Default Web UI:
	<ul>
		<li>SqueezeJS framework</li>
		<li>Show notification messages for various actions which might be delayed</li>
		<li>Add web GUI main menu icons for favorites</li>
		<li>Allow MusicIP moods and RandomPlay mixes to be saved as favorites</li>
	</ul>
	<br />

	<li>Player handling:
	<ul>
		<li>Discover players connected to other SqueezeCenters in your local network</li>
		<li>Connect players to and disconnect from other SqueezeCenters or SqueezeNetwork</li>
		<li>Add CLI support, player and web UI</li>
		<li>Add way to reset player to default values</li>
	</ul>
	<br />

	<li>Windows installer:
	<ul>
		<li>during installation check for port conflicts and blocking firewalls</li>
		<li>optionally remove all SC preferences, logs and registry keys to make sure a fresh install
			creates a working system</li>
	</ul>
	<br />

	<li>Bug Fixes:<ul>
		<li><a href="http://bugs.slimdevices.com/show_bug.cgi?id=1592">#1592</a> - Fast forward / rewind rework</li>
		<li><a href="http://bugs.slimdevices.com/show_bug.cgi?id=2319">#2319</a> - Don't crossfade successive album tracks</li>
		<li><a href="http://bugs.slimdevices.com/show_bug.cgi?id=3809">#3809</a> - No scanning (FF/RW) with Ogg</li>
		<li><a href="http://bugs.slimdevices.com/show_bug.cgi?id=4402">#4402</a> - If music library unavailable duplicate album entries created</li>
		<li><a href="http://bugs.slimdevices.com/show_bug.cgi?id=4760">#4760</a> - Players not doing FF/RW while synced, although display says otherwise</li>
		<li><a href="http://bugs.slimdevices.com/show_bug.cgi?id=5907">#5907</a> - Home on breadcrumb trail in Infobrowser Settings Edit -loses edit</li>
		<li><a href="http://bugs.slimdevices.com/show_bug.cgi?id=5979">#5979</a> - Add option to cancel a scan in progress</li>
		<li><a href="http://bugs.slimdevices.com/show_bug.cgi?id=6049">#6049</a> - Information Browser has duplicate entries</li>
		<li><a href="http://bugs.slimdevices.com/show_bug.cgi?id=6235">#6235</a> - Many players sync'ed: can't see names in classic/fishbone skin's status frame</li>
		<li><a href="http://bugs.slimdevices.com/show_bug.cgi?id=6266">#6266</a> - SqueezeCenter does not stream to iPod Touch or iPhone</li>
		<li><a href="http://bugs.slimdevices.com/show_bug.cgi?id=6471">#6471</a> - Huge thumbnails being generated in PNG format</li>
		<li><a href="http://bugs.slimdevices.com/show_bug.cgi?id=6836">#6836</a> - lack of cue sheet support for .ogg files</li>
		<li><a href="http://bugs.slimdevices.com/show_bug.cgi?id=6890">#6890</a> - Implement smarter RVA/track gain + SoundCheck logic</li>
		<li><a href="http://bugs.slimdevices.com/show_bug.cgi?id=7068">#7068</a> - Fast-forward/rewind is broken on controller</li>
		<li><a href="http://bugs.slimdevices.com/show_bug.cgi?id=7103">#7103</a> - Option to disable artwork pre-caching at scan time</li>
		<li><a href="http://bugs.slimdevices.com/show_bug.cgi?id=7489">#7489</a> - Safari/WebKit doesn't recognize encoding returned when saving SN settings in SC</li>
		<li><a href="http://bugs.slimdevices.com/show_bug.cgi?id=7497">#7497</a> - gototime when paused restarts play but does not unmute</li>
		<li><a href="http://bugs.slimdevices.com/show_bug.cgi?id=7702">#7702</a> - Random Mix: powered off player turns on and starts playing by itself</li>
		<li><a href="http://bugs.slimdevices.com/show_bug.cgi?id=7820">#7820</a> - Play doesn't cancel fast forward mode from controller</li>
		<li><a href="http://bugs.slimdevices.com/show_bug.cgi?id=8003">#8003</a> - Playing Pandora after leaving Controller idle over night doesn't work</li>
		<li><a href="http://bugs.slimdevices.com/show_bug.cgi?id=8112">#8112</a> - Playing a remote stream while player is off does not turn on player right away</li>
		<li><a href="http://bugs.slimdevices.com/show_bug.cgi?id=8148">#8148</a> - Playing Sirius Internet Radio via SoftSqueeze fails on stream</li>
		<li><a href="http://bugs.slimdevices.com/show_bug.cgi?id=8175">#8175</a> - Atom feeds may not parse properly</li>
		<li><a href="http://bugs.slimdevices.com/show_bug.cgi?id=8181">#8181</a> - Quote symbol causes adding song(s) to playlist to fail using Fishbone</li>
		<li><a href="http://bugs.slimdevices.com/show_bug.cgi?id=8192">#8192</a> - Toggling favorites form Songinfo page broken in non Default skins</li>
		<li><a href="http://bugs.slimdevices.com/show_bug.cgi?id=8212">#8212</a> - Default Crossfade duration is zero</li>
		<li><a href="http://bugs.slimdevices.com/show_bug.cgi?id=8248">#8248</a> - Use RadioTime logos in Now Playing</li>
		<li><a href="http://bugs.slimdevices.com/show_bug.cgi?id=8254">#8254</a> - Allowed IP Addresses field validation is not accurate</li>
		<li><a href="http://bugs.slimdevices.com/show_bug.cgi?id=8275">#8275</a> - MusicIP Mix for New Music broken</li>
		<li><a href="http://bugs.slimdevices.com/show_bug.cgi?id=8276">#8276</a> - Trackinfo from MusicIP mix fails</li>
		<li><a href="http://bugs.slimdevices.com/show_bug.cgi?id=8278">#8278</a> - Changing players in SC causes "Tune in URL" to play when it shouldn't</li>
		<li><a href="http://bugs.slimdevices.com/show_bug.cgi?id=8332">#8332</a> - MusicIP error when choosing mix parameters</li>
		<li><a href="http://bugs.slimdevices.com/show_bug.cgi?id=8334">#8334</a> - Menu does not return to HOME when switching from SN > SC</li>
		<li><a href="http://bugs.slimdevices.com/show_bug.cgi?id=8344">#8344</a> - disable authentication if user/password are empty</li>
		<li><a href="http://bugs.slimdevices.com/show_bug.cgi?id=8360">#8360</a> - 7.0.1 fails scanning on OSX</li>
		<li><a href="http://bugs.slimdevices.com/show_bug.cgi?id=8465">#8465</a> - Error message when trying to update SC while scan is running.</li>
		<li><a href="http://bugs.slimdevices.com/show_bug.cgi?id=8410">#8410</a> - Add possibility to force a character set to be used by SqueezeCenter where no such locale is available</li>
		<li><a href="http://bugs.slimdevices.com/show_bug.cgi?id=8519">#8519</a> - Support ID32 block type in WAV files</li>
		<li><a href="http://bugs.slimdevices.com/show_bug.cgi?id=8601">#8601</a> - WavPack files with large RIFF headers not parsed correctly</li>
		<li><a href="http://bugs.slimdevices.com/show_bug.cgi?id=8622">#8622</a> - Box for player selection is not correctly resized after player change</li>
		<li><a href="http://bugs.slimdevices.com/show_bug.cgi?id=8864">#8864</a> - Extended text scrolls on push/pop mode when it should not</li>
	</ul>
</ul>

<h2><a name="v7.0.1" id="v7.0.1"></a>Version 7.0.1 - 2008-05-14</h2>

<ul>
	<li>Firmware updates:
	<ul>
		<li>
			Squeezebox Classic - Version 88<br />
			Transporter - Version 37<br />
			Squeezebox Receiver - Version 23
		</li>
		<ul>
			<li><a href="http://bugs.slimdevices.com/show_bug.cgi?id=15">#15</a> - DHCP fails with Mac OS X network sharing DHCP server</li>
			<li><a href="http://bugs.slimdevices.com/show_bug.cgi?id=6513">#6513</a> - WPA / WPA2 Personal: Setting passphrase to more than 63 characters shows garbage characters and crashes the Squeezebox</li>
			<li><a href="http://bugs.slimdevices.com/show_bug.cgi?id=6994">#6994</a> - Problems connecting WPA and WPA2 to Netgear WNR3500</li>
			<li><a href="http://bugs.slimdevices.com/show_bug.cgi?id=7415">#7415</a> - Apple Time Capsule, Airport Express N don't work with Squeezebox</li>
			<li><a href="http://bugs.slimdevices.com/show_bug.cgi?id=7637">#7637</a> - Change serv 2 to www.test.squeezenetwork.com</li>
		</ul>
		</li>
		<li>Transporter - Version 37</li>
		<ul>
			<li><a href="http://bugs.slimdevices.com/show_bug.cgi?id=4653">#4653</a> - Right screen does not update during button tests</li>
		</ul>
		</li>
	</ul>
	<br />
	
	<li>Music Services:
	<ul>
		<li>Support for SIRIUS Internet Radio.</li>
	</ul>
	<br />
	
	<li>Squeezebox Controller:
	<ul>
		<li>Fully support per device language settings</li>
	</ul>
	<br />
	
	<li>Tag Reading:
	<ul>
		<li><a href="http://bugs.slimdevices.com/show_bug.cgi?id=3727">#3727</a> - Unicode genres are duplicated between MP3 and FLACs</li>
		<li><a href="http://bugs.slimdevices.com/show_bug.cgi?id=7782">#7782</a> - Use COVERART tag in Ogg files</li>
	</ul>
	<br />
	
	<li>Bug Fixes:<ul>
		<li><a href="http://bugs.slimdevices.com/show_bug.cgi?id=4092">#4092</a> - Multiple radio stations in a playlist don't work</li>
		<li><a href="http://bugs.slimdevices.com/show_bug.cgi?id=4276">#4276</a> - Accented / special characters in cue file name</li>
		<li><a href="http://bugs.slimdevices.com/show_bug.cgi?id=4361">#4361</a> - Albums with same name but different artists are wrongly grouped together if &quot;Treat multi-disc sets as a single album&quot; is set.</li>
		<li><a href="http://bugs.slimdevices.com/show_bug.cgi?id=5143">#5143</a> - View log file from web interface</li>
		<li><a href="http://bugs.slimdevices.com/show_bug.cgi?id=5339">#5339</a> - Music containing special characters does not appear when integrating iTunes XML on Linux</li>
		<li><a href="http://bugs.slimdevices.com/show_bug.cgi?id=5584">#5584</a> - Add support for Mac aliases in music folder</li>
		<li><a href="http://bugs.slimdevices.com/show_bug.cgi?id=5833">#5833</a> - log4perl error messages when scripts return to the console/shell</li>
		<li><a href="http://bugs.slimdevices.com/show_bug.cgi?id=6621">#6621</a> - Can't store non-latin characters in preference file</li>
		<li><a href="http://bugs.slimdevices.com/show_bug.cgi?id=6628">#6628</a> - Sync RadioTime and Last.fm prefs with SN</li>
		<li><a href="http://bugs.slimdevices.com/show_bug.cgi?id=6643">#6643</a> - Searching for "Various Artists" Hangs SC</li>
		<li><a href="http://bugs.slimdevices.com/show_bug.cgi?id=6689">#6689</a> - UTF-8 not rendered correctly on web browser in scan progress</li>
		<li><a href="http://bugs.slimdevices.com/show_bug.cgi?id=6712">#6712</a> - Rebuffering (due to output-buffer underrun) should have time-limit</li>
		<li><a href="http://bugs.slimdevices.com/show_bug.cgi?id=6720">#6720</a> - Year not removed from database when last song with that year is changed</li>
		<li><a href="http://bugs.slimdevices.com/show_bug.cgi?id=6789">#6789</a> - Accented characters in music folder setting not accepted</li>
		<li><a href="http://bugs.slimdevices.com/show_bug.cgi?id=6823">#6823</a> - Player name of newly attached player is empty in settings page</li>
		<li><a href="http://bugs.slimdevices.com/show_bug.cgi?id=6864">#6864</a> - SB1 synch problems
			<br>Please note that the original Squeezebox (Squeezebox v1) is less capable of maintaining synchronization than newer Squeezebox models.
			See the notes associated with this bug for more information
		</li>
		<li><a href="http://bugs.slimdevices.com/show_bug.cgi?id=6914">#6914</a> - Encoding problems in Podcasts display</li>
		<li><a href="http://bugs.slimdevices.com/show_bug.cgi?id=6920">#6920</a> - 88.2kHz 24-bit WMA displayed incorrectly</li>
		<li><a href="http://bugs.slimdevices.com/show_bug.cgi?id=6928">#6928</a> - CLI query playlist with stream items fails</li>
		<li><a href="http://bugs.slimdevices.com/show_bug.cgi?id=7053">#7053</a> - Tags with cyrillic characters breaks CLI</li>
		<li><a href="http://bugs.slimdevices.com/show_bug.cgi?id=7061">#7061</a> - Power on Resume behaviour is broken when not playing at power off</li>
		<li><a href="http://bugs.slimdevices.com/show_bug.cgi?id=7066">#7066</a> - Bad Favorites URLs can't be edited and made playable</li>
		<li><a href="http://bugs.slimdevices.com/show_bug.cgi?id=7073">#7073</a> - Filenames with accented characters truncated when browsing</li>
		<li><a href="http://bugs.slimdevices.com/show_bug.cgi?id=7089">#7089</a> - Items in Extras Menu are not ordered correctly</li>
		<li><a href="http://bugs.slimdevices.com/show_bug.cgi?id=7092">#7092</a> - New players should only be given a default name with a number if there's a player without a number with the same default name</li>
		<li><a href="http://bugs.slimdevices.com/show_bug.cgi?id=7286">#7286</a> - Scrolling through UTF-8 chars on medium font misses a couple of pixels</li>
		<li><a href="http://bugs.slimdevices.com/show_bug.cgi?id=7303">#7303</a> - MusicIP plugin active even when disabled</li>
		<li><a href="http://bugs.slimdevices.com/show_bug.cgi?id=7314">#7314</a> - DateTime screensaver doesn't display alarm bell for alarms on sundays</li>
		<li><a href="http://bugs.slimdevices.com/show_bug.cgi?id=7351">#7351</a> - Mac Installer prompts to stop server error</li>
		<li><a href="http://bugs.slimdevices.com/show_bug.cgi?id=7369">#7369</a> - Ampersand in iTunes playlists names kills those playlists</li>
		<li><a href="http://bugs.slimdevices.com/show_bug.cgi?id=7376">#7376</a> - SBC unresponsive when coming out of sleep mode</li>
		<li><a href="http://bugs.slimdevices.com/show_bug.cgi?id=7414">#7414</a> - Selecting favorites by typing numbers should be enabled again</li>
		<li><a href="http://bugs.slimdevices.com/show_bug.cgi?id=7424">#7424</a> - LAME Installed Correctly shown when it's not</li>
		<li><a href="http://bugs.slimdevices.com/show_bug.cgi?id=7426">#7426</a> - Power-on-resume does not work for Internet radio</li>
		<li><a href="http://bugs.slimdevices.com/show_bug.cgi?id=7430">#7430</a> - XMLBrowser pagination broken for search result lists</li>
		<li><a href="http://bugs.slimdevices.com/show_bug.cgi?id=7443">#7443</a> - Artwork doesn't show properly if each track has a different image</li>
		<li><a href="http://bugs.slimdevices.com/show_bug.cgi?id=7460">#7460</a> - mac (Monkey's Audio) darwin binary is PPC-only</li>
		<li><a href="http://bugs.slimdevices.com/show_bug.cgi?id=7465">#7465</a> - Strings are not updated when a plugin is updated</li>
		<li><a href="http://bugs.slimdevices.com/show_bug.cgi?id=7470">#7470</a> - Podcast Time Played/Remaining off on various UIs</li>
		<li><a href="http://bugs.slimdevices.com/show_bug.cgi?id=7478">#7478</a> - playlistTrack not mixable on player UI</li>
		<li><a href="http://bugs.slimdevices.com/show_bug.cgi?id=7479">#7479</a> - Lyrics does not display correctly accented characters</li>
		<li><a href="http://bugs.slimdevices.com/show_bug.cgi?id=7507">#7507</a> - Failure to scan dirs/files with names contaning non-latin chars</li>
		<li><a href="http://bugs.slimdevices.com/show_bug.cgi?id=7509">#7509</a> - Changing Last.fm accounts does not work for Audioscrobbler</li>
		<li><a href="http://bugs.slimdevices.com/show_bug.cgi?id=7517">#7517</a> - Rhapsody:  Song # 200 is &quot;Play All&quot; in top tracks for an artist.</li>
		<li><a href="http://bugs.slimdevices.com/show_bug.cgi?id=7524">#7524</a> - Non-blocking connect() fails on win32</li>
		<li><a href="http://bugs.slimdevices.com/show_bug.cgi?id=7526">#7526</a> - Problem switching players in Handheld skin</li>
		<li><a href="http://bugs.slimdevices.com/show_bug.cgi?id=7537">#7537</a> - MusicIP icon in invalid locations</li>
		<li><a href="http://bugs.slimdevices.com/show_bug.cgi?id=7547">#7547</a> - Don't utf8 decode file paths in CUE sheets</li>
		<li><a href="http://bugs.slimdevices.com/show_bug.cgi?id=7549">#7549</a> - No error message when selecting to transcode when decoder is not installed correctly</li>
		<li><a href="http://bugs.slimdevices.com/show_bug.cgi?id=7563">#7563</a> - Unable to add audio urls to favorties if mime type not known</li>
		<li><a href="http://bugs.slimdevices.com/show_bug.cgi?id=7574">#7574</a> - Problems with hebrew characters in various aspects of the product</li>
		<li><a href="http://bugs.slimdevices.com/show_bug.cgi?id=7582">#7582</a> - Random Mix plugin no longer distinguishes between 'add' and 'play' in player UI</li>
		<li><a href="http://bugs.slimdevices.com/show_bug.cgi?id=7583">#7583</a> - SlimServer 7.0 throws an exception when shutting down.</li>
		<li><a href="http://bugs.slimdevices.com/show_bug.cgi?id=7585">#7585</a> - DRM track in Playlists causes scanner to quit scan</li>
		<li><a href="http://bugs.slimdevices.com/show_bug.cgi?id=7610">#7610</a> - Playlists with . seperating words have the . converted to a space</li>
		<li><a href="http://bugs.slimdevices.com/show_bug.cgi?id=7633">#7633</a> - server.prefs re-written every 5 min. and prevents HDD spin-down</li>
		<li><a href="http://bugs.slimdevices.com/show_bug.cgi?id=7636">#7636</a> - CLI response when browsing XMLBrowser should include type of item</li>
		<li><a href="http://bugs.slimdevices.com/show_bug.cgi?id=7643">#7643</a> - CLI current duration value wrong for some plugins</li>
		<li><a href="http://bugs.slimdevices.com/show_bug.cgi?id=7648">#7648</a> - JPEG image headers truncated for some APIC frames</li>
		<li><a href="http://bugs.slimdevices.com/show_bug.cgi?id=7649">#7649</a> - MusicIP should return info about missing player instead of empty playlist</li>
		<li><a href="http://bugs.slimdevices.com/show_bug.cgi?id=7667">#7667</a> - Synchronize pop-up window doesn't use HTML label tags</li>
		<li><a href="http://bugs.slimdevices.com/show_bug.cgi?id=7675">#7675</a> - new scan is not launched when needed if only iTunes or MusicIP, but no music path is defined</li>
		<li><a href="http://bugs.slimdevices.com/show_bug.cgi?id=7679">#7679</a> - CLI search command does not respect itemsPerResponse parameter</li>
		<li><a href="http://bugs.slimdevices.com/show_bug.cgi?id=7684">#7684</a> - CLI hasitems tag doesnt return 0 when it should</li>
		<li><a href="http://bugs.slimdevices.com/show_bug.cgi?id=7685">#7685</a> - Unable to clear out SqueezeNetwork account info in SqueezeCenter</li>
		<li><a href="http://bugs.slimdevices.com/show_bug.cgi?id=7692">#7692</a> - Simplify access to log files</li>
		<li><a href="http://bugs.slimdevices.com/show_bug.cgi?id=7703">#7703</a> - Visualizer screen gets extended text stuck, won't clear</li>
		<li><a href="http://bugs.slimdevices.com/show_bug.cgi?id=7739">#7739</a> - pcmsamplesize not set right for all remote WMA files</li>
		<li><a href="http://bugs.slimdevices.com/show_bug.cgi?id=7744">#7744</a> - Player Plugin information menu is wrong</li>
		<li><a href="http://bugs.slimdevices.com/show_bug.cgi?id=7752">#7752</a> - scanner won't scan folders with "foreign " characters</li>
		<li><a href="http://bugs.slimdevices.com/show_bug.cgi?id=7769">#7769</a> - missing/wrong fields in Internet Radio Station Description on Controller when streaming to iTunes</li>
		<li><a href="http://bugs.slimdevices.com/show_bug.cgi?id=7778">#7778</a> - Song information doesn't always show duration in web interface</li>
		<li><a href="http://bugs.slimdevices.com/show_bug.cgi?id=7789">#7789</a> - Can't delete playlists in default and Fishbone skins </li>
		<li><a href="http://bugs.slimdevices.com/show_bug.cgi?id=7791">#7791</a> - Web UI blocks creating playlists with illegal characters, player UI does not </li>
		<li><a href="http://bugs.slimdevices.com/show_bug.cgi?id=7800">#7800</a> - cli_socket_accept doesn't accept() if max connections reached</li>
		<li><a href="http://bugs.slimdevices.com/show_bug.cgi?id=7818">#7818</a> - Sleep timer + Alarm does not reset idle timer, Pandora won't play</li>
		<li><a href="http://bugs.slimdevices.com/show_bug.cgi?id=7840">#7840</a> - does not find custom artwork.jpg files in folders that have a file name with non-latin characters</li>
		<li><a href="http://bugs.slimdevices.com/show_bug.cgi?id=7881">#7881</a> - Ogg tag parser is broken</li>
		<li><a href="http://bugs.slimdevices.com/show_bug.cgi?id=7907">#7907</a> - Artwork in FLAC not showing if picture type is not 3 (Cover)</li>
		<li><a href="http://bugs.slimdevices.com/show_bug.cgi?id=7936">#7936</a> - When enabling/disabling plugins, enforced plugins are always listed as changed</li>
		<li><a href="http://bugs.slimdevices.com/show_bug.cgi?id=7957">#7957</a> - VBRI header not read in MP3 files</li>
		<li><a href="http://bugs.slimdevices.com/show_bug.cgi?id=7960">#7960</a> - Random Plugin Not Honouring 'ADD' or 'ADD Next'</li>
		<li><a href="http://bugs.slimdevices.com/show_bug.cgi?id=7986">#7986</a> - Embedded Artwork Error in WMA lossless</li>
		<li><a href="http://bugs.slimdevices.com/show_bug.cgi?id=7992">#7992</a> - Bad query used for CLI 'artists in genre' queries</li>
		<li><a href="http://bugs.slimdevices.com/show_bug.cgi?id=8007">#8007</a> - Display Settings not correct for SB3</li>
		<li><a href="http://bugs.slimdevices.com/show_bug.cgi?id=8036">#8036</a> - CLI: albums query hangs sometimes with "a" tags</li>
		<li><a href="http://bugs.slimdevices.com/show_bug.cgi?id=8069">#8069</a> - Title Format pref not shown for stream.mp3 clients</li>
		<li><a href="http://bugs.slimdevices.com/show_bug.cgi?id=8101">#8101</a> - Rhapsody track search, pick "All Songs", plays wrong tracks.</li>
	</ul>
</ul>


<h2><a name="v7.0" id="v7.0"></a>Version 7.0 - 2008-03-03</h2>

<ul>
	<li>General:
	<ul>
		<li>Renamed SlimServer to SqueezeCenter</li>
	</ul>
	<br />

	<li>Firmware updates:
	<ul>
		<li>Use new OpenDNS servers if default DNS servers fail, when connecting to SN</li>

		<li>Squeezebox 2 - Version 86</li>
		<ul>
			<li><a href="http://bugs.slimdevices.com/show_bug.cgi?id=6478">#6478</a> - Fix slim discovery</li>
			<li><a href="http://bugs.slimdevices.com/show_bug.cgi?id=6030">#6030</a> - Fix WPA group key renewal</li>
			<li><a href="http://bugs.slimdevices.com/show_bug.cgi?id=4664">#4664</a> - Fix WOL if SC is behind a wireless bridge</li>
		</ul>
		</li>
		<li>Squeezebox 2 - Version 84</li>
		<ul>
			<li><a href="http://bugs.slimdevices.com/show_bug.cgi?id=5959">#5959</a> - Fix premature STMo</li>
			<li><a href="http://bugs.slimdevices.com/show_bug.cgi?id=6156">#6156</a> - Fix double STMs</li>
			<li><a href="http://bugs.slimdevices.com/show_bug.cgi?id=6256">#6256</a> - Replace SlimServer with SqueezeCenter</li>
		</ul>
		</li>
		<li>Squeezebox 2 - Version 83</li>
		<ul>
			<li><a href="http://bugs.slimdevices.com/show_bug.cgi?id=5171">#5171</a> - Some settings were lost when after a factory reset the player was connecting directly to SN (w/o first being connected to SC)</li>
		</ul>
		</li>
		<li>Transporter - Version 36</li>
		<ul>
			<li><a href="http://bugs.slimdevices.com/show_bug.cgi?id=6478">#6478</a> - Fix slim discovery</li>
			<li><a href="http://bugs.slimdevices.com/show_bug.cgi?id=6030">#6030</a> - Fix WPA group key renewal</li>
			<li><a href="http://bugs.slimdevices.com/show_bug.cgi?id=4664">#4664</a> - Fix WOL if SC is behind a wireless bridge</li>
			<li><a href="http://bugs.slimdevices.com/show_bug.cgi?id=5092">#5092</a> - Fix WOL for Transporter</li>
		</ul>
		</li>
		<li>Transporter - Version 34</li>
		<ul>
			<li><a href="http://bugs.slimdevices.com/show_bug.cgi?id=5959">#5959</a> - Fix premature STMo</li>
			<li><a href="http://bugs.slimdevices.com/show_bug.cgi?id=6156">#6156</a> - Fix double STMs</li>
			<li><a href="http://bugs.slimdevices.com/show_bug.cgi?id=6256">#6256</a> - Replace SlimServer with SqueezeCenter</li>
		</ul>
		</li>
		<li>Transporter - Version 33</li>
		<ul>
			<li><a href="http://bugs.slimdevices.com/show_bug.cgi?id=4580">#4580</a> - Fix brief noise when switching digital inputs</li>
			<li><a href="http://bugs.slimdevices.com/show_bug.cgi?id=5171">#5171</a> - Some settings were lost when after a factory reset the player was connecting directly to SN (w/o first being connected to SC)</li>
		</ul>
		</li>
	</ul>
	<br />

	<li>File Formats:
	<ul>
		<li>WavPack is now supported.</li>
	</ul>
	<br />

	<li>Internationalization:
	<ul>
		<li>Updated official translations (EN, DE, ES, FR, IT, NL) 
		<li>Updated Danish translations from Bjørn Haagensen
	</ul>
	<br />

	<li>Internet Radio/Music on Demand:
	<ul>
		<li>Support for Slacker</li>
		<li>Support for Pandora</li>
		<li>Support for Rhapsody Direct</li>
		<li>Support for MP3tunes</li>
		<li>Last.fm AudioScrobbler is now included.</li>
	</ul>
	<br />

	<li>SqueezeNetwork:
	<ul>
		<li>Preferences integration - preferences for SqueezeCenter and SqueezeNetwork are synchronized.</li>
		<li>View and switch players that are connected to SqueezeNetwork.</li>
	</ul>
	<br />

	<li>Skins:
	<ul>
		<li>Brand new default skin</li>
		<li>Old Default skin renamed to Classic</li>
		<li>Fishbone: ability to toggle display of album text in gallery view</li>
		<li>Fishbone: drag n drop playlist manipulation</li>
		<li>Classic & Fishbone: popup album track list when clicking on album art</li>
		<li>Classic & Fishbone: browse multiple levels with 'tree' view (icon on left of browse items)</li>
		<li>unsupported and unmaintained skins are no longer part of the distribution</li>
	</ul>
	<br />

	<li>Performance:
	<ul>
		<li><a href="http://bugs.slimdevices.com/show_bug.cgi?id=259">#259</a> - Syncing of multiple players has been greatly improved.  Players are now able to stay in sync with each other even in the face of poor network conditions or while playing long radio streams.</li>
	</ul>
	<br />

	<li>Player UI:
	<ul>
		<li>Suppress "Play All" at top level browse menus</li>
		<li>Play other songs on album feature is now a per-player setting - default is to use the older server preference if no player preference has been chosen yet</li>
		<li>Repeated pressing of browse or search button will now toggle through the list of options respectively</li>
	</ul>
	<br />

	<li>Platform Support:
	<ul>
		<li>Logging/Debugging has been overhauled. We now use Log::Log4perl</li>
		<li>Logging/Debugging is now multi-level and persistent across server restarts.<li>
	</ul>
	<br />

	<li>Tag Reading:
	<ul>
		<li>Some fixes to WMA tag reading</li>
		<li>Browse Music Folder can add album covers in new folders</li>
		<li>Ape tags now reported as the ID3 version if found</li>
	</ul>
	<br />

	<li>Plugins:
	<ul>
		<li>Pre-Distributed plugins now stored in Slim/Plugin</li>
		<li>Third party plugins require rewrite to new API</li>
		<li>Third party plugins only to be installed in Plugins folder</li>
	</ul>
	<br />

	<li>CLI API:
	<ul>
		<li>Browse Music Folder</li>
		<li>Browse filesystems from the server's point of view</li>
		<li>Rescan progress</li>
		<li>Please see the documentation in docs/cli-api.html for details, in particular about <strong>API changes that may impact your client</strong></li>
	</ul>
	<br />

	<li>Bug Fixes:<ul>
		<li><a href="http://bugs.slimdevices.com/show_bug.cgi?id=223">#223</a> - add WavPack support</li>
		<li><a href="http://bugs.slimdevices.com/show_bug.cgi?id=1524">#1524</a> - make live search skinnable</li>
		<li><a href="http://bugs.slimdevices.com/show_bug.cgi?id=3351">#3351</a> - Composers included in Artist count when browsing by Genre</li>
		<li><a href="http://bugs.slimdevices.com/show_bug.cgi?id=3548">#3548</a> - Cycle through menu by pressing the Search/Browse buttons</li>
		<li><a href="http://bugs.slimdevices.com/show_bug.cgi?id=4104">#4104</a> - link to FAQ under help shouldn't put ?player=[MACADDY] at end of url</li>
		<li><a href="http://bugs.slimdevices.com/show_bug.cgi?id=4137">#4137</a> - Sort the list of radios returned by radios query</li>
		<li><a href="http://bugs.slimdevices.com/show_bug.cgi?id=4188">#4188</a> - CUE-sheet can't be browsed in player, OK in web interface</li>
		<li><a href="http://bugs.slimdevices.com/show_bug.cgi?id=4259">#4259</a> - Fishbone never refreshes playlist</li>
		<li><a href="http://bugs.slimdevices.com/show_bug.cgi?id=4293">#4293</a> - Move to using Log::Log4perl to replace --d_* debugging.</li>
		<li><a href="http://bugs.slimdevices.com/show_bug.cgi?id=4338">#4338</a> - MusicMagic => MusicIP</li>
		<li><a href="http://bugs.slimdevices.com/show_bug.cgi?id=4351">#4351</a> - change to idle screensaver when playback stops during Now Playing" screensaver.</li>
		<li><a href="http://bugs.slimdevices.com/show_bug.cgi?id=4405">#4405</a> - Rhapsody/Upnp browse only works on Default skin</li>
		<li><a href="http://bugs.slimdevices.com/show_bug.cgi?id=4408">#4408</a> - MoodLogic errors with MoodLogic disabled</li>
		<li><a href="http://bugs.slimdevices.com/show_bug.cgi?id=4409">#4409</a> - All fonts lost</li>
		<li><a href="http://bugs.slimdevices.com/show_bug.cgi?id=4466">#4466</a> - Wrong sorting order in "browse songs" list at the player</li>
		<li><a href="http://bugs.slimdevices.com/show_bug.cgi?id=4421">#4421</a> - Pressing play when displaying a track title in the playlist plays Track 1</li>
		<li><a href="http://bugs.slimdevices.com/show_bug.cgi?id=4485">#4485</a> - Artwork files are not picked up in unicode-named folders</li>
		<li><a href="http://bugs.slimdevices.com/show_bug.cgi?id=4498">#4498</a> - Advanced search for compilation album shows all tracks twice</li>
		<li><a href="http://bugs.slimdevices.com/show_bug.cgi?id=4507">#4507</a> - Touch skin needs to work in IE</li>
		<li><a href="http://bugs.slimdevices.com/show_bug.cgi?id=4513">#4513</a> - SqueezeCenter should ignore the iTunes COMMENTs: ITUNPGAP & ITUNSMPB</li>
		<li><a href="http://bugs.slimdevices.com/show_bug.cgi?id=4516">#4516</a> - Enabling Playlists Breaks Search Results</li>
		<li><a href="http://bugs.slimdevices.com/show_bug.cgi?id=4579">#4579</a> - Bonjour fails to initialize</li>
		<li><a href="http://bugs.slimdevices.com/show_bug.cgi?id=4595">#4595</a> - CLI support for Browse music folder</li>
		<li><a href="http://bugs.slimdevices.com/show_bug.cgi?id=4598">#4598</a> - Better CLI scanner access</li>
		<li><a href="http://bugs.slimdevices.com/show_bug.cgi?id=4625">#4625</a> - artists cli query does not always return an artist for tracks in compilations</li>
		<li><a href="http://bugs.slimdevices.com/show_bug.cgi?id=4629">#4629</a> - For albums with ALBUMARTIST, track artists don't have any albums listed when searching for track artists from the player UI</li>
		<li><a href="http://bugs.slimdevices.com/show_bug.cgi?id=4678">#4678</a> - Localize DateTime screensaver</li>
		<li><a href="http://bugs.slimdevices.com/show_bug.cgi?id=4707">#4707</a> - Forcing transcode to MP3 results in a bit rate of 0</li>
		<li><a href="http://bugs.slimdevices.com/show_bug.cgi?id=4730">#4730</a> - Echo from CLI when next song in playlist</li>
		<li><a href="http://bugs.slimdevices.com/show_bug.cgi?id=4822">#4822</a> - Create a new playlist via CLI</li>
		<li><a href="http://bugs.slimdevices.com/show_bug.cgi?id=4849">#4849</a> - Default time display should not include seconds</li>
		<li><a href="http://bugs.slimdevices.com/show_bug.cgi?id=4873">#4873</a> - Error creating INI entry in Logitech.url</li>
		<li><a href="http://bugs.slimdevices.com/show_bug.cgi?id=4877">#4877</a> - Shorten files option in SqueezeCenter not needed any more</li>
		<li><a href="http://bugs.slimdevices.com/show_bug.cgi?id=4922">#4922</a> - When PlayList is empty, Download brings up a blank web page and gets stuck there</li>
		<li><a href="http://bugs.slimdevices.com/show_bug.cgi?id=4927">#4927</a> - ID3v2.4 date tags ignored</li>
		<li><a href="http://bugs.slimdevices.com/show_bug.cgi?id=4941">#4941</a> - New music limit not working</li>
		<li><a href="http://bugs.slimdevices.com/show_bug.cgi?id=4947">#4947</a> - Search does not search '0'</li>
		<li><a href="http://bugs.slimdevices.com/show_bug.cgi?id=4955">#4955</a> - items per page preference off by 1</li>
		<li><a href="http://bugs.slimdevices.com/show_bug.cgi?id=5075">#5075</a> - Upgrade flac binary to latest version (1.2.1)</li>
		<li><a href="http://bugs.slimdevices.com/show_bug.cgi?id=5080">#5080</a> - Live search doesn't display artist with albums</li>
		<li><a href="http://bugs.slimdevices.com/show_bug.cgi?id=5093">#5093</a> - Nokia770 skin on Nokia N800 shows a vertical scroll bar and the page footer moves bottom of the page when scrolling</li>
		<li><a href="http://bugs.slimdevices.com/show_bug.cgi?id=5112">#5112</a> - Allow multiple plugins to register buttons in same mode</li>
		<li><a href="http://bugs.slimdevices.com/show_bug.cgi?id=5159">#5159</a> - Album thumbnail lost when music file mtime changes</li>
		<li><a href="http://bugs.slimdevices.com/show_bug.cgi?id=5160">#5160</a> - Debian plugins path needs updating after Slim/Plugin/* reorg</li>
		<li><a href="http://bugs.slimdevices.com/show_bug.cgi?id=5165">#5165</a> - Option not to filter genres at album and track level doesn't work</li>
		<li><a href="http://bugs.slimdevices.com/show_bug.cgi?id=5193">#5193</a> - Restore CSRF protection. Patch by Peter Watkins</li>
		<li><a href="http://bugs.slimdevices.com/show_bug.cgi?id=5197">#5197</a> - I18n: Strange shortcut links in Artist view.</li>
		<li><a href="http://bugs.slimdevices.com/show_bug.cgi?id=5217">#5217</a> - First file in iTunes library is not scanned into SlimServer</li>
		<li><a href="http://bugs.slimdevices.com/show_bug.cgi?id=5218">#5218</a> - iTunes playlists scanned but not visible in interface</li>
		<li><a href="http://bugs.slimdevices.com/show_bug.cgi?id=5221">#5221</a> - Set Player block/unblock mode through CLI command</li>
		<li><a href="http://bugs.slimdevices.com/show_bug.cgi?id=5255">#5255</a> - CLI muting</li>
		<li><a href="http://bugs.slimdevices.com/show_bug.cgi?id=5287">#5287</a> - Artist link from basic search results ignores gallery setting</li>
		<li><a href="http://bugs.slimdevices.com/show_bug.cgi?id=5296">#5296</a> - MUSICBRAINZ_SORTNAME - not supported but in code?</li>
		<li><a href="http://bugs.slimdevices.com/show_bug.cgi?id=5324">#5324</a> - SqueezeCenter should run with group permissions from /etc/groups</li>
		<li><a href="http://bugs.slimdevices.com/show_bug.cgi?id=5432">#5432</a> - Random mix plugin no longer at menu top level</li>
		<li><a href="http://bugs.slimdevices.com/show_bug.cgi?id=5443">#5443</a> - Difficult specifying desired sort order (national characters)</li>
		<li><a href="http://bugs.slimdevices.com/show_bug.cgi?id=5444">#5444</a> - Random Mix status doesn't update in non-continuous mode</li>
		<li><a href="http://bugs.slimdevices.com/show_bug.cgi?id=5607">#5607</a> - Debugging settings not shown after restart</li>
		<li><a href="http://bugs.slimdevices.com/show_bug.cgi?id=5610">#5610</a> - ResetDisplay method failed</li>
		<li><a href="http://bugs.slimdevices.com/show_bug.cgi?id=5831">#5831</a> - APE tag processing isn't listed in the ID3 tag version</li>
		<li><a href="http://bugs.slimdevices.com/show_bug.cgi?id=5838">#5838</a> - returning bad data to illogical request</li>
		<li><a href="http://bugs.slimdevices.com/show_bug.cgi?id=5839">#5839</a> - Song order for addalbum makes no sense</li>
		<li><a href="http://bugs.slimdevices.com/show_bug.cgi?id=5842">#5842</a> - Can't play all songs from favorites</li>
		<li><a href="http://bugs.slimdevices.com/show_bug.cgi?id=5858">#5858</a> - Cookies on stream requests</li>
		<li><a href="http://bugs.slimdevices.com/show_bug.cgi?id=5871">#5871</a> - Numeric key selection not correct within Browse New Music</li>
		<li><a href="http://bugs.slimdevices.com/show_bug.cgi?id=5902">#5902</a> - Alarm triggers on all players / displays on all players</li>
		<li><a href="http://bugs.slimdevices.com/show_bug.cgi?id=5944">#5944</a> - No "Added to playlist" message when an album is picked from the Music Folder browser</li>
		<li><a href="http://bugs.slimdevices.com/show_bug.cgi?id=5973">#5973</a> - Slimserver cannot read Genre tag above numeric ID 79 for AIFF files.</li>
		<li><a href="http://bugs.slimdevices.com/show_bug.cgi?id=6163">#6163</a> - no way for 3rd party plugins to add custom icons</li>
		<li><a href="http://bugs.slimdevices.com/show_bug.cgi?id=6167">#6167</a> - Random Mix "recently played songs" value can not be set to zero.</li>
		<li><a href="http://bugs.slimdevices.com/show_bug.cgi?id=6294">#6294</a> - Track title is incorrect when album is a whole-CD flac file with cuesheet and track is in a playlist</li>
		<li><a href="http://bugs.slimdevices.com/show_bug.cgi?id=6507">#6507</a> - ALBUMARTIST tag causes ARTISTSORT tags to be lost</li>
		<li><a href="http://bugs.slimdevices.com/show_bug.cgi?id=3332">#3332</a> - Audio plays back at 44.1 KHz with 48Khz FLAC's when decompressing at server</li>
		<li><a href="http://bugs.slimdevices.com/show_bug.cgi?id=4098">#4098</a> - Wrong time after scanning through a file / scanning short songs jumps to next track</li>
		<li><a href="http://bugs.slimdevices.com/show_bug.cgi?id=4391">#4391</a> - Softsqueeze cannot play certain FLAC files</li>
		<li><a href="http://bugs.slimdevices.com/show_bug.cgi?id=4760">#4760</a> - Players not doing FF/RW while synced</li>
		<li><a href="http://bugs.slimdevices.com/show_bug.cgi?id=5210">#5210</a> - Now Playing & Time Incorrect On Synced Players with RandomPlay</li>
		<li><a href="http://bugs.slimdevices.com/show_bug.cgi?id=5271">#5271</a> - 7.0a1 does not play WAV file of 16 bits</li>
		<li><a href="http://bugs.slimdevices.com/show_bug.cgi?id=5631">#5631</a> - Problem with WMA files read from a UPnP media server</li>
		<li><a href="http://bugs.slimdevices.com/show_bug.cgi?id=6508">#6508</a> - Occasional songs freeze with no sound</li>
		<li><a href="http://bugs.slimdevices.com/show_bug.cgi?id=6540">#6539</a> - Sync via player UI breaks sometimes</li>
		<li><a href="http://bugs.slimdevices.com/show_bug.cgi?id=6666">#6666</a> - Synchronisation offset when unpausing if player has volume set to 0</li>		
	</ul>
</ul><|MERGE_RESOLUTION|>--- conflicted
+++ resolved
@@ -1,4 +1,3 @@
-<<<<<<< HEAD
 <h2><a name="v7.4" id="v7.4"></a>Version 7.4</h2>
 <ul>
 	<li>Bug Fixes:<ul>
@@ -7,7 +6,8 @@
 		<li><a href="http://bugs.slimdevices.com/show_bug.cgi?id=10199">#10199</a> - Most transcoding doesn't work with non-ascii-characters in filename</li>
 	</ul>
 	<br />
-=======
+</ul>
+
 <h2><a name="v7.3.3" id="v7.3.3"></a>Version 7.3.3</h2>
 <ul>
 
@@ -16,7 +16,6 @@
 		<li><a href="http://bugs.slimdevices.com/show_bug.cgi?id=9472">#9472</a> - Remote playlist with multiple WMA streams plays only first stream</li>
 		<li><a href="http://bugs.slimdevices.com/show_bug.cgi?id=10681">#10681</a> - Fail to start new track after underrun (esp. when synced)</li>
 	</ul>
->>>>>>> 5ba9deb7
 </ul>
 
 <h2><a name="v7.3.2" id="v7.3.2"></a>Version 7.3.2</h2>
