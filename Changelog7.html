<h2><a name="v7.1" id="v7.1"></a>Version 7.1 - 2008-xx-xx</h2>

<ul>
	<li>Bug Fixes:<ul>
<<<<<<< HEAD
		<li><a href="http://bugs.slimdevices.com/show_bug.cgi?id=1592">#1592</a> - Fast forward / rewind rework</li>	
		<li><a href="http://bugs.slimdevices.com/show_bug.cgi?id=3809">#3809</a> - No scanning (FF/RW) with Ogg</li>	
	</ul>
</ul>

<h2><a name="v7.0.1" id="v7.0.1"></a>Version 7.0.1 - 2008-xx-xx</h2>
<ul>
	<li>Bug Fixes:<ul>
		<li><a href="http://bugs.slimdevices.com/show_bug.cgi?id=5143">#5143</a> - View log file from web interface</li>	
		<li><a href="http://bugs.slimdevices.com/show_bug.cgi?id=5584">#5584</a> - Add support for Mac aliases in music folder</li>	
=======
		<li><a href="http://bugs.slimdevices.com/show_bug.cgi?id=4276">#4276</a> - Accented / special characters in cue file name</li>
		<li><a href="http://bugs.slimdevices.com/show_bug.cgi?id=5143">#5143</a> - View log file from web interface</li>
		<li><a href="http://bugs.slimdevices.com/show_bug.cgi?id=5339">#5339</a> - Music containing special characters does not appear when integrating iTunes XML on Linux</li>
		<li><a href="http://bugs.slimdevices.com/show_bug.cgi?id=5584">#5584</a> - Add support for Mac aliases in music folder</li>
>>>>>>> e71ee04a
		<li><a href="http://bugs.slimdevices.com/show_bug.cgi?id=6621">#6621</a> - Can't store non-latin characters in preference file</li>
		<li><a href="http://bugs.slimdevices.com/show_bug.cgi?id=6689">#6689</a> - UTF-8 not rendered correctly on web browser in scan progress</li>
		<li><a href="http://bugs.slimdevices.com/show_bug.cgi?id=6712">#6712</a> - Rebuffering (due to output-buffer underrun) should have time-limit</li>
		<li><a href="http://bugs.slimdevices.com/show_bug.cgi?id=6789">#6789</a> - Accented characters in music folder setting not accepted</li>
		<li><a href="http://bugs.slimdevices.com/show_bug.cgi?id=6931">#6864</a> - SB1 synch problems
			<br>Please note that the original Squeezebox (Squeezebox v1) is less capable of maintaining synchronization than newer Squeezebox models.
			See the notes associated with this bug for more information
		</li>
		<li><a href="http://bugs.slimdevices.com/show_bug.cgi?id=6914">#6914</a> - Encoding problems in Podcasts display</li>
		<li><a href="http://bugs.slimdevices.com/show_bug.cgi?id=6920">#6920</a> - 88.2kHz 24-bit WMA displayed incorrectly</li>
		<li><a href="http://bugs.slimdevices.com/show_bug.cgi?id=6928">#6928</a> - CLI query playlist with stream items fails</li>
		<li><a href="http://bugs.slimdevices.com/show_bug.cgi?id=7053">#7053</a> - Tags with cyrillic characters breaks CLI</li>
		<li><a href="http://bugs.slimdevices.com/show_bug.cgi?id=7066">#7066</a> - Bad Favorites URLs can't be edited and made playable</li>
		<li><a href="http://bugs.slimdevices.com/show_bug.cgi?id=7089">#7089</a> - Items in Extras Menu are not ordered correctly</li>
		<li><a href="http://bugs.slimdevices.com/show_bug.cgi?id=7121">#7121</a> - Syncing a Powered off player to a powered on player can cause music from "off" player</li>
		<li><a href="http://bugs.slimdevices.com/show_bug.cgi?id=7286">#7286</a> - Scrolling through UTF-8 chars on medium font misses a couple of pixels</li>
		<li><a href="http://bugs.slimdevices.com/show_bug.cgi?id=7303">#7303</a> - MusicIP plugin active even when disabled</li>
		<li><a href="http://bugs.slimdevices.com/show_bug.cgi?id=7369">#7369</a> - Ampersand in iTunes playlists names kills those playlists</li>
		<li><a href="http://bugs.slimdevices.com/show_bug.cgi?id=7376">#7376</a> - SBC unresponsive when coming out of sleep mode</li>
		<li><a href="http://bugs.slimdevices.com/show_bug.cgi?id=7424">#7424</a> - LAME Installed Correctly shown when it's not</li>
		<li><a href="http://bugs.slimdevices.com/show_bug.cgi?id=7426">#7426</a> - Power-on-resume does not work for Internet radio</li>
		<li><a href="http://bugs.slimdevices.com/show_bug.cgi?id=7430">#7430</a> - XMLBrowser pagination broken for search result lists</li>
		<li><a href="http://bugs.slimdevices.com/show_bug.cgi?id=7443">#7443</a> - Artwork doesn't show properly if each track has a different image</li>
		<li><a href="http://bugs.slimdevices.com/show_bug.cgi?id=7460">#7460</a> - mac (Monkey's Audio) darwin binary is PPC-only</li>
		<li><a href="http://bugs.slimdevices.com/show_bug.cgi?id=7465">#7465</a> - Strings are not updated when a plugin is updated</li>
		<li><a href="http://bugs.slimdevices.com/show_bug.cgi?id=7470">#7470</a> - Podcast Time Played/Remaining off on various UIs</li>
		<li><a href="http://bugs.slimdevices.com/show_bug.cgi?id=7478">#7478</a> - playlistTrack not mixable on player UI</li>
		<li><a href="http://bugs.slimdevices.com/show_bug.cgi?id=7479">#7479</a> - Lyrics does not display correctly accented characters</li>
		<li><a href="http://bugs.slimdevices.com/show_bug.cgi?id=7507">#7507</a> - Failure to scan dirs/files with names contaning non-latin chars</li>
		<li><a href="http://bugs.slimdevices.com/show_bug.cgi?id=7509">#7509</a> - Changing Last.fm accounts does not work for Audioscrobbler</li>
		<li><a href="http://bugs.slimdevices.com/show_bug.cgi?id=7526">#7526</a> - Problem switching players in Handheld skin</li>
		<li><a href="http://bugs.slimdevices.com/show_bug.cgi?id=7537">#7537</a> - MusicIP icon in invalid locations</li>
		<li><a href="http://bugs.slimdevices.com/show_bug.cgi?id=7547">#7547</a> - Don't utf8 decode file paths in CUE sheets</li>
		<li><a href="http://bugs.slimdevices.com/show_bug.cgi?id=7549">#7549</a> - No error message when selecting to transcode when decoder is not installed correctly</li>
		<li><a href="http://bugs.slimdevices.com/show_bug.cgi?id=7563">#7563</a> - Unable to add audio urls to favorties if mime type not known</li>
		<li><a href="http://bugs.slimdevices.com/show_bug.cgi?id=7574">#7574</a> - Problems with hebrew characters in various aspects of the product</li>
		<li><a href="http://bugs.slimdevices.com/show_bug.cgi?id=7582">#7582</a> - Random Mix plugin no longer distinguishes between 'add' and 'play' in player UI</li>
		<li><a href="http://bugs.slimdevices.com/show_bug.cgi?id=7583">#7583</a> - SlimServer 7.0 throws an exception when shutting down.</li>
		<li><a href="http://bugs.slimdevices.com/show_bug.cgi?id=7585">#7585</a> - DRM track in Playlists causes scanner to quit scan</li>
		<li><a href="http://bugs.slimdevices.com/show_bug.cgi?id=7633">#7633</a> - server.prefs re-written every 5 min. and prevents HDD spin-down</li>
		<li><a href="http://bugs.slimdevices.com/show_bug.cgi?id=7636">#7636</a> - CLI response when browsing XMLBrowser should include type of item</li>
		<li><a href="http://bugs.slimdevices.com/show_bug.cgi?id=7648">#7648</a> - JPEG image headers truncated for some APIC frames</li>
		<li><a href="http://bugs.slimdevices.com/show_bug.cgi?id=7649">#7649</a> - MusicIP should return info about missing player instead of empty playlist</li>
		<li><a href="http://bugs.slimdevices.com/show_bug.cgi?id=7667">#7667</a> - Synchronize pop-up window doesn't use HTML label tags</li>
		<li><a href="http://bugs.slimdevices.com/show_bug.cgi?id=7679">#7679</a> - CLI search command does not respect itemsPerResponse parameter</li>
		<li><a href="http://bugs.slimdevices.com/show_bug.cgi?id=7684">#7684</a> - CLI hasitems tag doesnt return 0 when it should</li>
		<li><a href="http://bugs.slimdevices.com/show_bug.cgi?id=7685">#7685</a> - Unable to clear out SqueezeNetwork account info in SqueezeCenter</li>
		<li><a href="http://bugs.slimdevices.com/show_bug.cgi?id=7692">#7692</a> - Simplify access to log files</li>
	</ul>
</ul>


<h2><a name="v7.0" id="v7.0"></a>Version 7.0 - 2008-03-03</h2>

<ul>
	<li>General:
	<ul>
		<li>Renamed SlimServer to SqueezeCenter</li>
	</ul>
	<br />

	<li>Firmware updates:
	<ul>
		<li>Use new OpenDNS servers if default DNS servers fail, when connecting to SN</li>

		<li>Squeezebox 2 - Version 86</li>
		<ul>
			<li><a href="http://bugs.slimdevices.com/show_bug.cgi?id=6478">#6478</a> - Fix slim discovery</li>
			<li><a href="http://bugs.slimdevices.com/show_bug.cgi?id=6030">#6030</a> - Fix WPA group key renewal</li>
			<li><a href="http://bugs.slimdevices.com/show_bug.cgi?id=4664">#4664</a> - Fix WOL if SC is behind a wireless bridge</li>
		</ul>
		</li>
		<li>Squeezebox 2 - Version 84</li>
		<ul>
			<li><a href="http://bugs.slimdevices.com/show_bug.cgi?id=5959">#5959</a> - Fix premature STMo</li>
			<li><a href="http://bugs.slimdevices.com/show_bug.cgi?id=6156">#6156</a> - Fix double STMs</li>
			<li><a href="http://bugs.slimdevices.com/show_bug.cgi?id=6256">#6256</a> - Replace SlimServer with SqueezeCenter</li>
		</ul>
		</li>
		<li>Squeezebox 2 - Version 83</li>
		<ul>
			<li><a href="http://bugs.slimdevices.com/show_bug.cgi?id=5171">#5171</a> - Some settings were lost when after a factory reset the player was connecting directly to SN (w/o first being connected to SC)</li>
		</ul>
		</li>
		<li>Transporter - Version 36</li>
		<ul>
			<li><a href="http://bugs.slimdevices.com/show_bug.cgi?id=6478">#6478</a> - Fix slim discovery</li>
			<li><a href="http://bugs.slimdevices.com/show_bug.cgi?id=6030">#6030</a> - Fix WPA group key renewal</li>
			<li><a href="http://bugs.slimdevices.com/show_bug.cgi?id=4664">#4664</a> - Fix WOL if SC is behind a wireless bridge</li>
			<li><a href="http://bugs.slimdevices.com/show_bug.cgi?id=5092">#5092</a> - Fix WOL for Transporter</li>
		</ul>
		</li>
		<li>Transporter - Version 34</li>
		<ul>
			<li><a href="http://bugs.slimdevices.com/show_bug.cgi?id=5959">#5959</a> - Fix premature STMo</li>
			<li><a href="http://bugs.slimdevices.com/show_bug.cgi?id=6156">#6156</a> - Fix double STMs</li>
			<li><a href="http://bugs.slimdevices.com/show_bug.cgi?id=6256">#6256</a> - Replace SlimServer with SqueezeCenter</li>
		</ul>
		</li>
		<li>Transporter - Version 33</li>
		<ul>
			<li><a href="http://bugs.slimdevices.com/show_bug.cgi?id=4580">#4580</a> - Fix brief noise when switching digital inputs</li>
			<li><a href="http://bugs.slimdevices.com/show_bug.cgi?id=5171">#5171</a> - Some settings were lost when after a factory reset the player was connecting directly to SN (w/o first being connected to SC)</li>
		</ul>
		</li>
	</ul>
	<br />

	<li>File Formats:
	<ul>
		<li>WavPack is now supported.</li>
	</ul>
	<br />

	<li>Internationalization:
	<ul>
		<li>Updated official translations (EN, DE, ES, FR, IT, NL) 
		<li>Updated Danish translations from Bjørn Haagensen
	</ul>
	<br />

	<li>Internet Radio/Music on Demand:
	<ul>
		<li>Support for Slacker</li>
		<li>Support for Pandora</li>
		<li>Support for Rhapsody Direct</li>
		<li>Support for MP3tunes</li>
		<li>Last.fm AudioScrobbler is now included.</li>
	</ul>
	<br />

	<li>SqueezeNetwork:
	<ul>
		<li>Preferences integration - preferences for SqueezeCenter and SqueezeNetwork are synchronized.</li>
		<li>View and switch players that are connected to SqueezeNetwork.</li>
	</ul>
	<br />

	<li>Skins:
	<ul>
		<li>Brand new default skin</li>
		<li>Old Default skin renamed to Classic</li>
		<li>Fishbone: ability to toggle display of album text in gallery view</li>
		<li>Fishbone: drag n drop playlist manipulation</li>
		<li>Classic & Fishbone: popup album track list when clicking on album art</li>
		<li>Classic & Fishbone: browse multiple levels with 'tree' view (icon on left of browse items)</li>
		<li>unsupported and unmaintained skins are no longer part of the distribution</li>
	</ul>
	<br />

	<li>Performance:
	<ul>
		<li><a href="http://bugs.slimdevices.com/show_bug.cgi?id=259">#259</a> - Syncing of multiple players has been greatly improved.  Players are now able to stay in sync with each other even in the face of poor network conditions or while playing long radio streams.</li>
	</ul>
	<br />

	<li>Player UI:
	<ul>
		<li>Suppress "Play All" at top level browse menus</li>
		<li>Play other songs on album feature is now a per-player setting - default is to use the older server preference if no player preference has been chosen yet</li>
		<li>Repeated pressing of browse or search button will now toggle through the list of options respectively</li>
	</ul>
	<br />

	<li>Platform Support:
	<ul>
		<li>Logging/Debugging has been overhauled. We now use Log::Log4perl</li>
		<li>Logging/Debugging is now multi-level and persistent across server restarts.<li>
	</ul>
	<br />

	<li>Tag Reading:
	<ul>
		<li>Some fixes to WMA tag reading</li>
		<li>Browse Music Folder can add album covers in new folders</li>
		<li>Ape tags now reported as the ID3 version if found</li>
	</ul>
	<br />

	<li>Plugins:
	<ul>
		<li>Pre-Distributed plugins now stored in Slim/Plugin</li>
		<li>Third party plugins require rewrite to new API</li>
		<li>Third party plugins only to be installed in Plugins folder</li>
	</ul>
	<br />

	<li>CLI API:
	<ul>
		<li>Browse Music Folder</li>
		<li>Browse filesystems from the server's point of view</li>
		<li>Rescan progress</li>
		<li>Please see the documentation in docs/cli-api.html for details, in particular about <strong>API changes that may impact your client</strong></li>
	</ul>
	<br />

	<li>Bug Fixes:<ul>
		<li><a href="http://bugs.slimdevices.com/show_bug.cgi?id=223">#223</a> - add WavPack support</li>
		<li><a href="http://bugs.slimdevices.com/show_bug.cgi?id=1524">#1524</a> - make live search skinnable</li>
		<li><a href="http://bugs.slimdevices.com/show_bug.cgi?id=3351">#3351</a> - Composers included in Artist count when browsing by Genre</li>
		<li><a href="http://bugs.slimdevices.com/show_bug.cgi?id=3548">#3548</a> - Cycle through menu by pressing the Search/Browse buttons</li>
		<li><a href="http://bugs.slimdevices.com/show_bug.cgi?id=4104">#4104</a> - link to FAQ under help shouldn't put ?player=[MACADDY] at end of url</li>
		<li><a href="http://bugs.slimdevices.com/show_bug.cgi?id=4137">#4137</a> - Sort the list of radios returned by radios query</li>
		<li><a href="http://bugs.slimdevices.com/show_bug.cgi?id=4188">#4188</a> - CUE-sheet can't be browsed in player, OK in web interface</li>
		<li><a href="http://bugs.slimdevices.com/show_bug.cgi?id=4259">#4259</a> - Fishbone never refreshes playlist</li>
		<li><a href="http://bugs.slimdevices.com/show_bug.cgi?id=4293">#4293</a> - Move to using Log::Log4perl to replace --d_* debugging.</li>
		<li><a href="http://bugs.slimdevices.com/show_bug.cgi?id=4338">#4338</a> - MusicMagic => MusicIP</li>
		<li><a href="http://bugs.slimdevices.com/show_bug.cgi?id=4351">#4351</a> - change to idle screensaver when playback stops during Now Playing" screensaver.</li>
		<li><a href="http://bugs.slimdevices.com/show_bug.cgi?id=4405">#4405</a> - Rhapsody/Upnp browse only works on Default skin</li>
		<li><a href="http://bugs.slimdevices.com/show_bug.cgi?id=4408">#4408</a> - MoodLogic errors with MoodLogic disabled</li>
		<li><a href="http://bugs.slimdevices.com/show_bug.cgi?id=4409">#4409</a> - All fonts lost</li>
		<li><a href="http://bugs.slimdevices.com/show_bug.cgi?id=4466">#4466</a> - Wrong sorting order in "browse songs" list at the player</li>
		<li><a href="http://bugs.slimdevices.com/show_bug.cgi?id=4421">#4421</a> - Pressing play when displaying a track title in the playlist plays Track 1</li>
		<li><a href="http://bugs.slimdevices.com/show_bug.cgi?id=4485">#4485</a> - Artwork files are not picked up in unicode-named folders</li>
		<li><a href="http://bugs.slimdevices.com/show_bug.cgi?id=4498">#4498</a> - Advanced search for compilation album shows all tracks twice</li>
		<li><a href="http://bugs.slimdevices.com/show_bug.cgi?id=4507">#4507</a> - Touch skin needs to work in IE</li>
		<li><a href="http://bugs.slimdevices.com/show_bug.cgi?id=4513">#4513</a> - SqueezeCenter should ignore the iTunes COMMENTs: ITUNPGAP & ITUNSMPB</li>
		<li><a href="http://bugs.slimdevices.com/show_bug.cgi?id=4516">#4516</a> - Enabling Playlists Breaks Search Results</li>
		<li><a href="http://bugs.slimdevices.com/show_bug.cgi?id=4579">#4579</a> - Bonjour fails to initialize</li>
		<li><a href="http://bugs.slimdevices.com/show_bug.cgi?id=4595">#4595</a> - CLI support for Browse music folder</li>
		<li><a href="http://bugs.slimdevices.com/show_bug.cgi?id=4598">#4598</a> - Better CLI scanner access</li>
		<li><a href="http://bugs.slimdevices.com/show_bug.cgi?id=4625">#4625</a> - artists cli query does not always return an artist for tracks in compilations</li>
		<li><a href="http://bugs.slimdevices.com/show_bug.cgi?id=4629">#4629</a> - For albums with ALBUMARTIST, track artists don't have any albums listed when searching for track artists from the player UI</li>
		<li><a href="http://bugs.slimdevices.com/show_bug.cgi?id=4678">#4678</a> - Localize DateTime screensaver</li>
		<li><a href="http://bugs.slimdevices.com/show_bug.cgi?id=4707">#4707</a> - Forcing transcode to MP3 results in a bit rate of 0</li>
		<li><a href="http://bugs.slimdevices.com/show_bug.cgi?id=4730">#4730</a> - Echo from CLI when next song in playlist</li>
		<li><a href="http://bugs.slimdevices.com/show_bug.cgi?id=4822">#4822</a> - Create a new playlist via CLI</li>
		<li><a href="http://bugs.slimdevices.com/show_bug.cgi?id=4849">#4849</a> - Default time display should not include seconds</li>
		<li><a href="http://bugs.slimdevices.com/show_bug.cgi?id=4873">#4873</a> - Error creating INI entry in Logitech.url</li>
		<li><a href="http://bugs.slimdevices.com/show_bug.cgi?id=4877">#4877</a> - Shorten files option in SqueezeCenter not needed any more</li>
		<li><a href="http://bugs.slimdevices.com/show_bug.cgi?id=4922">#4922</a> - When PlayList is empty, Download brings up a blank web page and gets stuck there</li>
		<li><a href="http://bugs.slimdevices.com/show_bug.cgi?id=4927">#4927</a> - ID3v2.4 date tags ignored</li>
		<li><a href="http://bugs.slimdevices.com/show_bug.cgi?id=4941">#4941</a> - New music limit not working</li>
		<li><a href="http://bugs.slimdevices.com/show_bug.cgi?id=4947">#4947</a> - Search does not search '0'</li>
		<li><a href="http://bugs.slimdevices.com/show_bug.cgi?id=4955">#4955</a> - items per page preference off by 1</li>
		<li><a href="http://bugs.slimdevices.com/show_bug.cgi?id=5075">#5075</a> - Upgrade flac binary to latest version (1.2.1)</li>
		<li><a href="http://bugs.slimdevices.com/show_bug.cgi?id=5080">#5080</a> - Live search doesn't display artist with albums</li>
		<li><a href="http://bugs.slimdevices.com/show_bug.cgi?id=5093">#5093</a> - Nokia770 skin on Nokia N800 shows a vertical scroll bar and the page footer moves bottom of the page when scrolling</li>
		<li><a href="http://bugs.slimdevices.com/show_bug.cgi?id=5112">#5112</a> - Allow multiple plugins to register buttons in same mode</li>
		<li><a href="http://bugs.slimdevices.com/show_bug.cgi?id=5159">#5159</a> - Album thumbnail lost when music file mtime changes</li>
		<li><a href="http://bugs.slimdevices.com/show_bug.cgi?id=5160">#5160</a> - Debian plugins path needs updating after Slim/Plugin/* reorg</li>
		<li><a href="http://bugs.slimdevices.com/show_bug.cgi?id=5165">#5165</a> - Option not to filter genres at album and track level doesn't work</li>
		<li><a href="http://bugs.slimdevices.com/show_bug.cgi?id=5193">#5193</a> - Restore CSRF protection. Patch by Peter Watkins</li>
		<li><a href="http://bugs.slimdevices.com/show_bug.cgi?id=5197">#5197</a> - I18n: Strange shortcut links in Artist view.</li>
		<li><a href="http://bugs.slimdevices.com/show_bug.cgi?id=5217">#5217</a> - First file in iTunes library is not scanned into SlimServer</li>
		<li><a href="http://bugs.slimdevices.com/show_bug.cgi?id=5218">#5218</a> - iTunes playlists scanned but not visible in interface</li>
		<li><a href="http://bugs.slimdevices.com/show_bug.cgi?id=5221">#5221</a> - Set Player block/unblock mode through CLI command</li>
		<li><a href="http://bugs.slimdevices.com/show_bug.cgi?id=5255">#5255</a> - CLI muting</li>
		<li><a href="http://bugs.slimdevices.com/show_bug.cgi?id=5287">#5287</a> - Artist link from basic search results ignores gallery setting</li>
		<li><a href="http://bugs.slimdevices.com/show_bug.cgi?id=5296">#5296</a> - MUSICBRAINZ_SORTNAME - not supported but in code?</li>
		<li><a href="http://bugs.slimdevices.com/show_bug.cgi?id=5324">#5324</a> - SqueezeCenter should run with group permissions from /etc/groups</li>
		<li><a href="http://bugs.slimdevices.com/show_bug.cgi?id=5432">#5432</a> - Random mix plugin no longer at menu top level</li>
		<li><a href="http://bugs.slimdevices.com/show_bug.cgi?id=5443">#5443</a> - Difficult specifying desired sort order (national characters)</li>
		<li><a href="http://bugs.slimdevices.com/show_bug.cgi?id=5444">#5444</a> - Random Mix status doesn't update in non-continuous mode</li>
		<li><a href="http://bugs.slimdevices.com/show_bug.cgi?id=5607">#5607</a> - Debugging settings not shown after restart</li>
		<li><a href="http://bugs.slimdevices.com/show_bug.cgi?id=5610">#5610</a> - ResetDisplay method failed</li>
		<li><a href="http://bugs.slimdevices.com/show_bug.cgi?id=5831">#5831</a> - APE tag processing isn't listed in the ID3 tag version</li>
		<li><a href="http://bugs.slimdevices.com/show_bug.cgi?id=5838">#5838</a> - returning bad data to illogical request</li>
		<li><a href="http://bugs.slimdevices.com/show_bug.cgi?id=5839">#5839</a> - Song order for addalbum makes no sense</li>
		<li><a href="http://bugs.slimdevices.com/show_bug.cgi?id=5842">#5842</a> - Can't play all songs from favorites</li>
		<li><a href="http://bugs.slimdevices.com/show_bug.cgi?id=5858">#5858</a> - Cookies on stream requests</li>
		<li><a href="http://bugs.slimdevices.com/show_bug.cgi?id=5871">#5871</a> - Numeric key selection not correct within Browse New Music</li>
		<li><a href="http://bugs.slimdevices.com/show_bug.cgi?id=5902">#5902</a> - Alarm triggers on all players / displays on all players</li>
		<li><a href="http://bugs.slimdevices.com/show_bug.cgi?id=5944">#5944</a> - No "Added to playlist" message when an album is picked from the Music Folder browser</li>
		<li><a href="http://bugs.slimdevices.com/show_bug.cgi?id=5973">#5973</a> - Slimserver cannot read Genre tag above numeric ID 79 for AIFF files.</li>
		<li><a href="http://bugs.slimdevices.com/show_bug.cgi?id=6163">#6163</a> - no way for 3rd party plugins to add custom icons</li>
		<li><a href="http://bugs.slimdevices.com/show_bug.cgi?id=6167">#6167</a> - Random Mix "recently played songs" value can not be set to zero.</li>
		<li><a href="http://bugs.slimdevices.com/show_bug.cgi?id=6294">#6294</a> - Track title is incorrect when album is a whole-CD flac file with cuesheet and track is in a playlist</li>
		<li><a href="http://bugs.slimdevices.com/show_bug.cgi?id=6507">#6507</a> - ALBUMARTIST tag causes ARTISTSORT tags to be lost</li>
		<li><a href="http://bugs.slimdevices.com/show_bug.cgi?id=3332">#3332</a> - Audio plays back at 44.1 KHz with 48Khz FLAC's when decompressing at server</li>
		<li><a href="http://bugs.slimdevices.com/show_bug.cgi?id=4098">#4098</a> - Wrong time after scanning through a file / scanning short songs jumps to next track</li>
		<li><a href="http://bugs.slimdevices.com/show_bug.cgi?id=4391">#4391</a> - Softsqueeze cannot play certain FLAC files</li>
		<li><a href="http://bugs.slimdevices.com/show_bug.cgi?id=4760">#4760</a> - Players not doing FF/RW while synced</li>
		<li><a href="http://bugs.slimdevices.com/show_bug.cgi?id=5210">#5210</a> - Now Playing & Time Incorrect On Synced Players with RandomPlay</li>
		<li><a href="http://bugs.slimdevices.com/show_bug.cgi?id=5271">#5271</a> - 7.0a1 does not play WAV file of 16 bits</li>
		<li><a href="http://bugs.slimdevices.com/show_bug.cgi?id=5631">#5631</a> - Problem with WMA files read from a UPnP media server</li>
		<li><a href="http://bugs.slimdevices.com/show_bug.cgi?id=6508">#6508</a> - Occasional songs freeze with no sound</li>
		<li><a href="http://bugs.slimdevices.com/show_bug.cgi?id=6540">#6539</a> - Sync via player UI breaks sometimes</li>
		<li><a href="http://bugs.slimdevices.com/show_bug.cgi?id=6666">#6666</a> - Synchronisation offset when unpausing if player has volume set to 0</li>		
	</ul>
</ul><|MERGE_RESOLUTION|>--- conflicted
+++ resolved
@@ -2,23 +2,10 @@
 
 <ul>
 	<li>Bug Fixes:<ul>
-<<<<<<< HEAD
-		<li><a href="http://bugs.slimdevices.com/show_bug.cgi?id=1592">#1592</a> - Fast forward / rewind rework</li>	
-		<li><a href="http://bugs.slimdevices.com/show_bug.cgi?id=3809">#3809</a> - No scanning (FF/RW) with Ogg</li>	
-	</ul>
-</ul>
-
-<h2><a name="v7.0.1" id="v7.0.1"></a>Version 7.0.1 - 2008-xx-xx</h2>
-<ul>
-	<li>Bug Fixes:<ul>
-		<li><a href="http://bugs.slimdevices.com/show_bug.cgi?id=5143">#5143</a> - View log file from web interface</li>	
-		<li><a href="http://bugs.slimdevices.com/show_bug.cgi?id=5584">#5584</a> - Add support for Mac aliases in music folder</li>	
-=======
 		<li><a href="http://bugs.slimdevices.com/show_bug.cgi?id=4276">#4276</a> - Accented / special characters in cue file name</li>
 		<li><a href="http://bugs.slimdevices.com/show_bug.cgi?id=5143">#5143</a> - View log file from web interface</li>
 		<li><a href="http://bugs.slimdevices.com/show_bug.cgi?id=5339">#5339</a> - Music containing special characters does not appear when integrating iTunes XML on Linux</li>
 		<li><a href="http://bugs.slimdevices.com/show_bug.cgi?id=5584">#5584</a> - Add support for Mac aliases in music folder</li>
->>>>>>> e71ee04a
 		<li><a href="http://bugs.slimdevices.com/show_bug.cgi?id=6621">#6621</a> - Can't store non-latin characters in preference file</li>
 		<li><a href="http://bugs.slimdevices.com/show_bug.cgi?id=6689">#6689</a> - UTF-8 not rendered correctly on web browser in scan progress</li>
 		<li><a href="http://bugs.slimdevices.com/show_bug.cgi?id=6712">#6712</a> - Rebuffering (due to output-buffer underrun) should have time-limit</li>
