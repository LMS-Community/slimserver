--- conflicted
+++ resolved
@@ -1,5 +1,25 @@
-<<<<<<< HEAD
-<h2><a name="v7.9.1" id="v7.9.1"></a>Version 7.9.1</h2>
+<h2><a name="v7.9.2" id="v7.9.2"></a>Version 7.9.2</h2>
+<ul>
+	<li><a href="#v7.7.7">Upstream fixes from Logitech Media Server 7.7.7</a></li>
+	<br />
+	
+	<li>Server Changes:</li>
+	<ul>
+	</ul>
+	<br />
+	
+	<li>Platform Support:</li>
+	<ul>
+	</ul>
+	<br />
+	
+	<li>Bug Fixes:</li>
+	<ul>
+	</ul>
+	<br />
+</ul>
+
+<h2><a name="v7.9.1" id="v7.9.1"></a>Version 7.9.1 - 2018-04-02</h2>
 <ul>
 	<li><a href="#v7.7.6">Upstream fixes from Logitech Media Server 7.7.6</a></li>
 	<br />
@@ -20,18 +40,11 @@
 		<li><a href="http://bugs.slimdevices.com/show_bug.cgi?id=16319">#16319</a> - faad: some files won't play -- depends on name of file.</li>
 		<li>MS Edge 15 would not let us click links in the Default web UI.</li>
 		<li>Fix localization of strings if Controller is requesting another language than the server's.</li>
-=======
-<h2><a name="v7.7.7" id="v7.7.7"></a>Version 7.7.7</h2>
-<ul>
-	<li>Server Changes:</li>
-	<ul>
->>>>>>> f385699c
 	</ul>
 	<br />
 	
 	<li>Platform Support:</li>
 	<ul>
-<<<<<<< HEAD
 		<li>Update IO::Socket::SSL on Windows to improve compatibility with newer SSL standards.</li>
 		<li>Perl 5.26 modules for Linux on x86_64 systems have been added - thanks fsbruva for the build script update!</li>
 		<li>Perl 5.24 modules for Linux on ARM and i386 systems have been added.</li>
@@ -241,23 +254,11 @@
 		<li>Improve Perl 5.16 compatibility to silence some warnings.</li>
 		<li>Don't enforce PNG when showing full size artwork, but only when resizing is requested. Converting a large JPG would result in a huge PNG</li>
 		<li>Don't deal with photo and/or video folders if the UPnP plugin has been disabled.</li>
-=======
-	</ul>
-	<br />
-	
-	<li>Bug Fixes:</li>
-	<ul>
->>>>>>> f385699c
-	</ul>
-	<br />
-</ul>
-
-<<<<<<< HEAD
-
-<h2><a name="v7.7.6" id="v7.7.6"></a>Version 7.7.6</h2>
-=======
+	</ul>
+	<br />
+</ul>
+
 <h2><a name="v7.7.6" id="v7.7.6"></a>Version 7.7.6 - 2018-04-02</h2>
->>>>>>> f385699c
 <ul>
 	<li>Server Changes:</li>
 	<ul>
