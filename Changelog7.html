<h2><a name="v7.2" id="v7.2"></a>Version 7.2 - 2008-xx-xx</h2>
<ul>
	<li>International:
	<ul>
		<li>Four new official translations: Danish, Suomi, Norsk, Svenska</li>
	</ul>
	<br />

	<li>Firmware updates:</li>
	<ul>
<<<<<<< HEAD
		<!-- XXX: Remove all this Boom history before release -->
		<li>Boom - Version 31</li>
		<ul>
			<li>Fix for two line strings, where top line sting is to long, preventing bottom line string to show at all</li>
			<li>Changed ambient light sensor formula to generally increase display brightness</li>
			<li>Bug 8648: Enable repeat for all front panel buttons</li>
		</ul>
		
		<li>Boom - Version 26</li>
		<ul>
			<li>Set line out default to headphone</li>
			<li>Fix a minor second line animation glitch when reconnecting to SC/SN</li>
		</ul>
		
		<li>Boom - Version 23</li>
		<ul>
			<li>Some additional DSP changes by Caleb</li>
			<li>Bug 8318: Add slimproto LIOS message for line in/out plugged in status</li>
			<li>Re-enabled ambient light sensor formula so both channels are used</li>
			<li>Bug 8648: Add repeat code for fwd/rew</li>
			<li>Fix cut off RTC alarm sign</li>
		</ul>
			
		<li>Boom - Version 22</li>
		<ul>
			<li>Bug 8887, 8888: String tweaks</li>
			<li>Bug 8899: Fixed ALSS packet flood</li>
			<li>Bug 8770: Don't show RTC clock if it's never been set</li>
			<li>Changed RTC alarm tone to multi tone</li>
		</ul>
		
		<li>Boom - Version 21</li>
		<ul>
			<li>Added better bass management control.</li>
			<li>Bug 8339: Subwoofer line out only drives right channel</li>
			<li>Bug 8234: Buttons sometimes get 'stuck' and repeat</li>
			<li>Bug 8851: push animation wrong and clock kicks in too early when connecting sometimes</li>
			<li>Bug 8062: Second line scrolling in setup sometimes scrolls only once</li>
			<li>Bug 8065: Second line scrolling doesn't scroll if string is 1 character too long</li>
			<li>Bug 8385: Text does not Scroll All screens are from "Setting up the Network"</li>
			<li>Bug 8903: enable xilinx reset from front panel</li>
			<li>Bug 8430: "This may take a minute." maybe should come back</li>
			<li>Bug 8227: Boom disconnecting when scrolling fast through SN lists</li>
		</ul>
		
		<li>Boom - Version 19</li>
		<ul>
			<li>Bug 8771: Advance to first menu on splash screen if wheel is turned</li>
			<li>Bugs 8833, 7975: Line in volume from 0 to 100 instead of dB</li>
			<li>Bug 8701:
			<ul>
			 	<li>Report line in/out status via slimproto STAT</li>
				<li>Line in: Note symbol when playing (i.e. unpaused)</li>
				<li>Automatically switch to line in if something gets plugged in (offline mode)</li>
			</ul>
			</li>
			<li>Bug 8698: Fix another reference to 'knob' in app.strings</li>
			<li>Bug 8281: Add 'Board revision' option in 'Factory Test'</li>
			<li>Bug 8702: Remove 'Auto Upgrade' option in 'Current Settings' - it's	always on</li>
			<li>Bug 8280: Always use max brightness during firmware update (overriding ambient light sensor value)</li>
		</ul>			
		
		<li>Squeezebox 2/3 - Version 111<br />
			Transporter - Version 61<br />
			Receiver - Version 46
=======
		<li>Squeezebox 2/3 - Version 112<br />
			Transporter - Version 62<br />
			Receiver - Version 47
>>>>>>> 59f09602
		</li>
		<ul>
			<li><a href="http://bugs.slimdevices.com/show_bug.cgi?id=3958">#3958</a> - Show error messages during first setup (don't go dark after 10 seconds)</li>
			<li><a href="http://bugs.slimdevices.com/show_bug.cgi?id=4120">#4120</a>,
				<a href="http://bugs.slimdevices.com/show_bug.cgi?id=7773">#7773</a>,
				<a href="http://bugs.slimdevices.com/show_bug.cgi?id=8665">#8665</a> - Fix crash when switching between different wireless encryption modes.
			</li>
			<li><a href="http://bugs.slimdevices.com/show_bug.cgi?id=7594">#7594</a> - Revert latest WOL change and learn SC address again always (broke SC behind some wireless bridges)</li>
			<li><a href="http://bugs.slimdevices.com/show_bug.cgi?id=8959">#8959</a> - Local Control when SqueezeCenter/Network Down</li>
			<li><a href="http://bugs.slimdevices.com/show_bug.cgi?id=9003">#9003</a> - Occasional loud noises when moving to a new Rhapsody track</li>
			<li><a href="http://bugs.slimdevices.com/show_bug.cgi?id=9099">#9099</a> - SB3 Factory reset - due to single key on Bose Wave Radio remote</li>
			<li><a href="http://bugs.slimdevices.com/show_bug.cgi?id=9157">#9157</a> - Rhapsody error: not a version 3 EA file (code 105)</li>
		</ul>
		<li>Receiver Only</li>
		<ul>
			<li><a href="http://bugs.slimdevices.com/show_bug.cgi?id=8647">#8647</a> - Support WOL when pressing front button when LED is blue</li>
		</ul>
		<li>Transporter Only</li>
		<ul>
			<li><a href="http://bugs.slimdevices.com/show_bug.cgi?id=9005">#9005</a> - RS-232 broken</li>
			<li><a href="http://bugs.slimdevices.com/show_bug.cgi?id=9058">#9058</a> - Panic due to incorrect AC line voltage measurement</li>
		</ul>
		
		<li>Boom - Version 18</li>
		<ul>
			<li>Bugs 8592, 8538: Show clock and bell sign if alarm is set when losing connection to SC</li>
			<li>Bugs 8349, 8329: Show error message if connecting to too old SC (which does not support Boom)</li>
			<li>Bug 8582: Fixed 12:01 PM (noon) and 12:01 AM (midnight) display</li>
			<li>Bug 8538:
			<ul>
				<li>Added bell sign to rtc clock if alarm is set</li>
				<li>Bell sign blinks during alarm</li>
				<li>Alarm tone still needs to be improved/changed (currently main volume dependent)</li>
			</ul>
			</li>
			<li>Updated Rhapsody Direct to higher quality 192k MP3.</li>
			<li><a href="http://bugs.slimdevices.com/show_bug.cgi?id=5720">#5720</a> - Gapless MP3 not possible if file has CRC</li>		
		</ul>
		
		<li>Boom - Version 17 (unreleased)</li>
		<ul>
			<li>Latest translated strings</li>
			<li>Changed all words 'knob' to 'wheel' for Boom to match the QSG</li>
		</ul>
		
		<li>Boom - Version 14 (unreleased)</li>
		<ul>
			<li>Fixed bug with new volume setting</li>
			<li>Made ambient light sensor display 'Ambient Light Sensor' on the top line</li>
			<li>Implemented DAC based volume control</li>
			<li>Made line in gain to be unity when turned on</li>
		</ul>
		
		<li>Boom - Version 12</li>
		<ul>
			<li>Bug 8367: Loud music played at 100% causes unit to reboot after 5 seconds</li>
			<li>Bug 8368: Update Snooze Button Test to Match Hardware</li>
		</ul>
		<li>Boom - Version 11</li>
		<ul>
			<li>String changes</li>
		</ul>
		<li>Boom - Version 9</li>
		<ul>
			<li>Change knob direction while in setup mode (to be aligned with TR knob and SBC wheel) when entering WPA key, SSID, IP address, hostname, etc.</li>
			<li>Added brightness history to make the display brightness less jumpy</li>
			<li>Added possibility to change how VFD / LED brightness are calculated while in Current Settings - Factory Test - Lightsensor</li>
			<li>Additional factory audio test by Caleb</li>
			<li>Latest translated strings update</li>
		</ul>
		<li>Boom - Version 8</li>
		<ul>
			<li>Bug 8152: Sanity check for RTC to prevent alarm on PQP1 and older units, where RTC I2C communication has issues when hot</li>
			<li>Reset alarm when unit is factory reset</li>
			<li>Fix home button on remote while in setup mode</li>
			<li>Bug 8040:
			<ul>
				<li>Only light up Power button LED when off</li>
				<li>Allow SC to control background LEDs</li>
			</ul>
			<li>Bug 8145: Move Text Viewer, button and snooze button test into new Factory Test menu in Current Settings.</li>
			<li>Bug 7891: Debounce code for buttons (including knob push button)</li>
			<li>Bug 7623: Fix chopped off logo</li>
			<li>Bug 8050:
			<ul>
				<li>Prevent second line scrolling while entering WEP or WPA key</li>
				<li>Make sure cursor stays on screen while entering WEP key</li>
			</ul>
			<li>Make Text Viewer a per player define</li>
		</ul>
		<li>Boom - Version 7</li>
		<ul>
			<li>Additional knob debouncing (needed for PQP2 Booms)</li>
			<li>DAC changes from Caleb</li>
			<li>Support for both TAOS light sensors</li>
			<li>Line in with a fixed low volume</li>
			<li>RTC alarm with snooze (to be set / clear via SC)</li>
		</ul>
		<li>Boom - Version 6</li>
		<ul>
			<li>Bug 7867: Add new audio command 'audo' to allow setting of analog output mode (0 = headphone, 1 = sub out)</li>
			<li>Bug 8015: Made push animation a tad faster again</li>	
			<li>Bugs 7788, 7743, 7717:
			<ul>
				<li>Tweak brightness and greyscale levels</li>
				<li>Added option to allow setting brightness to auto, which then uses the light sensor value</li>
				<li>If a brightness like 0, 1, 2, 3, 4 is set, it's used as before as a fixed brightness</li>
				<li>If a brightness like 0x0201 is set, the higher byte is used as divider and the lower byte as offset (brightness = light sensor value / divider + offset)</li>
				<li>As long as auto brightness is set the brightness is recalculated and applied every second</li>
			</ul>
			</li>
		</ul>
		<li>Boom - Version 5</li>
		<ul>
			<li>Caleb's DAC changes</li>
			<li>Fixed button test - blinking LED was broken</li>
			<li>Fixed sorting of language selector - now they can be sorted w/o breaking internal index</li>
			<li>Added second line horizontal scrolling (for Boom only)</li>
			<li>TAOS light sensor lux calculation</li>
			<li>Changed factory test to report TAOS light sensor value</li>
			<li>Tweaked shift left/right animation to take about the same amount of time as on SB screen</li>
		</ul>
		<li>Boom - Version 4</li>
		<ul>
			<li>Caleb's DAC changes</li>
			<li>Caleb's tweaks to the display brightness levels</li>
			<li>New setting: Line out mode: headphone or sub out</li>
			<li>Latest strings and translations (10 languages)</li>
			<li>Text Viewer: Allow switching between all 10 languages by pressing number buttons on remote</li>
			<li>Simple LED backlight</li>
			<li><a href="http://bugs.slimdevices.com/show_bug.cgi?id=7009">#7009</a>Music source selection</li>
		</ul>
		<li>Boom - Version 3</li>
		<ul>
			<li>Latest firmware strings from Brian/Mike</li>
			<li>Double line text viewer</li>
			<li>Auto update on</li>
			<li>Light sensor factory test (readout of actual value in lux using full 12 bit resolution)</li>
			<li>RTC factory test (readout of seconds, can be used to see if RTC is running and if crystal is mounted)</li>
			<li>Snoozebutton (sends BUTTON_SLEEP to SC7)</li>
			<li>Separate font for Boom (to make later tweaking easier)</li>
			<li>Line in framework (no sound yet, sorry)</li>
			<li>Snoozebutton test (all five buttons can be tested seperately)</li>
			<li>Wireless card missing, MAC not set and UUID not set message only shows up from time to time</li>
			<li>Light sensor readout in Current Settings</li>
			<li><a href="http://bugs.slimdevices.com/show_bug.cgi?id=7608">#7608</a> - Volume button repeat</li>
		</ul>
		<li>Boom - Version 2</li>
		<ul>
			<li>Preset buttons have their own button code</li>
			<li><a href="http://bugs.slimdevices.com/show_bug.cgi?id=15">#15</a> - DHCP fails with Mac OS X network sharing DHCP server</li>
			<li><a href="http://bugs.slimdevices.com/show_bug.cgi?id=6513">#6513</a> - WPA / WPA2 Personal: Setting passphrase to more than 63 characters shows garbage characters and crashes the Squeezebox</li>
			<li><a href="http://bugs.slimdevices.com/show_bug.cgi?id=6994">#6994</a> - Problems connecting WPA and WPA2 to Netgear WNR3500</li>
			<li><a href="http://bugs.slimdevices.com/show_bug.cgi?id=7415">#7415</a> - Apple Time Capsule, Airport Express N don't work with Squeezebox</li>
			<li><a href="http://bugs.slimdevices.com/show_bug.cgi?id=7637">#7637</a> - Change serv 2 to www.test.squeezenetwork.com</li>
		</ul>
	</ul>
	<br />

	<li>Web UI<ul>
		<li>Improved performance of web interface.</li>
		<li>Ask for confirmation when setting a password to prevent typos in web page protection.</li>
		<li>Split up Audio settings page into Audio and separate Synchronization pages</li>
	</ul>
	<br />

	<li>Bug Fixes:<ul>
		<li><a href="http://bugs.slimdevices.com/show_bug.cgi?id=7586">#7586</a> - FLAC.pm should be a little stricter parsing track titles from CDDB tags</li>
		<li><a href="http://bugs.slimdevices.com/show_bug.cgi?id=8116">#8116</a> - SongScanner key defs should be in default.map</li>
		<li><a href="http://bugs.slimdevices.com/show_bug.cgi?id=8443">#8443</a> - FLAC file with invalid embedded cue sheet isn't scanned properly</li>
		<li><a href="http://bugs.slimdevices.com/show_bug.cgi?id=8689">#8689</a> - Missing important encodings for XML parsing</li>
		<li><a href="http://bugs.slimdevices.com/show_bug.cgi?id=8704">#8704</a> - Seek: FFWD/REW scanner UI timer doesn't reset with each button press</li>
		<li><a href="http://bugs.slimdevices.com/show_bug.cgi?id=8797">#8797</a> - Support for LAME 3.98 default endianness change</li>
		<li><a href="http://bugs.slimdevices.com/show_bug.cgi?id=8926">#8926</a> - CLI interface not returning hasitems correctly for Staff Picks</li>
		<li><a href="http://bugs.slimdevices.com/show_bug.cgi?id=8939">#8939</a> - MP3 file with invalid id3v2 data causes the scanner to crash</li>
		<li><a href="http://bugs.slimdevices.com/show_bug.cgi?id=8986">#8986</a> - make sure iTunes/MusicIP settings are saved before audiodir, as changing audiodir automatically launches a rescan</li>
		<li><a href="http://bugs.slimdevices.com/show_bug.cgi?id=9065">#9065</a> - Windows Server 2008 and not Windows Vista</li>
		<li><a href="http://bugs.slimdevices.com/show_bug.cgi?id=9112">#9112</a> - Last.fm settings menu is useless when no account is registered</li>
		<li><a href="http://bugs.slimdevices.com/show_bug.cgi?id=9144">#9144</a> - Non-Default skin settings pages broken in Safari 3.1.2 on OS X</li>
		<li><a href="http://bugs.slimdevices.com/show_bug.cgi?id=9168">#9168</a> - PluginManager fails with more than one targetPlatform in install.xml</li>
	</ul>
	<br />
	
	<li>Softsqueeze<ul>
		<li>Bumped Version to 3.7b0 (eternal beta now).</li>
		<li>Fixed version check to last through 7.5, followed by more appropriate warning after.</li>
		<li>New Boom skin and remote.</li>
	</ul>
	<br />

	<li>
		Improved alarm clock functionality:
		<ul>
			<li>Alarms can be set for any combination of days at a specified time, allowing weekday alarms, weekend alarms etc (<a href="http://bugs.slimdevices.com/show_bug.cgi?id=2263">#2263</a>)</li>
			<li>Alarms can now be snoozed</li>
			<li>The time is displayed on screen during an alarm with feedback about the current alarm or snooze</li>
			<li>The Date Time screensaver now indicates when the next alarm will go off</li>
			<li>Alarms can be configured as one-off alarms that disable themselves after they go off</li>
			<li>Ability to quickly disable all alarms (holiday mode)</li>
			<li>Can choose to one volume setting for all alarms, allowing the volume to be quickly changed</li>
			<li>
				Back end:
				<ul>
					<li>The CLI alarm and alarms commands have changed!  External callers will need to be updated to remain compatible</li>
					<li>INPUT.Time now exits on both left and right.  Plugins that use this mode will need to be updated to handle the new exit conditions.</li>
					<li>
						New Slim::Utils::Alarm class provides easy access to alarm functionality
						<ul>
							<li>The screensaver used during an alarm is configurable (via calls into Slim::Utils::Alarm)</li>
							<li>Plugins can register new playlists that can then be selected by the user as alarm playlists</li>
							<li>See docs in Slim::Utils::Alarm for more details
						</ul>
					</li>
				</ul>
			</li>
		</ul>
	</li>
</ul>

<h2><a name="v7.1.1" id="v7.1.1"></a>Version 7.1.1 - xxxx-xx-xx</h2>

<ul>

	<li>Bug Fixes:<ul>
		<li><a href="http://bugs.slimdevices.com/show_bug.cgi?id=9031">#9031</a> - Shuffle tooltip undefined</li>
	</ul>
</ul>

<h2><a name="v7.1" id="v7.1"></a>Version 7.1 - 2008-07-28</h2>

<ul>

	<li>Firmware updates:
	<ul>
		<li>Squeezebox 2/3 - Version 101<br />
			Transporter - Version 50<br />
			Receiver - Version 36
		</li>
		<ul>
			<li>Updated Rhapsody Direct to higher quality 192k MP3.</li>
			<li>Gapless MP3 fixes.</li>
			<li>Changed "fixed digital levels" to fix both digital and analog levels. This was necessitated by an architectural change.</li>
			<li><a href="http://bugs.slimdevices.com/show_bug.cgi?id=5720">#5720</a> - Gapless MP3 not possible if file has CRC</li>
			<li><a href="http://bugs.slimdevices.com/show_bug.cgi?id=6684">#6684</a> - Enable UDAP for SB3 and TR</li>
			<li><a href="http://bugs.slimdevices.com/show_bug.cgi?id=8698">#8698</a> - Strings fix for SB3 and added some missing translations.</li>
		</ul>
		<li>Transporter-specific features and fixes</li>
		<ul>
			<li>Added "effects loop" feature for hooking in an external DSP via S/PDIF.</li>
			<li>New programmable logic: Xilinx CPLD will be automatically upgraded,	but if you subsequently downgrade to an earlier firmware, it must be manually re-flashed to the older rev (press '1' on startup).</li>
			<li>Added support for native 88.2k playback.</li>
			<li>CPU optimizations in UART and IR blaster, freed up over 20 MIPS. Should prevent 24/96 FLAC from ever being able to max out the CPU, even with replaygain and spectrum analyzer enabled.</li>
			<li>Word clock and effects loop settings take effect immediately - no need to reconnect or restart the track.</li>
			<li>Make word clock and effects loop settings take effect immediately instead of on player's initial connection to the server.</li>
			<li><a href="http://bugs.slimdevices.com/show_bug.cgi?id=4322">#4322</a> - Digital input does not come back from pause reliably</li>
			<li><a href="http://bugs.slimdevices.com/show_bug.cgi?id=4436">#4436</a> - No AES output when wordclock signal is disconnected then reconnected</li>
			<li><a href="http://bugs.slimdevices.com/show_bug.cgi?id=4634">#4634</a> - Cannot slave to 96k external word clock</li>
			<li><a href="http://bugs.slimdevices.com/show_bug.cgi?id=4712">#4712</a> - Support for 88.2kHz sample rate</li>
			<li><a href="http://bugs.slimdevices.com/show_bug.cgi?id=4834">#4834</a> - After Switching to digital input device will not play music without a complete reset</li>
			<li><a href="http://bugs.slimdevices.com/show_bug.cgi?id=4895">#4895</a> - Lack of audio output after turning on</li>
			<li><a href="http://bugs.slimdevices.com/show_bug.cgi?id=6937">#6937</a> - Rhapsody fails to play in bridged mode</li>
			<li><a href="http://bugs.slimdevices.com/show_bug.cgi?id=7269">#7269</a> - Volume control breaking digital inputs</li>
		</ul>
	</ul>
	<br />
	
	<li>Music Services:
	<ul>
		<li>Support for Last.fm Radio</li>
	</ul>
	<br />

	<li>Seek Improvements:
	<ul>
		<li>Improved FF/REW seek UI.</li>
		<li>Seek support for natively streamed Ogg files.</li>
		<li>Seek support for remote MP3 files (i.e. podcasts) on servers that support it.</li>
		<li>Seek support for remote WMA files on Windows Media Servers.</li>
	</ul>
	<br />

	<li>Default Web UI:
	<ul>
		<li>SqueezeJS framework</li>
		<li>Show notification messages for various actions which might be delayed</li>
		<li>Add web GUI main menu icons for favorites</li>
		<li>Allow MusicIP moods and RandomPlay mixes to be saved as favorites</li>
	</ul>
	<br />

	<li>Player handling:
	<ul>
		<li>Discover players connected to other SqueezeCenters in your local network</li>
		<li>Connect players to and disconnect from other SqueezeCenters or SqueezeNetwork</li>
		<li>Add CLI support, player and web UI</li>
		<li>Add way to reset player to default values</li>
	</ul>
	<br />

	<li>Windows installer:
	<ul>
		<li>during installation check for port conflicts and blocking firewalls</li>
		<li>optionally remove all SC preferences, logs and registry keys to make sure a fresh install
			creates a working system</li>
	</ul>
	<br />

	<li>Bug Fixes:<ul>
		<li><a href="http://bugs.slimdevices.com/show_bug.cgi?id=1592">#1592</a> - Fast forward / rewind rework</li>
		<li><a href="http://bugs.slimdevices.com/show_bug.cgi?id=2319">#2319</a> - Don't crossfade successive album tracks</li>
		<li><a href="http://bugs.slimdevices.com/show_bug.cgi?id=3809">#3809</a> - No scanning (FF/RW) with Ogg</li>
		<li><a href="http://bugs.slimdevices.com/show_bug.cgi?id=4402">#4402</a> - If music library unavailable duplicate album entries created</li>
		<li><a href="http://bugs.slimdevices.com/show_bug.cgi?id=4760">#4760</a> - Players not doing FF/RW while synced, although display says otherwise</li>
		<li><a href="http://bugs.slimdevices.com/show_bug.cgi?id=5907">#5907</a> - Home on breadcrumb trail in Infobrowser Settings Edit -loses edit</li>
		<li><a href="http://bugs.slimdevices.com/show_bug.cgi?id=5979">#5979</a> - Add option to cancel a scan in progress</li>
		<li><a href="http://bugs.slimdevices.com/show_bug.cgi?id=6049">#6049</a> - Information Browser has duplicate entries</li>
		<li><a href="http://bugs.slimdevices.com/show_bug.cgi?id=6235">#6235</a> - Many players sync'ed: can't see names in classic/fishbone skin's status frame</li>
		<li><a href="http://bugs.slimdevices.com/show_bug.cgi?id=6266">#6266</a> - SqueezeCenter does not stream to iPod Touch or iPhone</li>
		<li><a href="http://bugs.slimdevices.com/show_bug.cgi?id=6471">#6471</a> - Huge thumbnails being generated in PNG format</li>
		<li><a href="http://bugs.slimdevices.com/show_bug.cgi?id=6836">#6836</a> - lack of cue sheet support for .ogg files</li>
		<li><a href="http://bugs.slimdevices.com/show_bug.cgi?id=6890">#6890</a> - Implement smarter RVA/track gain + SoundCheck logic</li>
		<li><a href="http://bugs.slimdevices.com/show_bug.cgi?id=7068">#7068</a> - Fast-forward/rewind is broken on controller</li>
		<li><a href="http://bugs.slimdevices.com/show_bug.cgi?id=7103">#7103</a> - Option to disable artwork pre-caching at scan time</li>
		<li><a href="http://bugs.slimdevices.com/show_bug.cgi?id=7489">#7489</a> - Safari/WebKit doesn't recognize encoding returned when saving SN settings in SC</li>
		<li><a href="http://bugs.slimdevices.com/show_bug.cgi?id=7497">#7497</a> - gototime when paused restarts play but does not unmute</li>
		<li><a href="http://bugs.slimdevices.com/show_bug.cgi?id=7702">#7702</a> - Random Mix: powered off player turns on and starts playing by itself</li>
		<li><a href="http://bugs.slimdevices.com/show_bug.cgi?id=7820">#7820</a> - Play doesn't cancel fast forward mode from controller</li>
		<li><a href="http://bugs.slimdevices.com/show_bug.cgi?id=8003">#8003</a> - Playing Pandora after leaving Controller idle over night doesn't work</li>
		<li><a href="http://bugs.slimdevices.com/show_bug.cgi?id=8112">#8112</a> - Playing a remote stream while player is off does not turn on player right away</li>
		<li><a href="http://bugs.slimdevices.com/show_bug.cgi?id=8148">#8148</a> - Playing Sirius Internet Radio via SoftSqueeze fails on stream</li>
		<li><a href="http://bugs.slimdevices.com/show_bug.cgi?id=8175">#8175</a> - Atom feeds may not parse properly</li>
		<li><a href="http://bugs.slimdevices.com/show_bug.cgi?id=8181">#8181</a> - Quote symbol causes adding song(s) to playlist to fail using Fishbone</li>
		<li><a href="http://bugs.slimdevices.com/show_bug.cgi?id=8192">#8192</a> - Toggling favorites form Songinfo page broken in non Default skins</li>
		<li><a href="http://bugs.slimdevices.com/show_bug.cgi?id=8212">#8212</a> - Default Crossfade duration is zero</li>
		<li><a href="http://bugs.slimdevices.com/show_bug.cgi?id=8248">#8248</a> - Use RadioTime logos in Now Playing</li>
		<li><a href="http://bugs.slimdevices.com/show_bug.cgi?id=8254">#8254</a> - Allowed IP Addresses field validation is not accurate</li>
		<li><a href="http://bugs.slimdevices.com/show_bug.cgi?id=8275">#8275</a> - MusicIP Mix for New Music broken</li>
		<li><a href="http://bugs.slimdevices.com/show_bug.cgi?id=8276">#8276</a> - Trackinfo from MusicIP mix fails</li>
		<li><a href="http://bugs.slimdevices.com/show_bug.cgi?id=8278">#8278</a> - Changing players in SC causes "Tune in URL" to play when it shouldn't</li>
		<li><a href="http://bugs.slimdevices.com/show_bug.cgi?id=8332">#8332</a> - MusicIP error when choosing mix parameters</li>
		<li><a href="http://bugs.slimdevices.com/show_bug.cgi?id=8334">#8334</a> - Menu does not return to HOME when switching from SN > SC</li>
		<li><a href="http://bugs.slimdevices.com/show_bug.cgi?id=8344">#8344</a> - disable authentication if user/password are empty</li>
		<li><a href="http://bugs.slimdevices.com/show_bug.cgi?id=8360">#8360</a> - 7.0.1 fails scanning on OSX</li>
		<li><a href="http://bugs.slimdevices.com/show_bug.cgi?id=8465">#8465</a> - Error message when trying to update SC while scan is running.</li>
		<li><a href="http://bugs.slimdevices.com/show_bug.cgi?id=8410">#8410</a> - Add possibility to force a character set to be used by SqueezeCenter where no such locale is available</li>
		<li><a href="http://bugs.slimdevices.com/show_bug.cgi?id=8519">#8519</a> - Support ID32 block type in WAV files</li>
		<li><a href="http://bugs.slimdevices.com/show_bug.cgi?id=8601">#8601</a> - WavPack files with large RIFF headers not parsed correctly</li>
		<li><a href="http://bugs.slimdevices.com/show_bug.cgi?id=8622">#8622</a> - Box for player selection is not correctly resized after player change</li>
		<li><a href="http://bugs.slimdevices.com/show_bug.cgi?id=8864">#8864</a> - Extended text scrolls on push/pop mode when it should not</li>
	</ul>
</ul>

<h2><a name="v7.0.1" id="v7.0.1"></a>Version 7.0.1 - 2008-05-14</h2>

<ul>
	<li>Firmware updates:
	<ul>
		<li>
			Squeezebox Classic - Version 88<br />
			Transporter - Version 37<br />
			Squeezebox Receiver - Version 23
		</li>
		<ul>
			<li><a href="http://bugs.slimdevices.com/show_bug.cgi?id=15">#15</a> - DHCP fails with Mac OS X network sharing DHCP server</li>
			<li><a href="http://bugs.slimdevices.com/show_bug.cgi?id=6513">#6513</a> - WPA / WPA2 Personal: Setting passphrase to more than 63 characters shows garbage characters and crashes the Squeezebox</li>
			<li><a href="http://bugs.slimdevices.com/show_bug.cgi?id=6994">#6994</a> - Problems connecting WPA and WPA2 to Netgear WNR3500</li>
			<li><a href="http://bugs.slimdevices.com/show_bug.cgi?id=7415">#7415</a> - Apple Time Capsule, Airport Express N don't work with Squeezebox</li>
			<li><a href="http://bugs.slimdevices.com/show_bug.cgi?id=7637">#7637</a> - Change serv 2 to www.test.squeezenetwork.com</li>
		</ul>
		</li>
		<li>Transporter - Version 37</li>
		<ul>
			<li><a href="http://bugs.slimdevices.com/show_bug.cgi?id=4653">#4653</a> - Right screen does not update during button tests</li>
		</ul>
		</li>
	</ul>
	<br />
	
	<li>Music Services:
	<ul>
		<li>Support for SIRIUS Internet Radio.</li>
	</ul>
	<br />
	
	<li>Squeezebox Controller:
	<ul>
		<li>Fully support per device language settings</li>
	</ul>
	<br />
	
	<li>Tag Reading:
	<ul>
		<li><a href="http://bugs.slimdevices.com/show_bug.cgi?id=3727">#3727</a> - Unicode genres are duplicated between MP3 and FLACs</li>
		<li><a href="http://bugs.slimdevices.com/show_bug.cgi?id=7782">#7782</a> - Use COVERART tag in Ogg files</li>
	</ul>
	<br />
	
	<li>Bug Fixes:<ul>
		<li><a href="http://bugs.slimdevices.com/show_bug.cgi?id=4092">#4092</a> - Multiple radio stations in a playlist don't work</li>
		<li><a href="http://bugs.slimdevices.com/show_bug.cgi?id=4276">#4276</a> - Accented / special characters in cue file name</li>
		<li><a href="http://bugs.slimdevices.com/show_bug.cgi?id=4361">#4361</a> - Albums with same name but different artists are wrongly grouped together if &quot;Treat multi-disc sets as a single album&quot; is set.</li>
		<li><a href="http://bugs.slimdevices.com/show_bug.cgi?id=5143">#5143</a> - View log file from web interface</li>
		<li><a href="http://bugs.slimdevices.com/show_bug.cgi?id=5339">#5339</a> - Music containing special characters does not appear when integrating iTunes XML on Linux</li>
		<li><a href="http://bugs.slimdevices.com/show_bug.cgi?id=5584">#5584</a> - Add support for Mac aliases in music folder</li>
		<li><a href="http://bugs.slimdevices.com/show_bug.cgi?id=5833">#5833</a> - log4perl error messages when scripts return to the console/shell</li>
		<li><a href="http://bugs.slimdevices.com/show_bug.cgi?id=6621">#6621</a> - Can't store non-latin characters in preference file</li>
		<li><a href="http://bugs.slimdevices.com/show_bug.cgi?id=6628">#6628</a> - Sync RadioTime and Last.fm prefs with SN</li>
		<li><a href="http://bugs.slimdevices.com/show_bug.cgi?id=6643">#6643</a> - Searching for "Various Artists" Hangs SC</li>
		<li><a href="http://bugs.slimdevices.com/show_bug.cgi?id=6689">#6689</a> - UTF-8 not rendered correctly on web browser in scan progress</li>
		<li><a href="http://bugs.slimdevices.com/show_bug.cgi?id=6712">#6712</a> - Rebuffering (due to output-buffer underrun) should have time-limit</li>
		<li><a href="http://bugs.slimdevices.com/show_bug.cgi?id=6720">#6720</a> - Year not removed from database when last song with that year is changed</li>
		<li><a href="http://bugs.slimdevices.com/show_bug.cgi?id=6789">#6789</a> - Accented characters in music folder setting not accepted</li>
		<li><a href="http://bugs.slimdevices.com/show_bug.cgi?id=6823">#6823</a> - Player name of newly attached player is empty in settings page</li>
		<li><a href="http://bugs.slimdevices.com/show_bug.cgi?id=6864">#6864</a> - SB1 synch problems
			<br>Please note that the original Squeezebox (Squeezebox v1) is less capable of maintaining synchronization than newer Squeezebox models.
			See the notes associated with this bug for more information
		</li>
		<li><a href="http://bugs.slimdevices.com/show_bug.cgi?id=6914">#6914</a> - Encoding problems in Podcasts display</li>
		<li><a href="http://bugs.slimdevices.com/show_bug.cgi?id=6920">#6920</a> - 88.2kHz 24-bit WMA displayed incorrectly</li>
		<li><a href="http://bugs.slimdevices.com/show_bug.cgi?id=6928">#6928</a> - CLI query playlist with stream items fails</li>
		<li><a href="http://bugs.slimdevices.com/show_bug.cgi?id=7053">#7053</a> - Tags with cyrillic characters breaks CLI</li>
		<li><a href="http://bugs.slimdevices.com/show_bug.cgi?id=7061">#7061</a> - Power on Resume behaviour is broken when not playing at power off</li>
		<li><a href="http://bugs.slimdevices.com/show_bug.cgi?id=7066">#7066</a> - Bad Favorites URLs can't be edited and made playable</li>
		<li><a href="http://bugs.slimdevices.com/show_bug.cgi?id=7073">#7073</a> - Filenames with accented characters truncated when browsing</li>
		<li><a href="http://bugs.slimdevices.com/show_bug.cgi?id=7089">#7089</a> - Items in Extras Menu are not ordered correctly</li>
		<li><a href="http://bugs.slimdevices.com/show_bug.cgi?id=7092">#7092</a> - New players should only be given a default name with a number if there's a player without a number with the same default name</li>
		<li><a href="http://bugs.slimdevices.com/show_bug.cgi?id=7286">#7286</a> - Scrolling through UTF-8 chars on medium font misses a couple of pixels</li>
		<li><a href="http://bugs.slimdevices.com/show_bug.cgi?id=7303">#7303</a> - MusicIP plugin active even when disabled</li>
		<li><a href="http://bugs.slimdevices.com/show_bug.cgi?id=7314">#7314</a> - DateTime screensaver doesn't display alarm bell for alarms on sundays</li>
		<li><a href="http://bugs.slimdevices.com/show_bug.cgi?id=7351">#7351</a> - Mac Installer prompts to stop server error</li>
		<li><a href="http://bugs.slimdevices.com/show_bug.cgi?id=7369">#7369</a> - Ampersand in iTunes playlists names kills those playlists</li>
		<li><a href="http://bugs.slimdevices.com/show_bug.cgi?id=7376">#7376</a> - SBC unresponsive when coming out of sleep mode</li>
		<li><a href="http://bugs.slimdevices.com/show_bug.cgi?id=7414">#7414</a> - Selecting favorites by typing numbers should be enabled again</li>
		<li><a href="http://bugs.slimdevices.com/show_bug.cgi?id=7424">#7424</a> - LAME Installed Correctly shown when it's not</li>
		<li><a href="http://bugs.slimdevices.com/show_bug.cgi?id=7426">#7426</a> - Power-on-resume does not work for Internet radio</li>
		<li><a href="http://bugs.slimdevices.com/show_bug.cgi?id=7430">#7430</a> - XMLBrowser pagination broken for search result lists</li>
		<li><a href="http://bugs.slimdevices.com/show_bug.cgi?id=7443">#7443</a> - Artwork doesn't show properly if each track has a different image</li>
		<li><a href="http://bugs.slimdevices.com/show_bug.cgi?id=7460">#7460</a> - mac (Monkey's Audio) darwin binary is PPC-only</li>
		<li><a href="http://bugs.slimdevices.com/show_bug.cgi?id=7465">#7465</a> - Strings are not updated when a plugin is updated</li>
		<li><a href="http://bugs.slimdevices.com/show_bug.cgi?id=7470">#7470</a> - Podcast Time Played/Remaining off on various UIs</li>
		<li><a href="http://bugs.slimdevices.com/show_bug.cgi?id=7478">#7478</a> - playlistTrack not mixable on player UI</li>
		<li><a href="http://bugs.slimdevices.com/show_bug.cgi?id=7479">#7479</a> - Lyrics does not display correctly accented characters</li>
		<li><a href="http://bugs.slimdevices.com/show_bug.cgi?id=7507">#7507</a> - Failure to scan dirs/files with names contaning non-latin chars</li>
		<li><a href="http://bugs.slimdevices.com/show_bug.cgi?id=7509">#7509</a> - Changing Last.fm accounts does not work for Audioscrobbler</li>
		<li><a href="http://bugs.slimdevices.com/show_bug.cgi?id=7517">#7517</a> - Rhapsody:  Song # 200 is &quot;Play All&quot; in top tracks for an artist.</li>
		<li><a href="http://bugs.slimdevices.com/show_bug.cgi?id=7524">#7524</a> - Non-blocking connect() fails on win32</li>
		<li><a href="http://bugs.slimdevices.com/show_bug.cgi?id=7526">#7526</a> - Problem switching players in Handheld skin</li>
		<li><a href="http://bugs.slimdevices.com/show_bug.cgi?id=7537">#7537</a> - MusicIP icon in invalid locations</li>
		<li><a href="http://bugs.slimdevices.com/show_bug.cgi?id=7547">#7547</a> - Don't utf8 decode file paths in CUE sheets</li>
		<li><a href="http://bugs.slimdevices.com/show_bug.cgi?id=7549">#7549</a> - No error message when selecting to transcode when decoder is not installed correctly</li>
		<li><a href="http://bugs.slimdevices.com/show_bug.cgi?id=7563">#7563</a> - Unable to add audio urls to favorties if mime type not known</li>
		<li><a href="http://bugs.slimdevices.com/show_bug.cgi?id=7574">#7574</a> - Problems with hebrew characters in various aspects of the product</li>
		<li><a href="http://bugs.slimdevices.com/show_bug.cgi?id=7582">#7582</a> - Random Mix plugin no longer distinguishes between 'add' and 'play' in player UI</li>
		<li><a href="http://bugs.slimdevices.com/show_bug.cgi?id=7583">#7583</a> - SlimServer 7.0 throws an exception when shutting down.</li>
		<li><a href="http://bugs.slimdevices.com/show_bug.cgi?id=7585">#7585</a> - DRM track in Playlists causes scanner to quit scan</li>
		<li><a href="http://bugs.slimdevices.com/show_bug.cgi?id=7610">#7610</a> - Playlists with . seperating words have the . converted to a space</li>
		<li><a href="http://bugs.slimdevices.com/show_bug.cgi?id=7633">#7633</a> - server.prefs re-written every 5 min. and prevents HDD spin-down</li>
		<li><a href="http://bugs.slimdevices.com/show_bug.cgi?id=7636">#7636</a> - CLI response when browsing XMLBrowser should include type of item</li>
		<li><a href="http://bugs.slimdevices.com/show_bug.cgi?id=7643">#7643</a> - CLI current duration value wrong for some plugins</li>
		<li><a href="http://bugs.slimdevices.com/show_bug.cgi?id=7648">#7648</a> - JPEG image headers truncated for some APIC frames</li>
		<li><a href="http://bugs.slimdevices.com/show_bug.cgi?id=7649">#7649</a> - MusicIP should return info about missing player instead of empty playlist</li>
		<li><a href="http://bugs.slimdevices.com/show_bug.cgi?id=7667">#7667</a> - Synchronize pop-up window doesn't use HTML label tags</li>
		<li><a href="http://bugs.slimdevices.com/show_bug.cgi?id=7675">#7675</a> - new scan is not launched when needed if only iTunes or MusicIP, but no music path is defined</li>
		<li><a href="http://bugs.slimdevices.com/show_bug.cgi?id=7679">#7679</a> - CLI search command does not respect itemsPerResponse parameter</li>
		<li><a href="http://bugs.slimdevices.com/show_bug.cgi?id=7684">#7684</a> - CLI hasitems tag doesnt return 0 when it should</li>
		<li><a href="http://bugs.slimdevices.com/show_bug.cgi?id=7685">#7685</a> - Unable to clear out SqueezeNetwork account info in SqueezeCenter</li>
		<li><a href="http://bugs.slimdevices.com/show_bug.cgi?id=7692">#7692</a> - Simplify access to log files</li>
		<li><a href="http://bugs.slimdevices.com/show_bug.cgi?id=7703">#7703</a> - Visualizer screen gets extended text stuck, won't clear</li>
		<li><a href="http://bugs.slimdevices.com/show_bug.cgi?id=7739">#7739</a> - pcmsamplesize not set right for all remote WMA files</li>
		<li><a href="http://bugs.slimdevices.com/show_bug.cgi?id=7744">#7744</a> - Player Plugin information menu is wrong</li>
		<li><a href="http://bugs.slimdevices.com/show_bug.cgi?id=7752">#7752</a> - scanner won't scan folders with "foreign " characters</li>
		<li><a href="http://bugs.slimdevices.com/show_bug.cgi?id=7769">#7769</a> - missing/wrong fields in Internet Radio Station Description on Controller when streaming to iTunes</li>
		<li><a href="http://bugs.slimdevices.com/show_bug.cgi?id=7778">#7778</a> - Song information doesn't always show duration in web interface</li>
		<li><a href="http://bugs.slimdevices.com/show_bug.cgi?id=7789">#7789</a> - Can't delete playlists in default and Fishbone skins </li>
		<li><a href="http://bugs.slimdevices.com/show_bug.cgi?id=7791">#7791</a> - Web UI blocks creating playlists with illegal characters, player UI does not </li>
		<li><a href="http://bugs.slimdevices.com/show_bug.cgi?id=7800">#7800</a> - cli_socket_accept doesn't accept() if max connections reached</li>
		<li><a href="http://bugs.slimdevices.com/show_bug.cgi?id=7818">#7818</a> - Sleep timer + Alarm does not reset idle timer, Pandora won't play</li>
		<li><a href="http://bugs.slimdevices.com/show_bug.cgi?id=7840">#7840</a> - does not find custom artwork.jpg files in folders that have a file name with non-latin characters</li>
		<li><a href="http://bugs.slimdevices.com/show_bug.cgi?id=7881">#7881</a> - Ogg tag parser is broken</li>
		<li><a href="http://bugs.slimdevices.com/show_bug.cgi?id=7907">#7907</a> - Artwork in FLAC not showing if picture type is not 3 (Cover)</li>
		<li><a href="http://bugs.slimdevices.com/show_bug.cgi?id=7936">#7936</a> - When enabling/disabling plugins, enforced plugins are always listed as changed</li>
		<li><a href="http://bugs.slimdevices.com/show_bug.cgi?id=7957">#7957</a> - VBRI header not read in MP3 files</li>
		<li><a href="http://bugs.slimdevices.com/show_bug.cgi?id=7960">#7960</a> - Random Plugin Not Honouring 'ADD' or 'ADD Next'</li>
		<li><a href="http://bugs.slimdevices.com/show_bug.cgi?id=7986">#7986</a> - Embedded Artwork Error in WMA lossless</li>
		<li><a href="http://bugs.slimdevices.com/show_bug.cgi?id=7992">#7992</a> - Bad query used for CLI 'artists in genre' queries</li>
		<li><a href="http://bugs.slimdevices.com/show_bug.cgi?id=8007">#8007</a> - Display Settings not correct for SB3</li>
		<li><a href="http://bugs.slimdevices.com/show_bug.cgi?id=8036">#8036</a> - CLI: albums query hangs sometimes with "a" tags</li>
		<li><a href="http://bugs.slimdevices.com/show_bug.cgi?id=8069">#8069</a> - Title Format pref not shown for stream.mp3 clients</li>
		<li><a href="http://bugs.slimdevices.com/show_bug.cgi?id=8101">#8101</a> - Rhapsody track search, pick "All Songs", plays wrong tracks.</li>
	</ul>
</ul>


<h2><a name="v7.0" id="v7.0"></a>Version 7.0 - 2008-03-03</h2>

<ul>
	<li>General:
	<ul>
		<li>Renamed SlimServer to SqueezeCenter</li>
	</ul>
	<br />

	<li>Firmware updates:
	<ul>
		<li>Use new OpenDNS servers if default DNS servers fail, when connecting to SN</li>

		<li>Squeezebox 2 - Version 86</li>
		<ul>
			<li><a href="http://bugs.slimdevices.com/show_bug.cgi?id=6478">#6478</a> - Fix slim discovery</li>
			<li><a href="http://bugs.slimdevices.com/show_bug.cgi?id=6030">#6030</a> - Fix WPA group key renewal</li>
			<li><a href="http://bugs.slimdevices.com/show_bug.cgi?id=4664">#4664</a> - Fix WOL if SC is behind a wireless bridge</li>
		</ul>
		</li>
		<li>Squeezebox 2 - Version 84</li>
		<ul>
			<li><a href="http://bugs.slimdevices.com/show_bug.cgi?id=5959">#5959</a> - Fix premature STMo</li>
			<li><a href="http://bugs.slimdevices.com/show_bug.cgi?id=6156">#6156</a> - Fix double STMs</li>
			<li><a href="http://bugs.slimdevices.com/show_bug.cgi?id=6256">#6256</a> - Replace SlimServer with SqueezeCenter</li>
		</ul>
		</li>
		<li>Squeezebox 2 - Version 83</li>
		<ul>
			<li><a href="http://bugs.slimdevices.com/show_bug.cgi?id=5171">#5171</a> - Some settings were lost when after a factory reset the player was connecting directly to SN (w/o first being connected to SC)</li>
		</ul>
		</li>
		<li>Transporter - Version 36</li>
		<ul>
			<li><a href="http://bugs.slimdevices.com/show_bug.cgi?id=6478">#6478</a> - Fix slim discovery</li>
			<li><a href="http://bugs.slimdevices.com/show_bug.cgi?id=6030">#6030</a> - Fix WPA group key renewal</li>
			<li><a href="http://bugs.slimdevices.com/show_bug.cgi?id=4664">#4664</a> - Fix WOL if SC is behind a wireless bridge</li>
			<li><a href="http://bugs.slimdevices.com/show_bug.cgi?id=5092">#5092</a> - Fix WOL for Transporter</li>
		</ul>
		</li>
		<li>Transporter - Version 34</li>
		<ul>
			<li><a href="http://bugs.slimdevices.com/show_bug.cgi?id=5959">#5959</a> - Fix premature STMo</li>
			<li><a href="http://bugs.slimdevices.com/show_bug.cgi?id=6156">#6156</a> - Fix double STMs</li>
			<li><a href="http://bugs.slimdevices.com/show_bug.cgi?id=6256">#6256</a> - Replace SlimServer with SqueezeCenter</li>
		</ul>
		</li>
		<li>Transporter - Version 33</li>
		<ul>
			<li><a href="http://bugs.slimdevices.com/show_bug.cgi?id=4580">#4580</a> - Fix brief noise when switching digital inputs</li>
			<li><a href="http://bugs.slimdevices.com/show_bug.cgi?id=5171">#5171</a> - Some settings were lost when after a factory reset the player was connecting directly to SN (w/o first being connected to SC)</li>
		</ul>
		</li>
	</ul>
	<br />

	<li>File Formats:
	<ul>
		<li>WavPack is now supported.</li>
	</ul>
	<br />

	<li>Internationalization:
	<ul>
		<li>Updated official translations (EN, DE, ES, FR, IT, NL) 
		<li>Updated Danish translations from Bjørn Haagensen
	</ul>
	<br />

	<li>Internet Radio/Music on Demand:
	<ul>
		<li>Support for Slacker</li>
		<li>Support for Pandora</li>
		<li>Support for Rhapsody Direct</li>
		<li>Support for MP3tunes</li>
		<li>Last.fm AudioScrobbler is now included.</li>
	</ul>
	<br />

	<li>SqueezeNetwork:
	<ul>
		<li>Preferences integration - preferences for SqueezeCenter and SqueezeNetwork are synchronized.</li>
		<li>View and switch players that are connected to SqueezeNetwork.</li>
	</ul>
	<br />

	<li>Skins:
	<ul>
		<li>Brand new default skin</li>
		<li>Old Default skin renamed to Classic</li>
		<li>Fishbone: ability to toggle display of album text in gallery view</li>
		<li>Fishbone: drag n drop playlist manipulation</li>
		<li>Classic & Fishbone: popup album track list when clicking on album art</li>
		<li>Classic & Fishbone: browse multiple levels with 'tree' view (icon on left of browse items)</li>
		<li>unsupported and unmaintained skins are no longer part of the distribution</li>
	</ul>
	<br />

	<li>Performance:
	<ul>
		<li><a href="http://bugs.slimdevices.com/show_bug.cgi?id=259">#259</a> - Syncing of multiple players has been greatly improved.  Players are now able to stay in sync with each other even in the face of poor network conditions or while playing long radio streams.</li>
	</ul>
	<br />

	<li>Player UI:
	<ul>
		<li>Suppress "Play All" at top level browse menus</li>
		<li>Play other songs on album feature is now a per-player setting - default is to use the older server preference if no player preference has been chosen yet</li>
		<li>Repeated pressing of browse or search button will now toggle through the list of options respectively</li>
	</ul>
	<br />

	<li>Platform Support:
	<ul>
		<li>Logging/Debugging has been overhauled. We now use Log::Log4perl</li>
		<li>Logging/Debugging is now multi-level and persistent across server restarts.<li>
	</ul>
	<br />

	<li>Tag Reading:
	<ul>
		<li>Some fixes to WMA tag reading</li>
		<li>Browse Music Folder can add album covers in new folders</li>
		<li>Ape tags now reported as the ID3 version if found</li>
	</ul>
	<br />

	<li>Plugins:
	<ul>
		<li>Pre-Distributed plugins now stored in Slim/Plugin</li>
		<li>Third party plugins require rewrite to new API</li>
		<li>Third party plugins only to be installed in Plugins folder</li>
	</ul>
	<br />

	<li>CLI API:
	<ul>
		<li>Browse Music Folder</li>
		<li>Browse filesystems from the server's point of view</li>
		<li>Rescan progress</li>
		<li>Please see the documentation in docs/cli-api.html for details, in particular about <strong>API changes that may impact your client</strong></li>
	</ul>
	<br />

	<li>Bug Fixes:<ul>
		<li><a href="http://bugs.slimdevices.com/show_bug.cgi?id=223">#223</a> - add WavPack support</li>
		<li><a href="http://bugs.slimdevices.com/show_bug.cgi?id=1524">#1524</a> - make live search skinnable</li>
		<li><a href="http://bugs.slimdevices.com/show_bug.cgi?id=3351">#3351</a> - Composers included in Artist count when browsing by Genre</li>
		<li><a href="http://bugs.slimdevices.com/show_bug.cgi?id=3548">#3548</a> - Cycle through menu by pressing the Search/Browse buttons</li>
		<li><a href="http://bugs.slimdevices.com/show_bug.cgi?id=4104">#4104</a> - link to FAQ under help shouldn't put ?player=[MACADDY] at end of url</li>
		<li><a href="http://bugs.slimdevices.com/show_bug.cgi?id=4137">#4137</a> - Sort the list of radios returned by radios query</li>
		<li><a href="http://bugs.slimdevices.com/show_bug.cgi?id=4188">#4188</a> - CUE-sheet can't be browsed in player, OK in web interface</li>
		<li><a href="http://bugs.slimdevices.com/show_bug.cgi?id=4259">#4259</a> - Fishbone never refreshes playlist</li>
		<li><a href="http://bugs.slimdevices.com/show_bug.cgi?id=4293">#4293</a> - Move to using Log::Log4perl to replace --d_* debugging.</li>
		<li><a href="http://bugs.slimdevices.com/show_bug.cgi?id=4338">#4338</a> - MusicMagic => MusicIP</li>
		<li><a href="http://bugs.slimdevices.com/show_bug.cgi?id=4351">#4351</a> - change to idle screensaver when playback stops during Now Playing" screensaver.</li>
		<li><a href="http://bugs.slimdevices.com/show_bug.cgi?id=4405">#4405</a> - Rhapsody/Upnp browse only works on Default skin</li>
		<li><a href="http://bugs.slimdevices.com/show_bug.cgi?id=4408">#4408</a> - MoodLogic errors with MoodLogic disabled</li>
		<li><a href="http://bugs.slimdevices.com/show_bug.cgi?id=4409">#4409</a> - All fonts lost</li>
		<li><a href="http://bugs.slimdevices.com/show_bug.cgi?id=4466">#4466</a> - Wrong sorting order in "browse songs" list at the player</li>
		<li><a href="http://bugs.slimdevices.com/show_bug.cgi?id=4421">#4421</a> - Pressing play when displaying a track title in the playlist plays Track 1</li>
		<li><a href="http://bugs.slimdevices.com/show_bug.cgi?id=4485">#4485</a> - Artwork files are not picked up in unicode-named folders</li>
		<li><a href="http://bugs.slimdevices.com/show_bug.cgi?id=4498">#4498</a> - Advanced search for compilation album shows all tracks twice</li>
		<li><a href="http://bugs.slimdevices.com/show_bug.cgi?id=4507">#4507</a> - Touch skin needs to work in IE</li>
		<li><a href="http://bugs.slimdevices.com/show_bug.cgi?id=4513">#4513</a> - SqueezeCenter should ignore the iTunes COMMENTs: ITUNPGAP & ITUNSMPB</li>
		<li><a href="http://bugs.slimdevices.com/show_bug.cgi?id=4516">#4516</a> - Enabling Playlists Breaks Search Results</li>
		<li><a href="http://bugs.slimdevices.com/show_bug.cgi?id=4579">#4579</a> - Bonjour fails to initialize</li>
		<li><a href="http://bugs.slimdevices.com/show_bug.cgi?id=4595">#4595</a> - CLI support for Browse music folder</li>
		<li><a href="http://bugs.slimdevices.com/show_bug.cgi?id=4598">#4598</a> - Better CLI scanner access</li>
		<li><a href="http://bugs.slimdevices.com/show_bug.cgi?id=4625">#4625</a> - artists cli query does not always return an artist for tracks in compilations</li>
		<li><a href="http://bugs.slimdevices.com/show_bug.cgi?id=4629">#4629</a> - For albums with ALBUMARTIST, track artists don't have any albums listed when searching for track artists from the player UI</li>
		<li><a href="http://bugs.slimdevices.com/show_bug.cgi?id=4678">#4678</a> - Localize DateTime screensaver</li>
		<li><a href="http://bugs.slimdevices.com/show_bug.cgi?id=4707">#4707</a> - Forcing transcode to MP3 results in a bit rate of 0</li>
		<li><a href="http://bugs.slimdevices.com/show_bug.cgi?id=4730">#4730</a> - Echo from CLI when next song in playlist</li>
		<li><a href="http://bugs.slimdevices.com/show_bug.cgi?id=4822">#4822</a> - Create a new playlist via CLI</li>
		<li><a href="http://bugs.slimdevices.com/show_bug.cgi?id=4849">#4849</a> - Default time display should not include seconds</li>
		<li><a href="http://bugs.slimdevices.com/show_bug.cgi?id=4873">#4873</a> - Error creating INI entry in Logitech.url</li>
		<li><a href="http://bugs.slimdevices.com/show_bug.cgi?id=4877">#4877</a> - Shorten files option in SqueezeCenter not needed any more</li>
		<li><a href="http://bugs.slimdevices.com/show_bug.cgi?id=4922">#4922</a> - When PlayList is empty, Download brings up a blank web page and gets stuck there</li>
		<li><a href="http://bugs.slimdevices.com/show_bug.cgi?id=4927">#4927</a> - ID3v2.4 date tags ignored</li>
		<li><a href="http://bugs.slimdevices.com/show_bug.cgi?id=4941">#4941</a> - New music limit not working</li>
		<li><a href="http://bugs.slimdevices.com/show_bug.cgi?id=4947">#4947</a> - Search does not search '0'</li>
		<li><a href="http://bugs.slimdevices.com/show_bug.cgi?id=4955">#4955</a> - items per page preference off by 1</li>
		<li><a href="http://bugs.slimdevices.com/show_bug.cgi?id=5075">#5075</a> - Upgrade flac binary to latest version (1.2.1)</li>
		<li><a href="http://bugs.slimdevices.com/show_bug.cgi?id=5080">#5080</a> - Live search doesn't display artist with albums</li>
		<li><a href="http://bugs.slimdevices.com/show_bug.cgi?id=5093">#5093</a> - Nokia770 skin on Nokia N800 shows a vertical scroll bar and the page footer moves bottom of the page when scrolling</li>
		<li><a href="http://bugs.slimdevices.com/show_bug.cgi?id=5112">#5112</a> - Allow multiple plugins to register buttons in same mode</li>
		<li><a href="http://bugs.slimdevices.com/show_bug.cgi?id=5159">#5159</a> - Album thumbnail lost when music file mtime changes</li>
		<li><a href="http://bugs.slimdevices.com/show_bug.cgi?id=5160">#5160</a> - Debian plugins path needs updating after Slim/Plugin/* reorg</li>
		<li><a href="http://bugs.slimdevices.com/show_bug.cgi?id=5165">#5165</a> - Option not to filter genres at album and track level doesn't work</li>
		<li><a href="http://bugs.slimdevices.com/show_bug.cgi?id=5193">#5193</a> - Restore CSRF protection. Patch by Peter Watkins</li>
		<li><a href="http://bugs.slimdevices.com/show_bug.cgi?id=5197">#5197</a> - I18n: Strange shortcut links in Artist view.</li>
		<li><a href="http://bugs.slimdevices.com/show_bug.cgi?id=5217">#5217</a> - First file in iTunes library is not scanned into SlimServer</li>
		<li><a href="http://bugs.slimdevices.com/show_bug.cgi?id=5218">#5218</a> - iTunes playlists scanned but not visible in interface</li>
		<li><a href="http://bugs.slimdevices.com/show_bug.cgi?id=5221">#5221</a> - Set Player block/unblock mode through CLI command</li>
		<li><a href="http://bugs.slimdevices.com/show_bug.cgi?id=5255">#5255</a> - CLI muting</li>
		<li><a href="http://bugs.slimdevices.com/show_bug.cgi?id=5287">#5287</a> - Artist link from basic search results ignores gallery setting</li>
		<li><a href="http://bugs.slimdevices.com/show_bug.cgi?id=5296">#5296</a> - MUSICBRAINZ_SORTNAME - not supported but in code?</li>
		<li><a href="http://bugs.slimdevices.com/show_bug.cgi?id=5324">#5324</a> - SqueezeCenter should run with group permissions from /etc/groups</li>
		<li><a href="http://bugs.slimdevices.com/show_bug.cgi?id=5432">#5432</a> - Random mix plugin no longer at menu top level</li>
		<li><a href="http://bugs.slimdevices.com/show_bug.cgi?id=5443">#5443</a> - Difficult specifying desired sort order (national characters)</li>
		<li><a href="http://bugs.slimdevices.com/show_bug.cgi?id=5444">#5444</a> - Random Mix status doesn't update in non-continuous mode</li>
		<li><a href="http://bugs.slimdevices.com/show_bug.cgi?id=5607">#5607</a> - Debugging settings not shown after restart</li>
		<li><a href="http://bugs.slimdevices.com/show_bug.cgi?id=5610">#5610</a> - ResetDisplay method failed</li>
		<li><a href="http://bugs.slimdevices.com/show_bug.cgi?id=5831">#5831</a> - APE tag processing isn't listed in the ID3 tag version</li>
		<li><a href="http://bugs.slimdevices.com/show_bug.cgi?id=5838">#5838</a> - returning bad data to illogical request</li>
		<li><a href="http://bugs.slimdevices.com/show_bug.cgi?id=5839">#5839</a> - Song order for addalbum makes no sense</li>
		<li><a href="http://bugs.slimdevices.com/show_bug.cgi?id=5842">#5842</a> - Can't play all songs from favorites</li>
		<li><a href="http://bugs.slimdevices.com/show_bug.cgi?id=5858">#5858</a> - Cookies on stream requests</li>
		<li><a href="http://bugs.slimdevices.com/show_bug.cgi?id=5871">#5871</a> - Numeric key selection not correct within Browse New Music</li>
		<li><a href="http://bugs.slimdevices.com/show_bug.cgi?id=5902">#5902</a> - Alarm triggers on all players / displays on all players</li>
		<li><a href="http://bugs.slimdevices.com/show_bug.cgi?id=5944">#5944</a> - No "Added to playlist" message when an album is picked from the Music Folder browser</li>
		<li><a href="http://bugs.slimdevices.com/show_bug.cgi?id=5973">#5973</a> - Slimserver cannot read Genre tag above numeric ID 79 for AIFF files.</li>
		<li><a href="http://bugs.slimdevices.com/show_bug.cgi?id=6163">#6163</a> - no way for 3rd party plugins to add custom icons</li>
		<li><a href="http://bugs.slimdevices.com/show_bug.cgi?id=6167">#6167</a> - Random Mix "recently played songs" value can not be set to zero.</li>
		<li><a href="http://bugs.slimdevices.com/show_bug.cgi?id=6294">#6294</a> - Track title is incorrect when album is a whole-CD flac file with cuesheet and track is in a playlist</li>
		<li><a href="http://bugs.slimdevices.com/show_bug.cgi?id=6507">#6507</a> - ALBUMARTIST tag causes ARTISTSORT tags to be lost</li>
		<li><a href="http://bugs.slimdevices.com/show_bug.cgi?id=3332">#3332</a> - Audio plays back at 44.1 KHz with 48Khz FLAC's when decompressing at server</li>
		<li><a href="http://bugs.slimdevices.com/show_bug.cgi?id=4098">#4098</a> - Wrong time after scanning through a file / scanning short songs jumps to next track</li>
		<li><a href="http://bugs.slimdevices.com/show_bug.cgi?id=4391">#4391</a> - Softsqueeze cannot play certain FLAC files</li>
		<li><a href="http://bugs.slimdevices.com/show_bug.cgi?id=4760">#4760</a> - Players not doing FF/RW while synced</li>
		<li><a href="http://bugs.slimdevices.com/show_bug.cgi?id=5210">#5210</a> - Now Playing & Time Incorrect On Synced Players with RandomPlay</li>
		<li><a href="http://bugs.slimdevices.com/show_bug.cgi?id=5271">#5271</a> - 7.0a1 does not play WAV file of 16 bits</li>
		<li><a href="http://bugs.slimdevices.com/show_bug.cgi?id=5631">#5631</a> - Problem with WMA files read from a UPnP media server</li>
		<li><a href="http://bugs.slimdevices.com/show_bug.cgi?id=6508">#6508</a> - Occasional songs freeze with no sound</li>
		<li><a href="http://bugs.slimdevices.com/show_bug.cgi?id=6540">#6539</a> - Sync via player UI breaks sometimes</li>
		<li><a href="http://bugs.slimdevices.com/show_bug.cgi?id=6666">#6666</a> - Synchronisation offset when unpausing if player has volume set to 0</li>		
	</ul>
</ul><|MERGE_RESOLUTION|>--- conflicted
+++ resolved
@@ -8,7 +8,6 @@
 
 	<li>Firmware updates:</li>
 	<ul>
-<<<<<<< HEAD
 		<!-- XXX: Remove all this Boom history before release -->
 		<li>Boom - Version 31</li>
 		<ul>
@@ -71,14 +70,9 @@
 			<li>Bug 8280: Always use max brightness during firmware update (overriding ambient light sensor value)</li>
 		</ul>			
 		
-		<li>Squeezebox 2/3 - Version 111<br />
-			Transporter - Version 61<br />
-			Receiver - Version 46
-=======
 		<li>Squeezebox 2/3 - Version 112<br />
 			Transporter - Version 62<br />
 			Receiver - Version 47
->>>>>>> 59f09602
 		</li>
 		<ul>
 			<li><a href="http://bugs.slimdevices.com/show_bug.cgi?id=3958">#3958</a> - Show error messages during first setup (don't go dark after 10 seconds)</li>
