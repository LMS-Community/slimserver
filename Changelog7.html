<<<<<<< HEAD
<h2><a name="v7.5.0" id="v7.5.0"></a>Version 7.5.0</h2>
<ul>
	<li>Firmware updates:</li>
	<ul>
		<li>Boom - Version xx<br />	
			Squeezebox 2/3 - Version xxx<br />
			Transporter - Version xx<br />
			Receiver - Version xx
		</li>
		<ul>
			<li><a href="http://bugs.slimdevices.com/show_bug.cgi?id=3932">#3932</a> - (Transporter / Boom) Add discrete ir codes for power_on, power_off, digital_inputs and line_in</li>
			<li><a href="http://bugs.slimdevices.com/show_bug.cgi?id=12319">#12319</a> - (Boom) Change RTC alarm time to 1 hour (was 1 minute).</li>
		</ul>
	</ul>
	<br />
	
	<li>New Features:</li>
	<ul>
		<li>RadioTime: Use RadioTime's own track info menu which allows you to report stream problems, see related streams, etc.</li>
		<li>Added a View Tags menu to Track Info -> More Info that displays a raw listing of all tags found in the file.</li>
		<li>Added support for transcoding files in MPEG-4 SLS / HD-AAC format.</li>
		<li>Added support for reading embedded cover art from APEv2 tags.</li>
		<li>Added "global" search: enter search term once, easily search in local music, on online services, internet radio stations etc.</li>
		<li>Added "On mysqueezebox.com" sub folder to favorites list, to easily access favorites managed on mysqueezebox.com</li>
		<li>(Receiver) Added CLI for tricolor LED.</li>
		<li><a href="http://bugs.slimdevices.com/show_bug.cgi?id=8022">#8022</a> - Make SN favorites accessible through squeezecenter</li>
		<li><a href="http://bugs.slimdevices.com/show_bug.cgi?id=10027">#10027</a> - Support for ARTISTSORT, ALBUMSORT, and COMPILATION in CUE sheets. (Timothy Byrd)</li>
		<li><a href="http://bugs.slimdevices.com/show_bug.cgi?id=14674">#14674</a> - Make double clicking task bar icon action configurable</li>
	</ul>
	<br />
	
	<li>Transcoding:</li>
	<ul>
		<li>sox updated to version 14.3.0.</li>
	</ul>
	<br />
	
	<li>Bug Fixes:</li>
	<ul>
		<li>(Classic / Transporter / Boom) Fixed volume display when muting.</li>
		<li><a href="http://bugs.slimdevices.com/show_bug.cgi?id=3932">#3932</a> - (Transporter / Boom) Add discrete ir codes for power_on, power_off, digital_inputs and line_in</li>
		<li><a href="http://bugs.slimdevices.com/show_bug.cgi?id=6208">#6208</a> - Static/Noise delivered, then alac crashes when attempting to play 24 bit Apple Lossless songs</li>
		<li><a href="http://bugs.slimdevices.com/show_bug.cgi?id=8620">#8620</a> - Apple Lossless cannot fast forward/rewind</li>
		<li><a href="http://bugs.slimdevices.com/show_bug.cgi?id=10889">#10889</a> - Place configurable upper limit on playlist length.</li>
		<li><a href="http://bugs.slimdevices.com/show_bug.cgi?id=11506">#11506</a> - Napster WMA playback does not sync correctly when started</li>
		<li><a href="http://bugs.slimdevices.com/show_bug.cgi?id=12723">#12723</a> - Seeking support for AAC (for platforms capable of running faad) </li>
		<li><a href="http://bugs.slimdevices.com/show_bug.cgi?id=12756">#12756</a> - Alarm clock function AM/PM difficult to set </li>
		<li><a href="http://bugs.slimdevices.com/show_bug.cgi?id=13462">#13462</a> - touch-to-play needs to style and push correctly to now playing for correct XMLBrowse items</li>
		<li><a href="http://bugs.slimdevices.com/show_bug.cgi?id=13567">#13567</a> - Fix 'favorites', 'browse' and 'search' button on Touch remote</li>
		<li><a href="http://bugs.slimdevices.com/show_bug.cgi?id=13622">#13622</a> - Playlist has entries such as file:///fullpath/to/directory/ instead of artist-album</li>
		<li><a href="http://bugs.slimdevices.com/show_bug.cgi?id=14386">#14386</a> - Scanning broken for FLACs with CUE sheets in paths containing UTF-8 characters</li>
		<li><a href="http://bugs.slimdevices.com/show_bug.cgi?id=14358">#14358</a> - Playing Last.fm from TrackInfo menu doesn't work</li>
		<li><a href="http://bugs.slimdevices.com/show_bug.cgi?id=14405">#14405</a> - Sending a query for Playlist Name returns no response</li>
		<li><a href="http://bugs.slimdevices.com/show_bug.cgi?id=14423">#14423</a> - IR play command handled twice</li>
		<li><a href="http://bugs.slimdevices.com/show_bug.cgi?id=14474">#14474</a> - Music Folder browsing ignores non-alphanumeric characters in it's sorting algorithm</li>
		<li><a href="http://bugs.slimdevices.com/show_bug.cgi?id=14648">#14648</a> - Local playlists with remote URLs missing title</li>
		<li><a href="http://bugs.slimdevices.com/show_bug.cgi?id=14700">#14700</a> - Update to ALAC 0.2.0 (24-bit support)</li>
		<li><a href="http://bugs.slimdevices.com/show_bug.cgi?id=14760">#14760</a> - Playing a music-service already-playing item should not restart it (go to Now Playing instead)</li>
		<li><a href="http://bugs.slimdevices.com/show_bug.cgi?id=14848">#14848</a> - Rhapsody menus don't add single track through SqueezePlay</li>
		<li><a href="http://bugs.slimdevices.com/show_bug.cgi?id=14937">#14937</a> - Add mute ir code</li>
		<li><a href="http://bugs.slimdevices.com/show_bug.cgi?id=14942">#14942</a> - Cannot change mysb.com password if using IE 7 or IE 8</li>
		<li><a href="http://bugs.slimdevices.com/show_bug.cgi?id=14977">#14977</a> - Run with no user extensions ("safe Mode ") is broken</li>
		<li><a href="http://bugs.slimdevices.com/show_bug.cgi?id=15005">#15005</a> - I can enable username/password without confirming the password</li>
		<li><a href="http://bugs.slimdevices.com/show_bug.cgi?id=15052">#15052</a> - Album favorites with non-latin characters are broken</li>
		<li><a href="http://bugs.slimdevices.com/show_bug.cgi?id=15117">#15117</a> - Neither clockSource nor fxloop prefs are stored in the player</li>
		<li><a href="http://bugs.slimdevices.com/show_bug.cgi?id=15129">#15129</a> - Music IP Integration on Windows Home Server provides wrong url with Seed song to API</li>
		<li><a href="http://bugs.slimdevices.com/show_bug.cgi?id=15179">#15179</a> - SP based players don't keep their names, but always accept whatever was stored on the connecting server</li>
		<li><a href="http://bugs.slimdevices.com/show_bug.cgi?id=15204">#15204</a> - CLI tag 'j' for coverart sometimes returned a full path instead of 1</li>
		<li><a href="http://bugs.slimdevices.com/show_bug.cgi?id=15271">#15271</a> - Radiotime station which have aac with mp3 and/or wma stream fail on ip3k players on ReadyNAS</li>
		<li><a href="http://bugs.slimdevices.com/show_bug.cgi?id=15391">#15391</a> - Too much whining after months of beta, startup and refresh of server</li>
		<li><a href="http://bugs.slimdevices.com/show_bug.cgi?id=15474">#15474</a> - Playing radio station, turning on an additional player in sync-group causes skip in playlist</li>
		<li><a href="http://bugs.slimdevices.com/show_bug.cgi?id=15477">#15477</a> - New track stream can get (superfluous) packets from old stream</li>
		<li><a href="http://bugs.slimdevices.com/show_bug.cgi?id=15553">#15553</a> - Track with composer but no artist tag can't be browsed on SqueezePlay devices</li>
	</ul>
	<br />
</ul>

<h2><a name="v7.4.2" id="v7.4.2"></a>Version 7.4.2</h2>
=======
<h2><a name="v7.4.2" id="v7.4.2"></a>Version 7.4.2 - 2010-02-25</h2>
>>>>>>> 9e9bb883
<ul>
	<li>Bug Fixes:</li>
	<ul>
		<li>Fixed UPnP compatibility with Simplify Media server.</li>
		<li>Fixed FLAC seeking on files that contain ID3v2 tags.</li>
		<li>Fixed sample rate detection for MPEG-4 files.</li>
		<li>Changed Tag Version info to display all versions of ID3 tags contained within a file.</li>
		<li>Added missing Monkey's Audio (APE) decoder binaries for i386 FreeBSD, i386/ARM/PPC Linux.</li>
		<li><a href="http://bugs.slimdevices.com/show_bug.cgi?id=10449">#10449</a> - SqueezePlay, wrong track played when playing an artist's compilation albums</li>
		<li><a href="http://bugs.slimdevices.com/show_bug.cgi?id=13955">#13955</a> - Remote ASX playlist containing MP3 stream fails</li>
		<li><a href="http://bugs.slimdevices.com/show_bug.cgi?id=14110">#14110</a> - Fixed scanning of iTunNORM Sound Check value in MP3 files when there is only one comment</li>
		<li><a href="http://bugs.slimdevices.com/show_bug.cgi?id=14321">#14321</a> - Applet Installer shows duplicate entries</li>
		<li><a href="http://bugs.slimdevices.com/show_bug.cgi?id=14328">#14328</a> - Need useful error messages when artwork fails</li>
		<li><a href="http://bugs.slimdevices.com/show_bug.cgi?id=14496">#14496</a> - Player display goes blank after upgrading to 7.4</li>
		<li><a href="http://bugs.slimdevices.com/show_bug.cgi?id=14824">#14824</a> - Reciva Internet Radios claim to support Icy-MetaData, but then glitch on metadata packets (Simon Hyde)</li>
		<li><a href="http://bugs.slimdevices.com/show_bug.cgi?id=14861">#14861</a> - SBS preventing HDD shutdown</li>
		<li><a href="http://bugs.slimdevices.com/show_bug.cgi?id=14883">#14883</a> - Audio pops at the end of WAV/AIFF files</li>
		<li><a href="http://bugs.slimdevices.com/show_bug.cgi?id=14905">#14905</a> - Not compatible with Ubuntu 9.10 due to MySQL 5.1</li>
		<li><a href="http://bugs.slimdevices.com/show_bug.cgi?id=14913">#14913</a> - Scanner calculates incorrect bitrate on Windows</li>
		<li><a href="http://bugs.slimdevices.com/show_bug.cgi?id=14931">#14931</a> - Can't save preset 0 on SB3</li>
		<li><a href="http://bugs.slimdevices.com/show_bug.cgi?id=14933">#14933</a> - Scanner only includes one comment per song</li>
		<li><a href="http://bugs.slimdevices.com/show_bug.cgi?id=14946">#14946</a> - Strip trailing nulls from the end of WAV LIST INFO tags</li>
		<li><a href="http://bugs.slimdevices.com/show_bug.cgi?id=15001">#15001</a> - Save playlist plugin locks SQB classic UI</li>
		<li><a href="http://bugs.slimdevices.com/show_bug.cgi?id=15014">#15014</a> - Scanner should prefer Vorbis tags over ID3v2 tags for FLAC files</li>
		<li><a href="http://bugs.slimdevices.com/show_bug.cgi?id=15105">#15105</a> - Scanner intolerant of bad FILE value in embedded cue sheets</li> (Gordon Harris)
		<li><a href="http://bugs.slimdevices.com/show_bug.cgi?id=15190">#15190</a> - File Types page shows active option for WMA Lossless/Pro</li>
		<li><a href="http://bugs.slimdevices.com/show_bug.cgi?id=15196">#15196</a> - Multiple genre tags in ID3v2 not read properly</li>
		<li><a href="http://bugs.slimdevices.com/show_bug.cgi?id=15197">#15197</a> - Wrong bitrate/duration calculated for MPEG-2 Layer 3 files</li>
		<li><a href="http://bugs.slimdevices.com/show_bug.cgi?id=15262">#15262</a> - Unable to scan some MP4 files encoded by Nero</li>
		<li><a href="http://bugs.slimdevices.com/show_bug.cgi?id=15380">#15380</a> - Return the proper content-type when streaming files (agillis)</li>
		<li><a href="http://bugs.slimdevices.com/show_bug.cgi?id=15483">#15483</a> - Scanner fails when ReplayGain tag are invalid</li>
		<li><a href="http://bugs.slimdevices.com/show_bug.cgi?id=15490">#15490</a> - Gapless playback broken for PCM on SB1</li>
		<li><a href="http://bugs.slimdevices.com/show_bug.cgi?id=15491">#15491</a> - Try harder to read radio playlists that return text or HTML content-types</li>
		<li><a href="http://bugs.slimdevices.com/show_bug.cgi?id=15630">#15630</a> - Invalid characters in comment tags can break the scanner</li>
		<li><a href="http://bugs.slimdevices.com/show_bug.cgi?id=15707">#15707</a> - Lyrics tag in WMA files not scanned</li>
	</ul>
</ul>

<h2><a name="v7.4.1" id="v7.4.1"></a>Version 7.4.1 - 2009-10-21</h2>
<ul>
	<li>Apps:</li>
	<ul>
		<li>Added Queen app.</li>
	</ul>
	<br />
	
	<li>Platform Support:</li>
	<ul>
		<li>Binaries and tarballs are now available for the following platforms:
			<ul>
				<li>i386 FreeBSD 7.2</li>
				<li>ARM EABI Linux</li>
				<li>PowerPC Linux</li>
			</ul>
		</li>
	</ul>
	<br />
	
	<li>Scanner bug fixes and improvements:</li>
	<ul>
		<li>Improved speed of FLAC scanning.</li>
		<li>Improved accuracy of FLAC seeking.</li>
		<li>Re-added support for ID3v2 tags in FLAC files.</li>
		<li>AIFF: Fixed error when reading ID3 chunks with a bad chunk size.</li>
		<li>MP4: Fixed parsing of files with short TRKN tags.</li>
		<li><a href="http://bugs.slimdevices.com/show_bug.cgi?id=14241">#14241</a> - Fixed Win32 crash when seeking in FLAC files</li>
		<li><a href="http://bugs.slimdevices.com/show_bug.cgi?id=14462">#14462</a> - Fixed reading of WAV files with 18-byte fmt chunks</li>
		<li><a href="http://bugs.slimdevices.com/show_bug.cgi?id=14476">#14476</a> - Fixed crashes when files contain very large cover art</li>
		<li><a href="http://bugs.slimdevices.com/show_bug.cgi?id=14658">#14658</a> - Fixed reading of MP4 tags on certain platforms</li>
		<li><a href="http://bugs.slimdevices.com/show_bug.cgi?id=14705">#14705</a> - Properly read ID3v2 frames in a file with a corrupt frame</li>
		<li><a href="http://bugs.slimdevices.com/show_bug.cgi?id=14728">#14728</a> - Try to work around broken taggers that write UTF-16 text to ID3v2.3 tags without a BOM</li>
		<li><a href="http://bugs.slimdevices.com/show_bug.cgi?id=14788">#14788</a> - Fixed crash when reading certain WMA tags</li>
	</ul>
	<br />
	
	<li>Bug Fixes:</li>
	<ul>
		<li><a href="http://bugs.slimdevices.com/show_bug.cgi?id=10429">#10429</a> - Added pref for extracting iTunes artwork, off by default</li>
		<li><a href="http://bugs.slimdevices.com/show_bug.cgi?id=13264">#13264</a> - If sleeping at end of song, don't start crossfading the next track</li>
		<li><a href="http://bugs.slimdevices.com/show_bug.cgi?id=13892">#13892</a> - Can't store music folder with non-latin characters</li>
		<li><a href="http://bugs.slimdevices.com/show_bug.cgi?id=14068">#14068</a> - Installer should pause longer when shutting down SqueezeTray</li>
		<li><a href="http://bugs.slimdevices.com/show_bug.cgi?id=14230">#14230</a> - Pause, play, starts a new track. Intermittent</li>
		<li><a href="http://bugs.slimdevices.com/show_bug.cgi?id=14340">#14340</a> - missing strings on controller</li>
		<li><a href="http://bugs.slimdevices.com/show_bug.cgi?id=14444">#14444</a> - Cannot View music folder with Traditional / Simplified Chinese folder name</li>
		<li><a href="http://bugs.slimdevices.com/show_bug.cgi?id=14438">#14438</a> - Non-Default skins lack My Apps menu item</li>
		<li><a href="http://bugs.slimdevices.com/show_bug.cgi?id=14451">#14451</a> - New install of Squeezebox Server 7.4 on ReadyNAS NV+ creates 2 instances of SBS</li>
		<li><a href="http://bugs.slimdevices.com/show_bug.cgi?id=14453">#14453</a> - Home menu inconsistent: App Gallery precedes My Apps on SqueezePlay, but follows on ip3k</li>
		<li><a href="http://bugs.slimdevices.com/show_bug.cgi?id=14470">#14470</a> - Scan crashes on MusicIP (Windows) import when encountering non-latin path/file names</li>
		<li><a href="http://bugs.slimdevices.com/show_bug.cgi?id=14471">#14471</a> - Can't open Control Panel if SBS is password protected</li>
		<li><a href="http://bugs.slimdevices.com/show_bug.cgi?id=14472">#14472</a> - Document CLI change from music_services to apps</li>
		<li><a href="http://bugs.slimdevices.com/show_bug.cgi?id=14485">#14485</a> - After 7.4.0, IR doesn't work</li>
		<li><a href="http://bugs.slimdevices.com/show_bug.cgi?id=14476">#14476</a> - Scanner fails when files contain very large artwork</li>
		<li><a href="http://bugs.slimdevices.com/show_bug.cgi?id=14503">#14503</a> - Browse Music Folder broken</li>
		<li><a href="http://bugs.slimdevices.com/show_bug.cgi?id=14506">#14506</a> - Control panel does not show information on password protected server</li>
		<li><a href="http://bugs.slimdevices.com/show_bug.cgi?id=14519">#14519</a> - Debian installer doesn't migrate settings from old squeezecenter</li>
		<li><a href="http://bugs.slimdevices.com/show_bug.cgi?id=14520">#14520</a> - ReadyNAS - starting with wrong locale information</li>
		<li><a href="http://bugs.slimdevices.com/show_bug.cgi?id=14521">#14521</a> - Save Playlist (on current playlist screen) causes reconnecting screen</li>
		<li><a href="http://bugs.slimdevices.com/show_bug.cgi?id=14573">#14573</a> - iTunes import crashes on DISCC for remote tracks</li>
		<li><a href="http://bugs.slimdevices.com/show_bug.cgi?id=14580">#14580</a> - ReadyNAS - Cannot playback AAC files</li>
		<li><a href="http://bugs.slimdevices.com/show_bug.cgi?id=14587">#14587</a> - Duplicate albums due to bad MuiscBrainz tags</li>
		<li><a href="http://bugs.slimdevices.com/show_bug.cgi?id=14588">#14588</a> - Scanner reports 'File not found' for non-ASCII characters</li>
		<li><a href="http://bugs.slimdevices.com/show_bug.cgi?id=14590">#14590</a> - ServiceManager should treat Windows 7, 2008 et al. like Vista</li>
		<li><a href="http://bugs.slimdevices.com/show_bug.cgi?id=14594">#14594</a> - No FF and REW in Napster tracks</li>
		<li><a href="http://bugs.slimdevices.com/show_bug.cgi?id=14599">#14599</a> - Control Panel Opens When Starting Squeezebox Server</li>
		<li><a href="http://bugs.slimdevices.com/show_bug.cgi?id=14597">#14597</a> - AAC to MP3 fails because of bug in convert.conf file</li>
		<li><a href="http://bugs.slimdevices.com/show_bug.cgi?id=14745">#14745</a> - Wrong Date on Squeezebox Classic when in standby</li>
		<li><a href="http://bugs.slimdevices.com/show_bug.cgi?id=14758">#14758</a> - iTunes imported music is not mixable in MusicIP</li>
		<li><a href="http://bugs.slimdevices.com/show_bug.cgi?id=14762">#14762</a> - Cyrillic encoding is broken in Browse Music Folder</li>
		<li><a href="http://bugs.slimdevices.com/show_bug.cgi?id=14783">#14783</a> - WAV -> FLAC on OSX fails: SOX error</li>
	</ul>
	<br />
</ul>

<h2><a name="v7.4.0" id="v7.4.0"></a>Version 7.4.0 - 2009-09-28</h2>
<ul>
	<li>Firmware updates:</li>
	<ul>
		<li>Boom - Version 50<br />	
			Squeezebox 2/3 - Version 130<br />
			Transporter - Version 80<br />
			Receiver - Version 65
		</li>
		<ul>
			<li><a href="http://bugs.slimdevices.com/show_bug.cgi?id=4834">#4834</a> - (Transporter) After switching to digital input device will not play music without a complete reset (3rd time's the charm?)</li>
			<li><a href="http://bugs.slimdevices.com/show_bug.cgi?id=11078">#11078</a> - Wired-only Classics can flood the network with broadcast packets</li>
			<li>Allow players in a sync group to move between servers while remaining in the same sync group.</li>
		</ul>
	</ul>
	<br />
	
	<li>Scanner:</li>
	<ul>
		<li>The file format scanning modules have been completely rewritten in C as a <a href="http://search.cpan.org/dist/Audio-Scan/">standalone module</a> with comprehensive unit tests.</li>
		<li>This reduces memory usage, improves scanning speed, and fixes many bugs.</li>
		<li>Seeking in WMA files is now supported.</li>
		<li>Seeking in VBR MP3 files is now more accurate.</li>
	</ul>
	<br />
	
	<li>System integration:</li>
	<ul>
		<li>New Control Panel for Windows, Console for Windows Home Server and Preference Pane for OSX as a shortcut to common activities</li>
	</ul>
	<br />
	
	<li>Preset Changes:</li>
	<ul>
		<li>Boom/IR presets are no longer associated with Favorites, and each player now has a separate preset list.</li>
		<li>When upgrading, any presets set within Favorites will be migrated to every player.</li>
		<li>Presets are now synced with mysqueezebox.com (Favorites are still not synced).</li>
		<li>Presets can no longer be set via the 'favorites add' command.</li>
		<li>For more information, please see bug <a href="http://bugs.slimdevices.com/show_bug.cgi?id=13248">#13248</a>.</li>
	</ul>
	<br />
	
	<li>Resource Usage:</li>
	<ul>
		<li>Several features of Squeezebox Server can be disabled to reduce memory usage. The following command-line flags are available:</li>
		<ul>
			<li>--noweb - Disable web interface.</li>
			<li>--notranscoding - Disable support for transcoding.</li>
			<li>--nosb1slimp3sync - Disable support for SliMP3 &amp; SB1 players and associated syncing.</li>
			<li>--noinfolog - Disable INFO-level logging.</li>
			<li>--nodebuglog - Disable DEBUG-level logging.</li>
		</ul>
	</ul>
	<br />

	<li>Bug Fixes:</li>
		<li><a href="http://bugs.slimdevices.com/show_bug.cgi?id=2611">#2611</a> - Add option to ignore some of iTunes playlists like eg. Videos, Purchased etc.</li>
		<li><a href="http://bugs.slimdevices.com/show_bug.cgi?id=3592">#3592</a> - Add ability to name Squeezebox Server</li>
		<li><a href="http://bugs.slimdevices.com/show_bug.cgi?id=7320">#7320</a> - Pressing Play from Web Page does not clear cache
		<br>When paused and connected to a remote stream of unknown duration, stop when buffer fills.</li>
		<li><a href="http://bugs.slimdevices.com/show_bug.cgi?id=8246">#8246</a> - Different behaviour with browsing shortcuts in Music Folder</li>
		<li><a href="http://bugs.slimdevices.com/show_bug.cgi?id=8434">#8434</a> - MP4 -&gt; FLAC conversion - big endian vs. little endian</li>
		<li><a href="http://bugs.slimdevices.com/show_bug.cgi?id=8563">#8563</a> - Scanner reads incorrect sample rate on 88.2kHz MP4 files</li>
		<li><a href="http://bugs.slimdevices.com/show_bug.cgi?id=9351">#9351</a> - Players unpause randomly</li>
		<li><a href="http://bugs.slimdevices.com/show_bug.cgi?id=9673">#9673</a> - Poor recovery from empty stream</li>
		<li><a href="http://bugs.slimdevices.com/show_bug.cgi?id=9713">#9713</a> - WMA files cannot FWD / RWD</li>
		<li><a href="http://bugs.slimdevices.com/show_bug.cgi?id=9752">#9752</a> - fade_volume doesn't always call callbacks at end of fade</li>
		<li><a href="http://bugs.slimdevices.com/show_bug.cgi?id=10026">#10026</a> - PCM != WAV<br>Add (restore) WAV seek capability</br></li>
		<li><a href="http://bugs.slimdevices.com/show_bug.cgi?id=10199">#10199</a> - Most transcoding doesn't work with non-ascii-characters in filename</li>
		<li><a href="http://bugs.slimdevices.com/show_bug.cgi?id=10278">#10278</a> - exit search jumps back to home menu</li>
		<li><a href="http://bugs.slimdevices.com/show_bug.cgi?id=10320">#10320</a> - Time command should remain paused if paused</li>
		<li><a href="http://bugs.slimdevices.com/show_bug.cgi?id=10443">#10443</a> - Failure to resume song on connection recovery after short network disruption</li>
		<li><a href="http://bugs.slimdevices.com/show_bug.cgi?id=10645">#10645</a> - Improve pausing on remote sources that support seeking</li>
		<li><a href="http://bugs.slimdevices.com/show_bug.cgi?id=10660">#10660</a> - Allow Squeezebox Server to downsample WAV using SoX</li>
		<li><a href="http://bugs.slimdevices.com/show_bug.cgi?id=10731">#10731</a> - WAV convert to LAME (MP3) fails</li>
		<li><a href="http://bugs.slimdevices.com/show_bug.cgi?id=10814">#10814</a> - Transcoding Framework only replaces variable once (need global replace)</li>
		<li><a href="http://bugs.slimdevices.com/show_bug.cgi?id=10841">#10841</a> - SC reverts to last stream played if ShoutCast server reached max. # listeners</li>
		<li><a href="http://bugs.slimdevices.com/show_bug.cgi?id=11099">#11099</a> - Now playing remote stream shows duration bar initially</li>
		<li><a href="http://bugs.slimdevices.com/show_bug.cgi?id=11285">#11285</a> - Allow Squeezebox Server to downsample AIF using SoX</li>
		<li><a href="http://bugs.slimdevices.com/show_bug.cgi?id=11447">#11447</a> - Clearing the current playlist does not clear the current index of the playlist</li>
		<li><a href="http://bugs.slimdevices.com/show_bug.cgi?id=11652">#11652</a> - Previous alarm goes off on Boom even though it was changed (Manoj Kasichainula)</li>
		<li><a href="http://bugs.slimdevices.com/show_bug.cgi?id=11722">#11722</a> - Fix RandomMix genre list sort order</li>
		<li><a href="http://bugs.slimdevices.com/show_bug.cgi?id=11780">#11780</a> - Scanner failing on common album names</li>
		<li><a href="http://bugs.slimdevices.com/show_bug.cgi?id=11912">#11912</a> - Repeat should be turned off by default</li>
		<li><a href="http://bugs.slimdevices.com/show_bug.cgi?id=12240">#12240</a> - Last.fm does not scrobble last track in playlist (until new playlist started)</li>
		<li><a href="http://bugs.slimdevices.com/show_bug.cgi?id=12873">#12873</a> - Sample Size information for FLAC doesn't show up in UI</li>
		<li><a href="http://bugs.slimdevices.com/show_bug.cgi?id=13248">#13248</a> - Change presets to be per-player, separate from favorites</li>
		<li><a href="http://bugs.slimdevices.com/show_bug.cgi?id=13600">#13600</a> - Non-western characters incorrectly sorted</li>
	</ul>
	<br />
</ul>

<h2><a name="v7.3.4" id="v7.3.4"></a>Version 7.3.4 - not released</h2>
<ul>
	<li>Platform Support:</li>
	<ul>
		<li>Support for Mac OS X Snow Leopard.  SqueezeCenter itself will run in 64-bit mode, but note that the Preference Pane only supports 32-bit mode.</li>
	</ul>
	<br />
	
	<li>Bug Fixes:</li>
	<ul>
		<li><a href="http://bugs.slimdevices.com/show_bug.cgi?id=4584">#4584</a> - Support for ALBUMARTISTSORT</li>
		<li><a href="http://bugs.slimdevices.com/show_bug.cgi?id=11217">#11217</a> - Un-mute does not work</li>
		<li><a href="http://bugs.slimdevices.com/show_bug.cgi?id=12475">#12475</a> - If initial DNS test fails, keep using original DNS servers</li>
	</ul>
</ul>

<h2><a name="v7.3.3" id="v7.3.3"></a>Version 7.3.3 - 2009-06-16</h2>
<ul>
	<li>Firmware updates:</li>
	<ul>
		<li>Boom - Version 47<br />	
			Squeezebox 2/3 - Version 127<br />
			Transporter - Version 77<br />
			Receiver - Version 62
		</li>
		<ul>
			<li>Ogg Vorbis streams can now be played.  Note that low-bitrate streams less than 64k are not supported due to excess memory requirements.</li>
			<li>No longer use OpenDNS as a fallback, as it may return inconsistent SN results from other devices on the network.</li>
			<li>Fixed DNS incompatibility with certain Netgear routers.</li> 
			<li><a href="http://bugs.slimdevices.com/show_bug.cgi?id=4418">#4418</a> - Ogg Vorbis streams crash player</li>
			<li><a href="http://bugs.slimdevices.com/show_bug.cgi?id=7857">#7857</a> - Player crashes when playing an Ogg file with large headers</li>
			<li><a href="http://bugs.slimdevices.com/show_bug.cgi?id=10638">#10638</a> - Boom: No sound from Line In in setup menu</li>
			<li><a href="http://bugs.slimdevices.com/show_bug.cgi?id=10815">#10815</a> - Extend STMn to indicate why decoder failed</li>
			<li><a href="http://bugs.slimdevices.com/show_bug.cgi?id=10944">#10944</a> - serv 0 does not return player to Select Music Source</li>
			<li><a href="http://bugs.slimdevices.com/show_bug.cgi?id=10945">#10945</a> - Boom will not power cycle from IR remote</li>
		</ul>
	</ul>
	<br />

	<li>Networking:</li>
	<ul>
		<li>No longer use OpenDNS as a fallback, as it may return inconsistent SN results from other devices on the network.</li>
	</ul>
	<br />

	<li>Bug Fixes:</li>
	<ul>
		<li><a href="http://bugs.slimdevices.com/show_bug.cgi?id=1361">#1361</a> - Mac: expand the music folder path if it's an alias, or SC would crash at startup</li>
		<li><a href="http://bugs.slimdevices.com/show_bug.cgi?id=7794">#7794</a> - Removal of Windows specific plugin in debian build</li>
		<li><a href="http://bugs.slimdevices.com/show_bug.cgi?id=8426">#8426</a> - Controller Artist Search is restricted to whole-album Artists</li>
		<li><a href="http://bugs.slimdevices.com/show_bug.cgi?id=8683">#8683</a> - Squeezecenter .deb's logrotate should not restart</li>
		<li><a href="http://bugs.slimdevices.com/show_bug.cgi?id=9472">#9472</a> - Remote playlist with multiple WMA streams plays only first stream</li>
		<li><a href="http://bugs.slimdevices.com/show_bug.cgi?id=9878">#9878</a> - Favorites with non-latin characters in their url don't work</li>
		<li><a href="http://bugs.slimdevices.com/show_bug.cgi?id=9931">#9931</a> - MIP playlist is not restored after a player reconnects to SC</li>
		<li><a href="http://bugs.slimdevices.com/show_bug.cgi?id=10060">#10060</a> - The alarm doesn't fade in if the source is Internet radio</li>
		<li><a href="http://bugs.slimdevices.com/show_bug.cgi?id=10087">#10087</a> - Backup alarm does not work if SC is password-protected</li>
		<li><a href="http://bugs.slimdevices.com/show_bug.cgi?id=10112">#10112</a> - Problem seeking in podcasts with large ID3v2 tags</li>
		<li><a href="http://bugs.slimdevices.com/show_bug.cgi?id=10310">#10310</a> - Changing volume on syncd player causes volume to jump to pre-syncd level</li>
		<li><a href="http://bugs.slimdevices.com/show_bug.cgi?id=10325">#10325</a> - Player UI (SB 3/Classic) clock gets stuck - does not update after a server was in suspend mode</li>
		<li><a href="http://bugs.slimdevices.com/show_bug.cgi?id=10371">#10371</a> - Bright white LED does not go off at end of play</li>
		<li><a href="http://bugs.slimdevices.com/show_bug.cgi?id=10458">#10458</a> - onStop handler is called when seeking</li>
		<li><a href="http://bugs.slimdevices.com/show_bug.cgi?id=10479">#10475</a> - Last 15 seconds of song gets chopped off (skipped)</li>
		<li><a href="http://bugs.slimdevices.com/show_bug.cgi?id=10479">#10479</a> - WMA files streamed from HTTP servers cause player to reboot</li>
		<li><a href="http://bugs.slimdevices.com/show_bug.cgi?id=10583">#10583</a> - VA albums handled as many one-track albums with 2 artists each</li>
		<li><a href="http://bugs.slimdevices.com/show_bug.cgi?id=10635">#10635</a> - Non-user-friendly message for bad podcast files</li>
		<li><a href="http://bugs.slimdevices.com/show_bug.cgi?id=10640">#10640</a> - Local real time clock showing in Now Playing in SN Radio</li>
		<li><a href="http://bugs.slimdevices.com/show_bug.cgi?id=10681">#10681</a> - Fail to start new track after underrun (esp. when synced)</li>
		<li><a href="http://bugs.slimdevices.com/show_bug.cgi?id=10692">#10692</a> - Early (premature) STMd (decoder buffer underrun) provokes hang</li>
		<li><a href="http://bugs.slimdevices.com/show_bug.cgi?id=10693">#10693</a> - Abort link present after scan complete in web UI</li>
		<li><a href="http://bugs.slimdevices.com/show_bug.cgi?id=10702">#10702</a> - MusicIP Mood menu missing from Jive's menu</li>
		<li><a href="http://bugs.slimdevices.com/show_bug.cgi?id=10724">#10724</a> - MB changed MUSICBRAINZ ALBUM ARTIST</li>
		<li><a href="http://bugs.slimdevices.com/show_bug.cgi?id=10730">#10730</a> - Downloads from SqueezeCenter cut off prematurely</li>
		<li><a href="http://bugs.slimdevices.com/show_bug.cgi?id=10736">#10736</a> - Extension Downloader shows plugins for upgrade when already at latest version</li>
		<li><a href="http://bugs.slimdevices.com/show_bug.cgi?id=10744">#10744</a> - International characters sorted wrong when browsing Music Folder</li>
		<li><a href="http://bugs.slimdevices.com/show_bug.cgi?id=10749">#10749</a> - Support "Album Artist" for FLAC used by JR Media Center</li>
		<li><a href="http://bugs.slimdevices.com/show_bug.cgi?id=10752">#10752</a> - Logging output is displayed in OSX installer's OK dialog box</li>
		<li><a href="http://bugs.slimdevices.com/show_bug.cgi?id=10761">#10761</a> - Formats::WMA doesn't map WM/ArtistSortOrder</li>
		<li><a href="http://bugs.slimdevices.com/show_bug.cgi?id=10762">#10762</a> - WMA: WM/Comments should be mapped to COMMENT</li>
		<li><a href="http://bugs.slimdevices.com/show_bug.cgi?id=10807">#10807</a> - Unavailable plugins can be placed on the Home Menu</li>
		<li><a href="http://bugs.slimdevices.com/show_bug.cgi?id=10818">#10818</a> - Some types of transcoding degrade SC & GUI responsiveness</li>
		<li><a href="http://bugs.slimdevices.com/show_bug.cgi?id=10828">#10828</a> - Unexpected unpause when synced upon power-on</li>
		<li><a href="http://bugs.slimdevices.com/show_bug.cgi?id=10833">#10833</a> - Startup time for remote streams is too slow</li>
		<li><a href="http://bugs.slimdevices.com/show_bug.cgi?id=10886">#10886</a> - Cannot play AIFF files ripped with dBpoweramp</li>
		<li><a href="http://bugs.slimdevices.com/show_bug.cgi?id=10928">#10928</a> - Settings Web UI broken in Safari</li>
		<li><a href="http://bugs.slimdevices.com/show_bug.cgi?id=10939">#10939</a> - Non-square artwork does not display correctly in web UI</li>
		<li><a href="http://bugs.slimdevices.com/show_bug.cgi?id=11001">#11001</a> - Icecast authenticated streams that allow 1 con/user sometimes fail</li>
		<li><a href="http://bugs.slimdevices.com/show_bug.cgi?id=11006">#11006</a> - No sound after upgrade; SOX has wrong arguments for Ogg-&gt;AIFF</li>
		<li><a href="http://bugs.slimdevices.com/show_bug.cgi?id=11056">#11056</a> - Vorbis Comment "DESCRIPTION" frame should be mapped to "COMMENT"</li>
		<li><a href="http://bugs.slimdevices.com/show_bug.cgi?id=11222">#11222</a> - Playing a playlist causes controller to disconnect from SC</li>
		<li><a href="http://bugs.slimdevices.com/show_bug.cgi?id=11259">#11259</a> - Network test not working on SB1</li>
		<li><a href="http://bugs.slimdevices.com/show_bug.cgi?id=11261">#11261</a> - After disconnecting from power, Boom would forget bass/treble/stereoxl</li>
		<li><a href="http://bugs.slimdevices.com/show_bug.cgi?id=11446">#11446</a> - Radio logos not showing</li>
	</ul>
</ul>

<h2><a name="v7.3.2" id="v7.3.2"></a>Version 7.3.2 - 2009-01-20</h2>
<ul>
	<li>Firmware updates:</li>
	<ul>
		<li>Boom - Version 43<br />	
			Squeezebox 2/3 - Version 123<br />
			Transporter - Version 73<br />
			Receiver - Version 58
		</li>
		<ul>
			<li>(Boom) Improved Woofer-Tweeter crossover.</li>
			<li><a href="http://bugs.slimdevices.com/show_bug.cgi?id=7681">#7681</a> - (Boom) In 'Off' mode it uses 8 Watts, while playing it uses 9 Watts</li>
			<li><a href="http://bugs.slimdevices.com/show_bug.cgi?id=7918">#7918</a> - strm-a (skip-ahead) can provoke STMo (output buffer underrun)</li>
			<li><a href="http://bugs.slimdevices.com/show_bug.cgi?id=9796">#9796</a> - (Boom) Firmware messages not shown if power off brightness is set to 0 (Dark)</li>
			<li><a href="http://bugs.slimdevices.com/show_bug.cgi?id=10161">#10161</a> - Some items are editable in Current Settings but changes do not stick</li>
			<li><a href="http://bugs.slimdevices.com/show_bug.cgi?id=10383">#10383</a> - All players should set firmware auto update option to true</li>
			<li><a href="http://bugs.slimdevices.com/show_bug.cgi?id=10493">#10493</a> - Long Rhapsody trial session IDs can fail with org.xml.sax.SAXParseException</li>
			<li><a href="http://bugs.slimdevices.com/show_bug.cgi?id=10705">#10705</a> - (Boom) RTC alarm is muted - only the alarm bell sign flashes</li>
		</ul>
	</ul>
	<br />

	<li>Bug Fixes:</li>
	<ul>
		<li><a href="http://bugs.slimdevices.com/show_bug.cgi?id=7966">#7966</a> - SqueezeCenter does not recognize wide characters if using iTunes</li>
		<li><a href="http://bugs.slimdevices.com/show_bug.cgi?id=9132">#9132</a> - Status command does not return updated ratings until SC restart</li>
		<li><a href="http://bugs.slimdevices.com/show_bug.cgi?id=9544">#9544</a> - Large number of plugins with web pages could break the web UI</li>
		<li><a href="http://bugs.slimdevices.com/show_bug.cgi?id=9623">#9623</a> - SqueezeCenter tried to download firmwares to Firmware dir</li>
		<li><a href="http://bugs.slimdevices.com/show_bug.cgi?id=9737">#9737</a> - Add clock display to SB/TP when pressing snooze button</li>
		<li><a href="http://bugs.slimdevices.com/show_bug.cgi?id=9754">#9754</a> - Settings screens lose scroll bar, buttons etc.</li>
		<li><a href="http://bugs.slimdevices.com/show_bug.cgi?id=9833">#9833</a> - RTC alarm should only be set if the next alarm is within 24 hours</li>
		<li><a href="http://bugs.slimdevices.com/show_bug.cgi?id=9962">#9962</a> - Player Settings->Remote not appearing in SLIMP3 web settings page</li>
		<li><a href="http://bugs.slimdevices.com/show_bug.cgi?id=9970">#9970</a> - Scanner crashes when handling FLAC with embedded cue and external cue</li>
		<li><a href="http://bugs.slimdevices.com/show_bug.cgi?id=9997">#9997</a> - Add updated sox with FLAC support
		<br>This means that downsampling of FLAC will produce FLAC instead of MP3 by default</li>
		<li><a href="http://bugs.slimdevices.com/show_bug.cgi?id=10033">#10033</a> - APE --> MP3 via Lame is broken</li>
		<li><a href="http://bugs.slimdevices.com/show_bug.cgi?id=10180">#10180</a> - add support for textkeys in raw CLI queries for albums, artists, genres and musicfolder</li>
		<li><a href="http://bugs.slimdevices.com/show_bug.cgi?id=10181">#10181</a> - Press and hold front panel power toggles power</li>
		<li><a href="http://bugs.slimdevices.com/show_bug.cgi?id=10186">#10186</a> - Add a set preset option to the favorites CLI</li>
		<li><a href="http://bugs.slimdevices.com/show_bug.cgi?id=10283">#10283</a> - Zap ignored during screen saver</li>
		<li><a href="http://bugs.slimdevices.com/show_bug.cgi?id=10361">#10361</a> - Display full file name instead of Windows' short file name for files with unicode in the path/name (most noticeable in Browse Music Folder)</li>
		<li><a href="http://bugs.slimdevices.com/show_bug.cgi?id=10386">#10386</a> - ID3 chunk in WAV files not read sometimes</li>
		<li><a href="http://bugs.slimdevices.com/show_bug.cgi?id=10391">#10391</a> - RandomMix with now genre selected leads to DB error</li>
		<li><a href="http://bugs.slimdevices.com/show_bug.cgi?id=10400">#10400</a> - Sync'd playlists don't advance with SLIMP3/SB1-only sync-group</li>
		<li><a href="http://bugs.slimdevices.com/show_bug.cgi?id=10406">#10406</a> - Sync'd playback occurs on powered off players</li>
		<li><a href="http://bugs.slimdevices.com/show_bug.cgi?id=10407">#10407</a> - Streaming can get blocked after a failure</li>
		<li><a href="http://bugs.slimdevices.com/show_bug.cgi?id=10419">#10419</a> - FWD/REW (scanning) broken for remote tracks</li>
		<li><a href="http://bugs.slimdevices.com/show_bug.cgi?id=10437">#10437</a> - Initial audio block algorithm fails for small initial chunks</li>
		<li><a href="http://bugs.slimdevices.com/show_bug.cgi?id=10438">#10438</a> - SliMP3/SB1 sync broken after first track</li>
		<li><a href="http://bugs.slimdevices.com/show_bug.cgi?id=10446">#10446</a> - No FeedBack in web UI on love/ban track</li>
		<li><a href="http://bugs.slimdevices.com/show_bug.cgi?id=10450">#10450</a> - Bad use of pretty string bitrate description instead of numeric value</li>
		<li><a href="http://bugs.slimdevices.com/show_bug.cgi?id=10451">#10451</a> - Pipeline / socketwrapper use may impose additional overhead</li>
		<li><a href="http://bugs.slimdevices.com/show_bug.cgi?id=10452">#10452</a> - Bogus " (Disc 1)" suffix appended to single-disc album titles of FLAC tracks ripped by dBpoweramp CD Ripper.</li>
		<li><a href="http://bugs.slimdevices.com/show_bug.cgi?id=10474">#10474</a> - New Windows sox build dependent upon cygwin1.dll</li>
		<li><a href="http://bugs.slimdevices.com/show_bug.cgi?id=10499">#10499</a> - Scanner and progress use different time formats</li>
		<li><a href="http://bugs.slimdevices.com/show_bug.cgi?id=10510">#10510</a> - Restore now playing show briefly on jump</li>
		<li><a href="http://bugs.slimdevices.com/show_bug.cgi?id=10514">#10514</a> - Volume Bar is not in center of screen</li>
		<li><a href="http://bugs.slimdevices.com/show_bug.cgi?id=10521">#10521</a> - Artist not updated in status view in Fishbone skin</li>
		<li><a href="http://bugs.slimdevices.com/show_bug.cgi?id=10534">#10534</a> - Uncaught streaming connection close can fill logfile</li>
		<li><a href="http://bugs.slimdevices.com/show_bug.cgi?id=10540">#10540</a> - Garbaged characters displayed when offering the download of a new version of SC</li>
		<li><a href="http://bugs.slimdevices.com/show_bug.cgi?id=10566">#10566</a> - Windows Media Player Playlists empty in SqueezeCenter 7.3.1</li>
		<li><a href="http://bugs.slimdevices.com/show_bug.cgi?id=10567">#10567</a> - Allow plugins to disable crossfade for certain tracks</li>
		<li><a href="http://bugs.slimdevices.com/show_bug.cgi?id=10615">#10615</a> - Synchronized play can stall / be silent at track change</li>
		<li><a href="http://bugs.slimdevices.com/show_bug.cgi?id=10634">#10634</a> - Sync unreliable after server sleep (standby)</li>
	</ul>
</ul>

<h2><a name="v7.3.1" id="v7.3.1"></a>Version 7.3.1 - 2008-12-22</h2>
<ul>
	<li>Firmware updates:</li>
	<ul>
		<li>Boom - Version 41<br />	
			Squeezebox 2/3 - Version 121<br />
			Transporter - Version 71<br />
			Receiver - Version 56
		</li>
		<ul>
			<li><a href="http://bugs.slimdevices.com/show_bug.cgi?id=7814">#7814</a> - Glitches in some MP3 radio streams</li>
			<li><a href="http://bugs.slimdevices.com/show_bug.cgi?id=9003">#9003</a> - Occasional loud noises when moving to a new Rhapsody track</li>
		</ul>
	</ul>
	<br />
	
	<li>Bug Fixes:</li>
	<ul> 	 
		<li><a href="http://bugs.slimdevices.com/show_bug.cgi?id=4578">#4578</a> - Accented characters in playlist entries don't rescan correctly</li>
		<li><a href="http://bugs.slimdevices.com/show_bug.cgi?id=5119">#5119</a> - Replay gain with positive gain setting can cause clipping</li>
		<li><a href="http://bugs.slimdevices.com/show_bug.cgi?id=8654">#8654</a> - Update to WavPack 4.50</li>
		<li><a href="http://bugs.slimdevices.com/show_bug.cgi?id=9553">#9553</a> - Track title metadata missing when track title contains ellipsis in cue file</li>
		<li><a href="http://bugs.slimdevices.com/show_bug.cgi?id=10009">#10009</a> - SC not able to read cyrillic-based name</li>
		<li><a href="http://bugs.slimdevices.com/show_bug.cgi?id=10053">#10053</a> - Random Mix favorites doesn't work from Controller</li>
		<li><a href="http://bugs.slimdevices.com/show_bug.cgi?id=10155">#10155</a> - Scanner does not find OGA files</li>
		<li><a href="http://bugs.slimdevices.com/show_bug.cgi?id=10293">#10293</a> - use custom-convert.conf instead of customized convert.conf on ReadyNAS</li>
		<li><a href="http://bugs.slimdevices.com/show_bug.cgi?id=10303">#10303</a> - WMA metadata is delayed too long</li>
		<li><a href="http://bugs.slimdevices.com/show_bug.cgi?id=10307">#10307</a> - build-perl-modules.pl DBD-mysql-3.002 calls wrong DBI version</li>
		<li><a href="http://bugs.slimdevices.com/show_bug.cgi?id=10315">#10315</a> - MusicIP Playlist names with non-ASCII characters need sanitizing on Windows</li>
		<li><a href="http://bugs.slimdevices.com/show_bug.cgi?id=10316">#10316</a> - MusicIP Mood names with non-ASCII characters need sanitizing on Windows</li>
		<li><a href="http://bugs.slimdevices.com/show_bug.cgi?id=10317">#10317</a> - Music Stores listed twice on new player</li>
		<li><a href="http://bugs.slimdevices.com/show_bug.cgi?id=10326">#10326</a> - Adding certain menu items to the player menu breaks the menu</li>
		<li><a href="http://bugs.slimdevices.com/show_bug.cgi?id=10331">#10331</a> - PrefSync from SN happens even if SN Integration is disabled in SC</li>
		<li><a href="http://bugs.slimdevices.com/show_bug.cgi?id=10334">#10334</a> - Typo in convert.conf for mov->mp3</li>
		<li><a href="http://bugs.slimdevices.com/show_bug.cgi?id=10379">#10379</a> - Pandora does not properly continue after an audio URL fails</li>
		<li><a href="http://bugs.slimdevices.com/show_bug.cgi?id=10388">#10388</a> - Change flac->flac to flac->wav or similar for flac/cue files on sparc based ReadyNAS</li>
	</ul>
</ul>

<h2><a name="v7.3" id="v7.3"></a>Version 7.3 - 2008-12-11</h2>
<ul>
	<li>Firmware updates:</li>
	<ul>
		<li>Boom - Version 40<br />	
			Squeezebox 2/3 - Version 120<br />
			Transporter - Version 70<br />
			Receiver - Version 55
		</li>
		<ul>
			<li>Improved Rhapsody performance.</li>
			<li>Support for Rhapsody seeking.</li>
			<li>Improved Sirius metadata handling.</li>
			<li>Support for WMA radio metadata.</li>
			<li>(Boom) Brightness setting would not stick if Boom gets disconnected from SC or wireless access point.</li>
			<li>(Boom) Fixed RTC clock not showing if Boom gets disconnected from wireless access point.</li>
			<li>(Boom) Changed wording for pre SC 7.2 error message asking people to upgrade their SC. Only show this error message when trying to connect to SC.</li>
			<li><a href="http://bugs.slimdevices.com/show_bug.cgi?id=1397">#1397</a> - Digital outputs remain active in sleep / off mode</li>
			<li><a href="http://bugs.slimdevices.com/show_bug.cgi?id=5206">#5206</a> - Add menu function to SB to perform a Factory Reset</li>
			<li><a href="http://bugs.slimdevices.com/show_bug.cgi?id=7995">#7995</a> - Send WOL from Boom before alarm is due</li>
			<li><a href="http://bugs.slimdevices.com/show_bug.cgi?id=8489">#8489</a> - (Boom) Changed "wheel" to "knob".</li>
			<li><a href="http://bugs.slimdevices.com/show_bug.cgi?id=8575">#8575</a> - Add right arrow to 'Current Settings' items that are editable</li>
			<li><a href="http://bugs.slimdevices.com/show_bug.cgi?id=8710">#8710</a> - Fixed a race condition where a track start event was not sent during track changes.</li>
			<li><a href="http://bugs.slimdevices.com/show_bug.cgi?id=9051">#9051</a> - (Boom) 'Always On' and 'Always Off' line-out modes</li>
			<li><a href="http://bugs.slimdevices.com/show_bug.cgi?id=3958">#3598</a>,
				<a href="http://bugs.slimdevices.com/show_bug.cgi?id=9266">#9266</a>,
				<a href="http://bugs.slimdevices.com/show_bug.cgi?id=9477">#9477</a> - All errors now show for about 30 seconds before the display goes dark on SB3/Transporter. When the display is dark, pressing any button shows the last error message again for about 30 seconds.</li>
			<li><a href="http://bugs.slimdevices.com/show_bug.cgi?id=9415">#9415</a> - DHCP timeout too short</li>
			<li><a href="http://bugs.slimdevices.com/show_bug.cgi?id=9517">#9517</a>,
				<a href="http://bugs.slimdevices.com/show_bug.cgi?id=9565">#9565</a> - Fixed bug in FLAC decoder that caused underrun events to not be sent.</li>
			<li><a href="http://bugs.slimdevices.com/show_bug.cgi?id=9597">#9597</a> - (Boom) Bass/treble controls do not affect headphone out</li>
			<li><a href="http://bugs.slimdevices.com/show_bug.cgi?id=9644">#9644</a> - WOL packet not sent from SBC if Duet setup in bridged mode</li>
			<li><a href="http://bugs.slimdevices.com/show_bug.cgi?id=9706">#9706</a> - Going to SC from SN can prompt user for stuff that's already been chosen.</li>
			<li><a href="http://bugs.slimdevices.com/show_bug.cgi?id=9836">#9836</a> - WMA ChunkTypeChangingMedia not handled properly</li>
		</ul>
	</ul>
	<br />
	
	<li>Web UI:</li>
	<ul>
		<li>Improved, simplified first run wizard</li>
		<li>New ScreenReader skin - based on Handheld, with some optimizations for screen readers as used by blind users.</li>
		<li>Faster page loading (reduced JS file size).</li>
		<li>Remember width of "Now Playing" panel</li>
		<li>"Extension Installer" for simplifying installation of SqueezeCenter Plugins and Squeezebox Controller Applets</li>
	</ul>
	<br />
	
	<li>Platform support:</li>
	<ul>
		<li>New Slim::Utils::OS classes allow for simplified SqueezeCenter customizing and platform support. See the <a href="http://wiki.slimdevices.com/index.php/Customizing_SqueezeCenter_using_Slim::Utils::OS::Custom">wiki article about Slim::Utils::OS::Custom</a> for details.</li>
		<li>Improved detection of initial server settings like music source, iTunes integration etc.</li>
		<li>Significantly reduce memory consumption of the scanner</li>
		<li>More memory and performance optimizations for low power platforms.</li>
		<li>Enable unattended installation on Windows</li>
		<li>SqueezeCenter log files are rotated when they grow beyond 100MB (Windows/OSX)</li>
	</ul>
	<br />
	
	<li>Synchronization & Streaming:</li>
	<ul>
		<li>Gapless synchronization (but not for SliMP3 or SB1)</li>
		<li>Crossfade with synchronization</li>
		<li>Mid-track join, when a new player joins a sync-group,
			by restarting all players in a sync-group at the current playing position
			(for stream sources that support this)</li>
		<li>Gapless play (well almost) on SliMP3 (but not when synced)</li>
		<li>Share bandwidth and support proper synced play of remote MMS/WMA streams, including Sirius.</li>
		<li>Share bandwidth when playing synced Rhapsody.</li>
		<li>Removed Rhapsody stream limit for synced players.  Each sync group now counts as one stream.</li>
	</ul>
	<br />
	
	<li>Internet Radio:</li>
	<ul>
		<li>Re-organized Internet Radio menu to make it easier to find radio stations.</li>
		<li>Now-Playing metadata support for RadioTime stations.</li>
	</ul>
	
	<li>Music Services:</li>
	<ul>
		<li>Deezer Radio (France, UK, Germany)</li>
	</ul>
	
	<li>Boom</li>
	<ul>
		<li>Speakers can be used even if headphones are plugged in</li>
	</ul>
	<br />
	
	<li>Bug Fixes:</li>

	<ul> 	 
		<li><a href="http://bugs.slimdevices.com/show_bug.cgi?id=529">#529</a> - Add feature to disable re-buffering at the beginning of each track when syncing</li>
		<li><a href="http://bugs.slimdevices.com/show_bug.cgi?id=571">#571</a>,
			<a href="http://bugs.slimdevices.com/show_bug.cgi?id=9153">#9153</a> - Transcoded files cannot FWD / RWD</li>
		<li><a href="http://bugs.slimdevices.com/show_bug.cgi?id=1943">#1943</a> - Rotating SlimServer logs (Windows/OSX only)</li>
		<li><a href="http://bugs.slimdevices.com/show_bug.cgi?id=1845">#1845</a> - crossfade and gapless does not function properly when synchronized</li>
		<li><a href="http://bugs.slimdevices.com/show_bug.cgi?id=3751">#3751</a> - Now Playing jumps ahead on SB1</li>
		<li><a href="http://bugs.slimdevices.com/show_bug.cgi?id=4266">#4266</a> - Bitrate limiting does not work for MP3 streams</li>
		<li><a href="http://bugs.slimdevices.com/show_bug.cgi?id=4578">#4578</a> - Accented characters in playlist entries don't rescan correctly</li>
		<li><a href="http://bugs.slimdevices.com/show_bug.cgi?id=4834">#4834</a> - After Switching to digital input device will not play music without a comlete reset.</li>
		<li><a href="http://bugs.slimdevices.com/show_bug.cgi?id=5637">#5637</a> - Speed up MusicIP scanning by (optionally) not reading metadata from MIP</li>
		<li><a href="http://bugs.slimdevices.com/show_bug.cgi?id=6407">#6407</a> - Transporter won't play optical when sync'd with squeezebox</li>
		<li><a href="http://bugs.slimdevices.com/show_bug.cgi?id=6537">#6537</a> - Respect title format pref for remote metadata</li>
		<li><a href="http://bugs.slimdevices.com/show_bug.cgi?id=6599">#6599</a> - WMA should support proxied streaming</li>
		<li><a href="http://bugs.slimdevices.com/show_bug.cgi?id=6615">#6615</a> - Does not repeat after remote stream failure at end of playlist</li>
		<li><a href="http://bugs.slimdevices.com/show_bug.cgi?id=7091">#7091</a> - Player settings are overridden by sync group settings</li>
		<li><a href="http://bugs.slimdevices.com/show_bug.cgi?id=7121">#7121</a> - Syncing a Powered off player to a powered on player can cause music from "off" player</li>
		<li><a href="http://bugs.slimdevices.com/show_bug.cgi?id=7501">#7501</a> - stream.mp3 stops at end of playlist and disappears from Web UI</li>
		<li><a href="http://bugs.slimdevices.com/show_bug.cgi?id=7531">#7531</a> - Sync/unsync operations sometimes need to consider players which are off</li>
		<li><a href="http://bugs.slimdevices.com/show_bug.cgi?id=7990">#7990</a> - CLI: Status subscribe: not all players notified when synchronization is cancelled</li>

		<li><a href="http://bugs.slimdevices.com/show_bug.cgi?id=8327">#8327</a> - Squeezecenter should downsample high-sample-rate files for older players</li>
		<li><a href="http://bugs.slimdevices.com/show_bug.cgi?id=8637">#8637</a> - Searching for files with non-ASCII characters on Linux works intermittently</li>
		<li><a href="http://bugs.slimdevices.com/show_bug.cgi?id=8766">#8766</a> - Deleted MusicIP filters should not be used anymore by SC</li>
		<li><a href="http://bugs.slimdevices.com/show_bug.cgi?id=8914">#8914</a> - Moving 1 player from a sync to SN will cause all players to halt playback</li>
		<li><a href="http://bugs.slimdevices.com/show_bug.cgi?id=8952">#8952</a> - Update notification needs to be localized</li>
		<li><a href="http://bugs.slimdevices.com/show_bug.cgi?id=9002">#9002</a> - MusicIP fails to import existing playlists</li> 
		<li><a href="http://bugs.slimdevices.com/show_bug.cgi?id=9039">#9039</a> - No track seeking when playing flac .cue files</li> 
		<li><a href="http://bugs.slimdevices.com/show_bug.cgi?id=9154">#9154</a> - When displaying 'large' artwork, certain info tags should be cut short...</li> 
		<li><a href="http://bugs.slimdevices.com/show_bug.cgi?id=9230">#9230</a> - SBC fails firmware upgrade if SC has a bad internet connection</li>
		<li><a href="http://bugs.slimdevices.com/show_bug.cgi?id=9272">#9272</a> - MusicIP import doesn't remove stale playlists</li> 
		<li><a href="http://bugs.slimdevices.com/show_bug.cgi?id=9368">#9368</a> - Unable to enter AM in alarm when switching Time Format</li>
		<li><a href="http://bugs.slimdevices.com/show_bug.cgi?id=9382">#9382</a> - 'Add Next' does not work from XMLBrowser menus</li>
		<li><a href="http://bugs.slimdevices.com/show_bug.cgi?id=9404">#9404</a> - Boom: Added minimum and sensitivity settings (web, player ui, jive) for automatic brightness</li> 
		<li><a href="http://bugs.slimdevices.com/show_bug.cgi?id=9405">#9405</a> - Restore original volume when alarm ends</li> 
		<li><a href="http://bugs.slimdevices.com/show_bug.cgi?id=9429">#9429</a> - Rescan music library shows wrong type during scan</li> 
		<li><a href="http://bugs.slimdevices.com/show_bug.cgi?id=9484">#9484</a> - Connection loss between controller and Squeezecenter while accessing large directories/albums (Music Folder Browsing)</li> 
		<li><a href="http://bugs.slimdevices.com/show_bug.cgi?id=9501">#9501</a> - Unattended installs difficult with present windows installer</li> 
		<li><a href="http://bugs.slimdevices.com/show_bug.cgi?id=9541">#9541</a> - DRM-ed ITunes files in playlists should not appear in Player UI</li> 
		<li><a href="http://bugs.slimdevices.com/show_bug.cgi?id=9555">#9555</a> - Some Rhapsody items don't work when saved as favorites</li>
		<li><a href="http://bugs.slimdevices.com/show_bug.cgi?id=9587">#9587</a> - Standard web interface freezes when a TwonkyMedia is on network</li> 
		<li><a href="http://bugs.slimdevices.com/show_bug.cgi?id=9598">#9598</a> - Add the ability to retrieve possible alarm playlist urls via CLI</li> 
		<li><a href="http://bugs.slimdevices.com/show_bug.cgi?id=9601">#9601</a> - Don't fallback to OpenDNS if non-primary local NS tests fail</li> 
		<li><a href="http://bugs.slimdevices.com/show_bug.cgi?id=9605">#9605</a> - MIP-Mixes won't contain tracks with non-ascii characters in it's file/directoryname</li> 
		<li><a href="http://bugs.slimdevices.com/show_bug.cgi?id=9608">#9608</a> - SC max synced players (List Box) - not displaying all players with many players connected</li> 
		<li><a href="http://bugs.slimdevices.com/show_bug.cgi?id=9666">#9666</a> - Time box missing from Alarm panel, once alarm is set</li> 
		<li><a href="http://bugs.slimdevices.com/show_bug.cgi?id=9681">#9681</a> - Spectrum analyzer screensaver behaves differently since SC7.2/FW112</li> 
		<li><a href="http://bugs.slimdevices.com/show_bug.cgi?id=9703">#9703</a> - Add date & time of last scan to Music Scan Details</li>
		<li><a href="http://bugs.slimdevices.com/show_bug.cgi?id=9709">#9709</a> - Stack Overflow podcast doesn't play (using direct streaming)</li>
		<li><a href="http://bugs.slimdevices.com/show_bug.cgi?id=9722">#9722</a> - Sync when already synced should show "unsyncing" show-briefly</li> 
		<li><a href="http://bugs.slimdevices.com/show_bug.cgi?id=9801">#9801</a> - stream.mp3 times out after a minute</li>
		<li><a href="http://bugs.slimdevices.com/show_bug.cgi?id=9818">#9818</a> - Real Time clock not set after clock change on server</li>
		<li><a href="http://bugs.slimdevices.com/show_bug.cgi?id=9863">#9863</a> - Add a "favorites exists url/id" command to CLI</li>
		<li><a href="http://bugs.slimdevices.com/show_bug.cgi?id=9899">#9899</a> - Send 'dsco' for an unrecognized player type</li>
		<li><a href="http://bugs.slimdevices.com/show_bug.cgi?id=9910">#9910</a> - Scroll once then stop and long titles breaks screensaver</li>
		<li><a href="http://bugs.slimdevices.com/show_bug.cgi?id=9913">#9913</a> - Disable 96KHz and 88.1KHz by default on products that can't play it</li>
		<li><a href="http://bugs.slimdevices.com/show_bug.cgi?id=10014">#10014</a> - Screen flashes off when browsing to a Now Playing current playlist (SB1 text display)</li>
	</ul>
</ul>

<h2><a name="v7.2.1" id="v7.2.1"></a>Version 7.2.1 - 2008-10-20</h2>
<ul>
	<li>Firmware updates:</li>
	<ul>
		<li>Boom - Version 33<br />	
			Squeezebox 2/3 - Version 113<br />
			Transporter - Version 63<br />
			Receiver - Version 48
		</li>
		<ul>
			<li>Reduced audio glitches during re-buffering.</li>
			<li><a href="http://bugs.slimdevices.com/show_bug.cgi?id=8375">#8375</a> - (Boom) Holding down Add (+) button during power cycle fails to perform factory reset</li>
			<li><a href="http://bugs.slimdevices.com/show_bug.cgi?id=9104">#9104</a> - (Boom) Improved ambient light sensor performance</li>
			<li><a href="http://bugs.slimdevices.com/show_bug.cgi?id=9142">#9142</a> - (Boom) "Power off audio: Outputs always on" inappropriate for Boom</li>
			<li><a href="http://bugs.slimdevices.com/show_bug.cgi?id=9532">#9532</a> - MP3 decoder chokes on files with large headers</li>
		</ul>
	</ul>
	<br />

	<li>Bug Fixes:<ul>
		<li><a href="http://bugs.slimdevices.com/show_bug.cgi?id=3992">#3992</a> - don't trigger play action when pressing play button from idle/now playing screensaver</li>
		<li><a href="http://bugs.slimdevices.com/show_bug.cgi?id=8146#c9">#8146</a> - During an alarm, only change line-out mode to sub-woofer if line-out is connected</li>
		<li><a href="http://bugs.slimdevices.com/show_bug.cgi?id=8555">#8555</a> - Time displayed on Now Playing screensaver (for Boom used as alarm/radio)</li>
		<li><a href="http://bugs.slimdevices.com/show_bug.cgi?id=8670#c3">#8670</a> - CLI queries fail when no client is connected</li>
		<li><a href="http://bugs.slimdevices.com/show_bug.cgi?id=9141">#9141</a> - SBR turns itself on</li>
		<li><a href="http://bugs.slimdevices.com/show_bug.cgi?id=9199">#9199</a> - Knob should not trigger volume in idle screen saver</li>
		<li><a href="http://bugs.slimdevices.com/show_bug.cgi?id=9240">#9240</a> - MP3::Info : ULT tag should be handled like USLT tag</li>
		<li><a href="http://bugs.slimdevices.com/show_bug.cgi?id=9277">#9277</a> - ASX playlists containing RTSP as first URL causes error</li>
		<li><a href="http://bugs.slimdevices.com/show_bug.cgi?id=9291">#9291</a> - 22050 Sample Rate 56k cbr mp3 does not play correctly</li>
		<li><a href="http://bugs.slimdevices.com/show_bug.cgi?id=9323">#9323</a> - Home Server and Lame 3.98 don't work well together</li>
		<li><a href="http://bugs.slimdevices.com/show_bug.cgi?id=9344">#9344</a> - Ensure latest font files included with plugins are used</li>
		<li><a href="http://bugs.slimdevices.com/show_bug.cgi?id=9340">#9340</a> - never hide the Radio home menu in Default skin</li>
		<li><a href="http://bugs.slimdevices.com/show_bug.cgi?id=9350">#9350</a> - can't change brightness on SliMP3/SB1 using the settings menu</li>
		<li><a href="http://bugs.slimdevices.com/show_bug.cgi?id=9359">#9359</a> - Scanner aborts when finding files with 'id' tag</li>
		<li><a href="http://bugs.slimdevices.com/show_bug.cgi?id=9363">#9363</a> - Add 224 kbps to Bitrate Limiting options</li>
		<li><a href="http://bugs.slimdevices.com/show_bug.cgi?id=9367">#9367</a> - Alarms are not rescheduled on system time changes, including DST</li>
		<li><a href="http://bugs.slimdevices.com/show_bug.cgi?id=9378">#9378</a> - Some podcasts do not display titles</li>
		<li><a href="http://bugs.slimdevices.com/show_bug.cgi?id=9420">#9420</a> - Squeezecenter 7.2 does not play ALAC on Linux</li>
		<li><a href="http://bugs.slimdevices.com/show_bug.cgi?id=9432">#9432</a> - 7.2 can crash on "new and changed music" scan</li>
		<li><a href="http://bugs.slimdevices.com/show_bug.cgi?id=9455">#9455</a> - Transporter VU Display Switches Off when Volume Up or Down is engaged</li>
		<li><a href="http://bugs.slimdevices.com/show_bug.cgi?id=9462">#9462</a> - xPL Plugin initializes with wrong local IP</li>
		<li><a href="http://bugs.slimdevices.com/show_bug.cgi?id=9476">#9476</a> - Make it easier to display clock by pressing snooze button when display is dark.  Show next alarm time on second press.</li>
		<li><a href="http://bugs.slimdevices.com/show_bug.cgi?id=9492">#9492</a> - Support OPML playlist defined in a single file</li>
		<li><a href="http://bugs.slimdevices.com/show_bug.cgi?id=9502">#9502</a> - INPUT.Text truncates valueRef param at first "0" char</li>
		<li><a href="http://bugs.slimdevices.com/show_bug.cgi?id=9545">#9545</a> - Press and hold Pause (Stop) fails in screensaver</li>
		<li><a href="http://bugs.slimdevices.com/show_bug.cgi?id=9546">#9546</a> - Add option to suppress scrobbling of internet radio</li>
		<li><a href="http://bugs.slimdevices.com/show_bug.cgi?id=9549">#9549</a> - Improve reading of ID3 tags in WAV files</li>
		<li><a href="http://bugs.slimdevices.com/show_bug.cgi?id=9093">#9093</a> - Powering off during alarm causes music to stop, start then stop again</li>
		<li><a href="http://bugs.slimdevices.com/show_bug.cgi?id=9333">#9333</a> - Adding an album shows wrong text on player UI</li>
	</ul>
	<br />
</ul>


<h2><a name="v7.2" id="v7.2"></a>Version 7.2 - 2008-08-28</h2>
<ul>
	<li>International:
	<ul>
		<li>Four new official translations: Danish, Suomi, Norsk, Svenska</li>
	</ul>
	<br />

	<li>Firmware updates:</li>
	<ul>
		<li>Boom - Version 32</li>
		<ul>
			<li>Initial Boom firmware.</li>
		</ul>
				
		<li>Squeezebox 2/3 - Version 112<br />
			Transporter - Version 62<br />
			Receiver - Version 47
		</li>
		<ul>
			<li><a href="http://bugs.slimdevices.com/show_bug.cgi?id=3958">#3958</a> - Show error messages during first setup (don't go dark after 10 seconds)</li>
			<li><a href="http://bugs.slimdevices.com/show_bug.cgi?id=4120">#4120</a>,
				<a href="http://bugs.slimdevices.com/show_bug.cgi?id=7773">#7773</a>,
				<a href="http://bugs.slimdevices.com/show_bug.cgi?id=8665">#8665</a> - Fix crash when switching between different wireless encryption modes.
			</li>
			<li><a href="http://bugs.slimdevices.com/show_bug.cgi?id=7594">#7594</a> - Revert latest WOL change and learn SC address again always (this will break setups where SC is behind a wireless bridge reporting its own instead of SCs MAC address)</li>
			<li><a href="http://bugs.slimdevices.com/show_bug.cgi?id=8959">#8959</a> - Local Control when SqueezeCenter/Network Down</li>
			<li><a href="http://bugs.slimdevices.com/show_bug.cgi?id=9003">#9003</a> - Occasional loud noises when moving to a new Rhapsody track</li>
			<li><a href="http://bugs.slimdevices.com/show_bug.cgi?id=9099">#9099</a> - SB3 Factory reset - due to single key on Bose Wave Radio remote</li>
			<li><a href="http://bugs.slimdevices.com/show_bug.cgi?id=9157">#9157</a> - Rhapsody error: not a version 3 EA file (code 105)</li>
		</ul>
		<li>Receiver Only</li>
		<ul>
			<li><a href="http://bugs.slimdevices.com/show_bug.cgi?id=8647">#8647</a> - Support WOL when pressing front button when LED is blue</li>
		</ul>
		<li>Transporter Only</li>
		<ul>
			<li><a href="http://bugs.slimdevices.com/show_bug.cgi?id=9005">#9005</a> - RS-232 broken</li>
			<li><a href="http://bugs.slimdevices.com/show_bug.cgi?id=9058">#9058</a> - Panic due to incorrect AC line voltage measurement</li>
		</ul>
	</ul>
	<br />

	<li>Web UI<ul>
		<li>Improved performance of web interface.</li>
		<li>Ask for confirmation when setting a password to prevent typos in web page protection.</li>
		<li>Split up Audio settings page into Audio and separate Synchronization pages</li>
	</ul>
	<br />

	<li>Bug Fixes:<ul>
		<li><a href="http://bugs.slimdevices.com/show_bug.cgi?id=7586">#7586</a> - FLAC.pm should be a little stricter parsing track titles from CDDB tags</li>
		<li><a href="http://bugs.slimdevices.com/show_bug.cgi?id=8116">#8116</a> - SongScanner key defs should be in default.map</li>
		<li><a href="http://bugs.slimdevices.com/show_bug.cgi?id=8443">#8443</a> - FLAC file with invalid embedded cue sheet isn't scanned properly</li>
		<li><a href="http://bugs.slimdevices.com/show_bug.cgi?id=8689">#8689</a> - Missing important encodings for XML parsing</li>
		<li><a href="http://bugs.slimdevices.com/show_bug.cgi?id=8704">#8704</a> - Seek: FFWD/REW scanner UI timer doesn't reset with each button press</li>
		<li><a href="http://bugs.slimdevices.com/show_bug.cgi?id=8797">#8797</a> - Support for LAME 3.98 default endianness change</li>
		<li><a href="http://bugs.slimdevices.com/show_bug.cgi?id=8926">#8926</a> - CLI interface not returning hasitems correctly for Staff Picks</li>
		<li><a href="http://bugs.slimdevices.com/show_bug.cgi?id=8939">#8939</a> - MP3 file with invalid id3v2 data causes the scanner to crash</li>
		<li><a href="http://bugs.slimdevices.com/show_bug.cgi?id=8986">#8986</a> - make sure iTunes/MusicIP settings are saved before audiodir, as changing audiodir automatically launches a rescan</li>
		<li><a href="http://bugs.slimdevices.com/show_bug.cgi?id=9031">#9031</a> - Shuffle tooltip undefined</li>
		<li><a href="http://bugs.slimdevices.com/show_bug.cgi?id=9065">#9065</a> - Windows Server 2008 and not Windows Vista</li>
		<li><a href="http://bugs.slimdevices.com/show_bug.cgi?id=9112">#9112</a> - Last.fm settings menu is useless when no account is registered</li>
		<li><a href="http://bugs.slimdevices.com/show_bug.cgi?id=9144">#9144</a> - Non-Default skin settings pages broken in Safari 3.1.2 on OS X</li>
		<li><a href="http://bugs.slimdevices.com/show_bug.cgi?id=9168">#9168</a> - PluginManager fails with more than one targetPlatform in install.xml</li>
		<li><a href="http://bugs.slimdevices.com/show_bug.cgi?id=9170">#9170</a> - xPL IR Code Broadcast Broken</li>
	</ul>
	<br />
	
	<li>Softsqueeze<ul>
		<li>Bumped Version to 3.7b0 (eternal beta now).</li>
		<li>Fixed version check to last through 7.5, followed by more appropriate warning after.</li>
		<li>New Boom skin and remote.</li>
	</ul>
	<br />

	<li>
		Improved alarm clock functionality:
		<ul>
			<li>Alarms can be set for any combination of days at a specified time, allowing weekday alarms, weekend alarms etc (<a href="http://bugs.slimdevices.com/show_bug.cgi?id=2263">#2263</a>)</li>
			<li>Alarms can now be snoozed</li>
			<li>The time is displayed on screen during an alarm with feedback about the current alarm or snooze</li>
			<li>The Date Time screensaver now indicates when the next alarm will go off</li>
			<li>Alarms can be configured as one-off alarms that disable themselves after they go off</li>
			<li>Ability to quickly disable all alarms (holiday mode)</li>
			<li>Can choose to one volume setting for all alarms, allowing the volume to be quickly changed</li>
			<li>
				Back end:
				<ul>
					<li>The CLI alarm and alarms commands have changed!  External callers will need to be updated to remain compatible</li>
					<li>INPUT.Time now exits on both left and right.  Plugins that use this mode will need to be updated to handle the new exit conditions.</li>
					<li>
						New Slim::Utils::Alarm class provides easy access to alarm functionality
						<ul>
							<li>The screensaver used during an alarm is configurable (via calls into Slim::Utils::Alarm)</li>
							<li>Plugins can register new playlists that can then be selected by the user as alarm playlists</li>
							<li>See docs in Slim::Utils::Alarm for more details
						</ul>
					</li>
				</ul>
			</li>
		</ul>
	</li>
</ul>

<h2><a name="v7.1" id="v7.1"></a>Version 7.1 - 2008-07-28</h2>

<ul>

	<li>Firmware updates:
	<ul>
		<li>Squeezebox 2/3 - Version 101<br />
			Transporter - Version 50<br />
			Receiver - Version 36
		</li>
		<ul>
			<li>Updated Rhapsody Direct to higher quality 192k MP3.</li>
			<li>Gapless MP3 fixes.</li>
			<li>Changed "fixed digital levels" to fix both digital and analog levels. This was necessitated by an architectural change.</li>
			<li><a href="http://bugs.slimdevices.com/show_bug.cgi?id=5720">#5720</a> - Gapless MP3 not possible if file has CRC</li>
			<li><a href="http://bugs.slimdevices.com/show_bug.cgi?id=6684">#6684</a> - Enable UDAP for SB3 and TR</li>
			<li><a href="http://bugs.slimdevices.com/show_bug.cgi?id=8698">#8698</a> - Strings fix for SB3 and added some missing translations.</li>
		</ul>
		<li>Transporter-specific features and fixes</li>
		<ul>
			<li>Added "effects loop" feature for hooking in an external DSP via S/PDIF.</li>
			<li>New programmable logic: Xilinx CPLD will be automatically upgraded,	but if you subsequently downgrade to an earlier firmware, it must be manually re-flashed to the older rev (press '1' on startup).</li>
			<li>Added support for native 88.2k playback.</li>
			<li>CPU optimizations in UART and IR blaster, freed up over 20 MIPS. Should prevent 24/96 FLAC from ever being able to max out the CPU, even with replaygain and spectrum analyzer enabled.</li>
			<li>Word clock and effects loop settings take effect immediately - no need to reconnect or restart the track.</li>
			<li>Make word clock and effects loop settings take effect immediately instead of on player's initial connection to the server.</li>
			<li><a href="http://bugs.slimdevices.com/show_bug.cgi?id=4322">#4322</a> - Digital input does not come back from pause reliably</li>
			<li><a href="http://bugs.slimdevices.com/show_bug.cgi?id=4436">#4436</a> - No AES output when wordclock signal is disconnected then reconnected</li>
			<li><a href="http://bugs.slimdevices.com/show_bug.cgi?id=4634">#4634</a> - Cannot slave to 96k external word clock</li>
			<li><a href="http://bugs.slimdevices.com/show_bug.cgi?id=4712">#4712</a> - Support for 88.2kHz sample rate</li>
			<li><a href="http://bugs.slimdevices.com/show_bug.cgi?id=4834">#4834</a> - After Switching to digital input device will not play music without a complete reset</li>
			<li><a href="http://bugs.slimdevices.com/show_bug.cgi?id=4895">#4895</a> - Lack of audio output after turning on</li>
			<li><a href="http://bugs.slimdevices.com/show_bug.cgi?id=6937">#6937</a> - Rhapsody fails to play in bridged mode</li>
			<li><a href="http://bugs.slimdevices.com/show_bug.cgi?id=7269">#7269</a> - Volume control breaking digital inputs</li>
		</ul>
	</ul>
	<br />
	
	<li>Music Services:
	<ul>
		<li>Support for Last.fm Radio</li>
	</ul>
	<br />

	<li>Seek Improvements:
	<ul>
		<li>Improved FF/REW seek UI.</li>
		<li>Seek support for natively streamed Ogg files.</li>
		<li>Seek support for remote MP3 files (i.e. podcasts) on servers that support it.</li>
		<li>Seek support for remote WMA files on Windows Media Servers.</li>
	</ul>
	<br />

	<li>Default Web UI:
	<ul>
		<li>SqueezeJS framework</li>
		<li>Show notification messages for various actions which might be delayed</li>
		<li>Add web GUI main menu icons for favorites</li>
		<li>Allow MusicIP moods and RandomPlay mixes to be saved as favorites</li>
	</ul>
	<br />

	<li>Player handling:
	<ul>
		<li>Discover players connected to other SqueezeCenters in your local network</li>
		<li>Connect players to and disconnect from other SqueezeCenters or SqueezeNetwork</li>
		<li>Add CLI support, player and web UI</li>
		<li>Add way to reset player to default values</li>
	</ul>
	<br />

	<li>Windows installer:
	<ul>
		<li>during installation check for port conflicts and blocking firewalls</li>
		<li>optionally remove all SC preferences, logs and registry keys to make sure a fresh install
			creates a working system</li>
	</ul>
	<br />

	<li>Bug Fixes:<ul>
		<li><a href="http://bugs.slimdevices.com/show_bug.cgi?id=1592">#1592</a> - Fast forward / rewind rework</li>
		<li><a href="http://bugs.slimdevices.com/show_bug.cgi?id=2319">#2319</a> - Don't crossfade successive album tracks</li>
		<li><a href="http://bugs.slimdevices.com/show_bug.cgi?id=3809">#3809</a> - No scanning (FF/RW) with Ogg</li>
		<li><a href="http://bugs.slimdevices.com/show_bug.cgi?id=4402">#4402</a> - If music library unavailable duplicate album entries created</li>
		<li><a href="http://bugs.slimdevices.com/show_bug.cgi?id=4760">#4760</a> - Players not doing FF/RW while synced, although display says otherwise</li>
		<li><a href="http://bugs.slimdevices.com/show_bug.cgi?id=5907">#5907</a> - Home on breadcrumb trail in Infobrowser Settings Edit -loses edit</li>
		<li><a href="http://bugs.slimdevices.com/show_bug.cgi?id=5979">#5979</a> - Add option to cancel a scan in progress</li>
		<li><a href="http://bugs.slimdevices.com/show_bug.cgi?id=6049">#6049</a> - Information Browser has duplicate entries</li>
		<li><a href="http://bugs.slimdevices.com/show_bug.cgi?id=6235">#6235</a> - Many players sync'ed: can't see names in classic/fishbone skin's status frame</li>
		<li><a href="http://bugs.slimdevices.com/show_bug.cgi?id=6266">#6266</a> - SqueezeCenter does not stream to iPod Touch or iPhone</li>
		<li><a href="http://bugs.slimdevices.com/show_bug.cgi?id=6471">#6471</a> - Huge thumbnails being generated in PNG format</li>
		<li><a href="http://bugs.slimdevices.com/show_bug.cgi?id=6836">#6836</a> - lack of cue sheet support for .ogg files</li>
		<li><a href="http://bugs.slimdevices.com/show_bug.cgi?id=6890">#6890</a> - Implement smarter RVA/track gain + SoundCheck logic</li>
		<li><a href="http://bugs.slimdevices.com/show_bug.cgi?id=7068">#7068</a> - Fast-forward/rewind is broken on controller</li>
		<li><a href="http://bugs.slimdevices.com/show_bug.cgi?id=7103">#7103</a> - Option to disable artwork pre-caching at scan time</li>
		<li><a href="http://bugs.slimdevices.com/show_bug.cgi?id=7489">#7489</a> - Safari/WebKit doesn't recognize encoding returned when saving SN settings in SC</li>
		<li><a href="http://bugs.slimdevices.com/show_bug.cgi?id=7497">#7497</a> - gototime when paused restarts play but does not unmute</li>
		<li><a href="http://bugs.slimdevices.com/show_bug.cgi?id=7702">#7702</a> - Random Mix: powered off player turns on and starts playing by itself</li>
		<li><a href="http://bugs.slimdevices.com/show_bug.cgi?id=7820">#7820</a> - Play doesn't cancel fast forward mode from controller</li>
		<li><a href="http://bugs.slimdevices.com/show_bug.cgi?id=8003">#8003</a> - Playing Pandora after leaving Controller idle over night doesn't work</li>
		<li><a href="http://bugs.slimdevices.com/show_bug.cgi?id=8112">#8112</a> - Playing a remote stream while player is off does not turn on player right away</li>
		<li><a href="http://bugs.slimdevices.com/show_bug.cgi?id=8148">#8148</a> - Playing Sirius Internet Radio via SoftSqueeze fails on stream</li>
		<li><a href="http://bugs.slimdevices.com/show_bug.cgi?id=8175">#8175</a> - Atom feeds may not parse properly</li>
		<li><a href="http://bugs.slimdevices.com/show_bug.cgi?id=8181">#8181</a> - Quote symbol causes adding song(s) to playlist to fail using Fishbone</li>
		<li><a href="http://bugs.slimdevices.com/show_bug.cgi?id=8192">#8192</a> - Toggling favorites form Songinfo page broken in non Default skins</li>
		<li><a href="http://bugs.slimdevices.com/show_bug.cgi?id=8212">#8212</a> - Default Crossfade duration is zero</li>
		<li><a href="http://bugs.slimdevices.com/show_bug.cgi?id=8248">#8248</a> - Use RadioTime logos in Now Playing</li>
		<li><a href="http://bugs.slimdevices.com/show_bug.cgi?id=8254">#8254</a> - Allowed IP Addresses field validation is not accurate</li>
		<li><a href="http://bugs.slimdevices.com/show_bug.cgi?id=8275">#8275</a> - MusicIP Mix for New Music broken</li>
		<li><a href="http://bugs.slimdevices.com/show_bug.cgi?id=8276">#8276</a> - Trackinfo from MusicIP mix fails</li>
		<li><a href="http://bugs.slimdevices.com/show_bug.cgi?id=8278">#8278</a> - Changing players in SC causes "Tune in URL" to play when it shouldn't</li>
		<li><a href="http://bugs.slimdevices.com/show_bug.cgi?id=8332">#8332</a> - MusicIP error when choosing mix parameters</li>
		<li><a href="http://bugs.slimdevices.com/show_bug.cgi?id=8334">#8334</a> - Menu does not return to HOME when switching from SN > SC</li>
		<li><a href="http://bugs.slimdevices.com/show_bug.cgi?id=8344">#8344</a> - disable authentication if user/password are empty</li>
		<li><a href="http://bugs.slimdevices.com/show_bug.cgi?id=8360">#8360</a> - 7.0.1 fails scanning on OSX</li>
		<li><a href="http://bugs.slimdevices.com/show_bug.cgi?id=8465">#8465</a> - Error message when trying to update SC while scan is running.</li>
		<li><a href="http://bugs.slimdevices.com/show_bug.cgi?id=8410">#8410</a> - Add possibility to force a character set to be used by SqueezeCenter where no such locale is available</li>
		<li><a href="http://bugs.slimdevices.com/show_bug.cgi?id=8519">#8519</a> - Support ID32 block type in WAV files</li>
		<li><a href="http://bugs.slimdevices.com/show_bug.cgi?id=8601">#8601</a> - WavPack files with large RIFF headers not parsed correctly</li>
		<li><a href="http://bugs.slimdevices.com/show_bug.cgi?id=8622">#8622</a> - Box for player selection is not correctly resized after player change</li>
		<li><a href="http://bugs.slimdevices.com/show_bug.cgi?id=8864">#8864</a> - Extended text scrolls on push/pop mode when it should not</li>
	</ul>
</ul>

<h2><a name="v7.0.1" id="v7.0.1"></a>Version 7.0.1 - 2008-05-14</h2>

<ul>
	<li>Firmware updates:
	<ul>
		<li>
			Squeezebox Classic - Version 88<br />
			Transporter - Version 37<br />
			Squeezebox Receiver - Version 23
		</li>
		<ul>
			<li><a href="http://bugs.slimdevices.com/show_bug.cgi?id=15">#15</a> - DHCP fails with Mac OS X network sharing DHCP server</li>
			<li><a href="http://bugs.slimdevices.com/show_bug.cgi?id=6513">#6513</a> - WPA / WPA2 Personal: Setting passphrase to more than 63 characters shows garbage characters and crashes the Squeezebox</li>
			<li><a href="http://bugs.slimdevices.com/show_bug.cgi?id=6994">#6994</a> - Problems connecting WPA and WPA2 to Netgear WNR3500</li>
			<li><a href="http://bugs.slimdevices.com/show_bug.cgi?id=7415">#7415</a> - Apple Time Capsule, Airport Express N don't work with Squeezebox</li>
			<li><a href="http://bugs.slimdevices.com/show_bug.cgi?id=7637">#7637</a> - Change serv 2 to www.test.squeezenetwork.com</li>
		</ul>
		</li>
		<li>Transporter - Version 37</li>
		<ul>
			<li><a href="http://bugs.slimdevices.com/show_bug.cgi?id=4653">#4653</a> - Right screen does not update during button tests</li>
		</ul>
		</li>
	</ul>
	<br />
	
	<li>Music Services:
	<ul>
		<li>Support for SIRIUS Internet Radio.</li>
	</ul>
	<br />
	
	<li>Squeezebox Controller:
	<ul>
		<li>Fully support per device language settings</li>
	</ul>
	<br />
	
	<li>Tag Reading:
	<ul>
		<li><a href="http://bugs.slimdevices.com/show_bug.cgi?id=3727">#3727</a> - Unicode genres are duplicated between MP3 and FLACs</li>
		<li><a href="http://bugs.slimdevices.com/show_bug.cgi?id=7782">#7782</a> - Use COVERART tag in Ogg files</li>
	</ul>
	<br />
	
	<li>Bug Fixes:<ul>
		<li><a href="http://bugs.slimdevices.com/show_bug.cgi?id=4092">#4092</a> - Multiple radio stations in a playlist don't work</li>
		<li><a href="http://bugs.slimdevices.com/show_bug.cgi?id=4276">#4276</a> - Accented / special characters in cue file name</li>
		<li><a href="http://bugs.slimdevices.com/show_bug.cgi?id=4361">#4361</a> - Albums with same name but different artists are wrongly grouped together if &quot;Treat multi-disc sets as a single album&quot; is set.</li>
		<li><a href="http://bugs.slimdevices.com/show_bug.cgi?id=5143">#5143</a> - View log file from web interface</li>
		<li><a href="http://bugs.slimdevices.com/show_bug.cgi?id=5339">#5339</a> - Music containing special characters does not appear when integrating iTunes XML on Linux</li>
		<li><a href="http://bugs.slimdevices.com/show_bug.cgi?id=5584">#5584</a> - Add support for Mac aliases in music folder</li>
		<li><a href="http://bugs.slimdevices.com/show_bug.cgi?id=5833">#5833</a> - log4perl error messages when scripts return to the console/shell</li>
		<li><a href="http://bugs.slimdevices.com/show_bug.cgi?id=6621">#6621</a> - Can't store non-latin characters in preference file</li>
		<li><a href="http://bugs.slimdevices.com/show_bug.cgi?id=6628">#6628</a> - Sync RadioTime and Last.fm prefs with SN</li>
		<li><a href="http://bugs.slimdevices.com/show_bug.cgi?id=6643">#6643</a> - Searching for "Various Artists" Hangs SC</li>
		<li><a href="http://bugs.slimdevices.com/show_bug.cgi?id=6689">#6689</a> - UTF-8 not rendered correctly on web browser in scan progress</li>
		<li><a href="http://bugs.slimdevices.com/show_bug.cgi?id=6712">#6712</a> - Rebuffering (due to output-buffer underrun) should have time-limit</li>
		<li><a href="http://bugs.slimdevices.com/show_bug.cgi?id=6720">#6720</a> - Year not removed from database when last song with that year is changed</li>
		<li><a href="http://bugs.slimdevices.com/show_bug.cgi?id=6789">#6789</a> - Accented characters in music folder setting not accepted</li>
		<li><a href="http://bugs.slimdevices.com/show_bug.cgi?id=6823">#6823</a> - Player name of newly attached player is empty in settings page</li>
		<li><a href="http://bugs.slimdevices.com/show_bug.cgi?id=6864">#6864</a> - SB1 synch problems
			<br>Please note that the original Squeezebox (Squeezebox v1) is less capable of maintaining synchronization than newer Squeezebox models.
			See the notes associated with this bug for more information
		</li>
		<li><a href="http://bugs.slimdevices.com/show_bug.cgi?id=6914">#6914</a> - Encoding problems in Podcasts display</li>
		<li><a href="http://bugs.slimdevices.com/show_bug.cgi?id=6920">#6920</a> - 88.2kHz 24-bit WMA displayed incorrectly</li>
		<li><a href="http://bugs.slimdevices.com/show_bug.cgi?id=6928">#6928</a> - CLI query playlist with stream items fails</li>
		<li><a href="http://bugs.slimdevices.com/show_bug.cgi?id=7053">#7053</a> - Tags with cyrillic characters breaks CLI</li>
		<li><a href="http://bugs.slimdevices.com/show_bug.cgi?id=7061">#7061</a> - Power on Resume behaviour is broken when not playing at power off</li>
		<li><a href="http://bugs.slimdevices.com/show_bug.cgi?id=7066">#7066</a> - Bad Favorites URLs can't be edited and made playable</li>
		<li><a href="http://bugs.slimdevices.com/show_bug.cgi?id=7073">#7073</a> - Filenames with accented characters truncated when browsing</li>
		<li><a href="http://bugs.slimdevices.com/show_bug.cgi?id=7089">#7089</a> - Items in Extras Menu are not ordered correctly</li>
		<li><a href="http://bugs.slimdevices.com/show_bug.cgi?id=7092">#7092</a> - New players should only be given a default name with a number if there's a player without a number with the same default name</li>
		<li><a href="http://bugs.slimdevices.com/show_bug.cgi?id=7286">#7286</a> - Scrolling through UTF-8 chars on medium font misses a couple of pixels</li>
		<li><a href="http://bugs.slimdevices.com/show_bug.cgi?id=7303">#7303</a> - MusicIP plugin active even when disabled</li>
		<li><a href="http://bugs.slimdevices.com/show_bug.cgi?id=7314">#7314</a> - DateTime screensaver doesn't display alarm bell for alarms on sundays</li>
		<li><a href="http://bugs.slimdevices.com/show_bug.cgi?id=7351">#7351</a> - Mac Installer prompts to stop server error</li>
		<li><a href="http://bugs.slimdevices.com/show_bug.cgi?id=7369">#7369</a> - Ampersand in iTunes playlists names kills those playlists</li>
		<li><a href="http://bugs.slimdevices.com/show_bug.cgi?id=7376">#7376</a> - SBC unresponsive when coming out of sleep mode</li>
		<li><a href="http://bugs.slimdevices.com/show_bug.cgi?id=7414">#7414</a> - Selecting favorites by typing numbers should be enabled again</li>
		<li><a href="http://bugs.slimdevices.com/show_bug.cgi?id=7424">#7424</a> - LAME Installed Correctly shown when it's not</li>
		<li><a href="http://bugs.slimdevices.com/show_bug.cgi?id=7426">#7426</a> - Power-on-resume does not work for Internet radio</li>
		<li><a href="http://bugs.slimdevices.com/show_bug.cgi?id=7430">#7430</a> - XMLBrowser pagination broken for search result lists</li>
		<li><a href="http://bugs.slimdevices.com/show_bug.cgi?id=7443">#7443</a> - Artwork doesn't show properly if each track has a different image</li>
		<li><a href="http://bugs.slimdevices.com/show_bug.cgi?id=7460">#7460</a> - mac (Monkey's Audio) darwin binary is PPC-only</li>
		<li><a href="http://bugs.slimdevices.com/show_bug.cgi?id=7465">#7465</a> - Strings are not updated when a plugin is updated</li>
		<li><a href="http://bugs.slimdevices.com/show_bug.cgi?id=7470">#7470</a> - Podcast Time Played/Remaining off on various UIs</li>
		<li><a href="http://bugs.slimdevices.com/show_bug.cgi?id=7478">#7478</a> - playlistTrack not mixable on player UI</li>
		<li><a href="http://bugs.slimdevices.com/show_bug.cgi?id=7479">#7479</a> - Lyrics does not display correctly accented characters</li>
		<li><a href="http://bugs.slimdevices.com/show_bug.cgi?id=7507">#7507</a> - Failure to scan dirs/files with names contaning non-latin chars</li>
		<li><a href="http://bugs.slimdevices.com/show_bug.cgi?id=7509">#7509</a> - Changing Last.fm accounts does not work for Audioscrobbler</li>
		<li><a href="http://bugs.slimdevices.com/show_bug.cgi?id=7517">#7517</a> - Rhapsody:  Song # 200 is &quot;Play All&quot; in top tracks for an artist.</li>
		<li><a href="http://bugs.slimdevices.com/show_bug.cgi?id=7524">#7524</a> - Non-blocking connect() fails on win32</li>
		<li><a href="http://bugs.slimdevices.com/show_bug.cgi?id=7526">#7526</a> - Problem switching players in Handheld skin</li>
		<li><a href="http://bugs.slimdevices.com/show_bug.cgi?id=7537">#7537</a> - MusicIP icon in invalid locations</li>
		<li><a href="http://bugs.slimdevices.com/show_bug.cgi?id=7547">#7547</a> - Don't utf8 decode file paths in CUE sheets</li>
		<li><a href="http://bugs.slimdevices.com/show_bug.cgi?id=7549">#7549</a> - No error message when selecting to transcode when decoder is not installed correctly</li>
		<li><a href="http://bugs.slimdevices.com/show_bug.cgi?id=7563">#7563</a> - Unable to add audio urls to favorties if mime type not known</li>
		<li><a href="http://bugs.slimdevices.com/show_bug.cgi?id=7574">#7574</a> - Problems with hebrew characters in various aspects of the product</li>
		<li><a href="http://bugs.slimdevices.com/show_bug.cgi?id=7582">#7582</a> - Random Mix plugin no longer distinguishes between 'add' and 'play' in player UI</li>
		<li><a href="http://bugs.slimdevices.com/show_bug.cgi?id=7583">#7583</a> - SlimServer 7.0 throws an exception when shutting down.</li>
		<li><a href="http://bugs.slimdevices.com/show_bug.cgi?id=7585">#7585</a> - DRM track in Playlists causes scanner to quit scan</li>
		<li><a href="http://bugs.slimdevices.com/show_bug.cgi?id=7610">#7610</a> - Playlists with . seperating words have the . converted to a space</li>
		<li><a href="http://bugs.slimdevices.com/show_bug.cgi?id=7633">#7633</a> - server.prefs re-written every 5 min. and prevents HDD spin-down</li>
		<li><a href="http://bugs.slimdevices.com/show_bug.cgi?id=7636">#7636</a> - CLI response when browsing XMLBrowser should include type of item</li>
		<li><a href="http://bugs.slimdevices.com/show_bug.cgi?id=7643">#7643</a> - CLI current duration value wrong for some plugins</li>
		<li><a href="http://bugs.slimdevices.com/show_bug.cgi?id=7648">#7648</a> - JPEG image headers truncated for some APIC frames</li>
		<li><a href="http://bugs.slimdevices.com/show_bug.cgi?id=7649">#7649</a> - MusicIP should return info about missing player instead of empty playlist</li>
		<li><a href="http://bugs.slimdevices.com/show_bug.cgi?id=7667">#7667</a> - Synchronize pop-up window doesn't use HTML label tags</li>
		<li><a href="http://bugs.slimdevices.com/show_bug.cgi?id=7675">#7675</a> - new scan is not launched when needed if only iTunes or MusicIP, but no music path is defined</li>
		<li><a href="http://bugs.slimdevices.com/show_bug.cgi?id=7679">#7679</a> - CLI search command does not respect itemsPerResponse parameter</li>
		<li><a href="http://bugs.slimdevices.com/show_bug.cgi?id=7684">#7684</a> - CLI hasitems tag doesnt return 0 when it should</li>
		<li><a href="http://bugs.slimdevices.com/show_bug.cgi?id=7685">#7685</a> - Unable to clear out SqueezeNetwork account info in SqueezeCenter</li>
		<li><a href="http://bugs.slimdevices.com/show_bug.cgi?id=7692">#7692</a> - Simplify access to log files</li>
		<li><a href="http://bugs.slimdevices.com/show_bug.cgi?id=7703">#7703</a> - Visualizer screen gets extended text stuck, won't clear</li>
		<li><a href="http://bugs.slimdevices.com/show_bug.cgi?id=7739">#7739</a> - pcmsamplesize not set right for all remote WMA files</li>
		<li><a href="http://bugs.slimdevices.com/show_bug.cgi?id=7744">#7744</a> - Player Plugin information menu is wrong</li>
		<li><a href="http://bugs.slimdevices.com/show_bug.cgi?id=7752">#7752</a> - scanner won't scan folders with "foreign " characters</li>
		<li><a href="http://bugs.slimdevices.com/show_bug.cgi?id=7769">#7769</a> - missing/wrong fields in Internet Radio Station Description on Controller when streaming to iTunes</li>
		<li><a href="http://bugs.slimdevices.com/show_bug.cgi?id=7778">#7778</a> - Song information doesn't always show duration in web interface</li>
		<li><a href="http://bugs.slimdevices.com/show_bug.cgi?id=7789">#7789</a> - Can't delete playlists in default and Fishbone skins </li>
		<li><a href="http://bugs.slimdevices.com/show_bug.cgi?id=7791">#7791</a> - Web UI blocks creating playlists with illegal characters, player UI does not </li>
		<li><a href="http://bugs.slimdevices.com/show_bug.cgi?id=7800">#7800</a> - cli_socket_accept doesn't accept() if max connections reached</li>
		<li><a href="http://bugs.slimdevices.com/show_bug.cgi?id=7818">#7818</a> - Sleep timer + Alarm does not reset idle timer, Pandora won't play</li>
		<li><a href="http://bugs.slimdevices.com/show_bug.cgi?id=7840">#7840</a> - does not find custom artwork.jpg files in folders that have a file name with non-latin characters</li>
		<li><a href="http://bugs.slimdevices.com/show_bug.cgi?id=7881">#7881</a> - Ogg tag parser is broken</li>
		<li><a href="http://bugs.slimdevices.com/show_bug.cgi?id=7907">#7907</a> - Artwork in FLAC not showing if picture type is not 3 (Cover)</li>
		<li><a href="http://bugs.slimdevices.com/show_bug.cgi?id=7936">#7936</a> - When enabling/disabling plugins, enforced plugins are always listed as changed</li>
		<li><a href="http://bugs.slimdevices.com/show_bug.cgi?id=7957">#7957</a> - VBRI header not read in MP3 files</li>
		<li><a href="http://bugs.slimdevices.com/show_bug.cgi?id=7960">#7960</a> - Random Plugin Not Honouring 'ADD' or 'ADD Next'</li>
		<li><a href="http://bugs.slimdevices.com/show_bug.cgi?id=7986">#7986</a> - Embedded Artwork Error in WMA lossless</li>
		<li><a href="http://bugs.slimdevices.com/show_bug.cgi?id=7992">#7992</a> - Bad query used for CLI 'artists in genre' queries</li>
		<li><a href="http://bugs.slimdevices.com/show_bug.cgi?id=8007">#8007</a> - Display Settings not correct for SB3</li>
		<li><a href="http://bugs.slimdevices.com/show_bug.cgi?id=8036">#8036</a> - CLI: albums query hangs sometimes with "a" tags</li>
		<li><a href="http://bugs.slimdevices.com/show_bug.cgi?id=8069">#8069</a> - Title Format pref not shown for stream.mp3 clients</li>
		<li><a href="http://bugs.slimdevices.com/show_bug.cgi?id=8101">#8101</a> - Rhapsody track search, pick "All Songs", plays wrong tracks.</li>
	</ul>
</ul>


<h2><a name="v7.0" id="v7.0"></a>Version 7.0 - 2008-03-03</h2>

<ul>
	<li>General:
	<ul>
		<li>Renamed SlimServer to SqueezeCenter</li>
	</ul>
	<br />

	<li>Firmware updates:
	<ul>
		<li>Use new OpenDNS servers if default DNS servers fail, when connecting to SN</li>

		<li>Squeezebox 2 - Version 86</li>
		<ul>
			<li><a href="http://bugs.slimdevices.com/show_bug.cgi?id=6478">#6478</a> - Fix slim discovery</li>
			<li><a href="http://bugs.slimdevices.com/show_bug.cgi?id=6030">#6030</a> - Fix WPA group key renewal</li>
			<li><a href="http://bugs.slimdevices.com/show_bug.cgi?id=4664">#4664</a> - Fix WOL if SC is behind a wireless bridge</li>
		</ul>
		</li>
		<li>Squeezebox 2 - Version 84</li>
		<ul>
			<li><a href="http://bugs.slimdevices.com/show_bug.cgi?id=5959">#5959</a> - Fix premature STMo</li>
			<li><a href="http://bugs.slimdevices.com/show_bug.cgi?id=6156">#6156</a> - Fix double STMs</li>
			<li><a href="http://bugs.slimdevices.com/show_bug.cgi?id=6256">#6256</a> - Replace SlimServer with SqueezeCenter</li>
		</ul>
		</li>
		<li>Squeezebox 2 - Version 83</li>
		<ul>
			<li><a href="http://bugs.slimdevices.com/show_bug.cgi?id=5171">#5171</a> - Some settings were lost when after a factory reset the player was connecting directly to SN (w/o first being connected to SC)</li>
		</ul>
		</li>
		<li>Transporter - Version 36</li>
		<ul>
			<li><a href="http://bugs.slimdevices.com/show_bug.cgi?id=6478">#6478</a> - Fix slim discovery</li>
			<li><a href="http://bugs.slimdevices.com/show_bug.cgi?id=6030">#6030</a> - Fix WPA group key renewal</li>
			<li><a href="http://bugs.slimdevices.com/show_bug.cgi?id=4664">#4664</a> - Fix WOL if SC is behind a wireless bridge</li>
			<li><a href="http://bugs.slimdevices.com/show_bug.cgi?id=5092">#5092</a> - Fix WOL for Transporter</li>
		</ul>
		</li>
		<li>Transporter - Version 34</li>
		<ul>
			<li><a href="http://bugs.slimdevices.com/show_bug.cgi?id=5959">#5959</a> - Fix premature STMo</li>
			<li><a href="http://bugs.slimdevices.com/show_bug.cgi?id=6156">#6156</a> - Fix double STMs</li>
			<li><a href="http://bugs.slimdevices.com/show_bug.cgi?id=6256">#6256</a> - Replace SlimServer with SqueezeCenter</li>
		</ul>
		</li>
		<li>Transporter - Version 33</li>
		<ul>
			<li><a href="http://bugs.slimdevices.com/show_bug.cgi?id=4580">#4580</a> - Fix brief noise when switching digital inputs</li>
			<li><a href="http://bugs.slimdevices.com/show_bug.cgi?id=5171">#5171</a> - Some settings were lost when after a factory reset the player was connecting directly to SN (w/o first being connected to SC)</li>
		</ul>
		</li>
	</ul>
	<br />

	<li>File Formats:
	<ul>
		<li>WavPack is now supported.</li>
	</ul>
	<br />

	<li>Internationalization:
	<ul>
		<li>Updated official translations (EN, DE, ES, FR, IT, NL) 
		<li>Updated Danish translations from Bjørn Haagensen
	</ul>
	<br />

	<li>Internet Radio/Music on Demand:
	<ul>
		<li>Support for Slacker</li>
		<li>Support for Pandora</li>
		<li>Support for Rhapsody Direct</li>
		<li>Support for MP3tunes</li>
		<li>Last.fm AudioScrobbler is now included.</li>
	</ul>
	<br />

	<li>SqueezeNetwork:
	<ul>
		<li>Preferences integration - preferences for SqueezeCenter and SqueezeNetwork are synchronized.</li>
		<li>View and switch players that are connected to SqueezeNetwork.</li>
	</ul>
	<br />

	<li>Skins:
	<ul>
		<li>Brand new default skin</li>
		<li>Old Default skin renamed to Classic</li>
		<li>Fishbone: ability to toggle display of album text in gallery view</li>
		<li>Fishbone: drag n drop playlist manipulation</li>
		<li>Classic & Fishbone: popup album track list when clicking on album art</li>
		<li>Classic & Fishbone: browse multiple levels with 'tree' view (icon on left of browse items)</li>
		<li>unsupported and unmaintained skins are no longer part of the distribution</li>
	</ul>
	<br />

	<li>Performance:
	<ul>
		<li><a href="http://bugs.slimdevices.com/show_bug.cgi?id=259">#259</a> - Syncing of multiple players has been greatly improved.  Players are now able to stay in sync with each other even in the face of poor network conditions or while playing long radio streams.</li>
	</ul>
	<br />

	<li>Player UI:
	<ul>
		<li>Suppress "Play All" at top level browse menus</li>
		<li>Play other songs on album feature is now a per-player setting - default is to use the older server preference if no player preference has been chosen yet</li>
		<li>Repeated pressing of browse or search button will now toggle through the list of options respectively</li>
	</ul>
	<br />

	<li>Platform Support:
	<ul>
		<li>Logging/Debugging has been overhauled. We now use Log::Log4perl</li>
		<li>Logging/Debugging is now multi-level and persistent across server restarts.<li>
	</ul>
	<br />

	<li>Tag Reading:
	<ul>
		<li>Some fixes to WMA tag reading</li>
		<li>Browse Music Folder can add album covers in new folders</li>
		<li>Ape tags now reported as the ID3 version if found</li>
	</ul>
	<br />

	<li>Plugins:
	<ul>
		<li>Pre-Distributed plugins now stored in Slim/Plugin</li>
		<li>Third party plugins require rewrite to new API</li>
		<li>Third party plugins only to be installed in Plugins folder</li>
	</ul>
	<br />

	<li>CLI API:
	<ul>
		<li>Browse Music Folder</li>
		<li>Browse filesystems from the server's point of view</li>
		<li>Rescan progress</li>
		<li>Please see the documentation in docs/cli-api.html for details, in particular about <strong>API changes that may impact your client</strong></li>
	</ul>
	<br />

	<li>Bug Fixes:<ul>
		<li><a href="http://bugs.slimdevices.com/show_bug.cgi?id=223">#223</a> - add WavPack support</li>
		<li><a href="http://bugs.slimdevices.com/show_bug.cgi?id=1524">#1524</a> - make live search skinnable</li>
		<li><a href="http://bugs.slimdevices.com/show_bug.cgi?id=3351">#3351</a> - Composers included in Artist count when browsing by Genre</li>
		<li><a href="http://bugs.slimdevices.com/show_bug.cgi?id=3548">#3548</a> - Cycle through menu by pressing the Search/Browse buttons</li>
		<li><a href="http://bugs.slimdevices.com/show_bug.cgi?id=4104">#4104</a> - link to FAQ under help shouldn't put ?player=[MACADDY] at end of url</li>
		<li><a href="http://bugs.slimdevices.com/show_bug.cgi?id=4137">#4137</a> - Sort the list of radios returned by radios query</li>
		<li><a href="http://bugs.slimdevices.com/show_bug.cgi?id=4188">#4188</a> - CUE-sheet can't be browsed in player, OK in web interface</li>
		<li><a href="http://bugs.slimdevices.com/show_bug.cgi?id=4259">#4259</a> - Fishbone never refreshes playlist</li>
		<li><a href="http://bugs.slimdevices.com/show_bug.cgi?id=4293">#4293</a> - Move to using Log::Log4perl to replace --d_* debugging.</li>
		<li><a href="http://bugs.slimdevices.com/show_bug.cgi?id=4338">#4338</a> - MusicMagic => MusicIP</li>
		<li><a href="http://bugs.slimdevices.com/show_bug.cgi?id=4351">#4351</a> - change to idle screensaver when playback stops during Now Playing" screensaver.</li>
		<li><a href="http://bugs.slimdevices.com/show_bug.cgi?id=4405">#4405</a> - Rhapsody/Upnp browse only works on Default skin</li>
		<li><a href="http://bugs.slimdevices.com/show_bug.cgi?id=4408">#4408</a> - MoodLogic errors with MoodLogic disabled</li>
		<li><a href="http://bugs.slimdevices.com/show_bug.cgi?id=4409">#4409</a> - All fonts lost</li>
		<li><a href="http://bugs.slimdevices.com/show_bug.cgi?id=4466">#4466</a> - Wrong sorting order in "browse songs" list at the player</li>
		<li><a href="http://bugs.slimdevices.com/show_bug.cgi?id=4421">#4421</a> - Pressing play when displaying a track title in the playlist plays Track 1</li>
		<li><a href="http://bugs.slimdevices.com/show_bug.cgi?id=4485">#4485</a> - Artwork files are not picked up in unicode-named folders</li>
		<li><a href="http://bugs.slimdevices.com/show_bug.cgi?id=4498">#4498</a> - Advanced search for compilation album shows all tracks twice</li>
		<li><a href="http://bugs.slimdevices.com/show_bug.cgi?id=4507">#4507</a> - Touch skin needs to work in IE</li>
		<li><a href="http://bugs.slimdevices.com/show_bug.cgi?id=4513">#4513</a> - SqueezeCenter should ignore the iTunes COMMENTs: ITUNPGAP & ITUNSMPB</li>
		<li><a href="http://bugs.slimdevices.com/show_bug.cgi?id=4516">#4516</a> - Enabling Playlists Breaks Search Results</li>
		<li><a href="http://bugs.slimdevices.com/show_bug.cgi?id=4579">#4579</a> - Bonjour fails to initialize</li>
		<li><a href="http://bugs.slimdevices.com/show_bug.cgi?id=4595">#4595</a> - CLI support for Browse music folder</li>
		<li><a href="http://bugs.slimdevices.com/show_bug.cgi?id=4598">#4598</a> - Better CLI scanner access</li>
		<li><a href="http://bugs.slimdevices.com/show_bug.cgi?id=4625">#4625</a> - artists cli query does not always return an artist for tracks in compilations</li>
		<li><a href="http://bugs.slimdevices.com/show_bug.cgi?id=4629">#4629</a> - For albums with ALBUMARTIST, track artists don't have any albums listed when searching for track artists from the player UI</li>
		<li><a href="http://bugs.slimdevices.com/show_bug.cgi?id=4678">#4678</a> - Localize DateTime screensaver</li>
		<li><a href="http://bugs.slimdevices.com/show_bug.cgi?id=4707">#4707</a> - Forcing transcode to MP3 results in a bit rate of 0</li>
		<li><a href="http://bugs.slimdevices.com/show_bug.cgi?id=4730">#4730</a> - Echo from CLI when next song in playlist</li>
		<li><a href="http://bugs.slimdevices.com/show_bug.cgi?id=4822">#4822</a> - Create a new playlist via CLI</li>
		<li><a href="http://bugs.slimdevices.com/show_bug.cgi?id=4849">#4849</a> - Default time display should not include seconds</li>
		<li><a href="http://bugs.slimdevices.com/show_bug.cgi?id=4873">#4873</a> - Error creating INI entry in Logitech.url</li>
		<li><a href="http://bugs.slimdevices.com/show_bug.cgi?id=4877">#4877</a> - Shorten files option in SqueezeCenter not needed any more</li>
		<li><a href="http://bugs.slimdevices.com/show_bug.cgi?id=4922">#4922</a> - When PlayList is empty, Download brings up a blank web page and gets stuck there</li>
		<li><a href="http://bugs.slimdevices.com/show_bug.cgi?id=4927">#4927</a> - ID3v2.4 date tags ignored</li>
		<li><a href="http://bugs.slimdevices.com/show_bug.cgi?id=4941">#4941</a> - New music limit not working</li>
		<li><a href="http://bugs.slimdevices.com/show_bug.cgi?id=4947">#4947</a> - Search does not search '0'</li>
		<li><a href="http://bugs.slimdevices.com/show_bug.cgi?id=4955">#4955</a> - items per page preference off by 1</li>
		<li><a href="http://bugs.slimdevices.com/show_bug.cgi?id=5075">#5075</a> - Upgrade flac binary to latest version (1.2.1)</li>
		<li><a href="http://bugs.slimdevices.com/show_bug.cgi?id=5080">#5080</a> - Live search doesn't display artist with albums</li>
		<li><a href="http://bugs.slimdevices.com/show_bug.cgi?id=5093">#5093</a> - Nokia770 skin on Nokia N800 shows a vertical scroll bar and the page footer moves bottom of the page when scrolling</li>
		<li><a href="http://bugs.slimdevices.com/show_bug.cgi?id=5112">#5112</a> - Allow multiple plugins to register buttons in same mode</li>
		<li><a href="http://bugs.slimdevices.com/show_bug.cgi?id=5159">#5159</a> - Album thumbnail lost when music file mtime changes</li>
		<li><a href="http://bugs.slimdevices.com/show_bug.cgi?id=5160">#5160</a> - Debian plugins path needs updating after Slim/Plugin/* reorg</li>
		<li><a href="http://bugs.slimdevices.com/show_bug.cgi?id=5165">#5165</a> - Option not to filter genres at album and track level doesn't work</li>
		<li><a href="http://bugs.slimdevices.com/show_bug.cgi?id=5193">#5193</a> - Restore CSRF protection. Patch by Peter Watkins</li>
		<li><a href="http://bugs.slimdevices.com/show_bug.cgi?id=5197">#5197</a> - I18n: Strange shortcut links in Artist view.</li>
		<li><a href="http://bugs.slimdevices.com/show_bug.cgi?id=5217">#5217</a> - First file in iTunes library is not scanned into SlimServer</li>
		<li><a href="http://bugs.slimdevices.com/show_bug.cgi?id=5218">#5218</a> - iTunes playlists scanned but not visible in interface</li>
		<li><a href="http://bugs.slimdevices.com/show_bug.cgi?id=5221">#5221</a> - Set Player block/unblock mode through CLI command</li>
		<li><a href="http://bugs.slimdevices.com/show_bug.cgi?id=5255">#5255</a> - CLI muting</li>
		<li><a href="http://bugs.slimdevices.com/show_bug.cgi?id=5287">#5287</a> - Artist link from basic search results ignores gallery setting</li>
		<li><a href="http://bugs.slimdevices.com/show_bug.cgi?id=5296">#5296</a> - MUSICBRAINZ_SORTNAME - not supported but in code?</li>
		<li><a href="http://bugs.slimdevices.com/show_bug.cgi?id=5324">#5324</a> - SqueezeCenter should run with group permissions from /etc/groups</li>
		<li><a href="http://bugs.slimdevices.com/show_bug.cgi?id=5432">#5432</a> - Random mix plugin no longer at menu top level</li>
		<li><a href="http://bugs.slimdevices.com/show_bug.cgi?id=5443">#5443</a> - Difficult specifying desired sort order (national characters)</li>
		<li><a href="http://bugs.slimdevices.com/show_bug.cgi?id=5444">#5444</a> - Random Mix status doesn't update in non-continuous mode</li>
		<li><a href="http://bugs.slimdevices.com/show_bug.cgi?id=5607">#5607</a> - Debugging settings not shown after restart</li>
		<li><a href="http://bugs.slimdevices.com/show_bug.cgi?id=5610">#5610</a> - ResetDisplay method failed</li>
		<li><a href="http://bugs.slimdevices.com/show_bug.cgi?id=5831">#5831</a> - APE tag processing isn't listed in the ID3 tag version</li>
		<li><a href="http://bugs.slimdevices.com/show_bug.cgi?id=5838">#5838</a> - returning bad data to illogical request</li>
		<li><a href="http://bugs.slimdevices.com/show_bug.cgi?id=5839">#5839</a> - Song order for addalbum makes no sense</li>
		<li><a href="http://bugs.slimdevices.com/show_bug.cgi?id=5842">#5842</a> - Can't play all songs from favorites</li>
		<li><a href="http://bugs.slimdevices.com/show_bug.cgi?id=5858">#5858</a> - Cookies on stream requests</li>
		<li><a href="http://bugs.slimdevices.com/show_bug.cgi?id=5871">#5871</a> - Numeric key selection not correct within Browse New Music</li>
		<li><a href="http://bugs.slimdevices.com/show_bug.cgi?id=5902">#5902</a> - Alarm triggers on all players / displays on all players</li>
		<li><a href="http://bugs.slimdevices.com/show_bug.cgi?id=5944">#5944</a> - No "Added to playlist" message when an album is picked from the Music Folder browser</li>
		<li><a href="http://bugs.slimdevices.com/show_bug.cgi?id=5973">#5973</a> - Slimserver cannot read Genre tag above numeric ID 79 for AIFF files.</li>
		<li><a href="http://bugs.slimdevices.com/show_bug.cgi?id=6163">#6163</a> - no way for 3rd party plugins to add custom icons</li>
		<li><a href="http://bugs.slimdevices.com/show_bug.cgi?id=6167">#6167</a> - Random Mix "recently played songs" value can not be set to zero.</li>
		<li><a href="http://bugs.slimdevices.com/show_bug.cgi?id=6294">#6294</a> - Track title is incorrect when album is a whole-CD flac file with cuesheet and track is in a playlist</li>
		<li><a href="http://bugs.slimdevices.com/show_bug.cgi?id=6507">#6507</a> - ALBUMARTIST tag causes ARTISTSORT tags to be lost</li>
		<li><a href="http://bugs.slimdevices.com/show_bug.cgi?id=3332">#3332</a> - Audio plays back at 44.1 KHz with 48Khz FLAC's when decompressing at server</li>
		<li><a href="http://bugs.slimdevices.com/show_bug.cgi?id=4098">#4098</a> - Wrong time after scanning through a file / scanning short songs jumps to next track</li>
		<li><a href="http://bugs.slimdevices.com/show_bug.cgi?id=4391">#4391</a> - Softsqueeze cannot play certain FLAC files</li>
		<li><a href="http://bugs.slimdevices.com/show_bug.cgi?id=4760">#4760</a> - Players not doing FF/RW while synced</li>
		<li><a href="http://bugs.slimdevices.com/show_bug.cgi?id=5210">#5210</a> - Now Playing & Time Incorrect On Synced Players with RandomPlay</li>
		<li><a href="http://bugs.slimdevices.com/show_bug.cgi?id=5271">#5271</a> - 7.0a1 does not play WAV file of 16 bits</li>
		<li><a href="http://bugs.slimdevices.com/show_bug.cgi?id=5631">#5631</a> - Problem with WMA files read from a UPnP media server</li>
		<li><a href="http://bugs.slimdevices.com/show_bug.cgi?id=6508">#6508</a> - Occasional songs freeze with no sound</li>
		<li><a href="http://bugs.slimdevices.com/show_bug.cgi?id=6540">#6539</a> - Sync via player UI breaks sometimes</li>
		<li><a href="http://bugs.slimdevices.com/show_bug.cgi?id=6666">#6666</a> - Synchronisation offset when unpausing if player has volume set to 0</li>		
	</ul>
</ul><|MERGE_RESOLUTION|>--- conflicted
+++ resolved
@@ -1,4 +1,3 @@
-<<<<<<< HEAD
 <h2><a name="v7.5.0" id="v7.5.0"></a>Version 7.5.0</h2>
 <ul>
 	<li>Firmware updates:</li>
@@ -76,10 +75,7 @@
 	<br />
 </ul>
 
-<h2><a name="v7.4.2" id="v7.4.2"></a>Version 7.4.2</h2>
-=======
 <h2><a name="v7.4.2" id="v7.4.2"></a>Version 7.4.2 - 2010-02-25</h2>
->>>>>>> 9e9bb883
 <ul>
 	<li>Bug Fixes:</li>
 	<ul>
