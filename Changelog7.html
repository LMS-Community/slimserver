<<<<<<< HEAD
<h2><a name="v7.6.0" id="v7.6.0"></a>Version 7.6.0</h2>
<ul>
	<li>Firmware updates:</li>
	<ul>
		<li>Boom - Version 55<br />	
			Squeezebox 2/3 - Version 135<br />
			Transporter - Version 85<br />
			Receiver - Version 70
		</li>
		<ul>
			<li><a href="http://bugs.slimdevices.com/show_bug.cgi?id=3932">#3932</a> - (Transporter) Discrete IR codes for power_on, power_off and digital_inputs</li>
			<li><a href="http://bugs.slimdevices.com/show_bug.cgi?id=4682">#4682</a> - Send WOL while in connecting state and receiving discrete power_on IR code</li>
			<li><a href="http://bugs.slimdevices.com/show_bug.cgi?id=12319">#12319</a> - (Boom) Change RTC alarm time to 1 hour (was 1 minute)</li>
			<li><a href="http://bugs.slimdevices.com/show_bug.cgi?id=15693">#15693</a> - (Transporter) Fix for spurious AC voltage readings</li>
			<li><a href="http://bugs.slimdevices.com/show_bug.cgi?id=16442">#16442</a> - (Transporter) audr command to change the AK4396 rolloff filter</li>
			<li>(Boom) Discrete IR codes for power_on, power_off and line_in</li>
			<li>Support for output_channels flags, to output only left or right channel, useful with synced Booms.</li>
		</ul>
	</ul>
	<br />
	
	<li>New Features:</li>
	<ul>
		<li>Experimental UPnP/DLNA support:</li>
		<ul>
			<li>Music library is exposed as a Media Server.</li>
			<li>All connected players are exposed as Media Renderers.</li>
		</ul>
		<li>Transcoding is now supported when requesting an HTTP download (/music/[id]/download[.extension]).</li>
		<li>The default database is now SQLite. MySQL can still be used by selecting it on the Advanced -> Performance page.</li>
		<li>Native decoding for WMA Pro and WMA Lossless has been added to Radio and Touch.</li>
		<li>Cue sheet support has been improved.  The following formats will currently work with cue sheets, including seeking:</li>
		<ul>
			<li>FLAC (native)</li>
			<li>Ogg Vorbis (native)</li>
			<li>MP3 (native)</li>
			<li>MPEG-4 AAC (native and transcoded)</li>
			<li>MPEG-4 ALAC (native and transcoded)</li>
			<li>WAV/AIFF (native and transcoded)</li>
			<li>WMA (native)</li>
			<li>WavPack (transcoded)</li>
		</ul>
		<li>MP3 cue sheet tracks are now played without gaps. A full rescan is required and scan time will be slower for these tracks.</li>
		<li>Harmony remote integration: Discrete IR codes to play presets 1-6.</li>
		<li>Transporter: DAC roll-off filter can now be toggled between sharp and slow.</li>
		<li>A database memory option has been added to the Advanced -> Performance settings page to allow the database to use more memory.</li>
	</ul>
	<br />
	
	<li>Scanner Changes:</li>
	<ul>
		<li>The CLI serverstatus lastscan field has been changed to more correctly report the timestamp of the last time the database was changed by the scanner.</li>
	</ul>
	<br />
	
	<li>Bug Fixes:</li>
	<ul>
		<li><a href="http://bugs.slimdevices.com/show_bug.cgi?id=3161">#3161</a> - Need more aggressive auto-retry for internet radio</li>
		<li><a href="http://bugs.slimdevices.com/show_bug.cgi?id=8808">#8808</a> - Support transcoding on download URLs</li>
		<li><a href="http://bugs.slimdevices.com/show_bug.cgi?id=8877">#8877</a> - MP3 cue sheets are not gapless</li>
		<li><a href="http://bugs.slimdevices.com/show_bug.cgi?id=9947">#9947</a> - home.html is loaded several times when web UI is opened</li>
		<li><a href="http://bugs.slimdevices.com/show_bug.cgi?id=10199">#10199</a> - Most transcoding doesn't work with non-ascii-characters in filename</li>
		<li><a href="http://bugs.slimdevices.com/show_bug.cgi?id=10805">#10805</a> - FF/REW (scanning) broken within .cue files (not FLAC)</li>
		<li><a href="http://bugs.slimdevices.com/show_bug.cgi?id=11950">#11950</a> - Support FLAC CUE sheets without transcoding</li>
		<li><a href="http://bugs.slimdevices.com/show_bug.cgi?id=15821">#15821</a> - Network interruption would leave "sticky" "File not found" message</li>
		<li><a href="http://bugs.slimdevices.com/show_bug.cgi?id=15887">#15887</a> - Mac: Account tab shows NULL in email field, w/ password</li>
		<li><a href="http://bugs.slimdevices.com/show_bug.cgi?id=15949">#15949</a> - Adding &gt;100 tracks from remote source (OMPL) makes blank entries in NP on SP and WebUI</li>
		<li><a href="http://bugs.slimdevices.com/show_bug.cgi?id=16280">#16280</a> - SB Touch: Fix ambient light calculation.</li>
		<li><a href="http://bugs.slimdevices.com/show_bug.cgi?id=16332">#16332</a> - SB Touch: Disable proximity LEDs after startup.</li>
		<li><a href="http://bugs.slimdevices.com/show_bug.cgi?id=16365">#16365</a> - SB Touch / Radio: Reduce ambient light sensor polling.</li>
		<li><a href="http://bugs.slimdevices.com/show_bug.cgi?id=16442">#16442</a> - Choice of Transporter roll-off filter</li>
		<li><a href="http://bugs.slimdevices.com/show_bug.cgi?id=16662">#16662</a> - Incorrect UTF8 encoding returned by CLI</li>
		<li>SB Radio: Fixed hostname</li>
		<li>SB Controller, Radio, Touch: Updated busybox to 1.16.2</li>
=======
<h2><a name="v7.5.3" id="v7.5.3"></a>Version 7.5.3</h2>
<ul>
	<li>Platform Support:</li>
	<ul>
		<li>Perl 5.12 is now supported on Linux, enabling the newest distributions to work out of the box.</li>
	</ul>
	<br />

	<li>Bug Fixes:</li>
	<ul>
		<li>Fixed a bug where connecting to MySB from the player UI would always incorrectly use a DNS lookup, leaving the player stuck on MySB.</li>
		<li><a href="http://bugs.slimdevices.com/show_bug.cgi?id=16379">#16379</a> - aac->pcm using faad is wrong at non-44.1 samplerates</li>
		<li><a href="http://bugs.slimdevices.com/show_bug.cgi?id=16331">#16331</a> - SB Radio: Fix for random battery charging sound.</li>
		<li><a href="http://bugs.slimdevices.com/show_bug.cgi?id=16452">#16452</a> - forward slashes in artist and track names after import</li>
>>>>>>> 6fbd54e8
	</ul>
	<br />
</ul>

<<<<<<< HEAD
<h2><a name="v7.5.2" id="v7.5.2"></a>Version 7.5.2</h2>
=======
<h2><a name="v7.5.2" id="v7.5.2"></a>Version 7.5.2 - 2010-12-20</h2>
>>>>>>> 6fbd54e8
<ul>
	<li>Firmware updates:</li>
	<ul>
		<li>Boom - Version 51<br />	
			Squeezebox 2/3 - Version 131<br />
			Transporter - Version 81<br />
			Receiver - Version 66
		</li>
		<ul>
			<li>Boom: Discrete IR codes for power_on, power_off and line_in</li>
			<li><a href="http://bugs.slimdevices.com/show_bug.cgi?id=3932">#3932</a> - Transporter: Discrete IR codes for power_on, power_off and digital_inputs</li>
			<li><a href="http://bugs.slimdevices.com/show_bug.cgi?id=4622">#4622</a> - Client-side smooth text scrolling</li>
			<li><a href="http://bugs.slimdevices.com/show_bug.cgi?id=4682">#4682</a> - Send WOL while in connecting state and receiving discrete power_on IR code</li>
			<li><a href="http://bugs.slimdevices.com/show_bug.cgi?id=12319">#12319</a> - Boom: Change RTC alarm time to 1 hour (was 1 minute)</li>
			<li><a href="http://bugs.slimdevices.com/show_bug.cgi?id=16667">#16667</a> - Rhapsody stream failures</li>
		</ul>
	</ul>
	<br />
</ul>

<h2><a name="v7.5.1" id="v7.5.1"></a>Version 7.5.1 - 2010-06-10</h2>
<ul>
	
	<li>New Features:</li>
	<ul>
		<li>Seeking within MPEG-4 files (AAC/ALAC) is now supported for players with native playback (Radio, Touch).</li>
		<li>Switched to optimized build of faad for AAC/ALAC decoding on ReadyNAS Sparc.</li>
	</ul>
	<br />

	<li>Bug Fixes:</li>
	<ul>
		<li>ALAC playback was broken on PowerPC Macs.</li>
		<li>Fixed corrupted Rhapsody icon.</li>
		<li><a href="http://bugs.slimdevices.com/show_bug.cgi?id=12173">#12173</a> - Player selected in Settings becomes target in browse window</li>
		<li><a href="http://bugs.slimdevices.com/show_bug.cgi?id=15662">#15662</a> - Alarm-Volume-Level with synchronised Booms</li>
		<li><a href="http://bugs.slimdevices.com/show_bug.cgi?id=15847">#15847</a> - Add tag mapping for WM/AlbumSortOrder => ALBUMSORT</li>
		<li><a href="http://bugs.slimdevices.com/show_bug.cgi?id=15910">#15910</a> - Alarm screensaver setting does not work</li>
		<li><a href="http://bugs.slimdevices.com/show_bug.cgi?id=15914">#15914</a> - Add tag mapping for WM/Conductor => CONDUCTOR</li>
		<li><a href="http://bugs.slimdevices.com/show_bug.cgi?id=15968">#15968</a> - SbS give up too quickly with a couple of bad tracks in playlist</li>
		<li><a href="http://bugs.slimdevices.com/show_bug.cgi?id=15992">#15992</a> - APE tags are not read if a Lyrics tag is also present</li>
		<li><a href="http://bugs.slimdevices.com/show_bug.cgi?id=15995">#15995</a> - Default skin's panel width resets after 7 days</li>
		<li><a href="http://bugs.slimdevices.com/show_bug.cgi?id=16006">#16006</a> - Ogg & some MMS streams metadata not updated on SqueezePlay UIs</li>
		<li><a href="http://bugs.slimdevices.com/show_bug.cgi?id=16021">#16021</a> - Improve track info menu for RadioTime streams</li>
		<li><a href="http://bugs.slimdevices.com/show_bug.cgi?id=16025">#16025</a> - Apple Lossless tracks could cause a crash in faad</li>
		<li><a href="http://bugs.slimdevices.com/show_bug.cgi?id=16039">#16039</a> - My Apps shows all apps in web UI</li>
		<li><a href="http://bugs.slimdevices.com/show_bug.cgi?id=16052">#16052</a> - Some stations fail to play in 7.5, but play fine in 7.4 (bad stream headers)</li>
		<li><a href="http://bugs.slimdevices.com/show_bug.cgi?id=16056">#16056</a> - APE files with invalid tags can cause scanner to crash</li>
		<li><a href="http://bugs.slimdevices.com/show_bug.cgi?id=16074">#16074</a> - Virtual tracks within a cue sheet don't inherit parent content-type</li>
		<li><a href="http://bugs.slimdevices.com/show_bug.cgi?id=16096">#16096</a> - Alarm fade-in does not work in 7.5</li>
		<li><a href="http://bugs.slimdevices.com/show_bug.cgi?id=16140">#16140</a> - Library stats reporting fails for album within Genre > Various Artists</li>
		<li><a href="http://bugs.slimdevices.com/show_bug.cgi?id=16186">#16186</a> - ALAC transcoding support broken for ReadyNAS Sparc</li>
		<li><a href="http://bugs.slimdevices.com/show_bug.cgi?id=16238">#16238</a> - iTunes plugin incorrectly scans ALAC files as "Quicktime Movie" files</li>
		<li><a href="http://bugs.slimdevices.com/show_bug.cgi?id=16243">#16243</a> - AIFC (AIFF little-endian) files no longer play correctly</li>
		<li><a href="http://bugs.slimdevices.com/show_bug.cgi?id=16582">#16582</a> - Playback may stop at end of first track when one synced player is off</li>
	</ul>
	<br />
</ul>

<h2><a name="v7.5.0" id="v7.5.0"></a>Version 7.5.0 - 2010-04-06</h2>
<ul>
	<li>New Features:</li>
	<ul>
		<li>RadioTime: Use RadioTime's own track info menu which allows you to report stream problems, see related streams, etc.</li>
		<li>Added a View Tags menu to Track Info -> More Info that displays a raw listing of all tags found in the file.</li>
		<li>Added support for reading embedded cover art from APEv2 tags.</li>
		<li>Added support for Ogg Vorbis METADATA_BLOCK_PICTURE artwork tag.</li>
		<li>Added "global" search: enter search term once, easily search in local music, on online services, internet radio stations etc.</li>
		<li>Added "On mysqueezebox.com" sub folder to favorites list, to easily access favorites managed on mysqueezebox.com</li>
		<li>(Receiver) Added CLI for tricolor LED.</li>
		<li><a href="http://bugs.slimdevices.com/show_bug.cgi?id=8022">#8022</a> - Make SN favorites accessible through squeezecenter</li>
		<li><a href="http://bugs.slimdevices.com/show_bug.cgi?id=10027">#10027</a> - Support for ARTISTSORT, ALBUMSORT, and COMPILATION in CUE sheets. (Timothy Byrd)</li>
		<li><a href="http://bugs.slimdevices.com/show_bug.cgi?id=14674">#14674</a> - Make double clicking task bar icon action configurable</li>
	</ul>
	<br />
	
	<li>Resource Usage:</li>
	<ul>
		<li>Additional work on Squeezebox Server to reduce memory & other usage. The following command-line flags are available:</li>
		<ul>
			<li>--nostatistics - Disable maintenance of last-played, play-count and rating statistics.</li>
		</ul>
	</ul>

	<li>Transcoding:</li>
	<ul>
		<li>Added support for transcoding files in MPEG-4 SLS / HD-AAC format.</li>
		<li><code>sox</code> updated to version 14.3.0.</li>
		<li><code>faad2</code> patched to support ALAC (Apple Lossless encoding) including 24-bit support
		(<a href="http://bugs.slimdevices.com/show_bug.cgi?id=14700">bug 14700</a>);
		separate <code>alac</code> program for transcoding from ALAC withdrawn.</li>
		<li><code>faad2</code> patched to support seeking
		(<a href="http://bugs.slimdevices.com/show_bug.cgi?id=12723">bug 12723</a>,
		<a href="http://bugs.slimdevices.com/show_bug.cgi?id=8620">bug 8620</a>)
		<br><i>Note to people porting to other platforms:</i> the transcoding support for AAC and ALAC that is configured
		in <code>convert.conf</code> is dependent upon the two patches above.
		The combined patch is available at <a href="http://svn.slimdevices.com/repos/slim/7.5/trunk/vendor/faad2/seeking+alac.patch">
		http://svn.slimdevices.com/repos/slim/7.5/trunk/vendor/faad2/seeking+alac.patch</a></br></li>
	</ul>
	<br />
	
	<li>Bug Fixes:</li>
	<ul>
		<li>(Classic / Transporter / Boom) Fixed volume display when muting.</li>
		<li><a href="http://bugs.slimdevices.com/show_bug.cgi?id=3932">#3932</a> - (Transporter / Boom) Add discrete ir codes for power_on, power_off, digital_inputs and line_in</li>
		<li><a href="http://bugs.slimdevices.com/show_bug.cgi?id=6208">#6208</a> - Static/Noise delivered, then alac crashes when attempting to play 24 bit Apple Lossless songs</li>
		<li><a href="http://bugs.slimdevices.com/show_bug.cgi?id=8620">#8620</a> - Apple Lossless cannot fast forward/rewind</li>
		<li><a href="http://bugs.slimdevices.com/show_bug.cgi?id=10889">#10889</a> - Place configurable upper limit on playlist length.</li>
		<li><a href="http://bugs.slimdevices.com/show_bug.cgi?id=11506">#11506</a> - Napster WMA playback does not sync correctly when started</li>
		<li><a href="http://bugs.slimdevices.com/show_bug.cgi?id=11851">#11851</a> - Ambient light sensor update - minimal brightness, smoother dimming</li>
		<li><a href="http://bugs.slimdevices.com/show_bug.cgi?id=12229">#12229</a> - Disable WPS pin method - it's more secure than PBC but also very confusing</li>
		<li><a href="http://bugs.slimdevices.com/show_bug.cgi?id=12723">#12723</a> - Seeking support for AAC (for platforms capable of running faad) </li>
		<li><a href="http://bugs.slimdevices.com/show_bug.cgi?id=12756">#12756</a> - Alarm clock function AM/PM difficult to set </li>
		<li><a href="http://bugs.slimdevices.com/show_bug.cgi?id=13462">#13462</a> - touch-to-play needs to style and push correctly to now playing for correct XMLBrowse items</li>
		<li><a href="http://bugs.slimdevices.com/show_bug.cgi?id=13567">#13567</a> - Fix 'favorites', 'browse' and 'search' button on Touch remote</li>
		<li><a href="http://bugs.slimdevices.com/show_bug.cgi?id=13622">#13622</a> - Playlist has entries such as file:///fullpath/to/directory/ instead of artist-album</li>
		<li><a href="http://bugs.slimdevices.com/show_bug.cgi?id=14025">#14025</a> - MacOS X Preference Pane locks up when accessing Squeezebox Control Panel</li>
		<li><a href="http://bugs.slimdevices.com/show_bug.cgi?id=14218">#14218</a> - Boom's bass and treble self reset to maximum</li>
		<li><a href="http://bugs.slimdevices.com/show_bug.cgi?id=14386">#14386</a> - Scanning broken for FLACs with CUE sheets in paths containing UTF-8 characters</li>
		<li><a href="http://bugs.slimdevices.com/show_bug.cgi?id=14358">#14358</a> - Playing Last.fm from TrackInfo menu doesn't work</li>
		<li><a href="http://bugs.slimdevices.com/show_bug.cgi?id=14405">#14405</a> - Sending a query for Playlist Name returns no response</li>
		<li><a href="http://bugs.slimdevices.com/show_bug.cgi?id=14423">#14423</a> - IR play command handled twice</li>
		<li><a href="http://bugs.slimdevices.com/show_bug.cgi?id=14474">#14474</a> - Music Folder browsing ignores non-alphanumeric characters in it's sorting algorithm</li>
		<li><a href="http://bugs.slimdevices.com/show_bug.cgi?id=14538">#14538</a> - Long Date format doesn't use correct locale</li>
		<li><a href="http://bugs.slimdevices.com/show_bug.cgi?id=14602">#14602</a> - Control panel not using web proxy setting</li>
		<li><a href="http://bugs.slimdevices.com/show_bug.cgi?id=14648">#14648</a> - Local playlists with remote URLs missing title</li>
		<li><a href="http://bugs.slimdevices.com/show_bug.cgi?id=14700">#14700</a> - Update to ALAC 0.2.0 (24-bit support)</li>
		<li><a href="http://bugs.slimdevices.com/show_bug.cgi?id=14760">#14760</a> - Playing a music-service already-playing item should not restart it (go to Now Playing instead)</li>
		<li><a href="http://bugs.slimdevices.com/show_bug.cgi?id=14774">#14774</a> - Remove 'Preamp Volume Control' setting for SBR</li>
		<li><a href="http://bugs.slimdevices.com/show_bug.cgi?id=14848">#14848</a> - Rhapsody menus don't add single track through SqueezePlay</li>
		<li><a href="http://bugs.slimdevices.com/show_bug.cgi?id=14937">#14937</a> - Add mute ir code</li>
		<li><a href="http://bugs.slimdevices.com/show_bug.cgi?id=14942">#14942</a> - Cannot change mysb.com password if using IE 7 or IE 8</li>
		<li><a href="http://bugs.slimdevices.com/show_bug.cgi?id=14972">#14972</a> - Do not remove last known remote SC from music list so it can be selected and wake on lan is sent</li>
		<li><a href="http://bugs.slimdevices.com/show_bug.cgi?id=14977">#14977</a> - Run with no user extensions ("safe Mode ") is broken</li>
		<li><a href="http://bugs.slimdevices.com/show_bug.cgi?id=14986">#14986</a> - Fix backlight turning back on after a while when using blank SS</li>
		<li><a href="http://bugs.slimdevices.com/show_bug.cgi?id=15005">#15005</a> - I can enable username/password without confirming the password</li>
		<li><a href="http://bugs.slimdevices.com/show_bug.cgi?id=15039">#15039</a> - Can't stop or start from System Tray w/ Password Security Enabled</li>
		<li><a href="http://bugs.slimdevices.com/show_bug.cgi?id=15050">#15050</a> - Fix IP address in Remote Login help text</li>
		<li><a href="http://bugs.slimdevices.com/show_bug.cgi?id=15052">#15052</a> - Album favorites with non-latin characters are broken</li>
		<li><a href="http://bugs.slimdevices.com/show_bug.cgi?id=15117">#15117</a> - Neither clockSource nor fxloop prefs are stored in the player</li>
		<li><a href="http://bugs.slimdevices.com/show_bug.cgi?id=15129">#15129</a> - Music IP Integration on Windows Home Server provides wrong url with Seed song to API</li>
		<li><a href="http://bugs.slimdevices.com/show_bug.cgi?id=15179">#15179</a> - SP based players don't keep their names, but always accept whatever was stored on the connecting server</li>
		<li><a href="http://bugs.slimdevices.com/show_bug.cgi?id=15204">#15204</a> - CLI tag 'j' for coverart sometimes returned a full path instead of 1</li>
		<li><a href="http://bugs.slimdevices.com/show_bug.cgi?id=15271">#15271</a> - Radiotime station which have aac with mp3 and/or wma stream fail on ip3k players on ReadyNAS</li>
		<li><a href="http://bugs.slimdevices.com/show_bug.cgi?id=15371">#15371</a> - Play or Add a Genre Does Nothing</li>
		<li><a href="http://bugs.slimdevices.com/show_bug.cgi?id=15382">#15382</a> - "Power On Resume" setting is not respected</li>
		<li><a href="http://bugs.slimdevices.com/show_bug.cgi?id=15391">#15391</a> - Too much whining after months of beta, startup and refresh of server</li>
		<li><a href="http://bugs.slimdevices.com/show_bug.cgi?id=15474">#15474</a> - Playing radio station, turning on an additional player in sync-group causes skip in playlist</li>
		<li><a href="http://bugs.slimdevices.com/show_bug.cgi?id=15477">#15477</a> - New track stream can get (superfluous) packets from old stream</li>
		<li><a href="http://bugs.slimdevices.com/show_bug.cgi?id=15553">#15553</a> - Track with composer but no artist tag can't be browsed on SqueezePlay devices</li>
		<li><a href="http://bugs.slimdevices.com/show_bug.cgi?id=15556">#15556</a> - DHCP client fix - check IP address before using it</li>
		<li><a href="http://bugs.slimdevices.com/show_bug.cgi?id=15566">#15566</a> - (Controller) - Fix power management settings. Only reset to default if a setting is missing.</li>
		<li><a href="http://bugs.slimdevices.com/show_bug.cgi?id=15686">#15686</a> - Can't start a MusicIP Mix from a genre</li>
		<li><a href="http://bugs.slimdevices.com/show_bug.cgi?id=15815">#15815</a> - Now Playing information can alternate previous-next-previous-next at track skip</li>
	</ul>
	<br />
</ul>

<h2><a name="v7.4.2" id="v7.4.2"></a>Version 7.4.2 - 2010-02-25</h2>
<ul>
	<li>Bug Fixes:</li>
	<ul>
		<li>Fixed UPnP compatibility with Simplify Media server.</li>
		<li>Fixed FLAC seeking on files that contain ID3v2 tags.</li>
		<li>Fixed sample rate detection for MPEG-4 files.</li>
		<li>Changed Tag Version info to display all versions of ID3 tags contained within a file.</li>
		<li>Added missing Monkey's Audio (APE) decoder binaries for i386 FreeBSD, i386/ARM/PPC Linux.</li>
		<li><a href="http://bugs.slimdevices.com/show_bug.cgi?id=10449">#10449</a> - SqueezePlay, wrong track played when playing an artist's compilation albums</li>
		<li><a href="http://bugs.slimdevices.com/show_bug.cgi?id=13955">#13955</a> - Remote ASX playlist containing MP3 stream fails</li>
		<li><a href="http://bugs.slimdevices.com/show_bug.cgi?id=14110">#14110</a> - Fixed scanning of iTunNORM Sound Check value in MP3 files when there is only one comment</li>
		<li><a href="http://bugs.slimdevices.com/show_bug.cgi?id=14321">#14321</a> - Applet Installer shows duplicate entries</li>
		<li><a href="http://bugs.slimdevices.com/show_bug.cgi?id=14328">#14328</a> - Need useful error messages when artwork fails</li>
		<li><a href="http://bugs.slimdevices.com/show_bug.cgi?id=14496">#14496</a> - Player display goes blank after upgrading to 7.4</li>
		<li><a href="http://bugs.slimdevices.com/show_bug.cgi?id=14824">#14824</a> - Reciva Internet Radios claim to support Icy-MetaData, but then glitch on metadata packets (Simon Hyde)</li>
		<li><a href="http://bugs.slimdevices.com/show_bug.cgi?id=14861">#14861</a> - SBS preventing HDD shutdown</li>
		<li><a href="http://bugs.slimdevices.com/show_bug.cgi?id=14883">#14883</a> - Audio pops at the end of WAV/AIFF files</li>
		<li><a href="http://bugs.slimdevices.com/show_bug.cgi?id=14905">#14905</a> - Not compatible with Ubuntu 9.10 due to MySQL 5.1</li>
		<li><a href="http://bugs.slimdevices.com/show_bug.cgi?id=14913">#14913</a> - Scanner calculates incorrect bitrate on Windows</li>
		<li><a href="http://bugs.slimdevices.com/show_bug.cgi?id=14931">#14931</a> - Can't save preset 0 on SB3</li>
		<li><a href="http://bugs.slimdevices.com/show_bug.cgi?id=14933">#14933</a> - Scanner only includes one comment per song</li>
		<li><a href="http://bugs.slimdevices.com/show_bug.cgi?id=14946">#14946</a> - Strip trailing nulls from the end of WAV LIST INFO tags</li>
		<li><a href="http://bugs.slimdevices.com/show_bug.cgi?id=15001">#15001</a> - Save playlist plugin locks SQB classic UI</li>
		<li><a href="http://bugs.slimdevices.com/show_bug.cgi?id=15014">#15014</a> - Scanner should prefer Vorbis tags over ID3v2 tags for FLAC files</li>
		<li><a href="http://bugs.slimdevices.com/show_bug.cgi?id=15105">#15105</a> - Scanner intolerant of bad FILE value in embedded cue sheets</li> (Gordon Harris)
		<li><a href="http://bugs.slimdevices.com/show_bug.cgi?id=15190">#15190</a> - File Types page shows active option for WMA Lossless/Pro</li>
		<li><a href="http://bugs.slimdevices.com/show_bug.cgi?id=15196">#15196</a> - Multiple genre tags in ID3v2 not read properly</li>
		<li><a href="http://bugs.slimdevices.com/show_bug.cgi?id=15197">#15197</a> - Wrong bitrate/duration calculated for MPEG-2 Layer 3 files</li>
		<li><a href="http://bugs.slimdevices.com/show_bug.cgi?id=15262">#15262</a> - Unable to scan some MP4 files encoded by Nero</li>
		<li><a href="http://bugs.slimdevices.com/show_bug.cgi?id=15380">#15380</a> - Return the proper content-type when streaming files (agillis)</li>
		<li><a href="http://bugs.slimdevices.com/show_bug.cgi?id=15483">#15483</a> - Scanner fails when ReplayGain tag are invalid</li>
		<li><a href="http://bugs.slimdevices.com/show_bug.cgi?id=15490">#15490</a> - Gapless playback broken for PCM on SB1</li>
		<li><a href="http://bugs.slimdevices.com/show_bug.cgi?id=15491">#15491</a> - Try harder to read radio playlists that return text or HTML content-types</li>
		<li><a href="http://bugs.slimdevices.com/show_bug.cgi?id=15630">#15630</a> - Invalid characters in comment tags can break the scanner</li>
		<li><a href="http://bugs.slimdevices.com/show_bug.cgi?id=15707">#15707</a> - Lyrics tag in WMA files not scanned</li>
	</ul>
</ul>

<h2><a name="v7.4.1" id="v7.4.1"></a>Version 7.4.1 - 2009-10-21</h2>
<ul>
	<li>Apps:</li>
	<ul>
		<li>Added Queen app.</li>
	</ul>
	<br />
	
	<li>Platform Support:</li>
	<ul>
		<li>Binaries and tarballs are now available for the following platforms:
			<ul>
				<li>i386 FreeBSD 7.2</li>
				<li>ARM EABI Linux</li>
				<li>PowerPC Linux</li>
			</ul>
		</li>
	</ul>
	<br />
	
	<li>Scanner bug fixes and improvements:</li>
	<ul>
		<li>Improved speed of FLAC scanning.</li>
		<li>Improved accuracy of FLAC seeking.</li>
		<li>Re-added support for ID3v2 tags in FLAC files.</li>
		<li>AIFF: Fixed error when reading ID3 chunks with a bad chunk size.</li>
		<li>MP4: Fixed parsing of files with short TRKN tags.</li>
		<li><a href="http://bugs.slimdevices.com/show_bug.cgi?id=14241">#14241</a> - Fixed Win32 crash when seeking in FLAC files</li>
		<li><a href="http://bugs.slimdevices.com/show_bug.cgi?id=14462">#14462</a> - Fixed reading of WAV files with 18-byte fmt chunks</li>
		<li><a href="http://bugs.slimdevices.com/show_bug.cgi?id=14476">#14476</a> - Fixed crashes when files contain very large cover art</li>
		<li><a href="http://bugs.slimdevices.com/show_bug.cgi?id=14658">#14658</a> - Fixed reading of MP4 tags on certain platforms</li>
		<li><a href="http://bugs.slimdevices.com/show_bug.cgi?id=14705">#14705</a> - Properly read ID3v2 frames in a file with a corrupt frame</li>
		<li><a href="http://bugs.slimdevices.com/show_bug.cgi?id=14728">#14728</a> - Try to work around broken taggers that write UTF-16 text to ID3v2.3 tags without a BOM</li>
		<li><a href="http://bugs.slimdevices.com/show_bug.cgi?id=14788">#14788</a> - Fixed crash when reading certain WMA tags</li>
	</ul>
	<br />
	
	<li>Bug Fixes:</li>
	<ul>
		<li><a href="http://bugs.slimdevices.com/show_bug.cgi?id=10429">#10429</a> - Added pref for extracting iTunes artwork, off by default</li>
		<li><a href="http://bugs.slimdevices.com/show_bug.cgi?id=13264">#13264</a> - If sleeping at end of song, don't start crossfading the next track</li>
		<li><a href="http://bugs.slimdevices.com/show_bug.cgi?id=13892">#13892</a> - Can't store music folder with non-latin characters</li>
		<li><a href="http://bugs.slimdevices.com/show_bug.cgi?id=14068">#14068</a> - Installer should pause longer when shutting down SqueezeTray</li>
		<li><a href="http://bugs.slimdevices.com/show_bug.cgi?id=14230">#14230</a> - Pause, play, starts a new track. Intermittent</li>
		<li><a href="http://bugs.slimdevices.com/show_bug.cgi?id=14340">#14340</a> - missing strings on controller</li>
		<li><a href="http://bugs.slimdevices.com/show_bug.cgi?id=14444">#14444</a> - Cannot View music folder with Traditional / Simplified Chinese folder name</li>
		<li><a href="http://bugs.slimdevices.com/show_bug.cgi?id=14438">#14438</a> - Non-Default skins lack My Apps menu item</li>
		<li><a href="http://bugs.slimdevices.com/show_bug.cgi?id=14451">#14451</a> - New install of Squeezebox Server 7.4 on ReadyNAS NV+ creates 2 instances of SBS</li>
		<li><a href="http://bugs.slimdevices.com/show_bug.cgi?id=14453">#14453</a> - Home menu inconsistent: App Gallery precedes My Apps on SqueezePlay, but follows on ip3k</li>
		<li><a href="http://bugs.slimdevices.com/show_bug.cgi?id=14470">#14470</a> - Scan crashes on MusicIP (Windows) import when encountering non-latin path/file names</li>
		<li><a href="http://bugs.slimdevices.com/show_bug.cgi?id=14471">#14471</a> - Can't open Control Panel if SBS is password protected</li>
		<li><a href="http://bugs.slimdevices.com/show_bug.cgi?id=14472">#14472</a> - Document CLI change from music_services to apps</li>
		<li><a href="http://bugs.slimdevices.com/show_bug.cgi?id=14485">#14485</a> - After 7.4.0, IR doesn't work</li>
		<li><a href="http://bugs.slimdevices.com/show_bug.cgi?id=14476">#14476</a> - Scanner fails when files contain very large artwork</li>
		<li><a href="http://bugs.slimdevices.com/show_bug.cgi?id=14503">#14503</a> - Browse Music Folder broken</li>
		<li><a href="http://bugs.slimdevices.com/show_bug.cgi?id=14506">#14506</a> - Control panel does not show information on password protected server</li>
		<li><a href="http://bugs.slimdevices.com/show_bug.cgi?id=14519">#14519</a> - Debian installer doesn't migrate settings from old squeezecenter</li>
		<li><a href="http://bugs.slimdevices.com/show_bug.cgi?id=14520">#14520</a> - ReadyNAS - starting with wrong locale information</li>
		<li><a href="http://bugs.slimdevices.com/show_bug.cgi?id=14521">#14521</a> - Save Playlist (on current playlist screen) causes reconnecting screen</li>
		<li><a href="http://bugs.slimdevices.com/show_bug.cgi?id=14573">#14573</a> - iTunes import crashes on DISCC for remote tracks</li>
		<li><a href="http://bugs.slimdevices.com/show_bug.cgi?id=14580">#14580</a> - ReadyNAS - Cannot playback AAC files</li>
		<li><a href="http://bugs.slimdevices.com/show_bug.cgi?id=14587">#14587</a> - Duplicate albums due to bad MuiscBrainz tags</li>
		<li><a href="http://bugs.slimdevices.com/show_bug.cgi?id=14588">#14588</a> - Scanner reports 'File not found' for non-ASCII characters</li>
		<li><a href="http://bugs.slimdevices.com/show_bug.cgi?id=14590">#14590</a> - ServiceManager should treat Windows 7, 2008 et al. like Vista</li>
		<li><a href="http://bugs.slimdevices.com/show_bug.cgi?id=14594">#14594</a> - No FF and REW in Napster tracks</li>
		<li><a href="http://bugs.slimdevices.com/show_bug.cgi?id=14599">#14599</a> - Control Panel Opens When Starting Squeezebox Server</li>
		<li><a href="http://bugs.slimdevices.com/show_bug.cgi?id=14597">#14597</a> - AAC to MP3 fails because of bug in convert.conf file</li>
		<li><a href="http://bugs.slimdevices.com/show_bug.cgi?id=14745">#14745</a> - Wrong Date on Squeezebox Classic when in standby</li>
		<li><a href="http://bugs.slimdevices.com/show_bug.cgi?id=14758">#14758</a> - iTunes imported music is not mixable in MusicIP</li>
		<li><a href="http://bugs.slimdevices.com/show_bug.cgi?id=14762">#14762</a> - Cyrillic encoding is broken in Browse Music Folder</li>
		<li><a href="http://bugs.slimdevices.com/show_bug.cgi?id=14783">#14783</a> - WAV -> FLAC on OSX fails: SOX error</li>
	</ul>
	<br />
</ul>

<h2><a name="v7.4.0" id="v7.4.0"></a>Version 7.4.0 - 2009-09-28</h2>
<ul>
	<li>Firmware updates:</li>
	<ul>
		<li>Boom - Version 50<br />	
			Squeezebox 2/3 - Version 130<br />
			Transporter - Version 80<br />
			Receiver - Version 65
		</li>
		<ul>
			<li><a href="http://bugs.slimdevices.com/show_bug.cgi?id=4834">#4834</a> - (Transporter) After switching to digital input device will not play music without a complete reset (3rd time's the charm?)</li>
			<li><a href="http://bugs.slimdevices.com/show_bug.cgi?id=11078">#11078</a> - Wired-only Classics can flood the network with broadcast packets</li>
			<li>Allow players in a sync group to move between servers while remaining in the same sync group.</li>
		</ul>
	</ul>
	<br />
	
	<li>Scanner:</li>
	<ul>
		<li>The file format scanning modules have been completely rewritten in C as a <a href="http://search.cpan.org/dist/Audio-Scan/">standalone module</a> with comprehensive unit tests.</li>
		<li>This reduces memory usage, improves scanning speed, and fixes many bugs.</li>
		<li>Seeking in WMA files is now supported.</li>
		<li>Seeking in VBR MP3 files is now more accurate.</li>
	</ul>
	<br />
	
	<li>System integration:</li>
	<ul>
		<li>New Control Panel for Windows, Console for Windows Home Server and Preference Pane for OSX as a shortcut to common activities</li>
	</ul>
	<br />
	
	<li>Preset Changes:</li>
	<ul>
		<li>Boom/IR presets are no longer associated with Favorites, and each player now has a separate preset list.</li>
		<li>When upgrading, any presets set within Favorites will be migrated to every player.</li>
		<li>Presets are now synced with mysqueezebox.com (Favorites are still not synced).</li>
		<li>Presets can no longer be set via the 'favorites add' command.</li>
		<li>For more information, please see bug <a href="http://bugs.slimdevices.com/show_bug.cgi?id=13248">#13248</a>.</li>
	</ul>
	<br />
	
	<li>Resource Usage:</li>
	<ul>
		<li>Several features of Squeezebox Server can be disabled to reduce memory usage. The following command-line flags are available:</li>
		<ul>
			<li>--noweb - Disable web interface.</li>
			<li>--notranscoding - Disable support for transcoding.</li>
			<li>--nosb1slimp3sync - Disable support for SliMP3 &amp; SB1 players and associated syncing.</li>
			<li>--noinfolog - Disable INFO-level logging.</li>
			<li>--nodebuglog - Disable DEBUG-level logging.</li>
		</ul>
	</ul>
	<br />

	<li>Bug Fixes:</li>
		<li><a href="http://bugs.slimdevices.com/show_bug.cgi?id=2611">#2611</a> - Add option to ignore some of iTunes playlists like eg. Videos, Purchased etc.</li>
		<li><a href="http://bugs.slimdevices.com/show_bug.cgi?id=3161">#3161</a> - Need more agressive auto-retry for internet radio
		<br>Once a connection is established then a reconnection will be attempted if it subsequently drops</li>
		<li><a href="http://bugs.slimdevices.com/show_bug.cgi?id=3592">#3592</a> - Add ability to name Squeezebox Server</li>
		<li><a href="http://bugs.slimdevices.com/show_bug.cgi?id=4584">#4584</a> - SqueezeCenter should support ALBUMARTISTSORT</li>
		<li><a href="http://bugs.slimdevices.com/show_bug.cgi?id=4665">#4665</a> - APEv2 tags supercede ID3 and ID3v2 tags</li>
		<li><a href="http://bugs.slimdevices.com/show_bug.cgi?id=7320">#7320</a> - Pressing Play from Web Page does not clear cache
		<br>When paused and connected to a remote stream of unknown duration, stop when buffer fills.</li>
		<li><a href="http://bugs.slimdevices.com/show_bug.cgi?id=7232">#7232</a> - Starting a DB Scan will halt currently playing Internet Radio stream</li>
		<li><a href="http://bugs.slimdevices.com/show_bug.cgi?id=8246">#8246</a> - Different behaviour with browsing shortcuts in Music Folder</li>
		<li><a href="http://bugs.slimdevices.com/show_bug.cgi?id=8434">#8434</a> - MP4 -&gt; FLAC conversion - big endian vs. little endian</li>
		<li><a href="http://bugs.slimdevices.com/show_bug.cgi?id=8563">#8563</a> - Scanner reads incorrect sample rate on 88.2kHz MP4 files</li>
		<li><a href="http://bugs.slimdevices.com/show_bug.cgi?id=9194">#9194</a> - Track::artist expensive; suggest cache result and avoid double calls</li>
		<li><a href="http://bugs.slimdevices.com/show_bug.cgi?id=9351">#9351</a> - Players unpause randomly</li>
		<li><a href="http://bugs.slimdevices.com/show_bug.cgi?id=9673">#9673</a> - Poor recovery from empty stream</li>
		<li><a href="http://bugs.slimdevices.com/show_bug.cgi?id=9713">#9713</a> - WMA files cannot FWD / RWD</li>
		<li><a href="http://bugs.slimdevices.com/show_bug.cgi?id=9752">#9752</a> - fade_volume doesn't always call callbacks at end of fade</li>
		<li><a href="http://bugs.slimdevices.com/show_bug.cgi?id=10026">#10026</a> - PCM != WAV<br>Add (restore) WAV seek capability</br></li>
		<li><a href="http://bugs.slimdevices.com/show_bug.cgi?id=10188">#10188</a> - Improved scanner logging</li>
		<li><a href="http://bugs.slimdevices.com/show_bug.cgi?id=10199">#10199</a> - Most transcoding doesn't work with non-ascii-characters in filename</li>
		<li><a href="http://bugs.slimdevices.com/show_bug.cgi?id=10278">#10278</a> - exit search jumps back to home menu</li>
		<li><a href="http://bugs.slimdevices.com/show_bug.cgi?id=10320">#10320</a> - Time command should remain paused if paused</li>
		<li><a href="http://bugs.slimdevices.com/show_bug.cgi?id=10443">#10443</a> - Failure to resume song on connection recovery after short network disruption</li>
		<li><a href="http://bugs.slimdevices.com/show_bug.cgi?id=10645">#10645</a> - Improve pausing on remote sources that support seeking</li>
		<li><a href="http://bugs.slimdevices.com/show_bug.cgi?id=10660">#10660</a> - Allow Squeezebox Server to downsample WAV using SoX</li>
		<li><a href="http://bugs.slimdevices.com/show_bug.cgi?id=10731">#10731</a> - WAV convert to LAME (MP3) fails</li>
		<li><a href="http://bugs.slimdevices.com/show_bug.cgi?id=10814">#10814</a> - Transcoding Framework only replaces variable once (need global replace)</li>
		<li><a href="http://bugs.slimdevices.com/show_bug.cgi?id=10841">#10841</a> - SC reverts to last stream played if ShoutCast server reached max. # listeners</li>
		<li><a href="http://bugs.slimdevices.com/show_bug.cgi?id=11099">#11099</a> - Now playing remote stream shows duration bar initially</li>
		<li><a href="http://bugs.slimdevices.com/show_bug.cgi?id=11285">#11285</a> - Allow Squeezebox Server to downsample AIF using SoX</li>
		<li><a href="http://bugs.slimdevices.com/show_bug.cgi?id=11447">#11447</a> - Clearing the current playlist does not clear the current index of the playlist</li>
		<li><a href="http://bugs.slimdevices.com/show_bug.cgi?id=11652">#11652</a> - Previous alarm goes off on Boom even though it was changed (Manoj Kasichainula)</li>
		<li><a href="http://bugs.slimdevices.com/show_bug.cgi?id=11722">#11722</a> - Fix RandomMix genre list sort order</li>
		<li><a href="http://bugs.slimdevices.com/show_bug.cgi?id=11780">#11780</a> - Scanner failing on common album names</li>
		<li><a href="http://bugs.slimdevices.com/show_bug.cgi?id=11912">#11912</a> - Repeat should be turned off by default</li>
		<li><a href="http://bugs.slimdevices.com/show_bug.cgi?id=11888">#11888</a> - Player should reconnect to a remote stream if the connection ends before the known duration</li>
		<li><a href="http://bugs.slimdevices.com/show_bug.cgi?id=12240">#12240</a> - Last.fm does not scrobble last track in playlist (until new playlist started)</li>
		<li><a href="http://bugs.slimdevices.com/show_bug.cgi?id=12873">#12873</a> - Sample Size information for FLAC doesn't show up in UI</li>
		<li><a href="http://bugs.slimdevices.com/show_bug.cgi?id=13248">#13248</a> - Change presets to be per-player, separate from favorites</li>
		<li><a href="http://bugs.slimdevices.com/show_bug.cgi?id=13600">#13600</a> - Non-western characters incorrectly sorted</li>
	</ul>
	<br />
</ul>

<h2><a name="v7.3.4" id="v7.3.4"></a>Version 7.3.4 - not released</h2>
<ul>
	<li>Platform Support:</li>
	<ul>
		<li>Support for Mac OS X Snow Leopard.  SqueezeCenter itself will run in 64-bit mode, but note that the Preference Pane only supports 32-bit mode.</li>
	</ul>
	<br />
	
	<li>Bug Fixes:</li>
	<ul>
		<li><a href="http://bugs.slimdevices.com/show_bug.cgi?id=4584">#4584</a> - Support for ALBUMARTISTSORT</li>
		<li><a href="http://bugs.slimdevices.com/show_bug.cgi?id=11217">#11217</a> - Un-mute does not work</li>
		<li><a href="http://bugs.slimdevices.com/show_bug.cgi?id=12475">#12475</a> - If initial DNS test fails, keep using original DNS servers</li>
	</ul>
</ul>

<h2><a name="v7.3.3" id="v7.3.3"></a>Version 7.3.3 - 2009-06-16</h2>
<ul>
	<li>Firmware updates:</li>
	<ul>
		<li>Boom - Version 47<br />	
			Squeezebox 2/3 - Version 127<br />
			Transporter - Version 77<br />
			Receiver - Version 62
		</li>
		<ul>
			<li>Ogg Vorbis streams can now be played.  Note that low-bitrate streams less than 64k are not supported due to excess memory requirements.</li>
			<li>No longer use OpenDNS as a fallback, as it may return inconsistent SN results from other devices on the network.</li>
			<li>Fixed DNS incompatibility with certain Netgear routers.</li> 
			<li><a href="http://bugs.slimdevices.com/show_bug.cgi?id=4418">#4418</a> - Ogg Vorbis streams crash player</li>
			<li><a href="http://bugs.slimdevices.com/show_bug.cgi?id=7857">#7857</a> - Player crashes when playing an Ogg file with large headers</li>
			<li><a href="http://bugs.slimdevices.com/show_bug.cgi?id=10638">#10638</a> - Boom: No sound from Line In in setup menu</li>
			<li><a href="http://bugs.slimdevices.com/show_bug.cgi?id=10815">#10815</a> - Extend STMn to indicate why decoder failed</li>
			<li><a href="http://bugs.slimdevices.com/show_bug.cgi?id=10944">#10944</a> - serv 0 does not return player to Select Music Source</li>
			<li><a href="http://bugs.slimdevices.com/show_bug.cgi?id=10945">#10945</a> - Boom will not power cycle from IR remote</li>
		</ul>
	</ul>
	<br />

	<li>Networking:</li>
	<ul>
		<li>No longer use OpenDNS as a fallback, as it may return inconsistent SN results from other devices on the network.</li>
	</ul>
	<br />

	<li>Bug Fixes:</li>
	<ul>
		<li><a href="http://bugs.slimdevices.com/show_bug.cgi?id=1361">#1361</a> - Mac: expand the music folder path if it's an alias, or SC would crash at startup</li>
		<li><a href="http://bugs.slimdevices.com/show_bug.cgi?id=7794">#7794</a> - Removal of Windows specific plugin in debian build</li>
		<li><a href="http://bugs.slimdevices.com/show_bug.cgi?id=8426">#8426</a> - Controller Artist Search is restricted to whole-album Artists</li>
		<li><a href="http://bugs.slimdevices.com/show_bug.cgi?id=8683">#8683</a> - Squeezecenter .deb's logrotate should not restart</li>
		<li><a href="http://bugs.slimdevices.com/show_bug.cgi?id=9472">#9472</a> - Remote playlist with multiple WMA streams plays only first stream</li>
		<li><a href="http://bugs.slimdevices.com/show_bug.cgi?id=9878">#9878</a> - Favorites with non-latin characters in their url don't work</li>
		<li><a href="http://bugs.slimdevices.com/show_bug.cgi?id=9931">#9931</a> - MIP playlist is not restored after a player reconnects to SC</li>
		<li><a href="http://bugs.slimdevices.com/show_bug.cgi?id=10060">#10060</a> - The alarm doesn't fade in if the source is Internet radio</li>
		<li><a href="http://bugs.slimdevices.com/show_bug.cgi?id=10087">#10087</a> - Backup alarm does not work if SC is password-protected</li>
		<li><a href="http://bugs.slimdevices.com/show_bug.cgi?id=10112">#10112</a> - Problem seeking in podcasts with large ID3v2 tags</li>
		<li><a href="http://bugs.slimdevices.com/show_bug.cgi?id=10310">#10310</a> - Changing volume on syncd player causes volume to jump to pre-syncd level</li>
		<li><a href="http://bugs.slimdevices.com/show_bug.cgi?id=10325">#10325</a> - Player UI (SB 3/Classic) clock gets stuck - does not update after a server was in suspend mode</li>
		<li><a href="http://bugs.slimdevices.com/show_bug.cgi?id=10371">#10371</a> - Bright white LED does not go off at end of play</li>
		<li><a href="http://bugs.slimdevices.com/show_bug.cgi?id=10458">#10458</a> - onStop handler is called when seeking</li>
		<li><a href="http://bugs.slimdevices.com/show_bug.cgi?id=10479">#10475</a> - Last 15 seconds of song gets chopped off (skipped)</li>
		<li><a href="http://bugs.slimdevices.com/show_bug.cgi?id=10479">#10479</a> - WMA files streamed from HTTP servers cause player to reboot</li>
		<li><a href="http://bugs.slimdevices.com/show_bug.cgi?id=10583">#10583</a> - VA albums handled as many one-track albums with 2 artists each</li>
		<li><a href="http://bugs.slimdevices.com/show_bug.cgi?id=10635">#10635</a> - Non-user-friendly message for bad podcast files</li>
		<li><a href="http://bugs.slimdevices.com/show_bug.cgi?id=10640">#10640</a> - Local real time clock showing in Now Playing in SN Radio</li>
		<li><a href="http://bugs.slimdevices.com/show_bug.cgi?id=10681">#10681</a> - Fail to start new track after underrun (esp. when synced)</li>
		<li><a href="http://bugs.slimdevices.com/show_bug.cgi?id=10692">#10692</a> - Early (premature) STMd (decoder buffer underrun) provokes hang</li>
		<li><a href="http://bugs.slimdevices.com/show_bug.cgi?id=10693">#10693</a> - Abort link present after scan complete in web UI</li>
		<li><a href="http://bugs.slimdevices.com/show_bug.cgi?id=10702">#10702</a> - MusicIP Mood menu missing from Jive's menu</li>
		<li><a href="http://bugs.slimdevices.com/show_bug.cgi?id=10724">#10724</a> - MB changed MUSICBRAINZ ALBUM ARTIST</li>
		<li><a href="http://bugs.slimdevices.com/show_bug.cgi?id=10730">#10730</a> - Downloads from SqueezeCenter cut off prematurely</li>
		<li><a href="http://bugs.slimdevices.com/show_bug.cgi?id=10736">#10736</a> - Extension Downloader shows plugins for upgrade when already at latest version</li>
		<li><a href="http://bugs.slimdevices.com/show_bug.cgi?id=10744">#10744</a> - International characters sorted wrong when browsing Music Folder</li>
		<li><a href="http://bugs.slimdevices.com/show_bug.cgi?id=10749">#10749</a> - Support "Album Artist" for FLAC used by JR Media Center</li>
		<li><a href="http://bugs.slimdevices.com/show_bug.cgi?id=10752">#10752</a> - Logging output is displayed in OSX installer's OK dialog box</li>
		<li><a href="http://bugs.slimdevices.com/show_bug.cgi?id=10761">#10761</a> - Formats::WMA doesn't map WM/ArtistSortOrder</li>
		<li><a href="http://bugs.slimdevices.com/show_bug.cgi?id=10762">#10762</a> - WMA: WM/Comments should be mapped to COMMENT</li>
		<li><a href="http://bugs.slimdevices.com/show_bug.cgi?id=10807">#10807</a> - Unavailable plugins can be placed on the Home Menu</li>
		<li><a href="http://bugs.slimdevices.com/show_bug.cgi?id=10818">#10818</a> - Some types of transcoding degrade SC & GUI responsiveness</li>
		<li><a href="http://bugs.slimdevices.com/show_bug.cgi?id=10828">#10828</a> - Unexpected unpause when synced upon power-on</li>
		<li><a href="http://bugs.slimdevices.com/show_bug.cgi?id=10833">#10833</a> - Startup time for remote streams is too slow</li>
		<li><a href="http://bugs.slimdevices.com/show_bug.cgi?id=10886">#10886</a> - Cannot play AIFF files ripped with dBpoweramp</li>
		<li><a href="http://bugs.slimdevices.com/show_bug.cgi?id=10928">#10928</a> - Settings Web UI broken in Safari</li>
		<li><a href="http://bugs.slimdevices.com/show_bug.cgi?id=10939">#10939</a> - Non-square artwork does not display correctly in web UI</li>
		<li><a href="http://bugs.slimdevices.com/show_bug.cgi?id=11001">#11001</a> - Icecast authenticated streams that allow 1 con/user sometimes fail</li>
		<li><a href="http://bugs.slimdevices.com/show_bug.cgi?id=11006">#11006</a> - No sound after upgrade; SOX has wrong arguments for Ogg-&gt;AIFF</li>
		<li><a href="http://bugs.slimdevices.com/show_bug.cgi?id=11056">#11056</a> - Vorbis Comment "DESCRIPTION" frame should be mapped to "COMMENT"</li>
		<li><a href="http://bugs.slimdevices.com/show_bug.cgi?id=11222">#11222</a> - Playing a playlist causes controller to disconnect from SC</li>
		<li><a href="http://bugs.slimdevices.com/show_bug.cgi?id=11259">#11259</a> - Network test not working on SB1</li>
		<li><a href="http://bugs.slimdevices.com/show_bug.cgi?id=11261">#11261</a> - After disconnecting from power, Boom would forget bass/treble/stereoxl</li>
		<li><a href="http://bugs.slimdevices.com/show_bug.cgi?id=11446">#11446</a> - Radio logos not showing</li>
	</ul>
</ul>

<h2><a name="v7.3.2" id="v7.3.2"></a>Version 7.3.2 - 2009-01-20</h2>
<ul>
	<li>Firmware updates:</li>
	<ul>
		<li>Boom - Version 43<br />	
			Squeezebox 2/3 - Version 123<br />
			Transporter - Version 73<br />
			Receiver - Version 58
		</li>
		<ul>
			<li>(Boom) Improved Woofer-Tweeter crossover.</li>
			<li><a href="http://bugs.slimdevices.com/show_bug.cgi?id=7681">#7681</a> - (Boom) In 'Off' mode it uses 8 Watts, while playing it uses 9 Watts</li>
			<li><a href="http://bugs.slimdevices.com/show_bug.cgi?id=7918">#7918</a> - strm-a (skip-ahead) can provoke STMo (output buffer underrun)</li>
			<li><a href="http://bugs.slimdevices.com/show_bug.cgi?id=9796">#9796</a> - (Boom) Firmware messages not shown if power off brightness is set to 0 (Dark)</li>
			<li><a href="http://bugs.slimdevices.com/show_bug.cgi?id=10161">#10161</a> - Some items are editable in Current Settings but changes do not stick</li>
			<li><a href="http://bugs.slimdevices.com/show_bug.cgi?id=10383">#10383</a> - All players should set firmware auto update option to true</li>
			<li><a href="http://bugs.slimdevices.com/show_bug.cgi?id=10493">#10493</a> - Long Rhapsody trial session IDs can fail with org.xml.sax.SAXParseException</li>
			<li><a href="http://bugs.slimdevices.com/show_bug.cgi?id=10705">#10705</a> - (Boom) RTC alarm is muted - only the alarm bell sign flashes</li>
		</ul>
	</ul>
	<br />

	<li>Bug Fixes:</li>
	<ul>
		<li><a href="http://bugs.slimdevices.com/show_bug.cgi?id=7966">#7966</a> - SqueezeCenter does not recognize wide characters if using iTunes</li>
		<li><a href="http://bugs.slimdevices.com/show_bug.cgi?id=9132">#9132</a> - Status command does not return updated ratings until SC restart</li>
		<li><a href="http://bugs.slimdevices.com/show_bug.cgi?id=9544">#9544</a> - Large number of plugins with web pages could break the web UI</li>
		<li><a href="http://bugs.slimdevices.com/show_bug.cgi?id=9623">#9623</a> - SqueezeCenter tried to download firmwares to Firmware dir</li>
		<li><a href="http://bugs.slimdevices.com/show_bug.cgi?id=9737">#9737</a> - Add clock display to SB/TP when pressing snooze button</li>
		<li><a href="http://bugs.slimdevices.com/show_bug.cgi?id=9754">#9754</a> - Settings screens lose scroll bar, buttons etc.</li>
		<li><a href="http://bugs.slimdevices.com/show_bug.cgi?id=9833">#9833</a> - RTC alarm should only be set if the next alarm is within 24 hours</li>
		<li><a href="http://bugs.slimdevices.com/show_bug.cgi?id=9962">#9962</a> - Player Settings->Remote not appearing in SLIMP3 web settings page</li>
		<li><a href="http://bugs.slimdevices.com/show_bug.cgi?id=9970">#9970</a> - Scanner crashes when handling FLAC with embedded cue and external cue</li>
		<li><a href="http://bugs.slimdevices.com/show_bug.cgi?id=9997">#9997</a> - Add updated sox with FLAC support
		<br>This means that downsampling of FLAC will produce FLAC instead of MP3 by default</li>
		<li><a href="http://bugs.slimdevices.com/show_bug.cgi?id=10033">#10033</a> - APE --> MP3 via Lame is broken</li>
		<li><a href="http://bugs.slimdevices.com/show_bug.cgi?id=10180">#10180</a> - add support for textkeys in raw CLI queries for albums, artists, genres and musicfolder</li>
		<li><a href="http://bugs.slimdevices.com/show_bug.cgi?id=10181">#10181</a> - Press and hold front panel power toggles power</li>
		<li><a href="http://bugs.slimdevices.com/show_bug.cgi?id=10186">#10186</a> - Add a set preset option to the favorites CLI</li>
		<li><a href="http://bugs.slimdevices.com/show_bug.cgi?id=10283">#10283</a> - Zap ignored during screen saver</li>
		<li><a href="http://bugs.slimdevices.com/show_bug.cgi?id=10361">#10361</a> - Display full file name instead of Windows' short file name for files with unicode in the path/name (most noticeable in Browse Music Folder)</li>
		<li><a href="http://bugs.slimdevices.com/show_bug.cgi?id=10386">#10386</a> - ID3 chunk in WAV files not read sometimes</li>
		<li><a href="http://bugs.slimdevices.com/show_bug.cgi?id=10391">#10391</a> - RandomMix with now genre selected leads to DB error</li>
		<li><a href="http://bugs.slimdevices.com/show_bug.cgi?id=10400">#10400</a> - Sync'd playlists don't advance with SLIMP3/SB1-only sync-group</li>
		<li><a href="http://bugs.slimdevices.com/show_bug.cgi?id=10406">#10406</a> - Sync'd playback occurs on powered off players</li>
		<li><a href="http://bugs.slimdevices.com/show_bug.cgi?id=10407">#10407</a> - Streaming can get blocked after a failure</li>
		<li><a href="http://bugs.slimdevices.com/show_bug.cgi?id=10419">#10419</a> - FWD/REW (scanning) broken for remote tracks</li>
		<li><a href="http://bugs.slimdevices.com/show_bug.cgi?id=10437">#10437</a> - Initial audio block algorithm fails for small initial chunks</li>
		<li><a href="http://bugs.slimdevices.com/show_bug.cgi?id=10438">#10438</a> - SliMP3/SB1 sync broken after first track</li>
		<li><a href="http://bugs.slimdevices.com/show_bug.cgi?id=10446">#10446</a> - No FeedBack in web UI on love/ban track</li>
		<li><a href="http://bugs.slimdevices.com/show_bug.cgi?id=10450">#10450</a> - Bad use of pretty string bitrate description instead of numeric value</li>
		<li><a href="http://bugs.slimdevices.com/show_bug.cgi?id=10451">#10451</a> - Pipeline / socketwrapper use may impose additional overhead</li>
		<li><a href="http://bugs.slimdevices.com/show_bug.cgi?id=10452">#10452</a> - Bogus " (Disc 1)" suffix appended to single-disc album titles of FLAC tracks ripped by dBpoweramp CD Ripper.</li>
		<li><a href="http://bugs.slimdevices.com/show_bug.cgi?id=10474">#10474</a> - New Windows sox build dependent upon cygwin1.dll</li>
		<li><a href="http://bugs.slimdevices.com/show_bug.cgi?id=10499">#10499</a> - Scanner and progress use different time formats</li>
		<li><a href="http://bugs.slimdevices.com/show_bug.cgi?id=10510">#10510</a> - Restore now playing show briefly on jump</li>
		<li><a href="http://bugs.slimdevices.com/show_bug.cgi?id=10514">#10514</a> - Volume Bar is not in center of screen</li>
		<li><a href="http://bugs.slimdevices.com/show_bug.cgi?id=10521">#10521</a> - Artist not updated in status view in Fishbone skin</li>
		<li><a href="http://bugs.slimdevices.com/show_bug.cgi?id=10534">#10534</a> - Uncaught streaming connection close can fill logfile</li>
		<li><a href="http://bugs.slimdevices.com/show_bug.cgi?id=10540">#10540</a> - Garbaged characters displayed when offering the download of a new version of SC</li>
		<li><a href="http://bugs.slimdevices.com/show_bug.cgi?id=10566">#10566</a> - Windows Media Player Playlists empty in SqueezeCenter 7.3.1</li>
		<li><a href="http://bugs.slimdevices.com/show_bug.cgi?id=10567">#10567</a> - Allow plugins to disable crossfade for certain tracks</li>
		<li><a href="http://bugs.slimdevices.com/show_bug.cgi?id=10615">#10615</a> - Synchronized play can stall / be silent at track change</li>
		<li><a href="http://bugs.slimdevices.com/show_bug.cgi?id=10634">#10634</a> - Sync unreliable after server sleep (standby)</li>
	</ul>
</ul>

<h2><a name="v7.3.1" id="v7.3.1"></a>Version 7.3.1 - 2008-12-22</h2>
<ul>
	<li>Firmware updates:</li>
	<ul>
		<li>Boom - Version 41<br />	
			Squeezebox 2/3 - Version 121<br />
			Transporter - Version 71<br />
			Receiver - Version 56
		</li>
		<ul>
			<li><a href="http://bugs.slimdevices.com/show_bug.cgi?id=7814">#7814</a> - Glitches in some MP3 radio streams</li>
			<li><a href="http://bugs.slimdevices.com/show_bug.cgi?id=9003">#9003</a> - Occasional loud noises when moving to a new Rhapsody track</li>
		</ul>
	</ul>
	<br />
	
	<li>Bug Fixes:</li>
	<ul> 	 
		<li><a href="http://bugs.slimdevices.com/show_bug.cgi?id=4578">#4578</a> - Accented characters in playlist entries don't rescan correctly</li>
		<li><a href="http://bugs.slimdevices.com/show_bug.cgi?id=5119">#5119</a> - Replay gain with positive gain setting can cause clipping</li>
		<li><a href="http://bugs.slimdevices.com/show_bug.cgi?id=8654">#8654</a> - Update to WavPack 4.50</li>
		<li><a href="http://bugs.slimdevices.com/show_bug.cgi?id=9553">#9553</a> - Track title metadata missing when track title contains ellipsis in cue file</li>
		<li><a href="http://bugs.slimdevices.com/show_bug.cgi?id=10009">#10009</a> - SC not able to read cyrillic-based name</li>
		<li><a href="http://bugs.slimdevices.com/show_bug.cgi?id=10053">#10053</a> - Random Mix favorites doesn't work from Controller</li>
		<li><a href="http://bugs.slimdevices.com/show_bug.cgi?id=10155">#10155</a> - Scanner does not find OGA files</li>
		<li><a href="http://bugs.slimdevices.com/show_bug.cgi?id=10293">#10293</a> - use custom-convert.conf instead of customized convert.conf on ReadyNAS</li>
		<li><a href="http://bugs.slimdevices.com/show_bug.cgi?id=10303">#10303</a> - WMA metadata is delayed too long</li>
		<li><a href="http://bugs.slimdevices.com/show_bug.cgi?id=10307">#10307</a> - build-perl-modules.pl DBD-mysql-3.002 calls wrong DBI version</li>
		<li><a href="http://bugs.slimdevices.com/show_bug.cgi?id=10315">#10315</a> - MusicIP Playlist names with non-ASCII characters need sanitizing on Windows</li>
		<li><a href="http://bugs.slimdevices.com/show_bug.cgi?id=10316">#10316</a> - MusicIP Mood names with non-ASCII characters need sanitizing on Windows</li>
		<li><a href="http://bugs.slimdevices.com/show_bug.cgi?id=10317">#10317</a> - Music Stores listed twice on new player</li>
		<li><a href="http://bugs.slimdevices.com/show_bug.cgi?id=10326">#10326</a> - Adding certain menu items to the player menu breaks the menu</li>
		<li><a href="http://bugs.slimdevices.com/show_bug.cgi?id=10331">#10331</a> - PrefSync from SN happens even if SN Integration is disabled in SC</li>
		<li><a href="http://bugs.slimdevices.com/show_bug.cgi?id=10334">#10334</a> - Typo in convert.conf for mov->mp3</li>
		<li><a href="http://bugs.slimdevices.com/show_bug.cgi?id=10379">#10379</a> - Pandora does not properly continue after an audio URL fails</li>
		<li><a href="http://bugs.slimdevices.com/show_bug.cgi?id=10388">#10388</a> - Change flac->flac to flac->wav or similar for flac/cue files on sparc based ReadyNAS</li>
	</ul>
</ul>

<h2><a name="v7.3" id="v7.3"></a>Version 7.3 - 2008-12-11</h2>
<ul>
	<li>Firmware updates:</li>
	<ul>
		<li>Boom - Version 40<br />	
			Squeezebox 2/3 - Version 120<br />
			Transporter - Version 70<br />
			Receiver - Version 55
		</li>
		<ul>
			<li>Improved Rhapsody performance.</li>
			<li>Support for Rhapsody seeking.</li>
			<li>Improved Sirius metadata handling.</li>
			<li>Support for WMA radio metadata.</li>
			<li>(Boom) Brightness setting would not stick if Boom gets disconnected from SC or wireless access point.</li>
			<li>(Boom) Fixed RTC clock not showing if Boom gets disconnected from wireless access point.</li>
			<li>(Boom) Changed wording for pre SC 7.2 error message asking people to upgrade their SC. Only show this error message when trying to connect to SC.</li>
			<li><a href="http://bugs.slimdevices.com/show_bug.cgi?id=1397">#1397</a> - Digital outputs remain active in sleep / off mode</li>
			<li><a href="http://bugs.slimdevices.com/show_bug.cgi?id=5206">#5206</a> - Add menu function to SB to perform a Factory Reset</li>
			<li><a href="http://bugs.slimdevices.com/show_bug.cgi?id=7995">#7995</a> - Send WOL from Boom before alarm is due</li>
			<li><a href="http://bugs.slimdevices.com/show_bug.cgi?id=8489">#8489</a> - (Boom) Changed "wheel" to "knob".</li>
			<li><a href="http://bugs.slimdevices.com/show_bug.cgi?id=8575">#8575</a> - Add right arrow to 'Current Settings' items that are editable</li>
			<li><a href="http://bugs.slimdevices.com/show_bug.cgi?id=8710">#8710</a> - Fixed a race condition where a track start event was not sent during track changes.</li>
			<li><a href="http://bugs.slimdevices.com/show_bug.cgi?id=9051">#9051</a> - (Boom) 'Always On' and 'Always Off' line-out modes</li>
			<li><a href="http://bugs.slimdevices.com/show_bug.cgi?id=3958">#3598</a>,
				<a href="http://bugs.slimdevices.com/show_bug.cgi?id=9266">#9266</a>,
				<a href="http://bugs.slimdevices.com/show_bug.cgi?id=9477">#9477</a> - All errors now show for about 30 seconds before the display goes dark on SB3/Transporter. When the display is dark, pressing any button shows the last error message again for about 30 seconds.</li>
			<li><a href="http://bugs.slimdevices.com/show_bug.cgi?id=9415">#9415</a> - DHCP timeout too short</li>
			<li><a href="http://bugs.slimdevices.com/show_bug.cgi?id=9517">#9517</a>,
				<a href="http://bugs.slimdevices.com/show_bug.cgi?id=9565">#9565</a> - Fixed bug in FLAC decoder that caused underrun events to not be sent.</li>
			<li><a href="http://bugs.slimdevices.com/show_bug.cgi?id=9597">#9597</a> - (Boom) Bass/treble controls do not affect headphone out</li>
			<li><a href="http://bugs.slimdevices.com/show_bug.cgi?id=9644">#9644</a> - WOL packet not sent from SBC if Duet setup in bridged mode</li>
			<li><a href="http://bugs.slimdevices.com/show_bug.cgi?id=9706">#9706</a> - Going to SC from SN can prompt user for stuff that's already been chosen.</li>
			<li><a href="http://bugs.slimdevices.com/show_bug.cgi?id=9836">#9836</a> - WMA ChunkTypeChangingMedia not handled properly</li>
		</ul>
	</ul>
	<br />
	
	<li>Web UI:</li>
	<ul>
		<li>Improved, simplified first run wizard</li>
		<li>New ScreenReader skin - based on Handheld, with some optimizations for screen readers as used by blind users.</li>
		<li>Faster page loading (reduced JS file size).</li>
		<li>Remember width of "Now Playing" panel</li>
		<li>"Extension Installer" for simplifying installation of SqueezeCenter Plugins and Squeezebox Controller Applets</li>
	</ul>
	<br />
	
	<li>Platform support:</li>
	<ul>
		<li>New Slim::Utils::OS classes allow for simplified SqueezeCenter customizing and platform support. See the <a href="http://wiki.slimdevices.com/index.php/Customizing_SqueezeCenter_using_Slim::Utils::OS::Custom">wiki article about Slim::Utils::OS::Custom</a> for details.</li>
		<li>Improved detection of initial server settings like music source, iTunes integration etc.</li>
		<li>Significantly reduce memory consumption of the scanner</li>
		<li>More memory and performance optimizations for low power platforms.</li>
		<li>Enable unattended installation on Windows</li>
		<li>SqueezeCenter log files are rotated when they grow beyond 100MB (Windows/OSX)</li>
	</ul>
	<br />
	
	<li>Synchronization & Streaming:</li>
	<ul>
		<li>Gapless synchronization (but not for SliMP3 or SB1)</li>
		<li>Crossfade with synchronization</li>
		<li>Mid-track join, when a new player joins a sync-group,
			by restarting all players in a sync-group at the current playing position
			(for stream sources that support this)</li>
		<li>Gapless play (well almost) on SliMP3 (but not when synced)</li>
		<li>Share bandwidth and support proper synced play of remote MMS/WMA streams, including Sirius.</li>
		<li>Share bandwidth when playing synced Rhapsody.</li>
		<li>Removed Rhapsody stream limit for synced players.  Each sync group now counts as one stream.</li>
	</ul>
	<br />
	
	<li>Internet Radio:</li>
	<ul>
		<li>Re-organized Internet Radio menu to make it easier to find radio stations.</li>
		<li>Now-Playing metadata support for RadioTime stations.</li>
	</ul>
	
	<li>Music Services:</li>
	<ul>
		<li>Deezer Radio (France, UK, Germany)</li>
	</ul>
	
	<li>Boom</li>
	<ul>
		<li>Speakers can be used even if headphones are plugged in</li>
	</ul>
	<br />
	
	<li>Bug Fixes:</li>

	<ul> 	 
		<li><a href="http://bugs.slimdevices.com/show_bug.cgi?id=529">#529</a> - Add feature to disable re-buffering at the beginning of each track when syncing</li>
		<li><a href="http://bugs.slimdevices.com/show_bug.cgi?id=571">#571</a>,
			<a href="http://bugs.slimdevices.com/show_bug.cgi?id=9153">#9153</a> - Transcoded files cannot FWD / RWD</li>
		<li><a href="http://bugs.slimdevices.com/show_bug.cgi?id=1943">#1943</a> - Rotating SlimServer logs (Windows/OSX only)</li>
		<li><a href="http://bugs.slimdevices.com/show_bug.cgi?id=1845">#1845</a> - crossfade and gapless does not function properly when synchronized</li>
		<li><a href="http://bugs.slimdevices.com/show_bug.cgi?id=3751">#3751</a> - Now Playing jumps ahead on SB1</li>
		<li><a href="http://bugs.slimdevices.com/show_bug.cgi?id=4266">#4266</a> - Bitrate limiting does not work for MP3 streams</li>
		<li><a href="http://bugs.slimdevices.com/show_bug.cgi?id=4578">#4578</a> - Accented characters in playlist entries don't rescan correctly</li>
		<li><a href="http://bugs.slimdevices.com/show_bug.cgi?id=4834">#4834</a> - After Switching to digital input device will not play music without a comlete reset.</li>
		<li><a href="http://bugs.slimdevices.com/show_bug.cgi?id=5637">#5637</a> - Speed up MusicIP scanning by (optionally) not reading metadata from MIP</li>
		<li><a href="http://bugs.slimdevices.com/show_bug.cgi?id=6407">#6407</a> - Transporter won't play optical when sync'd with squeezebox</li>
		<li><a href="http://bugs.slimdevices.com/show_bug.cgi?id=6537">#6537</a> - Respect title format pref for remote metadata</li>
		<li><a href="http://bugs.slimdevices.com/show_bug.cgi?id=6599">#6599</a> - WMA should support proxied streaming</li>
		<li><a href="http://bugs.slimdevices.com/show_bug.cgi?id=6615">#6615</a> - Does not repeat after remote stream failure at end of playlist</li>
		<li><a href="http://bugs.slimdevices.com/show_bug.cgi?id=7091">#7091</a> - Player settings are overridden by sync group settings</li>
		<li><a href="http://bugs.slimdevices.com/show_bug.cgi?id=7121">#7121</a> - Syncing a Powered off player to a powered on player can cause music from "off" player</li>
		<li><a href="http://bugs.slimdevices.com/show_bug.cgi?id=7501">#7501</a> - stream.mp3 stops at end of playlist and disappears from Web UI</li>
		<li><a href="http://bugs.slimdevices.com/show_bug.cgi?id=7531">#7531</a> - Sync/unsync operations sometimes need to consider players which are off</li>
		<li><a href="http://bugs.slimdevices.com/show_bug.cgi?id=7990">#7990</a> - CLI: Status subscribe: not all players notified when synchronization is cancelled</li>

		<li><a href="http://bugs.slimdevices.com/show_bug.cgi?id=8327">#8327</a> - Squeezecenter should downsample high-sample-rate files for older players</li>
		<li><a href="http://bugs.slimdevices.com/show_bug.cgi?id=8637">#8637</a> - Searching for files with non-ASCII characters on Linux works intermittently</li>
		<li><a href="http://bugs.slimdevices.com/show_bug.cgi?id=8766">#8766</a> - Deleted MusicIP filters should not be used anymore by SC</li>
		<li><a href="http://bugs.slimdevices.com/show_bug.cgi?id=8914">#8914</a> - Moving 1 player from a sync to SN will cause all players to halt playback</li>
		<li><a href="http://bugs.slimdevices.com/show_bug.cgi?id=8952">#8952</a> - Update notification needs to be localized</li>
		<li><a href="http://bugs.slimdevices.com/show_bug.cgi?id=9002">#9002</a> - MusicIP fails to import existing playlists</li> 
		<li><a href="http://bugs.slimdevices.com/show_bug.cgi?id=9039">#9039</a> - No track seeking when playing flac .cue files</li> 
		<li><a href="http://bugs.slimdevices.com/show_bug.cgi?id=9154">#9154</a> - When displaying 'large' artwork, certain info tags should be cut short...</li> 
		<li><a href="http://bugs.slimdevices.com/show_bug.cgi?id=9230">#9230</a> - SBC fails firmware upgrade if SC has a bad internet connection</li>
		<li><a href="http://bugs.slimdevices.com/show_bug.cgi?id=9272">#9272</a> - MusicIP import doesn't remove stale playlists</li> 
		<li><a href="http://bugs.slimdevices.com/show_bug.cgi?id=9368">#9368</a> - Unable to enter AM in alarm when switching Time Format</li>
		<li><a href="http://bugs.slimdevices.com/show_bug.cgi?id=9382">#9382</a> - 'Add Next' does not work from XMLBrowser menus</li>
		<li><a href="http://bugs.slimdevices.com/show_bug.cgi?id=9404">#9404</a> - Boom: Added minimum and sensitivity settings (web, player ui, jive) for automatic brightness</li> 
		<li><a href="http://bugs.slimdevices.com/show_bug.cgi?id=9405">#9405</a> - Restore original volume when alarm ends</li> 
		<li><a href="http://bugs.slimdevices.com/show_bug.cgi?id=9429">#9429</a> - Rescan music library shows wrong type during scan</li> 
		<li><a href="http://bugs.slimdevices.com/show_bug.cgi?id=9484">#9484</a> - Connection loss between controller and Squeezecenter while accessing large directories/albums (Music Folder Browsing)</li> 
		<li><a href="http://bugs.slimdevices.com/show_bug.cgi?id=9501">#9501</a> - Unattended installs difficult with present windows installer</li> 
		<li><a href="http://bugs.slimdevices.com/show_bug.cgi?id=9541">#9541</a> - DRM-ed ITunes files in playlists should not appear in Player UI</li> 
		<li><a href="http://bugs.slimdevices.com/show_bug.cgi?id=9555">#9555</a> - Some Rhapsody items don't work when saved as favorites</li>
		<li><a href="http://bugs.slimdevices.com/show_bug.cgi?id=9587">#9587</a> - Standard web interface freezes when a TwonkyMedia is on network</li> 
		<li><a href="http://bugs.slimdevices.com/show_bug.cgi?id=9598">#9598</a> - Add the ability to retrieve possible alarm playlist urls via CLI</li> 
		<li><a href="http://bugs.slimdevices.com/show_bug.cgi?id=9601">#9601</a> - Don't fallback to OpenDNS if non-primary local NS tests fail</li> 
		<li><a href="http://bugs.slimdevices.com/show_bug.cgi?id=9605">#9605</a> - MIP-Mixes won't contain tracks with non-ascii characters in it's file/directoryname</li> 
		<li><a href="http://bugs.slimdevices.com/show_bug.cgi?id=9608">#9608</a> - SC max synced players (List Box) - not displaying all players with many players connected</li> 
		<li><a href="http://bugs.slimdevices.com/show_bug.cgi?id=9666">#9666</a> - Time box missing from Alarm panel, once alarm is set</li> 
		<li><a href="http://bugs.slimdevices.com/show_bug.cgi?id=9681">#9681</a> - Spectrum analyzer screensaver behaves differently since SC7.2/FW112</li> 
		<li><a href="http://bugs.slimdevices.com/show_bug.cgi?id=9703">#9703</a> - Add date & time of last scan to Music Scan Details</li>
		<li><a href="http://bugs.slimdevices.com/show_bug.cgi?id=9709">#9709</a> - Stack Overflow podcast doesn't play (using direct streaming)</li>
		<li><a href="http://bugs.slimdevices.com/show_bug.cgi?id=9722">#9722</a> - Sync when already synced should show "unsyncing" show-briefly</li> 
		<li><a href="http://bugs.slimdevices.com/show_bug.cgi?id=9801">#9801</a> - stream.mp3 times out after a minute</li>
		<li><a href="http://bugs.slimdevices.com/show_bug.cgi?id=9818">#9818</a> - Real Time clock not set after clock change on server</li>
		<li><a href="http://bugs.slimdevices.com/show_bug.cgi?id=9863">#9863</a> - Add a "favorites exists url/id" command to CLI</li>
		<li><a href="http://bugs.slimdevices.com/show_bug.cgi?id=9899">#9899</a> - Send 'dsco' for an unrecognized player type</li>
		<li><a href="http://bugs.slimdevices.com/show_bug.cgi?id=9910">#9910</a> - Scroll once then stop and long titles breaks screensaver</li>
		<li><a href="http://bugs.slimdevices.com/show_bug.cgi?id=9913">#9913</a> - Disable 96KHz and 88.1KHz by default on products that can't play it</li>
		<li><a href="http://bugs.slimdevices.com/show_bug.cgi?id=10014">#10014</a> - Screen flashes off when browsing to a Now Playing current playlist (SB1 text display)</li>
	</ul>
</ul>

<h2><a name="v7.2.1" id="v7.2.1"></a>Version 7.2.1 - 2008-10-20</h2>
<ul>
	<li>Firmware updates:</li>
	<ul>
		<li>Boom - Version 33<br />	
			Squeezebox 2/3 - Version 113<br />
			Transporter - Version 63<br />
			Receiver - Version 48
		</li>
		<ul>
			<li>Reduced audio glitches during re-buffering.</li>
			<li><a href="http://bugs.slimdevices.com/show_bug.cgi?id=8375">#8375</a> - (Boom) Holding down Add (+) button during power cycle fails to perform factory reset</li>
			<li><a href="http://bugs.slimdevices.com/show_bug.cgi?id=9104">#9104</a> - (Boom) Improved ambient light sensor performance</li>
			<li><a href="http://bugs.slimdevices.com/show_bug.cgi?id=9142">#9142</a> - (Boom) "Power off audio: Outputs always on" inappropriate for Boom</li>
			<li><a href="http://bugs.slimdevices.com/show_bug.cgi?id=9532">#9532</a> - MP3 decoder chokes on files with large headers</li>
		</ul>
	</ul>
	<br />

	<li>Bug Fixes:<ul>
		<li><a href="http://bugs.slimdevices.com/show_bug.cgi?id=3992">#3992</a> - don't trigger play action when pressing play button from idle/now playing screensaver</li>
		<li><a href="http://bugs.slimdevices.com/show_bug.cgi?id=8146#c9">#8146</a> - During an alarm, only change line-out mode to sub-woofer if line-out is connected</li>
		<li><a href="http://bugs.slimdevices.com/show_bug.cgi?id=8555">#8555</a> - Time displayed on Now Playing screensaver (for Boom used as alarm/radio)</li>
		<li><a href="http://bugs.slimdevices.com/show_bug.cgi?id=8670#c3">#8670</a> - CLI queries fail when no client is connected</li>
		<li><a href="http://bugs.slimdevices.com/show_bug.cgi?id=9141">#9141</a> - SBR turns itself on</li>
		<li><a href="http://bugs.slimdevices.com/show_bug.cgi?id=9199">#9199</a> - Knob should not trigger volume in idle screen saver</li>
		<li><a href="http://bugs.slimdevices.com/show_bug.cgi?id=9240">#9240</a> - MP3::Info : ULT tag should be handled like USLT tag</li>
		<li><a href="http://bugs.slimdevices.com/show_bug.cgi?id=9277">#9277</a> - ASX playlists containing RTSP as first URL causes error</li>
		<li><a href="http://bugs.slimdevices.com/show_bug.cgi?id=9291">#9291</a> - 22050 Sample Rate 56k cbr mp3 does not play correctly</li>
		<li><a href="http://bugs.slimdevices.com/show_bug.cgi?id=9323">#9323</a> - Home Server and Lame 3.98 don't work well together</li>
		<li><a href="http://bugs.slimdevices.com/show_bug.cgi?id=9344">#9344</a> - Ensure latest font files included with plugins are used</li>
		<li><a href="http://bugs.slimdevices.com/show_bug.cgi?id=9340">#9340</a> - never hide the Radio home menu in Default skin</li>
		<li><a href="http://bugs.slimdevices.com/show_bug.cgi?id=9350">#9350</a> - can't change brightness on SliMP3/SB1 using the settings menu</li>
		<li><a href="http://bugs.slimdevices.com/show_bug.cgi?id=9359">#9359</a> - Scanner aborts when finding files with 'id' tag</li>
		<li><a href="http://bugs.slimdevices.com/show_bug.cgi?id=9363">#9363</a> - Add 224 kbps to Bitrate Limiting options</li>
		<li><a href="http://bugs.slimdevices.com/show_bug.cgi?id=9367">#9367</a> - Alarms are not rescheduled on system time changes, including DST</li>
		<li><a href="http://bugs.slimdevices.com/show_bug.cgi?id=9378">#9378</a> - Some podcasts do not display titles</li>
		<li><a href="http://bugs.slimdevices.com/show_bug.cgi?id=9420">#9420</a> - Squeezecenter 7.2 does not play ALAC on Linux</li>
		<li><a href="http://bugs.slimdevices.com/show_bug.cgi?id=9432">#9432</a> - 7.2 can crash on "new and changed music" scan</li>
		<li><a href="http://bugs.slimdevices.com/show_bug.cgi?id=9455">#9455</a> - Transporter VU Display Switches Off when Volume Up or Down is engaged</li>
		<li><a href="http://bugs.slimdevices.com/show_bug.cgi?id=9462">#9462</a> - xPL Plugin initializes with wrong local IP</li>
		<li><a href="http://bugs.slimdevices.com/show_bug.cgi?id=9476">#9476</a> - Make it easier to display clock by pressing snooze button when display is dark.  Show next alarm time on second press.</li>
		<li><a href="http://bugs.slimdevices.com/show_bug.cgi?id=9492">#9492</a> - Support OPML playlist defined in a single file</li>
		<li><a href="http://bugs.slimdevices.com/show_bug.cgi?id=9502">#9502</a> - INPUT.Text truncates valueRef param at first "0" char</li>
		<li><a href="http://bugs.slimdevices.com/show_bug.cgi?id=9545">#9545</a> - Press and hold Pause (Stop) fails in screensaver</li>
		<li><a href="http://bugs.slimdevices.com/show_bug.cgi?id=9546">#9546</a> - Add option to suppress scrobbling of internet radio</li>
		<li><a href="http://bugs.slimdevices.com/show_bug.cgi?id=9549">#9549</a> - Improve reading of ID3 tags in WAV files</li>
		<li><a href="http://bugs.slimdevices.com/show_bug.cgi?id=9093">#9093</a> - Powering off during alarm causes music to stop, start then stop again</li>
		<li><a href="http://bugs.slimdevices.com/show_bug.cgi?id=9333">#9333</a> - Adding an album shows wrong text on player UI</li>
	</ul>
	<br />
</ul>


<h2><a name="v7.2" id="v7.2"></a>Version 7.2 - 2008-08-28</h2>
<ul>
	<li>International:
	<ul>
		<li>Four new official translations: Danish, Suomi, Norsk, Svenska</li>
	</ul>
	<br />

	<li>Firmware updates:</li>
	<ul>
		<li>Boom - Version 32</li>
		<ul>
			<li>Initial Boom firmware.</li>
		</ul>
				
		<li>Squeezebox 2/3 - Version 112<br />
			Transporter - Version 62<br />
			Receiver - Version 47
		</li>
		<ul>
			<li><a href="http://bugs.slimdevices.com/show_bug.cgi?id=3958">#3958</a> - Show error messages during first setup (don't go dark after 10 seconds)</li>
			<li><a href="http://bugs.slimdevices.com/show_bug.cgi?id=4120">#4120</a>,
				<a href="http://bugs.slimdevices.com/show_bug.cgi?id=7773">#7773</a>,
				<a href="http://bugs.slimdevices.com/show_bug.cgi?id=8665">#8665</a> - Fix crash when switching between different wireless encryption modes.
			</li>
			<li><a href="http://bugs.slimdevices.com/show_bug.cgi?id=7594">#7594</a> - Revert latest WOL change and learn SC address again always (this will break setups where SC is behind a wireless bridge reporting its own instead of SCs MAC address)</li>
			<li><a href="http://bugs.slimdevices.com/show_bug.cgi?id=8959">#8959</a> - Local Control when SqueezeCenter/Network Down</li>
			<li><a href="http://bugs.slimdevices.com/show_bug.cgi?id=9003">#9003</a> - Occasional loud noises when moving to a new Rhapsody track</li>
			<li><a href="http://bugs.slimdevices.com/show_bug.cgi?id=9099">#9099</a> - SB3 Factory reset - due to single key on Bose Wave Radio remote</li>
			<li><a href="http://bugs.slimdevices.com/show_bug.cgi?id=9157">#9157</a> - Rhapsody error: not a version 3 EA file (code 105)</li>
		</ul>
		<li>Receiver Only</li>
		<ul>
			<li><a href="http://bugs.slimdevices.com/show_bug.cgi?id=8647">#8647</a> - Support WOL when pressing front button when LED is blue</li>
		</ul>
		<li>Transporter Only</li>
		<ul>
			<li><a href="http://bugs.slimdevices.com/show_bug.cgi?id=9005">#9005</a> - RS-232 broken</li>
			<li><a href="http://bugs.slimdevices.com/show_bug.cgi?id=9058">#9058</a> - Panic due to incorrect AC line voltage measurement</li>
		</ul>
	</ul>
	<br />

	<li>Web UI<ul>
		<li>Improved performance of web interface.</li>
		<li>Ask for confirmation when setting a password to prevent typos in web page protection.</li>
		<li>Split up Audio settings page into Audio and separate Synchronization pages</li>
	</ul>
	<br />

	<li>Bug Fixes:<ul>
		<li><a href="http://bugs.slimdevices.com/show_bug.cgi?id=7586">#7586</a> - FLAC.pm should be a little stricter parsing track titles from CDDB tags</li>
		<li><a href="http://bugs.slimdevices.com/show_bug.cgi?id=8116">#8116</a> - SongScanner key defs should be in default.map</li>
		<li><a href="http://bugs.slimdevices.com/show_bug.cgi?id=8443">#8443</a> - FLAC file with invalid embedded cue sheet isn't scanned properly</li>
		<li><a href="http://bugs.slimdevices.com/show_bug.cgi?id=8689">#8689</a> - Missing important encodings for XML parsing</li>
		<li><a href="http://bugs.slimdevices.com/show_bug.cgi?id=8704">#8704</a> - Seek: FFWD/REW scanner UI timer doesn't reset with each button press</li>
		<li><a href="http://bugs.slimdevices.com/show_bug.cgi?id=8797">#8797</a> - Support for LAME 3.98 default endianness change</li>
		<li><a href="http://bugs.slimdevices.com/show_bug.cgi?id=8926">#8926</a> - CLI interface not returning hasitems correctly for Staff Picks</li>
		<li><a href="http://bugs.slimdevices.com/show_bug.cgi?id=8939">#8939</a> - MP3 file with invalid id3v2 data causes the scanner to crash</li>
		<li><a href="http://bugs.slimdevices.com/show_bug.cgi?id=8986">#8986</a> - make sure iTunes/MusicIP settings are saved before audiodir, as changing audiodir automatically launches a rescan</li>
		<li><a href="http://bugs.slimdevices.com/show_bug.cgi?id=9031">#9031</a> - Shuffle tooltip undefined</li>
		<li><a href="http://bugs.slimdevices.com/show_bug.cgi?id=9065">#9065</a> - Windows Server 2008 and not Windows Vista</li>
		<li><a href="http://bugs.slimdevices.com/show_bug.cgi?id=9112">#9112</a> - Last.fm settings menu is useless when no account is registered</li>
		<li><a href="http://bugs.slimdevices.com/show_bug.cgi?id=9144">#9144</a> - Non-Default skin settings pages broken in Safari 3.1.2 on OS X</li>
		<li><a href="http://bugs.slimdevices.com/show_bug.cgi?id=9168">#9168</a> - PluginManager fails with more than one targetPlatform in install.xml</li>
		<li><a href="http://bugs.slimdevices.com/show_bug.cgi?id=9170">#9170</a> - xPL IR Code Broadcast Broken</li>
	</ul>
	<br />
	
	<li>Softsqueeze<ul>
		<li>Bumped Version to 3.7b0 (eternal beta now).</li>
		<li>Fixed version check to last through 7.5, followed by more appropriate warning after.</li>
		<li>New Boom skin and remote.</li>
	</ul>
	<br />

	<li>
		Improved alarm clock functionality:
		<ul>
			<li>Alarms can be set for any combination of days at a specified time, allowing weekday alarms, weekend alarms etc (<a href="http://bugs.slimdevices.com/show_bug.cgi?id=2263">#2263</a>)</li>
			<li>Alarms can now be snoozed</li>
			<li>The time is displayed on screen during an alarm with feedback about the current alarm or snooze</li>
			<li>The Date Time screensaver now indicates when the next alarm will go off</li>
			<li>Alarms can be configured as one-off alarms that disable themselves after they go off</li>
			<li>Ability to quickly disable all alarms (holiday mode)</li>
			<li>Can choose to one volume setting for all alarms, allowing the volume to be quickly changed</li>
			<li>
				Back end:
				<ul>
					<li>The CLI alarm and alarms commands have changed!  External callers will need to be updated to remain compatible</li>
					<li>INPUT.Time now exits on both left and right.  Plugins that use this mode will need to be updated to handle the new exit conditions.</li>
					<li>
						New Slim::Utils::Alarm class provides easy access to alarm functionality
						<ul>
							<li>The screensaver used during an alarm is configurable (via calls into Slim::Utils::Alarm)</li>
							<li>Plugins can register new playlists that can then be selected by the user as alarm playlists</li>
							<li>See docs in Slim::Utils::Alarm for more details
						</ul>
					</li>
				</ul>
			</li>
		</ul>
	</li>
</ul>

<h2><a name="v7.1" id="v7.1"></a>Version 7.1 - 2008-07-28</h2>

<ul>

	<li>Firmware updates:
	<ul>
		<li>Squeezebox 2/3 - Version 101<br />
			Transporter - Version 50<br />
			Receiver - Version 36
		</li>
		<ul>
			<li>Updated Rhapsody Direct to higher quality 192k MP3.</li>
			<li>Gapless MP3 fixes.</li>
			<li>Changed "fixed digital levels" to fix both digital and analog levels. This was necessitated by an architectural change.</li>
			<li><a href="http://bugs.slimdevices.com/show_bug.cgi?id=5720">#5720</a> - Gapless MP3 not possible if file has CRC</li>
			<li><a href="http://bugs.slimdevices.com/show_bug.cgi?id=6684">#6684</a> - Enable UDAP for SB3 and TR</li>
			<li><a href="http://bugs.slimdevices.com/show_bug.cgi?id=8698">#8698</a> - Strings fix for SB3 and added some missing translations.</li>
		</ul>
		<li>Transporter-specific features and fixes</li>
		<ul>
			<li>Added "effects loop" feature for hooking in an external DSP via S/PDIF.</li>
			<li>New programmable logic: Xilinx CPLD will be automatically upgraded,	but if you subsequently downgrade to an earlier firmware, it must be manually re-flashed to the older rev (press '1' on startup).</li>
			<li>Added support for native 88.2k playback.</li>
			<li>CPU optimizations in UART and IR blaster, freed up over 20 MIPS. Should prevent 24/96 FLAC from ever being able to max out the CPU, even with replaygain and spectrum analyzer enabled.</li>
			<li>Word clock and effects loop settings take effect immediately - no need to reconnect or restart the track.</li>
			<li>Make word clock and effects loop settings take effect immediately instead of on player's initial connection to the server.</li>
			<li><a href="http://bugs.slimdevices.com/show_bug.cgi?id=4322">#4322</a> - Digital input does not come back from pause reliably</li>
			<li><a href="http://bugs.slimdevices.com/show_bug.cgi?id=4436">#4436</a> - No AES output when wordclock signal is disconnected then reconnected</li>
			<li><a href="http://bugs.slimdevices.com/show_bug.cgi?id=4634">#4634</a> - Cannot slave to 96k external word clock</li>
			<li><a href="http://bugs.slimdevices.com/show_bug.cgi?id=4712">#4712</a> - Support for 88.2kHz sample rate</li>
			<li><a href="http://bugs.slimdevices.com/show_bug.cgi?id=4834">#4834</a> - After Switching to digital input device will not play music without a complete reset</li>
			<li><a href="http://bugs.slimdevices.com/show_bug.cgi?id=4895">#4895</a> - Lack of audio output after turning on</li>
			<li><a href="http://bugs.slimdevices.com/show_bug.cgi?id=6937">#6937</a> - Rhapsody fails to play in bridged mode</li>
			<li><a href="http://bugs.slimdevices.com/show_bug.cgi?id=7269">#7269</a> - Volume control breaking digital inputs</li>
		</ul>
	</ul>
	<br />
	
	<li>Music Services:
	<ul>
		<li>Support for Last.fm Radio</li>
	</ul>
	<br />

	<li>Seek Improvements:
	<ul>
		<li>Improved FF/REW seek UI.</li>
		<li>Seek support for natively streamed Ogg files.</li>
		<li>Seek support for remote MP3 files (i.e. podcasts) on servers that support it.</li>
		<li>Seek support for remote WMA files on Windows Media Servers.</li>
	</ul>
	<br />

	<li>Default Web UI:
	<ul>
		<li>SqueezeJS framework</li>
		<li>Show notification messages for various actions which might be delayed</li>
		<li>Add web GUI main menu icons for favorites</li>
		<li>Allow MusicIP moods and RandomPlay mixes to be saved as favorites</li>
	</ul>
	<br />

	<li>Player handling:
	<ul>
		<li>Discover players connected to other SqueezeCenters in your local network</li>
		<li>Connect players to and disconnect from other SqueezeCenters or SqueezeNetwork</li>
		<li>Add CLI support, player and web UI</li>
		<li>Add way to reset player to default values</li>
	</ul>
	<br />

	<li>Windows installer:
	<ul>
		<li>during installation check for port conflicts and blocking firewalls</li>
		<li>optionally remove all SC preferences, logs and registry keys to make sure a fresh install
			creates a working system</li>
	</ul>
	<br />

	<li>Bug Fixes:<ul>
		<li><a href="http://bugs.slimdevices.com/show_bug.cgi?id=1592">#1592</a> - Fast forward / rewind rework</li>
		<li><a href="http://bugs.slimdevices.com/show_bug.cgi?id=2319">#2319</a> - Don't crossfade successive album tracks</li>
		<li><a href="http://bugs.slimdevices.com/show_bug.cgi?id=3809">#3809</a> - No scanning (FF/RW) with Ogg</li>
		<li><a href="http://bugs.slimdevices.com/show_bug.cgi?id=4402">#4402</a> - If music library unavailable duplicate album entries created</li>
		<li><a href="http://bugs.slimdevices.com/show_bug.cgi?id=4760">#4760</a> - Players not doing FF/RW while synced, although display says otherwise</li>
		<li><a href="http://bugs.slimdevices.com/show_bug.cgi?id=5907">#5907</a> - Home on breadcrumb trail in Infobrowser Settings Edit -loses edit</li>
		<li><a href="http://bugs.slimdevices.com/show_bug.cgi?id=5979">#5979</a> - Add option to cancel a scan in progress</li>
		<li><a href="http://bugs.slimdevices.com/show_bug.cgi?id=6049">#6049</a> - Information Browser has duplicate entries</li>
		<li><a href="http://bugs.slimdevices.com/show_bug.cgi?id=6235">#6235</a> - Many players sync'ed: can't see names in classic/fishbone skin's status frame</li>
		<li><a href="http://bugs.slimdevices.com/show_bug.cgi?id=6266">#6266</a> - SqueezeCenter does not stream to iPod Touch or iPhone</li>
		<li><a href="http://bugs.slimdevices.com/show_bug.cgi?id=6471">#6471</a> - Huge thumbnails being generated in PNG format</li>
		<li><a href="http://bugs.slimdevices.com/show_bug.cgi?id=6836">#6836</a> - lack of cue sheet support for .ogg files</li>
		<li><a href="http://bugs.slimdevices.com/show_bug.cgi?id=6890">#6890</a> - Implement smarter RVA/track gain + SoundCheck logic</li>
		<li><a href="http://bugs.slimdevices.com/show_bug.cgi?id=7068">#7068</a> - Fast-forward/rewind is broken on controller</li>
		<li><a href="http://bugs.slimdevices.com/show_bug.cgi?id=7103">#7103</a> - Option to disable artwork pre-caching at scan time</li>
		<li><a href="http://bugs.slimdevices.com/show_bug.cgi?id=7489">#7489</a> - Safari/WebKit doesn't recognize encoding returned when saving SN settings in SC</li>
		<li><a href="http://bugs.slimdevices.com/show_bug.cgi?id=7497">#7497</a> - gototime when paused restarts play but does not unmute</li>
		<li><a href="http://bugs.slimdevices.com/show_bug.cgi?id=7702">#7702</a> - Random Mix: powered off player turns on and starts playing by itself</li>
		<li><a href="http://bugs.slimdevices.com/show_bug.cgi?id=7820">#7820</a> - Play doesn't cancel fast forward mode from controller</li>
		<li><a href="http://bugs.slimdevices.com/show_bug.cgi?id=8003">#8003</a> - Playing Pandora after leaving Controller idle over night doesn't work</li>
		<li><a href="http://bugs.slimdevices.com/show_bug.cgi?id=8112">#8112</a> - Playing a remote stream while player is off does not turn on player right away</li>
		<li><a href="http://bugs.slimdevices.com/show_bug.cgi?id=8148">#8148</a> - Playing Sirius Internet Radio via SoftSqueeze fails on stream</li>
		<li><a href="http://bugs.slimdevices.com/show_bug.cgi?id=8175">#8175</a> - Atom feeds may not parse properly</li>
		<li><a href="http://bugs.slimdevices.com/show_bug.cgi?id=8181">#8181</a> - Quote symbol causes adding song(s) to playlist to fail using Fishbone</li>
		<li><a href="http://bugs.slimdevices.com/show_bug.cgi?id=8192">#8192</a> - Toggling favorites form Songinfo page broken in non Default skins</li>
		<li><a href="http://bugs.slimdevices.com/show_bug.cgi?id=8212">#8212</a> - Default Crossfade duration is zero</li>
		<li><a href="http://bugs.slimdevices.com/show_bug.cgi?id=8248">#8248</a> - Use RadioTime logos in Now Playing</li>
		<li><a href="http://bugs.slimdevices.com/show_bug.cgi?id=8254">#8254</a> - Allowed IP Addresses field validation is not accurate</li>
		<li><a href="http://bugs.slimdevices.com/show_bug.cgi?id=8275">#8275</a> - MusicIP Mix for New Music broken</li>
		<li><a href="http://bugs.slimdevices.com/show_bug.cgi?id=8276">#8276</a> - Trackinfo from MusicIP mix fails</li>
		<li><a href="http://bugs.slimdevices.com/show_bug.cgi?id=8278">#8278</a> - Changing players in SC causes "Tune in URL" to play when it shouldn't</li>
		<li><a href="http://bugs.slimdevices.com/show_bug.cgi?id=8332">#8332</a> - MusicIP error when choosing mix parameters</li>
		<li><a href="http://bugs.slimdevices.com/show_bug.cgi?id=8334">#8334</a> - Menu does not return to HOME when switching from SN > SC</li>
		<li><a href="http://bugs.slimdevices.com/show_bug.cgi?id=8344">#8344</a> - disable authentication if user/password are empty</li>
		<li><a href="http://bugs.slimdevices.com/show_bug.cgi?id=8360">#8360</a> - 7.0.1 fails scanning on OSX</li>
		<li><a href="http://bugs.slimdevices.com/show_bug.cgi?id=8465">#8465</a> - Error message when trying to update SC while scan is running.</li>
		<li><a href="http://bugs.slimdevices.com/show_bug.cgi?id=8410">#8410</a> - Add possibility to force a character set to be used by SqueezeCenter where no such locale is available</li>
		<li><a href="http://bugs.slimdevices.com/show_bug.cgi?id=8519">#8519</a> - Support ID32 block type in WAV files</li>
		<li><a href="http://bugs.slimdevices.com/show_bug.cgi?id=8601">#8601</a> - WavPack files with large RIFF headers not parsed correctly</li>
		<li><a href="http://bugs.slimdevices.com/show_bug.cgi?id=8622">#8622</a> - Box for player selection is not correctly resized after player change</li>
		<li><a href="http://bugs.slimdevices.com/show_bug.cgi?id=8864">#8864</a> - Extended text scrolls on push/pop mode when it should not</li>
	</ul>
</ul>

<h2><a name="v7.0.1" id="v7.0.1"></a>Version 7.0.1 - 2008-05-14</h2>

<ul>
	<li>Firmware updates:
	<ul>
		<li>
			Squeezebox Classic - Version 88<br />
			Transporter - Version 37<br />
			Squeezebox Receiver - Version 23
		</li>
		<ul>
			<li><a href="http://bugs.slimdevices.com/show_bug.cgi?id=15">#15</a> - DHCP fails with Mac OS X network sharing DHCP server</li>
			<li><a href="http://bugs.slimdevices.com/show_bug.cgi?id=6513">#6513</a> - WPA / WPA2 Personal: Setting passphrase to more than 63 characters shows garbage characters and crashes the Squeezebox</li>
			<li><a href="http://bugs.slimdevices.com/show_bug.cgi?id=6994">#6994</a> - Problems connecting WPA and WPA2 to Netgear WNR3500</li>
			<li><a href="http://bugs.slimdevices.com/show_bug.cgi?id=7415">#7415</a> - Apple Time Capsule, Airport Express N don't work with Squeezebox</li>
			<li><a href="http://bugs.slimdevices.com/show_bug.cgi?id=7637">#7637</a> - Change serv 2 to www.test.squeezenetwork.com</li>
		</ul>
		</li>
		<li>Transporter - Version 37</li>
		<ul>
			<li><a href="http://bugs.slimdevices.com/show_bug.cgi?id=4653">#4653</a> - Right screen does not update during button tests</li>
		</ul>
		</li>
	</ul>
	<br />
	
	<li>Music Services:
	<ul>
		<li>Support for SIRIUS Internet Radio.</li>
	</ul>
	<br />
	
	<li>Squeezebox Controller:
	<ul>
		<li>Fully support per device language settings</li>
	</ul>
	<br />
	
	<li>Tag Reading:
	<ul>
		<li><a href="http://bugs.slimdevices.com/show_bug.cgi?id=3727">#3727</a> - Unicode genres are duplicated between MP3 and FLACs</li>
		<li><a href="http://bugs.slimdevices.com/show_bug.cgi?id=7782">#7782</a> - Use COVERART tag in Ogg files</li>
	</ul>
	<br />
	
	<li>Bug Fixes:<ul>
		<li><a href="http://bugs.slimdevices.com/show_bug.cgi?id=4092">#4092</a> - Multiple radio stations in a playlist don't work</li>
		<li><a href="http://bugs.slimdevices.com/show_bug.cgi?id=4276">#4276</a> - Accented / special characters in cue file name</li>
		<li><a href="http://bugs.slimdevices.com/show_bug.cgi?id=4361">#4361</a> - Albums with same name but different artists are wrongly grouped together if &quot;Treat multi-disc sets as a single album&quot; is set.</li>
		<li><a href="http://bugs.slimdevices.com/show_bug.cgi?id=5143">#5143</a> - View log file from web interface</li>
		<li><a href="http://bugs.slimdevices.com/show_bug.cgi?id=5339">#5339</a> - Music containing special characters does not appear when integrating iTunes XML on Linux</li>
		<li><a href="http://bugs.slimdevices.com/show_bug.cgi?id=5584">#5584</a> - Add support for Mac aliases in music folder</li>
		<li><a href="http://bugs.slimdevices.com/show_bug.cgi?id=5833">#5833</a> - log4perl error messages when scripts return to the console/shell</li>
		<li><a href="http://bugs.slimdevices.com/show_bug.cgi?id=6621">#6621</a> - Can't store non-latin characters in preference file</li>
		<li><a href="http://bugs.slimdevices.com/show_bug.cgi?id=6628">#6628</a> - Sync RadioTime and Last.fm prefs with SN</li>
		<li><a href="http://bugs.slimdevices.com/show_bug.cgi?id=6643">#6643</a> - Searching for "Various Artists" Hangs SC</li>
		<li><a href="http://bugs.slimdevices.com/show_bug.cgi?id=6689">#6689</a> - UTF-8 not rendered correctly on web browser in scan progress</li>
		<li><a href="http://bugs.slimdevices.com/show_bug.cgi?id=6712">#6712</a> - Rebuffering (due to output-buffer underrun) should have time-limit</li>
		<li><a href="http://bugs.slimdevices.com/show_bug.cgi?id=6720">#6720</a> - Year not removed from database when last song with that year is changed</li>
		<li><a href="http://bugs.slimdevices.com/show_bug.cgi?id=6789">#6789</a> - Accented characters in music folder setting not accepted</li>
		<li><a href="http://bugs.slimdevices.com/show_bug.cgi?id=6823">#6823</a> - Player name of newly attached player is empty in settings page</li>
		<li><a href="http://bugs.slimdevices.com/show_bug.cgi?id=6864">#6864</a> - SB1 synch problems
			<br>Please note that the original Squeezebox (Squeezebox v1) is less capable of maintaining synchronization than newer Squeezebox models.
			See the notes associated with this bug for more information
		</li>
		<li><a href="http://bugs.slimdevices.com/show_bug.cgi?id=6914">#6914</a> - Encoding problems in Podcasts display</li>
		<li><a href="http://bugs.slimdevices.com/show_bug.cgi?id=6920">#6920</a> - 88.2kHz 24-bit WMA displayed incorrectly</li>
		<li><a href="http://bugs.slimdevices.com/show_bug.cgi?id=6928">#6928</a> - CLI query playlist with stream items fails</li>
		<li><a href="http://bugs.slimdevices.com/show_bug.cgi?id=7053">#7053</a> - Tags with cyrillic characters breaks CLI</li>
		<li><a href="http://bugs.slimdevices.com/show_bug.cgi?id=7061">#7061</a> - Power on Resume behaviour is broken when not playing at power off</li>
		<li><a href="http://bugs.slimdevices.com/show_bug.cgi?id=7066">#7066</a> - Bad Favorites URLs can't be edited and made playable</li>
		<li><a href="http://bugs.slimdevices.com/show_bug.cgi?id=7073">#7073</a> - Filenames with accented characters truncated when browsing</li>
		<li><a href="http://bugs.slimdevices.com/show_bug.cgi?id=7089">#7089</a> - Items in Extras Menu are not ordered correctly</li>
		<li><a href="http://bugs.slimdevices.com/show_bug.cgi?id=7092">#7092</a> - New players should only be given a default name with a number if there's a player without a number with the same default name</li>
		<li><a href="http://bugs.slimdevices.com/show_bug.cgi?id=7286">#7286</a> - Scrolling through UTF-8 chars on medium font misses a couple of pixels</li>
		<li><a href="http://bugs.slimdevices.com/show_bug.cgi?id=7303">#7303</a> - MusicIP plugin active even when disabled</li>
		<li><a href="http://bugs.slimdevices.com/show_bug.cgi?id=7314">#7314</a> - DateTime screensaver doesn't display alarm bell for alarms on sundays</li>
		<li><a href="http://bugs.slimdevices.com/show_bug.cgi?id=7351">#7351</a> - Mac Installer prompts to stop server error</li>
		<li><a href="http://bugs.slimdevices.com/show_bug.cgi?id=7369">#7369</a> - Ampersand in iTunes playlists names kills those playlists</li>
		<li><a href="http://bugs.slimdevices.com/show_bug.cgi?id=7376">#7376</a> - SBC unresponsive when coming out of sleep mode</li>
		<li><a href="http://bugs.slimdevices.com/show_bug.cgi?id=7414">#7414</a> - Selecting favorites by typing numbers should be enabled again</li>
		<li><a href="http://bugs.slimdevices.com/show_bug.cgi?id=7424">#7424</a> - LAME Installed Correctly shown when it's not</li>
		<li><a href="http://bugs.slimdevices.com/show_bug.cgi?id=7426">#7426</a> - Power-on-resume does not work for Internet radio</li>
		<li><a href="http://bugs.slimdevices.com/show_bug.cgi?id=7430">#7430</a> - XMLBrowser pagination broken for search result lists</li>
		<li><a href="http://bugs.slimdevices.com/show_bug.cgi?id=7443">#7443</a> - Artwork doesn't show properly if each track has a different image</li>
		<li><a href="http://bugs.slimdevices.com/show_bug.cgi?id=7460">#7460</a> - mac (Monkey's Audio) darwin binary is PPC-only</li>
		<li><a href="http://bugs.slimdevices.com/show_bug.cgi?id=7465">#7465</a> - Strings are not updated when a plugin is updated</li>
		<li><a href="http://bugs.slimdevices.com/show_bug.cgi?id=7470">#7470</a> - Podcast Time Played/Remaining off on various UIs</li>
		<li><a href="http://bugs.slimdevices.com/show_bug.cgi?id=7478">#7478</a> - playlistTrack not mixable on player UI</li>
		<li><a href="http://bugs.slimdevices.com/show_bug.cgi?id=7479">#7479</a> - Lyrics does not display correctly accented characters</li>
		<li><a href="http://bugs.slimdevices.com/show_bug.cgi?id=7507">#7507</a> - Failure to scan dirs/files with names contaning non-latin chars</li>
		<li><a href="http://bugs.slimdevices.com/show_bug.cgi?id=7509">#7509</a> - Changing Last.fm accounts does not work for Audioscrobbler</li>
		<li><a href="http://bugs.slimdevices.com/show_bug.cgi?id=7517">#7517</a> - Rhapsody:  Song # 200 is &quot;Play All&quot; in top tracks for an artist.</li>
		<li><a href="http://bugs.slimdevices.com/show_bug.cgi?id=7524">#7524</a> - Non-blocking connect() fails on win32</li>
		<li><a href="http://bugs.slimdevices.com/show_bug.cgi?id=7526">#7526</a> - Problem switching players in Handheld skin</li>
		<li><a href="http://bugs.slimdevices.com/show_bug.cgi?id=7537">#7537</a> - MusicIP icon in invalid locations</li>
		<li><a href="http://bugs.slimdevices.com/show_bug.cgi?id=7547">#7547</a> - Don't utf8 decode file paths in CUE sheets</li>
		<li><a href="http://bugs.slimdevices.com/show_bug.cgi?id=7549">#7549</a> - No error message when selecting to transcode when decoder is not installed correctly</li>
		<li><a href="http://bugs.slimdevices.com/show_bug.cgi?id=7563">#7563</a> - Unable to add audio urls to favorties if mime type not known</li>
		<li><a href="http://bugs.slimdevices.com/show_bug.cgi?id=7574">#7574</a> - Problems with hebrew characters in various aspects of the product</li>
		<li><a href="http://bugs.slimdevices.com/show_bug.cgi?id=7582">#7582</a> - Random Mix plugin no longer distinguishes between 'add' and 'play' in player UI</li>
		<li><a href="http://bugs.slimdevices.com/show_bug.cgi?id=7583">#7583</a> - SlimServer 7.0 throws an exception when shutting down.</li>
		<li><a href="http://bugs.slimdevices.com/show_bug.cgi?id=7585">#7585</a> - DRM track in Playlists causes scanner to quit scan</li>
		<li><a href="http://bugs.slimdevices.com/show_bug.cgi?id=7610">#7610</a> - Playlists with . seperating words have the . converted to a space</li>
		<li><a href="http://bugs.slimdevices.com/show_bug.cgi?id=7633">#7633</a> - server.prefs re-written every 5 min. and prevents HDD spin-down</li>
		<li><a href="http://bugs.slimdevices.com/show_bug.cgi?id=7636">#7636</a> - CLI response when browsing XMLBrowser should include type of item</li>
		<li><a href="http://bugs.slimdevices.com/show_bug.cgi?id=7643">#7643</a> - CLI current duration value wrong for some plugins</li>
		<li><a href="http://bugs.slimdevices.com/show_bug.cgi?id=7648">#7648</a> - JPEG image headers truncated for some APIC frames</li>
		<li><a href="http://bugs.slimdevices.com/show_bug.cgi?id=7649">#7649</a> - MusicIP should return info about missing player instead of empty playlist</li>
		<li><a href="http://bugs.slimdevices.com/show_bug.cgi?id=7667">#7667</a> - Synchronize pop-up window doesn't use HTML label tags</li>
		<li><a href="http://bugs.slimdevices.com/show_bug.cgi?id=7675">#7675</a> - new scan is not launched when needed if only iTunes or MusicIP, but no music path is defined</li>
		<li><a href="http://bugs.slimdevices.com/show_bug.cgi?id=7679">#7679</a> - CLI search command does not respect itemsPerResponse parameter</li>
		<li><a href="http://bugs.slimdevices.com/show_bug.cgi?id=7684">#7684</a> - CLI hasitems tag doesnt return 0 when it should</li>
		<li><a href="http://bugs.slimdevices.com/show_bug.cgi?id=7685">#7685</a> - Unable to clear out SqueezeNetwork account info in SqueezeCenter</li>
		<li><a href="http://bugs.slimdevices.com/show_bug.cgi?id=7692">#7692</a> - Simplify access to log files</li>
		<li><a href="http://bugs.slimdevices.com/show_bug.cgi?id=7703">#7703</a> - Visualizer screen gets extended text stuck, won't clear</li>
		<li><a href="http://bugs.slimdevices.com/show_bug.cgi?id=7739">#7739</a> - pcmsamplesize not set right for all remote WMA files</li>
		<li><a href="http://bugs.slimdevices.com/show_bug.cgi?id=7744">#7744</a> - Player Plugin information menu is wrong</li>
		<li><a href="http://bugs.slimdevices.com/show_bug.cgi?id=7752">#7752</a> - scanner won't scan folders with "foreign " characters</li>
		<li><a href="http://bugs.slimdevices.com/show_bug.cgi?id=7769">#7769</a> - missing/wrong fields in Internet Radio Station Description on Controller when streaming to iTunes</li>
		<li><a href="http://bugs.slimdevices.com/show_bug.cgi?id=7778">#7778</a> - Song information doesn't always show duration in web interface</li>
		<li><a href="http://bugs.slimdevices.com/show_bug.cgi?id=7789">#7789</a> - Can't delete playlists in default and Fishbone skins </li>
		<li><a href="http://bugs.slimdevices.com/show_bug.cgi?id=7791">#7791</a> - Web UI blocks creating playlists with illegal characters, player UI does not </li>
		<li><a href="http://bugs.slimdevices.com/show_bug.cgi?id=7800">#7800</a> - cli_socket_accept doesn't accept() if max connections reached</li>
		<li><a href="http://bugs.slimdevices.com/show_bug.cgi?id=7818">#7818</a> - Sleep timer + Alarm does not reset idle timer, Pandora won't play</li>
		<li><a href="http://bugs.slimdevices.com/show_bug.cgi?id=7840">#7840</a> - does not find custom artwork.jpg files in folders that have a file name with non-latin characters</li>
		<li><a href="http://bugs.slimdevices.com/show_bug.cgi?id=7881">#7881</a> - Ogg tag parser is broken</li>
		<li><a href="http://bugs.slimdevices.com/show_bug.cgi?id=7907">#7907</a> - Artwork in FLAC not showing if picture type is not 3 (Cover)</li>
		<li><a href="http://bugs.slimdevices.com/show_bug.cgi?id=7936">#7936</a> - When enabling/disabling plugins, enforced plugins are always listed as changed</li>
		<li><a href="http://bugs.slimdevices.com/show_bug.cgi?id=7957">#7957</a> - VBRI header not read in MP3 files</li>
		<li><a href="http://bugs.slimdevices.com/show_bug.cgi?id=7960">#7960</a> - Random Plugin Not Honouring 'ADD' or 'ADD Next'</li>
		<li><a href="http://bugs.slimdevices.com/show_bug.cgi?id=7986">#7986</a> - Embedded Artwork Error in WMA lossless</li>
		<li><a href="http://bugs.slimdevices.com/show_bug.cgi?id=7992">#7992</a> - Bad query used for CLI 'artists in genre' queries</li>
		<li><a href="http://bugs.slimdevices.com/show_bug.cgi?id=8007">#8007</a> - Display Settings not correct for SB3</li>
		<li><a href="http://bugs.slimdevices.com/show_bug.cgi?id=8036">#8036</a> - CLI: albums query hangs sometimes with "a" tags</li>
		<li><a href="http://bugs.slimdevices.com/show_bug.cgi?id=8069">#8069</a> - Title Format pref not shown for stream.mp3 clients</li>
		<li><a href="http://bugs.slimdevices.com/show_bug.cgi?id=8101">#8101</a> - Rhapsody track search, pick "All Songs", plays wrong tracks.</li>
	</ul>
</ul>


<h2><a name="v7.0" id="v7.0"></a>Version 7.0 - 2008-03-03</h2>

<ul>
	<li>General:
	<ul>
		<li>Renamed SlimServer to SqueezeCenter</li>
	</ul>
	<br />

	<li>Firmware updates:
	<ul>
		<li>Use new OpenDNS servers if default DNS servers fail, when connecting to SN</li>

		<li>Squeezebox 2 - Version 86</li>
		<ul>
			<li><a href="http://bugs.slimdevices.com/show_bug.cgi?id=6478">#6478</a> - Fix slim discovery</li>
			<li><a href="http://bugs.slimdevices.com/show_bug.cgi?id=6030">#6030</a> - Fix WPA group key renewal</li>
			<li><a href="http://bugs.slimdevices.com/show_bug.cgi?id=4664">#4664</a> - Fix WOL if SC is behind a wireless bridge</li>
		</ul>
		</li>
		<li>Squeezebox 2 - Version 84</li>
		<ul>
			<li><a href="http://bugs.slimdevices.com/show_bug.cgi?id=5959">#5959</a> - Fix premature STMo</li>
			<li><a href="http://bugs.slimdevices.com/show_bug.cgi?id=6156">#6156</a> - Fix double STMs</li>
			<li><a href="http://bugs.slimdevices.com/show_bug.cgi?id=6256">#6256</a> - Replace SlimServer with SqueezeCenter</li>
		</ul>
		</li>
		<li>Squeezebox 2 - Version 83</li>
		<ul>
			<li><a href="http://bugs.slimdevices.com/show_bug.cgi?id=5171">#5171</a> - Some settings were lost when after a factory reset the player was connecting directly to SN (w/o first being connected to SC)</li>
		</ul>
		</li>
		<li>Transporter - Version 36</li>
		<ul>
			<li><a href="http://bugs.slimdevices.com/show_bug.cgi?id=6478">#6478</a> - Fix slim discovery</li>
			<li><a href="http://bugs.slimdevices.com/show_bug.cgi?id=6030">#6030</a> - Fix WPA group key renewal</li>
			<li><a href="http://bugs.slimdevices.com/show_bug.cgi?id=4664">#4664</a> - Fix WOL if SC is behind a wireless bridge</li>
			<li><a href="http://bugs.slimdevices.com/show_bug.cgi?id=5092">#5092</a> - Fix WOL for Transporter</li>
		</ul>
		</li>
		<li>Transporter - Version 34</li>
		<ul>
			<li><a href="http://bugs.slimdevices.com/show_bug.cgi?id=5959">#5959</a> - Fix premature STMo</li>
			<li><a href="http://bugs.slimdevices.com/show_bug.cgi?id=6156">#6156</a> - Fix double STMs</li>
			<li><a href="http://bugs.slimdevices.com/show_bug.cgi?id=6256">#6256</a> - Replace SlimServer with SqueezeCenter</li>
		</ul>
		</li>
		<li>Transporter - Version 33</li>
		<ul>
			<li><a href="http://bugs.slimdevices.com/show_bug.cgi?id=4580">#4580</a> - Fix brief noise when switching digital inputs</li>
			<li><a href="http://bugs.slimdevices.com/show_bug.cgi?id=5171">#5171</a> - Some settings were lost when after a factory reset the player was connecting directly to SN (w/o first being connected to SC)</li>
		</ul>
		</li>
	</ul>
	<br />

	<li>File Formats:
	<ul>
		<li>WavPack is now supported.</li>
	</ul>
	<br />

	<li>Internationalization:
	<ul>
		<li>Updated official translations (EN, DE, ES, FR, IT, NL) 
		<li>Updated Danish translations from Bjørn Haagensen
	</ul>
	<br />

	<li>Internet Radio/Music on Demand:
	<ul>
		<li>Support for Slacker</li>
		<li>Support for Pandora</li>
		<li>Support for Rhapsody Direct</li>
		<li>Support for MP3tunes</li>
		<li>Last.fm AudioScrobbler is now included.</li>
	</ul>
	<br />

	<li>SqueezeNetwork:
	<ul>
		<li>Preferences integration - preferences for SqueezeCenter and SqueezeNetwork are synchronized.</li>
		<li>View and switch players that are connected to SqueezeNetwork.</li>
	</ul>
	<br />

	<li>Skins:
	<ul>
		<li>Brand new default skin</li>
		<li>Old Default skin renamed to Classic</li>
		<li>Fishbone: ability to toggle display of album text in gallery view</li>
		<li>Fishbone: drag n drop playlist manipulation</li>
		<li>Classic & Fishbone: popup album track list when clicking on album art</li>
		<li>Classic & Fishbone: browse multiple levels with 'tree' view (icon on left of browse items)</li>
		<li>unsupported and unmaintained skins are no longer part of the distribution</li>
	</ul>
	<br />

	<li>Performance:
	<ul>
		<li><a href="http://bugs.slimdevices.com/show_bug.cgi?id=259">#259</a> - Syncing of multiple players has been greatly improved.  Players are now able to stay in sync with each other even in the face of poor network conditions or while playing long radio streams.</li>
	</ul>
	<br />

	<li>Player UI:
	<ul>
		<li>Suppress "Play All" at top level browse menus</li>
		<li>Play other songs on album feature is now a per-player setting - default is to use the older server preference if no player preference has been chosen yet</li>
		<li>Repeated pressing of browse or search button will now toggle through the list of options respectively</li>
	</ul>
	<br />

	<li>Platform Support:
	<ul>
		<li>Logging/Debugging has been overhauled. We now use Log::Log4perl</li>
		<li>Logging/Debugging is now multi-level and persistent across server restarts.<li>
	</ul>
	<br />

	<li>Tag Reading:
	<ul>
		<li>Some fixes to WMA tag reading</li>
		<li>Browse Music Folder can add album covers in new folders</li>
		<li>Ape tags now reported as the ID3 version if found</li>
	</ul>
	<br />

	<li>Plugins:
	<ul>
		<li>Pre-Distributed plugins now stored in Slim/Plugin</li>
		<li>Third party plugins require rewrite to new API</li>
		<li>Third party plugins only to be installed in Plugins folder</li>
	</ul>
	<br />

	<li>CLI API:
	<ul>
		<li>Browse Music Folder</li>
		<li>Browse filesystems from the server's point of view</li>
		<li>Rescan progress</li>
		<li>Please see the documentation in docs/cli-api.html for details, in particular about <strong>API changes that may impact your client</strong></li>
	</ul>
	<br />

	<li>Bug Fixes:<ul>
		<li><a href="http://bugs.slimdevices.com/show_bug.cgi?id=223">#223</a> - add WavPack support</li>
		<li><a href="http://bugs.slimdevices.com/show_bug.cgi?id=1524">#1524</a> - make live search skinnable</li>
		<li><a href="http://bugs.slimdevices.com/show_bug.cgi?id=3351">#3351</a> - Composers included in Artist count when browsing by Genre</li>
		<li><a href="http://bugs.slimdevices.com/show_bug.cgi?id=3548">#3548</a> - Cycle through menu by pressing the Search/Browse buttons</li>
		<li><a href="http://bugs.slimdevices.com/show_bug.cgi?id=4104">#4104</a> - link to FAQ under help shouldn't put ?player=[MACADDY] at end of url</li>
		<li><a href="http://bugs.slimdevices.com/show_bug.cgi?id=4137">#4137</a> - Sort the list of radios returned by radios query</li>
		<li><a href="http://bugs.slimdevices.com/show_bug.cgi?id=4188">#4188</a> - CUE-sheet can't be browsed in player, OK in web interface</li>
		<li><a href="http://bugs.slimdevices.com/show_bug.cgi?id=4259">#4259</a> - Fishbone never refreshes playlist</li>
		<li><a href="http://bugs.slimdevices.com/show_bug.cgi?id=4293">#4293</a> - Move to using Log::Log4perl to replace --d_* debugging.</li>
		<li><a href="http://bugs.slimdevices.com/show_bug.cgi?id=4338">#4338</a> - MusicMagic => MusicIP</li>
		<li><a href="http://bugs.slimdevices.com/show_bug.cgi?id=4351">#4351</a> - change to idle screensaver when playback stops during Now Playing" screensaver.</li>
		<li><a href="http://bugs.slimdevices.com/show_bug.cgi?id=4405">#4405</a> - Rhapsody/Upnp browse only works on Default skin</li>
		<li><a href="http://bugs.slimdevices.com/show_bug.cgi?id=4408">#4408</a> - MoodLogic errors with MoodLogic disabled</li>
		<li><a href="http://bugs.slimdevices.com/show_bug.cgi?id=4409">#4409</a> - All fonts lost</li>
		<li><a href="http://bugs.slimdevices.com/show_bug.cgi?id=4466">#4466</a> - Wrong sorting order in "browse songs" list at the player</li>
		<li><a href="http://bugs.slimdevices.com/show_bug.cgi?id=4421">#4421</a> - Pressing play when displaying a track title in the playlist plays Track 1</li>
		<li><a href="http://bugs.slimdevices.com/show_bug.cgi?id=4485">#4485</a> - Artwork files are not picked up in unicode-named folders</li>
		<li><a href="http://bugs.slimdevices.com/show_bug.cgi?id=4498">#4498</a> - Advanced search for compilation album shows all tracks twice</li>
		<li><a href="http://bugs.slimdevices.com/show_bug.cgi?id=4507">#4507</a> - Touch skin needs to work in IE</li>
		<li><a href="http://bugs.slimdevices.com/show_bug.cgi?id=4513">#4513</a> - SqueezeCenter should ignore the iTunes COMMENTs: ITUNPGAP & ITUNSMPB</li>
		<li><a href="http://bugs.slimdevices.com/show_bug.cgi?id=4516">#4516</a> - Enabling Playlists Breaks Search Results</li>
		<li><a href="http://bugs.slimdevices.com/show_bug.cgi?id=4579">#4579</a> - Bonjour fails to initialize</li>
		<li><a href="http://bugs.slimdevices.com/show_bug.cgi?id=4595">#4595</a> - CLI support for Browse music folder</li>
		<li><a href="http://bugs.slimdevices.com/show_bug.cgi?id=4598">#4598</a> - Better CLI scanner access</li>
		<li><a href="http://bugs.slimdevices.com/show_bug.cgi?id=4625">#4625</a> - artists cli query does not always return an artist for tracks in compilations</li>
		<li><a href="http://bugs.slimdevices.com/show_bug.cgi?id=4629">#4629</a> - For albums with ALBUMARTIST, track artists don't have any albums listed when searching for track artists from the player UI</li>
		<li><a href="http://bugs.slimdevices.com/show_bug.cgi?id=4678">#4678</a> - Localize DateTime screensaver</li>
		<li><a href="http://bugs.slimdevices.com/show_bug.cgi?id=4707">#4707</a> - Forcing transcode to MP3 results in a bit rate of 0</li>
		<li><a href="http://bugs.slimdevices.com/show_bug.cgi?id=4730">#4730</a> - Echo from CLI when next song in playlist</li>
		<li><a href="http://bugs.slimdevices.com/show_bug.cgi?id=4822">#4822</a> - Create a new playlist via CLI</li>
		<li><a href="http://bugs.slimdevices.com/show_bug.cgi?id=4849">#4849</a> - Default time display should not include seconds</li>
		<li><a href="http://bugs.slimdevices.com/show_bug.cgi?id=4873">#4873</a> - Error creating INI entry in Logitech.url</li>
		<li><a href="http://bugs.slimdevices.com/show_bug.cgi?id=4877">#4877</a> - Shorten files option in SqueezeCenter not needed any more</li>
		<li><a href="http://bugs.slimdevices.com/show_bug.cgi?id=4922">#4922</a> - When PlayList is empty, Download brings up a blank web page and gets stuck there</li>
		<li><a href="http://bugs.slimdevices.com/show_bug.cgi?id=4927">#4927</a> - ID3v2.4 date tags ignored</li>
		<li><a href="http://bugs.slimdevices.com/show_bug.cgi?id=4941">#4941</a> - New music limit not working</li>
		<li><a href="http://bugs.slimdevices.com/show_bug.cgi?id=4947">#4947</a> - Search does not search '0'</li>
		<li><a href="http://bugs.slimdevices.com/show_bug.cgi?id=4955">#4955</a> - items per page preference off by 1</li>
		<li><a href="http://bugs.slimdevices.com/show_bug.cgi?id=5075">#5075</a> - Upgrade flac binary to latest version (1.2.1)</li>
		<li><a href="http://bugs.slimdevices.com/show_bug.cgi?id=5080">#5080</a> - Live search doesn't display artist with albums</li>
		<li><a href="http://bugs.slimdevices.com/show_bug.cgi?id=5093">#5093</a> - Nokia770 skin on Nokia N800 shows a vertical scroll bar and the page footer moves bottom of the page when scrolling</li>
		<li><a href="http://bugs.slimdevices.com/show_bug.cgi?id=5112">#5112</a> - Allow multiple plugins to register buttons in same mode</li>
		<li><a href="http://bugs.slimdevices.com/show_bug.cgi?id=5159">#5159</a> - Album thumbnail lost when music file mtime changes</li>
		<li><a href="http://bugs.slimdevices.com/show_bug.cgi?id=5160">#5160</a> - Debian plugins path needs updating after Slim/Plugin/* reorg</li>
		<li><a href="http://bugs.slimdevices.com/show_bug.cgi?id=5165">#5165</a> - Option not to filter genres at album and track level doesn't work</li>
		<li><a href="http://bugs.slimdevices.com/show_bug.cgi?id=5193">#5193</a> - Restore CSRF protection. Patch by Peter Watkins</li>
		<li><a href="http://bugs.slimdevices.com/show_bug.cgi?id=5197">#5197</a> - I18n: Strange shortcut links in Artist view.</li>
		<li><a href="http://bugs.slimdevices.com/show_bug.cgi?id=5217">#5217</a> - First file in iTunes library is not scanned into SlimServer</li>
		<li><a href="http://bugs.slimdevices.com/show_bug.cgi?id=5218">#5218</a> - iTunes playlists scanned but not visible in interface</li>
		<li><a href="http://bugs.slimdevices.com/show_bug.cgi?id=5221">#5221</a> - Set Player block/unblock mode through CLI command</li>
		<li><a href="http://bugs.slimdevices.com/show_bug.cgi?id=5255">#5255</a> - CLI muting</li>
		<li><a href="http://bugs.slimdevices.com/show_bug.cgi?id=5287">#5287</a> - Artist link from basic search results ignores gallery setting</li>
		<li><a href="http://bugs.slimdevices.com/show_bug.cgi?id=5296">#5296</a> - MUSICBRAINZ_SORTNAME - not supported but in code?</li>
		<li><a href="http://bugs.slimdevices.com/show_bug.cgi?id=5324">#5324</a> - SqueezeCenter should run with group permissions from /etc/groups</li>
		<li><a href="http://bugs.slimdevices.com/show_bug.cgi?id=5432">#5432</a> - Random mix plugin no longer at menu top level</li>
		<li><a href="http://bugs.slimdevices.com/show_bug.cgi?id=5443">#5443</a> - Difficult specifying desired sort order (national characters)</li>
		<li><a href="http://bugs.slimdevices.com/show_bug.cgi?id=5444">#5444</a> - Random Mix status doesn't update in non-continuous mode</li>
		<li><a href="http://bugs.slimdevices.com/show_bug.cgi?id=5607">#5607</a> - Debugging settings not shown after restart</li>
		<li><a href="http://bugs.slimdevices.com/show_bug.cgi?id=5610">#5610</a> - ResetDisplay method failed</li>
		<li><a href="http://bugs.slimdevices.com/show_bug.cgi?id=5831">#5831</a> - APE tag processing isn't listed in the ID3 tag version</li>
		<li><a href="http://bugs.slimdevices.com/show_bug.cgi?id=5838">#5838</a> - returning bad data to illogical request</li>
		<li><a href="http://bugs.slimdevices.com/show_bug.cgi?id=5839">#5839</a> - Song order for addalbum makes no sense</li>
		<li><a href="http://bugs.slimdevices.com/show_bug.cgi?id=5842">#5842</a> - Can't play all songs from favorites</li>
		<li><a href="http://bugs.slimdevices.com/show_bug.cgi?id=5858">#5858</a> - Cookies on stream requests</li>
		<li><a href="http://bugs.slimdevices.com/show_bug.cgi?id=5871">#5871</a> - Numeric key selection not correct within Browse New Music</li>
		<li><a href="http://bugs.slimdevices.com/show_bug.cgi?id=5902">#5902</a> - Alarm triggers on all players / displays on all players</li>
		<li><a href="http://bugs.slimdevices.com/show_bug.cgi?id=5944">#5944</a> - No "Added to playlist" message when an album is picked from the Music Folder browser</li>
		<li><a href="http://bugs.slimdevices.com/show_bug.cgi?id=5973">#5973</a> - Slimserver cannot read Genre tag above numeric ID 79 for AIFF files.</li>
		<li><a href="http://bugs.slimdevices.com/show_bug.cgi?id=6163">#6163</a> - no way for 3rd party plugins to add custom icons</li>
		<li><a href="http://bugs.slimdevices.com/show_bug.cgi?id=6167">#6167</a> - Random Mix "recently played songs" value can not be set to zero.</li>
		<li><a href="http://bugs.slimdevices.com/show_bug.cgi?id=6294">#6294</a> - Track title is incorrect when album is a whole-CD flac file with cuesheet and track is in a playlist</li>
		<li><a href="http://bugs.slimdevices.com/show_bug.cgi?id=6507">#6507</a> - ALBUMARTIST tag causes ARTISTSORT tags to be lost</li>
		<li><a href="http://bugs.slimdevices.com/show_bug.cgi?id=3332">#3332</a> - Audio plays back at 44.1 KHz with 48Khz FLAC's when decompressing at server</li>
		<li><a href="http://bugs.slimdevices.com/show_bug.cgi?id=4098">#4098</a> - Wrong time after scanning through a file / scanning short songs jumps to next track</li>
		<li><a href="http://bugs.slimdevices.com/show_bug.cgi?id=4391">#4391</a> - Softsqueeze cannot play certain FLAC files</li>
		<li><a href="http://bugs.slimdevices.com/show_bug.cgi?id=4760">#4760</a> - Players not doing FF/RW while synced</li>
		<li><a href="http://bugs.slimdevices.com/show_bug.cgi?id=5210">#5210</a> - Now Playing & Time Incorrect On Synced Players with RandomPlay</li>
		<li><a href="http://bugs.slimdevices.com/show_bug.cgi?id=5271">#5271</a> - 7.0a1 does not play WAV file of 16 bits</li>
		<li><a href="http://bugs.slimdevices.com/show_bug.cgi?id=5631">#5631</a> - Problem with WMA files read from a UPnP media server</li>
		<li><a href="http://bugs.slimdevices.com/show_bug.cgi?id=6508">#6508</a> - Occasional songs freeze with no sound</li>
		<li><a href="http://bugs.slimdevices.com/show_bug.cgi?id=6540">#6539</a> - Sync via player UI breaks sometimes</li>
		<li><a href="http://bugs.slimdevices.com/show_bug.cgi?id=6666">#6666</a> - Synchronisation offset when unpausing if player has volume set to 0</li>		
	</ul>
</ul><|MERGE_RESOLUTION|>--- conflicted
+++ resolved
@@ -1,4 +1,3 @@
-<<<<<<< HEAD
 <h2><a name="v7.6.0" id="v7.6.0"></a>Version 7.6.0</h2>
 <ul>
 	<li>Firmware updates:</li>
@@ -73,7 +72,10 @@
 		<li><a href="http://bugs.slimdevices.com/show_bug.cgi?id=16662">#16662</a> - Incorrect UTF8 encoding returned by CLI</li>
 		<li>SB Radio: Fixed hostname</li>
 		<li>SB Controller, Radio, Touch: Updated busybox to 1.16.2</li>
-=======
+	</ul>
+	<br />
+</ul>
+
 <h2><a name="v7.5.3" id="v7.5.3"></a>Version 7.5.3</h2>
 <ul>
 	<li>Platform Support:</li>
@@ -88,16 +90,11 @@
 		<li><a href="http://bugs.slimdevices.com/show_bug.cgi?id=16379">#16379</a> - aac->pcm using faad is wrong at non-44.1 samplerates</li>
 		<li><a href="http://bugs.slimdevices.com/show_bug.cgi?id=16331">#16331</a> - SB Radio: Fix for random battery charging sound.</li>
 		<li><a href="http://bugs.slimdevices.com/show_bug.cgi?id=16452">#16452</a> - forward slashes in artist and track names after import</li>
->>>>>>> 6fbd54e8
-	</ul>
-	<br />
-</ul>
-
-<<<<<<< HEAD
-<h2><a name="v7.5.2" id="v7.5.2"></a>Version 7.5.2</h2>
-=======
+	</ul>
+	<br />
+</ul>
+
 <h2><a name="v7.5.2" id="v7.5.2"></a>Version 7.5.2 - 2010-12-20</h2>
->>>>>>> 6fbd54e8
 <ul>
 	<li>Firmware updates:</li>
 	<ul>
