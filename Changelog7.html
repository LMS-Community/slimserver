<h2><a name="v7.9.2" id="v7.9.2"></a>Version 7.9.2</h2>
<ul>
	<li><a href="#v7.7.7">Upstream fixes from Logitech Media Server 7.7.7</a></li>
	<br />
	
	<li>New Features:</li>
	<ul>
		<li>Keep shuffled playlist order when Don't Stop The Music kicks in.</li>
		<li>Don't overwrite RandomPlay genre selection when using RandomPlay with Don't Stop The Music</li>
		<li><a href="https://github.com/Logitech/slimserver/issues/133">#133</a> - Add support for Opus codec (thanks andygrundmann, paul-1, ralph-irving, Roland0!)</li>
		<li>Improved Advanced Search: you can now exclude text matches on eg. the file path.</li>
		<li><a href="http://bugs.slimdevices.com/show_bug.cgi?id=16568">#16568</a> - Provide web UI to edit presets.</li>
		<li><a href="http://bugs.slimdevices.com/show_bug.cgi?id=18118">#18118</a> - Start a RandomPlay mix with genres from a URL.</li>
		<li><a href="https://github.com/Logitech/slimserver/pull/249">#249</a> - Support playback restore after player power loss (thanks a lot maniac103!)</li>
		<li><a href="https://github.com/Logitech/slimserver/pull/255">#255</a> - Add Socks proxy (thanks a lot philippe_44!)</li>
	</ul>
	<br />

	<li>Server Changes:</li>
	<ul>
		<li>When scanning a single folder, only update artwork for music found in this folder.</li>
		<li>CORS support: you can now define a list of hosts which are allowed to access your LMS in a web browser.</li>
		<li>Add support for updated DBD::SQLite module. This updated version should come with performance improvements and more options for the fulltext search.</li>
		<li>Add a separate fade-in option when playback is started/resumed or track is repositioned. Use crossfade only when automatically advancing in playlist. - thanks philippe44!</li>
		<li>Give the templating system some more slack (higher limiations) to improve behaviour with really large collections.</li>
	</ul>
	<br />
	
	<li>Platform Support:</li>
	<ul>
		<li>New flac and sox binaries for most platforms with improved performance (lower CPU load) - thanks ralphy and paul1!</li>
		<li>Perl 5.30 modules for Linux x86_64 have been added</li>
		<li>Perl 5.28 modules for Linux aarch64 have been added</li>
		<li>Perl 5.28 modules for Linux on armhf systems have been added - thanks paul-1!</li>
		<li>Some tweaks to the Synology configuration to hide more system folders.</li>
		<li><a href="http://bugs.slimdevices.com/show_bug.cgi?id=18168">#18168</a> - SYS V start script in RPM distribution does not work for openSUSE 15.0</li>
	</ul>
	<br />
	
	<li>Bug Fixes:</li>
	<ul>
		<li><a href="https://github.com/Logitech/slimserver/pull/270">#270</a> - Fix playing MPEG-4 files with leading mdat.</li>
		<li><a href="https://github.com/Logitech/slimserver/pull/275">#275</a> - Fix encodingin readdirectory query.</li>
		<li><a href="https://github.com/Logitech/slimserver/pull/278">#278</a> - Correctly encode password before sending it to mysb.com for authentication. Characters like the Pound sign (&pound;) would fail.</li>
		<li>Fix a scanner crash (out of memory) with large collections when high memory usage was enabled.</li>
		<li><a href="https://github.com/Logitech/slimserver/issues/261">#261</a> - add non-blocking https client.</li>
		<li>Search for a term including an asterisk ("*example*") could lead to all tracks/albums being returned.</li>
		<li><a href="https://github.com/Logitech/slimserver/pull/234">Improve XML parsing for images in podcasts</a> (thanks mw9!)</li>
	</ul>
	<br />
</ul>

<h2><a name="v7.9.1" id="v7.9.1"></a>Version 7.9.1 - 2018-04-02 (69b4f9f8a)</h2>
<ul>
	<li><a href="#v7.7.6">Upstream fixes from Logitech Media Server 7.7.6</a></li>
	<br />
	
	<li>New Features:</li>
	<ul>
		<li>Allow plugins to add JavaScript to the main web UI.</li>
		<li>Allow plugins to support seek within a transcoded stream.</li>
		<li>Allow genres or artists to be excluded from last.fm scrobbling.</li>
		<li>Show hi-res images on high density displays.</li>
		<li>Allow scanning of sub-trees of the stored media folder</li>
	</ul>
	<br />
	
	<li>Bug Fixes:</li>
	<ul>
		<li><a href="http://bugs.slimdevices.com/show_bug.cgi?id=9741">#9741</a> - Allow genres or artists to be excluded from last.fm scrobbling.</li>
		<li><a href="http://bugs.slimdevices.com/show_bug.cgi?id=16319">#16319</a> - faad: some files won't play -- depends on name of file.</li>
		<li>MS Edge 15 would not let us click links in the Default web UI.</li>
		<li>Fix localization of strings if Controller is requesting another language than the server's.</li>
	</ul>
	<br />

	<li>Platform Support:</li>
	<ul>
		<li>Update IO::Socket::SSL on Windows to improve compatibility with newer SSL standards.</li>
		<li>Perl 5.26 modules for Linux on x86_64 systems have been added - thanks fsbruva for the build script update!</li>
		<li>Perl 5.24 modules for Linux on ARM and i386 systems have been added.</li>
		<li>Support AARCH64 has been added.</li>
		<li>Re-enable server restart on Debian based systems to allow for automated updates.</li>
	</ul>
	<br />

	<li>Other:</li>
	<ul>
		<li>Make Playlists menu available to the SB Classic/Boom/Transporter's Home menu</li>
		<li>Updated faad2 to latest code. Includes patches to increase maximum path length and fix some transcoding issues on Windows. Thanks <a href="https://github.com/ralph-irving/faad2">ralphy</a> and utgg.</li>
		<li>Limit growth of the write-ahead log files for caches.</li>
	</ul>
	<br />
</ul>


<h2><a name="v7.9.0" id="v7.9.0"></a>Version 7.9.0 - 2017-03-07</h2>
<ul>
	<li>New Features:</li>
	<ul>
		<li>Library Browsing improvements:
			<ul>
				<li>Add option to use two browse modes for Album Artists and All Artists instead of one single, configurable list.</li>
				<li>Add "Random Album" browse mode, to give access to a random selection of albums.</li>
				<li>Add a "Browse Filesystem" mode to access files outside the music folder, without storing them in the database.</li>
				<li>Add possibility to browse music managed by an other Logitech Media Server instance and play music from it without the need to switch server.</li>
				<li>Browse favorite Artists/Genres/Albums instead of just playing them when selected.</li>
				<li>Add Extended Browse Modes plugin to further configure the library browsing experience.</li>
				<li>Add support for "Virtual Libraries" or custom library views, to limit the browsing to a sub-set of your overall music collection.</li>
				<li>Restore ability to play playlists from Browse Music Folder</li>
				<li>Improved Browse Music Folder performance.</li>
			</ul>
		</li>
		
		<li>UI improvements:
			<ul>
				<li>Add new, fast live search to the web UI.</li>
				<li>Add Fulltext Search: when searching music the results are no longer limited to a simple title or name search. Fulltext search
				    includes a lot more data like artist names, lyrics (if available), file type etc. in the evaluation of the search term.</li>
				<li>Improve "Advanced Search": allow searching for ratings, ranges of years, save results, use results as virtual library etc.</li>
				<li>Give (limited) control over other players connected to your server from the web UI: power them on/off or start/pause 
				    playback without the need to switch the currently controlled player</li> 
				<li>Add Drag'n'Drop support to the web UI: drag and drop audio files from your desktop's file manager (Finder, Explorer etc.) to the 
				    Logitech Media Server web interface to play them back.</li>
				<li>Allow the web UI's right hand side panel with player control and current playlist to be hidden.</li>
				<li>Allow the web UI to be opened with a given navigation for the left hand navigation panel (eg. start with Album Artists).</li>
				<li>Speed up library browsing in the web UI by caching rendered pages</li>
			</ul>
		</li>
		
		<li>Scanner behaviour improvements:
			<ul>
				<li>Allow browsing your music folder while the scanner is running.</li> 
				<li>Don't stop the music when running a full wipe &amp; rescan.</li>
				<li>Add an option to disable automatic rescans on certain preference changes.</li>
				<li>Increased scanning performance.</li>
			</ul>
		</li>
			
		<li>Add "Don't Stop The Music" plugin, allowing you to automatically continue the music listening when your playlist comes to an end.</li>
		<li>Add support for DSD/DSF files on some platforms.</li>
		<li>Add new way to read player specific transcoding settings from helper files (eg. for room correction). Thanks LMS0815!</li>
		<li>Add update auto-download and/or notification for Linux distributions</li>
		<li>Allow streaming of https sources by proxying them through LMS (if possible - requires IO::Socket::SSL to be installed on platforms other than Windows)</li>
	</ul>
	<br />

	<li>Bug Fixes:</li>
	<ul>
		<li><a href="http://bugs.slimdevices.com/show_bug.cgi?id=596">#596</a> - Display total duration of a playlist in the web UI.</li>
		<li><a href="http://bugs.slimdevices.com/show_bug.cgi?id=709">#709</a> - Add support for "Browse Composers".</li>
		<li><a href="http://bugs.slimdevices.com/show_bug.cgi?id=2333">#2333</a> - Play music outside the music folder without storing it in the database.</li>
		<li><a href="http://bugs.slimdevices.com/show_bug.cgi?id=4105">#4105</a> - Don't clear the current playlist when a scan is triggered.</li>
		<li><a href="http://bugs.slimdevices.com/show_bug.cgi?id=5108">#5108</a> - Track artist roles become artist roles when COMPILATION=0.</li>
		<li><a href="http://bugs.slimdevices.com/show_bug.cgi?id=5507">#5507</a> - Need ability to rescan music library from SqueezePlay based user interfaces.</li>
		<li><a href="http://bugs.slimdevices.com/show_bug.cgi?id=5715">#5715</a> - Advanced search doesn't limit results, can freeze the server.</li>
		<li><a href="http://bugs.slimdevices.com/show_bug.cgi?id=7491">#7491</a> - Startup parameters are missing when server is run as a Windows service</li>
		<li><a href="http://bugs.slimdevices.com/show_bug.cgi?id=8113">#8113</a> - UPnP servers do not appear on controller.</li>
		<li><a href="http://bugs.slimdevices.com/show_bug.cgi?id=9671">#9671</a> - Enable browsing from favorites.</li>
		<li><a href="http://bugs.slimdevices.com/show_bug.cgi?id=9687">#9687</a> - Add option to opt out of automatically triggered library scans.</li>
		<li><a href="http://bugs.slimdevices.com/show_bug.cgi?id=11556">#11556</a> - Resizing of left/right pane doesn't work in IE8.</li>
		<li><a href="http://bugs.slimdevices.com/show_bug.cgi?id=12158">#12158</a> - Allow Inclusion of Tracks from other servers in current playlist.</li>
		<li><a href="http://bugs.slimdevices.com/show_bug.cgi?id=15604">#15604</a> - Provide a Browse Compilations browse mode.</li>
		<li><a href="http://bugs.slimdevices.com/show_bug.cgi?id=16506">#16506</a> - Honor read access given by ACLs (thanks htgoebel!).</li>
		<li><a href="http://bugs.slimdevices.com/show_bug.cgi?id=17081">#17081</a> - "Various Artists" setting should not be blank, but show the default value.</li>
		<li><a href="http://bugs.slimdevices.com/show_bug.cgi?id=17454">#17454</a> - Unable to delete playlists with playlist rescan.</li>
		<li><a href="http://bugs.slimdevices.com/show_bug.cgi?id=17474">#17474</a> - Can't browse music folder during scan.</li>
		<li><a href="http://bugs.slimdevices.com/show_bug.cgi?id=17404">#17404</a> - Cue-sheet problems when navigated to via Music Folder.</li>
		<li><a href="http://bugs.slimdevices.com/show_bug.cgi?id=17526">#17526</a> - Push any firmware found in cache/updates to players, even if "Check for Updates" is disabled.</li>
		<li><a href="http://bugs.slimdevices.com/show_bug.cgi?id=17770">#17770</a> - DISC and DISCC TAGS in cue sheets are not recognized (thanks mrthreeplates!).</li>
		<li><a href="http://bugs.slimdevices.com/show_bug.cgi?id=17795">#17795</a> - Missing cover blocks real artwork from being found.</li>
		<li><a href="http://bugs.slimdevices.com/show_bug.cgi?id=17863">#17863</a> - No display of "Comment" Tag when special characters are used.</li>
		<li><a href="http://bugs.slimdevices.com/show_bug.cgi?id=17953">#17953</a> - Wrong transcoding settings to MP3 in default install.</li>
		<li><a href="http://bugs.slimdevices.com/show_bug.cgi?id=18107">#18107</a> - Various Artists not include among Album Artists when separate Album Artists and Artists lists are enabled.</li>
		<li><a href="http://bugs.slimdevices.com/show_bug.cgi?id=18112">#18112</a> - Tracks with double DATE tags get the wrong year assigned by the scanner.</li>
		<li>Fix support for multi-disc sets in cue files - thanks msrthreeplates!</li>
		<li>Fix the band "The The". Don't strip articles from search terms.</li>
		<li>Improve parsing of Atom podcast feeds</li>
	</ul>
	<br />

	<li>Other:</li>
	<ul>
		<li>Restore the ability to run a single folder scan even if the external scanner needs to run</li>
		<li>Use VACUUM to reorganize library files when appropriate. This should help performance with larger collections and 
		    libraries which have been updated a lot. Cache files use auto_vacuum, as they change a lot more often.</li>
		<li>On Windows and x86 CPU based systems we're going to use more memory for buffers etc. to improve performance.</li>
		<li>Tweak the web UI to use less graphics and simpler HTML structure. Please note that MSIE users will require version 9
		    or later, or one of the alternative browsers.</li>
		<li>Remove SlimService specific code. 7.9 will never be run on mysqueezebox.com.</li>
		<li>Re-factor preference migration code. Only load migration handlers if needed.</li>
		<li>Complete re-write of the CUE sheet parsing. Thanks marcoc1712!</li>
		<li>Add ALBUMARTIST tag support for Cue files (thanks mrthreeplates!).</li>
		<li>Disable cross-fading between tracks with different sample rates (thanks hickinbottoms!)</li>
		<li>Enhance string substitution to improve 3rd party transcoding support (thanks LMS0815!)</li>
		<li>The "mediafolder" query for music files optionally returns coverid (if available). Use the new 'c' tag.</li>
		<li>Updated player icons in settings pages, now gracefully falling back to generic squeezeplay symbol if unknown
		    player is connected. Thanks LMS0815!</li>
		<li>Add helper application binaries for i86pc-solaris (thanks chincheta0815!) and ARM hard float systems</li>
		<li>Add --nomysqueezebox startup parameter to disable all interaction with mysqueezebox.com</li>
		<li>Move UPnP client code to Remote Library plugin. Remove now unnecessary --noupnp startup parameter.</li>
		<li>Try to automatically recover from database corruption</li>
		<li>Updated translations: Dutch (thanks pinkdot!), French (thanks minscof!), Norwegian (thanks Moffedille!), Polish (thanks matka &amp; Maciej (mh_)!)</li>
	</ul>
	<br />
</ul>


<h2><a name="v7.8.1" id="v7.8.1"></a>Version 7.8.1</h2>
<ul>
	<li>New Features:</li>
	<ul>
		<li>Show which plugin(s) is updated and need a restart in the web UI's footer.</li>
	</ul>
	<br />

	<li>Bug Fixes:</li>
	<ul>
		<li><a href="http://bugs.slimdevices.com/show_bug.cgi?id=18092">#18092</a> - albums command with sort:new included returns no entries</li>
		<li><a href="http://bugs.slimdevices.com/show_bug.cgi?id=18097">#18097</a> - web issues using Perl 5.20: dropdowns/file browsers not populating due to Compress::Raw::Zlib incompatibility</li>
		<li><a href="http://bugs.slimdevices.com/show_bug.cgi?id=18139">#18139</a> - BBC Podcast OPML listing fails to parse</li>
		<li>Use a favourite's icon as the station artwork if available.</li>
	</ul>
	<br />

	<li>Other:</li>
	<ul>
		<li>Allow firmware updater to pick up player firmware from the installation's Firmware folder</li>
		<li>Correctly deal albums of same name and with disc number when "Treat multi-disc sets as multiple album." is set.</li>
		<li>The special /music/current/cover URL now returns artwork for remote streams, too (if possible).</li>
	</ul>
	<br />
</ul>

<h2><a name="v7.8.0" id="v7.8.0"></a>Version 7.8.0 - 2014-03-27</h2>
<ul>
	<li>New Features:</li>
	<ul>
		<li>Re-implement Podcast plugin to support all players. Allow resuming a podcast you partially
		listened to before.</li>
		<li>Modify Internet Radio integration to work independently from mysb.com if needed.</li>
		<li>Add new scanner step to discover new/changed/removed standalone artwork for album covers.</li>
		<li>A new generic image resizing proxy is now built in to LMS. It can be used instead of the 
		image proxy hosted on mysqueezebox.com, or independently by plugins to eg. resize artwork 
		local to your network (and therefore not reachable by the remote proxy).</li> 
		<li>The default behaviour on power-on is changed to resume what was playing before power-off.
		This change will only apply to new players attached to the server;
		the behaviour for existing players can be changed with Settings / Player / Audio.</li>
		<li>Support for Ogg FLAC in the server and Squeezeplay-based players</li>
		<li>Added support for setting alarm playlist shuffle mode (thanks hickinbottoms!)</li>
		<li>Volume adjustment for Internet Radio (feature request <a href="http://bugs.slimdevices.com/show_bug.cgi?id=2431">#2431</a>)
		<li>Allow clients to register artwork resizing specifications to be pre-cached during the media scan.</li>
		<li>Add Triode LocalFile 'loc' ProtocolHandler support for squeezelite.</li>
	</ul>
	<br />
<<<<<<< HEAD
	
	<li>Platform Support:</li>
	<ul>
		<li>Perl 5.18 modules for Linux x86_64 systems have been added.</li>
		<li>Improved compatibility with latest Perl 5.18 changes.</li>
	</ul>
	<br />

	<li>Bug Fixes:</li>
	<ul>
		<li><a href="http://bugs.slimdevices.com/show_bug.cgi?id=8180">#8180</a> - Squeezecenter prevents user logout after restart </li>
		<li><a href="http://bugs.slimdevices.com/show_bug.cgi?id=17174">#17174</a> - Title info doesn't update correctly when multiple SBs are playing same station</li>
		<li><a href="http://bugs.slimdevices.com/show_bug.cgi?id=17634">#17634</a> - Random art represents an album as cover art, if there is track art available</li>
		<li><a href="http://bugs.slimdevices.com/show_bug.cgi?id=17729">#17729</a> - On Linux SBS 7.4.1 and above: service cannot be stopped or restarted after an 'internal' restart</li>
		<li><a href="http://bugs.slimdevices.com/show_bug.cgi?id=17758">#17758</a> - Pop up symbols linger too long on the screen</li>
		<li><a href="http://bugs.slimdevices.com/show_bug.cgi?id=17920">#17920</a> - TuneIn Radio Options Context Menu - Results returned are unnecessarily limited and frequently 'not available'</li>
		<li><a href="http://bugs.slimdevices.com/show_bug.cgi?id=17933">#17933</a> - Failure to parse m3u playlists with relative paths</li>
		<li><a href="http://bugs.slimdevices.com/show_bug.cgi?id=17937">#17937</a> - Now Playing information can alternate between station and current-track titles at track skip</li>
		<li><a href="http://bugs.slimdevices.com/show_bug.cgi?id=17950">#17950</a> - %w macros (stream seconds duration) returns negative value</li>
		<li><a href="http://bugs.slimdevices.com/show_bug.cgi?id=18000">#18000</a> - MusicBrainz Track IDs in .m4a files when tagged with Jaikoz, Picard, Foobar2000, MP3Tag etc.</li>
		<li><a href="http://bugs.slimdevices.com/show_bug.cgi?id=18076">#18076</a> - MusicBrainz Track not scanned in wma files</li>
		<li><a href="http://bugs.slimdevices.com/show_bug.cgi?id=18077">#18077</a> - Musicbrainz tags not stored for album artists</li>
		<li>Don't submit disc number with album names when scrobbling to last.fm</li>
	</ul>
	<br />

	<li>Other:</li>
	<ul>
		<li>Recognise Fedora as being a Red Hat system.</li>
		<li>Improve Perl 5.16 compatibility to silence some warnings.</li>
		<li>Don't enforce PNG when showing full size artwork, but only when resizing is requested. Converting a large JPG would result in a huge PNG</li>
		<li>Don't deal with photo and/or video folders if the UPnP plugin has been disabled.</li>
=======

	<li>Bug Fixes:</li>
	<ul>
		<li><a href="https://github.com/Logitech/slimserver/pull/278">#278</a> - Correctly encode password before sending it to mysb.com for authentication. Characters like the Pound sign (&pound;) would fail.</li>
>>>>>>> 76ef76ad
	</ul>
	<br />
</ul>

<h2><a name="v7.7.6" id="v7.7.6"></a>Version 7.7.6 - 2018-04-02</h2>
<ul>
	<li>Server Changes:</li>
	<ul>
		<li>Block access to settings pages from outside the local network.</li>
		<li>Migrate our WiMP implementation to the TIDAL branding and service.</li>
		<li>Change Napster implementation to use AAC instead of MP3.</li>
		<li>Improve compatibility with latest iTunes 12 updates.</li>
		<li>Limit the number of items to be added in RandomPlay. Large numbers would cause database errors.</li>
		<li>Remove defunct Spotify, Last.fm, SiriusXM and RadioIO plugins.</li>
		<li>Rename Rhapsody to Napster.</li>
		<li>Improve support for SSL protected communication. Use https to connect to mysqueezebox.com if possible.</li>
		<li>Allow streaming of https sources by proxying them through LMS (if possible - requires IO::Socket::SSL to be installed on platforms other than Windows)</li>
	</ul>
	<br />

	<li>Platform Support:</li>
	<ul>
		<li>Improve support for Mac OSX 10.11 and later, and Windows 10.</li>
	</ul>
	<br />

	<li>Bug Fixes:</li>
	<ul>
		<li>Fix synced playback with Spotify (SB Radio and Touch only)</li>
		<li><a href="http://bugs.slimdevices.com/show_bug.cgi?id=17068">#17068</a> - Lost Artwork playing radio stations</li>
		<li><a href="http://bugs.slimdevices.com/show_bug.cgi?id=17727">#17727</a> - Playback stops with mp3 + cue sheets combination</li>
		<li><a href="http://bugs.slimdevices.com/show_bug.cgi?id=17901">#17901</a> - "Some settings were changed. Do you want to save them?" doesn't honor button clicked.</li>
		<li><a href="http://bugs.slimdevices.com/show_bug.cgi?id=18078">#18078</a> - All files seen as changed after Daylight Saving time change (Windows only)</li>
		<li><a href="http://bugs.slimdevices.com/show_bug.cgi?id=18151">#18151</a> - some server don't accept port definition in header when it's a default port.</li>
		<li><a href="http://bugs.slimdevices.com/show_bug.cgi?id=18152">#18152</a>, <a href="https://github.com/Logitech/slimserver/issues/143">#143</a> - HTTPS download fails: Connect times out lack of certain headers.</li>
		<li>Fix several XSS vulnerabilities in the web UI.</li>
	</ul>
	<br />
</ul>

<h2><a name="v7.7.5" id="v7.7.5"></a>Version 7.7.5 - 2014-11-28</h2>
<ul>
	<li>Bug Fixes:</li>
	<ul>
		<li>Installing plugins on OSX 10.10 (Yosemite) fails. Add missing Compress::Raw::Zlib.</li>
		<li>Can no longer use https resources, due to failure to load support for IO::Socket::SSL.</li>
		<li>Various music services: don't hammer mysqueezebox.com requesting metadata for an empty track ID.</li>
	</ul>
	<br />
</ul>

<h2><a name="v7.7.4" id="v7.7.4"></a>Version 7.7.4 - 2014-11-12</h2>
<ul>
	<li>Server Changes:</li>
	<ul>
		<li>Improve artwork handling when streaming online radio stations.</li>
		<li>Remove defunct Facebook and Mediafly plugins.</li>
		<li>Minor changes to the EN skin to improve usability on mobile devices.</li>
	</ul>
	<br />

	<li>Platform Support:</li>
	<ul>
		<li>Add support for Mac OSX 10.10 Yosemite (Perl 5.18).</li>
		<li>Replace OSX StartupItem with a LaunchDaemon configuragion.</li>
		<li>Fix compatibility with MS Internet Explorer 11</li>
	</ul>
	<br />

	<li>Bug Fixes:</li>
	<ul>
		<li><a href="http://bugs.slimdevices.com/show_bug.cgi?id=6040">#6040</a> - Need different description for Title Format in Players settings</li>
		<li><a href="http://bugs.slimdevices.com/show_bug.cgi?id=17571">#17571</a> - SBS loses connection to MySB whenever the internet connection is temporarily lost</li>
		<li><a href="http://bugs.slimdevices.com/show_bug.cgi?id=17901">#17901</a> - "Some settings were changed. Do you want to save them?" doesn't honor button clicked.</li>
		<li><a href="http://bugs.slimdevices.com/show_bug.cgi?id=17930">#17930</a> - New artists missing on new and changed scan</li>
		<li><a href="http://bugs.slimdevices.com/show_bug.cgi?id=17998">#17998</a> - Plugin display glitch in description</li>
		<li><a href="http://bugs.slimdevices.com/show_bug.cgi?id=18045">#18045</a> - Additional Playlist Buttons not shown in search results</li>
		<li><a href="http://bugs.slimdevices.com/show_bug.cgi?id=18046">#18046</a> - Perl 5.18 breaks functionality in Info.pm</li>
		<li><a href="http://bugs.slimdevices.com/show_bug.cgi?id=18050">#18050</a> - Duration is not shown correctly</li>
		<li><a href="http://bugs.slimdevices.com/show_bug.cgi?id=18052">#18052</a> - Setting the Rescan Timer is broken in ip3k interface</li>
		<li><a href="http://bugs.slimdevices.com/show_bug.cgi?id=18053">#18053</a> - Server does not sleep even if SB is turned off</li>
		<li><a href="http://bugs.slimdevices.com/show_bug.cgi?id=18084">#18084</a> - Live 365 pause function don’t stop meta data update</li>
		<li><a href="http://bugs.slimdevices.com/show_bug.cgi?id=18089">#18089</a> - "View Tags" for the file without any tags breaks the web UI</li>
		<li><a href="http://bugs.slimdevices.com/show_bug.cgi?id=18102">#18102</a> - Album named "+" saved in playlist makes playlist unviewable</li>
		<li><a href="http://bugs.slimdevices.com/show_bug.cgi?id=18111">#18111</a> - Problem with "Various Artists" play controls in certain menus</li>
		<li><a href="http://bugs.slimdevices.com/show_bug.cgi?id=18113">#18113</a> - "Remove from playlist" does not clear/update the playlist panel if the playlist comes empty</li>
		<li>Under certain circumstances the scanner wouldn't pick up new artwork, even if music file was changed.</li>
		<li>PreventStandby plugin: use caffeinate instead of pmset on OSX versions which support it (10.8+)</li>
		<li>Folders can't be played in Browse Music Folder mode if there are sub-folders and the Classic skin is being used</li>
		<li>Players without digital out (Boom, Radio) could have ended up with the volume fixed to 100% and no way to change it.</li>
		<li>Title format "CT" is now "CONTENT_TYPE". Create an alias to make "CT" available again.</li>
		<li>Don't crash SQL queries if we lack a valid locale.</li>
	</ul>
	<br />
</ul>


<h2><a name="v7.7.3" id="v7.7.3"></a>Version 7.7.3 - 2013-08-21</h2>
<ul>
	<li>New Features:</li>
	<ul>
		<li>Replace custom OSX installer with a standard installation package (.pkg file). Please note that
		the OSX build now requires OSX 10.5 as a minimum.</li>
		<li>Make the OSX PrefPane 64-bit compatible.</li>
	</ul>
	<br />

	<li>Server Changes:</li>
	<ul>
		<li>Improved support for radio station artwork. Improved radio station browsing.</li>
		<li>Remove legacy Napster plugin. Napster now is a Rhapsody company.</li>
	</ul>
	<br />

	<li>Platform Support:</li>
	<ul>
		<li>Mac OSX 10.9 Mavericks, which has Perl 5.16, is now supported.</li>
		<li>Perl 5.16 modules for Linux systems have been added.</li>
	</ul>
	<br />

	<li>Bug Fixes:</li>
	<ul>
		<li><a href="http://bugs.slimdevices.com/show_bug.cgi?id=8141">#8141</a> - Macintosh: Prevent Sleep While Playing</li>
		<li><a href="http://bugs.slimdevices.com/show_bug.cgi?id=15896">#15896</a> - Missing metadata information due to cr/lf in title information</li>
		<li><a href="http://bugs.slimdevices.com/show_bug.cgi?id=16409">#16409</a> - Playlists menu should show album/artist</li>
		<li><a href="http://bugs.slimdevices.com/show_bug.cgi?id=17542">#17542</a> - Albums not credited to Album Artist</li>
		<li><a href="http://bugs.slimdevices.com/show_bug.cgi?id=17635">#17635</a> - Search results have album art instead of track art</li>
		<li><a href="http://bugs.slimdevices.com/show_bug.cgi?id=17894">#17894</a> - urlmd5 column in tracks table aren't set correctly for FLAC + CUE images</li>
		<li><a href="http://bugs.slimdevices.com/show_bug.cgi?id=18036">#18036</a> - Cometd client manager fails to purge dead clients causing memory leakage</li>
		<li><a href="http://bugs.slimdevices.com/show_bug.cgi?id=18043">#18043</a> - urlmd5 column in tracks table not set properly for new playlists</li>
		<li>Fix "cannot request non-http url" issue when bringing up the context menu on a remote stream</li>
		<li>Artwork cache would grow forever</li>
		<li>Fix default expiry duration in cache code - it would expire immediately if not overwritten in the caller.</li>
		<li>Improve recovery from corrupted cache files</li>
	</ul>
	<br />
</ul>

<h2><a name="v7.7.2" id="v7.7.2"></a>Version 7.7.2 - 2012-03-27</h2>
<ul>
	<li>New Features:</li>
	<ul>
		<li>New packages for the ReadyNAS family of storage systems to support their ARM processor based devices.</li>
	</ul>
	<br />

	<li>Scanner Changes:</li>
	<ul>
		<li>The command-line scanner no longer supports scanning a path passed on the command-line. All paths to be scanned must be listed in the prefs file.</li>
	</ul>
	<br />

	<li>Bug Fixes:</li>
	<ul>
		<li><a href="http://bugs.slimdevices.com/show_bug.cgi?id=15001">#15001</a> - Save playlist plugin locks ip3k UI</li>
		<li><a href="http://bugs.slimdevices.com/show_bug.cgi?id=17422">#17422</a> - Artist, Album and Genre Favorites with non-latin characters don't work from Player UI</li>
		<li><a href="http://bugs.slimdevices.com/show_bug.cgi?id=17680">#17680</a> - General install issue of LMS on ReadyNAS Pro (ends up with an install error)</li>
		<li><a href="http://bugs.slimdevices.com/show_bug.cgi?id=17777">#17777</a> - New & changed scan does not scan playlists</li>
		<li><a href="http://bugs.slimdevices.com/show_bug.cgi?id=17807">#17807</a> - Windows installer is showing German messages if no localization is available</li>
		<li><a href="http://bugs.slimdevices.com/show_bug.cgi?id=17818">#17818</a> - logitechmediaserver breaks apparmor in Ubuntu</li>
		<li><a href="http://bugs.slimdevices.com/show_bug.cgi?id=17819">#17819</a> - Squeezebox folder is breaking ReadyNAS Samba configuration</li>
		<li><a href="http://bugs.slimdevices.com/show_bug.cgi?id=17835">#17835</a> - playlistcontrol cmd:load ... play_index:yyyy doesn't work with folders</li>
		<li><a href="http://bugs.slimdevices.com/show_bug.cgi?id=17837">#17837</a> - Browse Music Folder fails if a file of unwanted/invalid type is in a folder</li>
		<li><a href="http://bugs.slimdevices.com/show_bug.cgi?id=17843">#17843</a> - renaming /c/squeezeboxserver/ to /c/.squeezeboxserver/ causes repeated crashes</li>
		<li><a href="http://bugs.slimdevices.com/show_bug.cgi?id=17841">#17841</a> - directory traversal vulnerability in the web UI code</li>
		<li><a href="http://bugs.slimdevices.com/show_bug.cgi?id=17848">#17848</a> - LMS service does NOT install on Windows 7</li>
		<li><a href="http://bugs.slimdevices.com/show_bug.cgi?id=17852">#17852</a> - Support for new ReadyNAS Duo and NV+ V2 devices</li>
		<li><a href="http://bugs.slimdevices.com/show_bug.cgi?id=17855">#17855</a> - Only enable single output channel mode if actively synced</li>
		<li><a href="http://bugs.slimdevices.com/show_bug.cgi?id=17858">#17858</a> - Web UI shows red X instead of artwork for absolute URL in private network</li>
		<li><a href="http://bugs.slimdevices.com/show_bug.cgi?id=17876">#17876</a> - Unnecessary items in context menu for current-playlist tracks</li>
		<li><a href="http://bugs.slimdevices.com/show_bug.cgi?id=17877">#17877</a> - Resume after underrun broken for synchronized (ip3k) players</li>
		<li><a href="http://bugs.slimdevices.com/show_bug.cgi?id=17881">#17881</a> - BMF scan corrupts dB replacing title with file name</li>
		<li><a href="http://bugs.slimdevices.com/show_bug.cgi?id=17882">#17882</a> - Fixed wrong MP4 MIME type for DLNA (audio/m4a was used instead of audio/mp4)</li>
		<li><a href="http://bugs.slimdevices.com/show_bug.cgi?id=17885">#17885</a> - DLNA 7.3.28.2: GetProtocolInfo needs all DLNA profiles listed first</li>
		<li><a href="http://bugs.slimdevices.com/show_bug.cgi?id=17893">#17893</a> - Unnecessary push into current playlist when stopping playback</li>
	</ul>
	<br />
</ul>

<h2><a name="v7.7.1" id="v7.7.1"></a>Version 7.7.1 - 2011-12-14</h2>
<ul>
	<li>New Features:</li>
	<ul>
		<li>Improved MOG support to allow dynamic control of artist radio stations.</li>
	</ul>
	<br />

	<li>MySQL note:</li>
	<ul>
		<li>DBD::mysql binaries are no longer included. If you wish to run against a MySQL server you will need to install this manually for your version of Perl.</li>
	</ul>
	<br />

	<li>Bug Fixes:</li>
	<ul>
		<li><a href="http://bugs.slimdevices.com/show_bug.cgi?id=17140">#17140</a> - Non-square cover art thumbnails displayed with black borders</li>
		<li><a href="http://bugs.slimdevices.com/show_bug.cgi?id=17283">#17283</a> - Scanner can crash when renaming files and performing a rescan</li>
		<li><a href="http://bugs.slimdevices.com/show_bug.cgi?id=17348">#17348</a> - Some mp3/cue files would not scan and/or play correctly</li>
		<li><a href="http://bugs.slimdevices.com/show_bug.cgi?id=17441">#17441</a> - mp2/cue files no longer play</li>
		<li><a href="http://bugs.slimdevices.com/show_bug.cgi?id=17459">#17459</a> - Rhapsody channels and radio are not scrobbled</li>
		<li><a href="http://bugs.slimdevices.com/show_bug.cgi?id=17623">#17623</a> - Wrong directory in postinst script (Debian)</li>
		<li><a href="http://bugs.slimdevices.com/show_bug.cgi?id=17639">#17639</a> - Rescan buttons scans the wrong folder</li>
		<li><a href="http://bugs.slimdevices.com/show_bug.cgi?id=17643">#17643</a> - Displayed playlist not refreshed on repeat with reshuffle</li>
		<li><a href="http://bugs.slimdevices.com/show_bug.cgi?id=17644">#17644</a> - Squeezebox database and logfiles fill up OS-partition</li>
		<li><a href="http://bugs.slimdevices.com/show_bug.cgi?id=17647">#17647</a> - "Generic OPML Browser" plugin needs to be forced enabled</li>
		<li><a href="http://bugs.slimdevices.com/show_bug.cgi?id=17650">#17650</a> - MOG track duration is lost when skipping back and forth</li>
		<li><a href="http://bugs.slimdevices.com/show_bug.cgi?id=17656">#17656</a> - Include missing DLNA content-types for TS, M2TS, etc.</li>
		<li><a href="http://bugs.slimdevices.com/show_bug.cgi?id=17674">#17674</a> - Crash during rescan of music folder but only if you have images or video enabled</li>
		<li><a href="http://bugs.slimdevices.com/show_bug.cgi?id=17718">#17718</a> - Searching genres using "browselibrary items mode:genres" does not work</li>
		<li><a href="http://bugs.slimdevices.com/show_bug.cgi?id=17719">#17719</a> - Now Playing playlist in the web UI doesn't show correct metadata for remote music services</li>
		<li><a href="http://bugs.slimdevices.com/show_bug.cgi?id=17726">#17726</a> - Windows Control Panel can't authenticate to password protected server</li>
		<li><a href="http://bugs.slimdevices.com/show_bug.cgi?id=17728">#17728</a> - Web GUI Jumps to Track More Info on Playlist Play</li>
		<li><a href="http://bugs.slimdevices.com/show_bug.cgi?id=17731">#17731</a> - Playlist only scanning does not work</li>
		<li><a href="http://bugs.slimdevices.com/show_bug.cgi?id=17734">#17734</a> - Install stalls on Windows due to huge FileCache folder</li>
		<li><a href="http://bugs.slimdevices.com/show_bug.cgi?id=17736">#17736</a> - When running the update from the tray icon, MS VC libraries are not installed</li>
		<li><a href="http://bugs.slimdevices.com/show_bug.cgi?id=17737">#17737</a> - Album screensaver option creates huge menu</li>
		<li><a href="http://bugs.slimdevices.com/show_bug.cgi?id=17739">#17739</a> - require Windows XP or more recent for the installation to proceed</li>
		<li><a href="http://bugs.slimdevices.com/show_bug.cgi?id=17742">#17742</a> - Buffering status wrong for players that decode while buffering</li>
		<li><a href="http://bugs.slimdevices.com/show_bug.cgi?id=17749">#17749</a> - Database upgrade scripts missing for MySQL</li>
		<li><a href="http://bugs.slimdevices.com/show_bug.cgi?id=17752">#17752</a> - OSX PrefPane is missing localizations</li>
		<li><a href="http://bugs.slimdevices.com/show_bug.cgi?id=17762">#17762</a> - Control Panel Doesn't Open after Entering Credentials</li>
		<li><a href="http://bugs.slimdevices.com/show_bug.cgi?id=17764">#17764</a> - Embedded LMS fails to switch between sources</li>
		<li><a href="http://bugs.slimdevices.com/show_bug.cgi?id=17781">#17781</a> - Full wipecache is run when adding new folder with media type exclusion</li>
		<li><a href="http://bugs.slimdevices.com/show_bug.cgi?id=17800">#17800</a> - Invalid artwork regex leads to scan failure</li>
	</ul>
	<br />
</ul>

<h2><a name="v7.7.0" id="v7.7.0"></a>Version 7.7.0 aka Logitech Media Server - 2011-11-01</h2>
<ul>
	<li>New Features:</li>
	<ul>
		<li>DLNA/UPnP support:</li>
		<ul>
			<li>Media library is exposed as a Media Server.</li>
			<li>All connected players are exposed as Media Renderers (experimental).</li>
		</ul>
		<li>Image and video file scanning support has been added and is exposed via the DLNA media server.</li>
		<ul>
			<li>Supported video file types: asf, avi, divx, flv, hdmov, m1v, m2p, m2t, m2ts, m2v, m4v, mkv, mov, mpg, mpeg, mpe, mp2p, mp2t, mp4, mts, pes, ps, ts, vob, webm, wmv, xvid, 3gp, 3g2, 3gp2, 3gpp, mjpg</li>
			<li>Supported image file types: JPEG, PNG, GIF, BMP</li>
		</ul>
		<li>Multiple media directories can now be specified. Each directory can be configured for audio, images, and/or video.</li>
		<li>Support for MOG music service.</li>
	</ul>
	<br />

	<li>Platform Support:</li>
	<ul>
		<li>Perl 5.14 modules for Linux systems have been added.</li>
		<li>Win32 now uses ActivePerl 5.14.1.</li>
	</ul>
	<br />

	<li>Bug Fixes:</li>
	<ul>
		<li><a href="http://bugs.slimdevices.com/show_bug.cgi?id=4803">#4803</a> - Scanner does not validate RATING tags</li>
		<li><a href="http://bugs.slimdevices.com/show_bug.cgi?id=5091">#5091</a> - DLNA (UPnP) Server Support</li>
		<li><a href="http://bugs.slimdevices.com/show_bug.cgi?id=11289">#11289</a> - Scanner ignores first line of cue sheet if it has a UTF-8 BOM</li>
		<li><a href="http://bugs.slimdevices.com/show_bug.cgi?id=17090">#17090</a> - WMA seeking fails if file does not contain an ASF_Index object</li>
		<li><a href="http://bugs.slimdevices.com/show_bug.cgi?id=17213">#17213</a> - Error message installing SBS 32398 on Ubuntu 11.04</li>
		<li><a href="http://bugs.slimdevices.com/show_bug.cgi?id=17242">#17242</a> - Perl 5.12 modules in CPAN/arch not compatible with Debian Wheezy</li>
		<li><a href="http://bugs.slimdevices.com/show_bug.cgi?id=17358">#17358</a> - Importers (MusicIP, iTunes) are not run during a rescan</li>
	</ul>
	<br />
</ul>

<h2><a name="v7.6.2" id="v7.6.2"></a>Version 7.6.2 - unreleased</h2>
<ul>
	<li>Bug Fixes:</li>
	<ul>
		<li><a href="http://bugs.slimdevices.com/show_bug.cgi?id=13814">#13814</a> - Implement synchronized unpause</li>
		<li><a href="http://bugs.slimdevices.com/show_bug.cgi?id=15723">#15723</a> - wrong Icons showing up for my Apps and Apps gallery and more</li>
		<li><a href="http://bugs.slimdevices.com/show_bug.cgi?id=16343">#16343</a> - restart server can't work with --user/--group</li>
		<li><a href="http://bugs.slimdevices.com/show_bug.cgi?id=17228">#17228</a> - Missing favorites button (heart) in album view</li>
		<li><a href="http://bugs.slimdevices.com/show_bug.cgi?id=17164">#17164</a> - Clock runs slow using internal SB touch server</li>
		<li><a href="http://bugs.slimdevices.com/show_bug.cgi?id=17369">#17369</a> - No direct link to album on albuminfo page</li>
		<li><a href="http://bugs.slimdevices.com/show_bug.cgi?id=17370">#17370</a> - Songs with no album tag do not appear within "No Album" any more</li>
		<li><a href="http://bugs.slimdevices.com/show_bug.cgi?id=17373">#17373</a> - playing or adding "All Songs" after searching with a search term including a period is broken</li>
		<li><a href="http://bugs.slimdevices.com/show_bug.cgi?id=17378">#17378</a> - With Additional Playlist Buttons enabled there is no Play Next button in track view</li>
		<li><a href="http://bugs.slimdevices.com/show_bug.cgi?id=17442">#17442</a> - Use Text only/Small Artwork/Large Artwork setting only for album lists</li>
		<li><a href="http://bugs.slimdevices.com/show_bug.cgi?id=17452">#17452</a> - Rescan can go into an endless loop when a cue sheet has been removed</li>
		<li><a href="http://bugs.slimdevices.com/show_bug.cgi?id=17464">#17464</a> - Basic search fails with search string containing single quotes</li>
		<li><a href="http://bugs.slimdevices.com/show_bug.cgi?id=17465">#17465</a> - Double quotes aren't being escaped in text fields</li>
		<li><a href="http://bugs.slimdevices.com/show_bug.cgi?id=17472">#17472</a> - Erratic playing of AAC stream on IP3K players.</li>
		<li><a href="http://bugs.slimdevices.com/show_bug.cgi?id=17479">#17479</a> - Aborting a wipe scan doesn't kill the external scanner process</li>
		<li><a href="http://bugs.slimdevices.com/show_bug.cgi?id=17482">#17482</a> - CLI: "info total tracks/albums/artists" counts are not coherent with actual music database</li>
		<li><a href="http://bugs.slimdevices.com/show_bug.cgi?id=17489">#17489</a> - Artists containing ')' characters break a few things</li>
		<li><a href="http://bugs.slimdevices.com/show_bug.cgi?id=17493">#17493</a> - cannot access playlist information when using stream.mp3 client</li>
		<li><a href="http://bugs.slimdevices.com/show_bug.cgi?id=17524">#17524</a> - Large blank album icon above artist search results</li>
		<li><a href="http://bugs.slimdevices.com/show_bug.cgi?id=17529">#17529</a> - Now Playing screen is displayed at various "odd" times</li>
		<li><a href="http://bugs.slimdevices.com/show_bug.cgi?id=17530">#17530</a> - iTunes Plugin on Linux can fail to find files with Unicode paths</li>
	</ul>
	<br />
</ul>

<h2><a name="v7.6.1" id="v7.6.1"></a>Version 7.6.1 - 2011-08-22</h2>
<ul>
	<li>Bug Fixes:</li>
	<ul>
		<li><a href="http://bugs.slimdevices.com/show_bug.cgi?id=9725">#9725</a> - Split MusicBrainz artist tag with user-defined separator</li>
		<li><a href="http://bugs.slimdevices.com/show_bug.cgi?id=16037">#16037</a> - Music isn't found if playlist folder is the same as the music folder</li>
		<li><a href="http://bugs.slimdevices.com/show_bug.cgi?id=16060">#16060</a> - New &amp; changed scan doesn't clean up unused genres</li>
		<li><a href="http://bugs.slimdevices.com/show_bug.cgi?id=16554">#16554</a> - of multiple artists in tag 'artist' only one shown on controller nowplaying screen</li>
		<li><a href="http://bugs.slimdevices.com/show_bug.cgi?id=16901">#16901</a> - SBS fails to generate MusicIP mixes</li>
		<li><a href="http://bugs.slimdevices.com/show_bug.cgi?id=17068">#17068</a> - Lost Artwork playing radio stations</li>
		<li><a href="http://bugs.slimdevices.com/show_bug.cgi?id=17255">#17255</a> - Screensaver term(s) are being used in Now Playing?</li>
		<li><a href="http://bugs.slimdevices.com/show_bug.cgi?id=17298">#17298</a> - Filtering by artist is broken when playing an album</li>
		<li><a href="http://bugs.slimdevices.com/show_bug.cgi?id=17322">#17322</a> - Leading and trailing spaces in names should be trimmed</li>
		<li><a href="http://bugs.slimdevices.com/show_bug.cgi?id=17340">#17340</a> - Display track artists per song, not in album info</li>
		<li><a href="http://bugs.slimdevices.com/show_bug.cgi?id=17342">#17342</a> - A lot of deprecated warnings in log when saving playlist</li>
		<li><a href="http://bugs.slimdevices.com/show_bug.cgi?id=17343">#17343</a> - %FILE artwork format not working</li>
		<li><a href="http://bugs.slimdevices.com/show_bug.cgi?id=17352">#17352</a> - Null item contained in empty playlist</li>
		<li><a href="http://bugs.slimdevices.com/show_bug.cgi?id=17360">#17360</a> - Scan hangs with 7.6</li>
		<li><a href="http://bugs.slimdevices.com/show_bug.cgi?id=17361">#17361</a> - Server side artwork scaling with one dimension omitted does not work</li>
		<li><a href="http://bugs.slimdevices.com/show_bug.cgi?id=17362">#17362</a> - Sometimes 404 Not found is returned instead of default artwork for unknown track id's</li>
		<li><a href="http://bugs.slimdevices.com/show_bug.cgi?id=17363">#17363</a> - Alarm-Clock link is not working</li>
		<li><a href="http://bugs.slimdevices.com/show_bug.cgi?id=17364">#17364</a> - Songs without album tags don't properly appear under "No Album"</li>
		<li><a href="http://bugs.slimdevices.com/show_bug.cgi?id=17365">#17365</a> - Won't show some artwork</li>
		<li><a href="http://bugs.slimdevices.com/show_bug.cgi?id=17372">#17372</a> - TuneIn Radio app - Error when using the "TuneIn Radio Options" </li>
		<li><a href="http://bugs.slimdevices.com/show_bug.cgi?id=17374">#17374</a> - Can't play tracks in multiple sub-folders using Browse Music Folder</li>
		<li><a href="http://bugs.slimdevices.com/show_bug.cgi?id=17379">#17379</a> - Scanner progress not reported correctly for shortcuts or links</li>
		<li><a href="http://bugs.slimdevices.com/show_bug.cgi?id=17387">#17387</a> - Broken image in playlist when displaying album cover</li>
		<li><a href="http://bugs.slimdevices.com/show_bug.cgi?id=17382">#17382</a> - Artwork size incorrect when browsing into a playlist</li>
		<li><a href="http://bugs.slimdevices.com/show_bug.cgi?id=17395">#17395</a> - Support for /music/current/cover.jpg lost</li>
		<li><a href="http://bugs.slimdevices.com/show_bug.cgi?id=17397">#17397</a> - Scanner crashes with mp2/cue files</li>
		<li><a href="http://bugs.slimdevices.com/show_bug.cgi?id=17409">#17409</a> - Third party menus ordered incorrectly</li>
		<li><a href="http://bugs.slimdevices.com/show_bug.cgi?id=17410">#17410</a> - The MusicIP Mood Mix menu is sorted incorrectly in web interface</li>
		<li><a href="http://bugs.slimdevices.com/show_bug.cgi?id=17430">#17430</a> - On initial start after a clean installation, Music Browse menus would not be initialized</li>
		<li><a href="http://bugs.slimdevices.com/show_bug.cgi?id=17415">#17415</a> - Interface; not possible to shift back to default (MSIE9)</li>
		<li><a href="http://bugs.slimdevices.com/show_bug.cgi?id=17449">#17449</a> - Pressing Play on "empty" links in the web-UI causes server to use 100% for several minutes</li>
		<li><a href="http://bugs.slimdevices.com/show_bug.cgi?id=17450">#17450</a> - MusicIP import fails due to upper/lower case differences in the file path (Windows)</li>
		<li><a href="http://bugs.slimdevices.com/show_bug.cgi?id=17457">#17457</a> - Import actions failing on case insensitive filesystems (Windows)</li>
	</ul>
	<br />
</ul>

<h2><a name="v7.6.0" id="v7.6.0"></a>Version 7.6.0 - 2011-07-25</h2>
<ul>
	<li>Firmware updates:</li>
	<ul>
		<li>Boom - Version 57<br />
			Squeezebox 2/3 - Version 137<br />
			Transporter - Version 87<br />
			Receiver - Version 77
		</li>
		<ul>
			<li><a href="http://bugs.slimdevices.com/show_bug.cgi?id=3932">#3932</a> - (Transporter) Discrete IR codes for power_on, power_off and digital_inputs</li>
			<li><a href="http://bugs.slimdevices.com/show_bug.cgi?id=4682">#4682</a> - Send WOL while in connecting state and receiving discrete power_on IR code</li>
			<li><a href="http://bugs.slimdevices.com/show_bug.cgi?id=12319">#12319</a> - (Boom) Change RTC alarm time to 1 hour (was 1 minute)</li>
			<li><a href="http://bugs.slimdevices.com/show_bug.cgi?id=15693">#15693</a> - (Transporter) Fix for spurious AC voltage readings</li>
			<li><a href="http://bugs.slimdevices.com/show_bug.cgi?id=16442">#16442</a> - (Transporter) audr command to change the AK4396 rolloff filter</li>
			<li>(Boom) Discrete IR codes for power_on, power_off and line_in</li>
			<li>Support for output_channels flags, to output only left or right channel, useful with synced Booms.</li>
			<li>Fixed DNS client handling when server returns multiple A records for MySB.</li>
			<li>Fixed a bug with text scrolling in scroll-once mode.</li>
			<li>Added support for new Rhapsody SSL certificate.</li>
		</ul>
	</ul>
	<br />

	<li>New Services:</li>
	<ul>
		<li>Support for Orange Liveradio (all countries).</li>
	</ul>
	<br />

	<li>New Features:</li>
	<ul>
		<li>Transcoding is now supported when requesting an HTTP download (/music/[id]/download[.extension]).</li>
		<li>The default database is now SQLite. MySQL can still be used using ones own installation.</li>
		<li>Native decoding for WMA Pro (<a href="http://bugs.slimdevices.com/show_bug.cgi?id=13324">#13324</a>)
			and WMA Lossless (<a href="http://bugs.slimdevices.com/show_bug.cgi?id=13323">#13323</a>) has been added to Radio and Touch.</li>
		<li>Cue sheet support has been improved.  The following formats will currently work with cue sheets, including seeking:</li>
		<ul>
			<li>FLAC (native)</li>
			<li>Ogg Vorbis (native)</li>
			<li>MP3 (native)</li>
			<li>MPEG-4 AAC (native and transcoded)</li>
			<li>MPEG-4 ALAC (native and transcoded)</li>
			<li>WAV/AIFF (native and transcoded)</li>
			<li>WMA (native)</li>
			<li>WavPack (transcoded)</li>
		</ul>
		<li>MP3 cue sheet tracks are now played without gaps. A full rescan is required and scan time will be slower for these tracks.</li>
		<li>Harmony remote integration: Discrete IR codes to play presets 1-6.</li>
		<li>Transporter: DAC roll-off filter can now be toggled between sharp and slow.</li>
		<li>A database memory option has been added to the Advanced -> Performance settings page to allow the database to use more memory.</li>
		<li>Add original track filename to download url on trackinfo page (<a href="http://bugs.slimdevices.com/show_bug.cgi?id=16424">#16424</a>)</li>
	</ul>
	<br />

	<li>Other Major Changes:</li>
	<ul>
		<li>Major Rewrite of Library Browser</li>
		<ul>
			<li>A single core implementation supports WebUI, ip3k Player-UI (Boom, Transporter, Classic, SliMP3), SqueezePlay UI (Touch, Radio, Controller).</li>
			<li>Features generally much more consistent across the different user interfaces.</li>
			<li>Access to some features changed and some other features may behave differently or be unavailable:</li>
			<ul>
				<li>Playlist tracks listing includes artwork in Web and SqueezePlay UIs.</li>
				<li>Add-as-favorite and Delete-playlist items from SqueezePlay playlist tracks listing moved to playlist context menu (More).</li>
				<li><code>VBR_SCALE</code>, <code>BITRATE</code>, <code>TAGSIZE</code>, <code>VOLUME</code> (volume name), <code>PATH</code>, <code>FILE</code> and <code>EXT</code>
					substitution items no longer available for title format configuration
					(see Settings/Interface/Title&nbsp;Format and Settings/Player/<i>player</i>/Basic&nbsp;Settings/Title&nbsp;Format in the Web UI).</li>
			<li>XML Web-UI skin removed. Use CLI or JSON/RPC instead.</li>
			<li>Fishbone, Handheld, Nokia770, ScreenReader and Touch skins removed. Only Default and Classic remain supported.</li>
				<li>When used in the context of browse music folder, the cli command `playlistcontrol cmd:load folder_id:&lt;id&gt;  will only load the audio files that are contained in that directory, and will not load audio files from subdirectories within that directory. This was for support of fixing <a href='http://bugs.slimdevices.com/show_bug.cgi?id=17199'>bug 17199</a>. This represents a change in behavior with this command from previous versions of SBS.</li>
			</ul>
			<li>API for plugin developers to modify browsing experience (see <code>BrowseLibrary.pm</code> for documentation).</li>
		</ul>
		<li>The CLI serverstatus lastscan field has been changed to more correctly report the timestamp of the last time the database was changed by the scanner.</li>
		<li>The CLI charset tagged parameter has been removed from all commands that supported it. All input and output is now in UTF-8 (<a href="http://bugs.slimdevices.com/show_bug.cgi?id=16834">#16834</a>).</li>
	</ul>
	<br />

	<li>Bug Fixes:</li>
	<ul>
		<li><a href="http://bugs.slimdevices.com/show_bug.cgi?id=2735">#2735</a> - Add pagebar functionality to the CLI</li>
		<li><a href="http://bugs.slimdevices.com/show_bug.cgi?id=3161">#3161</a> - Need more aggressive auto-retry for internet radio</li>
		<li><a href="http://bugs.slimdevices.com/show_bug.cgi?id=5207">#5207</a> - I18n: Corrupt chars in Favorites</li>
		<li><a href="http://bugs.slimdevices.com/show_bug.cgi?id=6754">#6754</a> - Umlauts/accented characters don't show on player when browsing music folder</li>
		<li><a href="http://bugs.slimdevices.com/show_bug.cgi?id=7836">#7836</a> - Can't browse all albums by a following a track artist link</li>
		<li><a href="http://bugs.slimdevices.com/show_bug.cgi?id=8388">#8388</a> - Bug 8388 - Controller showing different input than what appears on SC</li>
		<li><a href="http://bugs.slimdevices.com/show_bug.cgi?id=8808">#8808</a> - Support transcoding on download URLs</li>
		<li><a href="http://bugs.slimdevices.com/show_bug.cgi?id=8877">#8877</a> - MP3 cue sheets are not gapless</li>
		<li><a href="http://bugs.slimdevices.com/show_bug.cgi?id=9947">#9947</a> - home.html is loaded several times when web UI is opened</li>
		<li><a href="http://bugs.slimdevices.com/show_bug.cgi?id=9897">#9897</a> - Directory Scan misses out on Files and Folders containing accented Characters</li>
		<li><a href="http://bugs.slimdevices.com/show_bug.cgi?id=10199">#10199</a> - Most transcoding doesn't work with non-ascii-characters in filename</li>
		<li><a href="http://bugs.slimdevices.com/show_bug.cgi?id=10324">#10324</a> - No longer merge artists or genres that differ only in accents, for example Bjork and Björk</li>
		<li><a href="http://bugs.slimdevices.com/show_bug.cgi?id=10805">#10805</a> - FF/REW (scanning) broken within .cue files (not FLAC)</li>
		<li><a href="http://bugs.slimdevices.com/show_bug.cgi?id=11950">#11950</a> - Support FLAC CUE sheets without transcoding</li>
		<li><a href="http://bugs.slimdevices.com/show_bug.cgi?id=13153">#13153</a> - Both web interface and squeezebox "hang" when one browses folders containing non-ascii chars</li>
		<li><a href="http://bugs.slimdevices.com/show_bug.cgi?id=13284">#13284</a> - Composer in artist list, while not chosen in SC</li>
		<li><a href="http://bugs.slimdevices.com/show_bug.cgi?id=14117">#14117</a> - Sync streaming can consume lots of memory when one player connection slow</li>
		<li><a href="http://bugs.slimdevices.com/show_bug.cgi?id=14825">#14825</a> - Allow multiple stream.mp3 streams from the same IP address by specifying ?player=id_string</li>
		<li><a href="http://bugs.slimdevices.com/show_bug.cgi?id=14641">#14641</a> - Cannot playback doublebyte files from Favourites</li>
		<li><a href="http://bugs.slimdevices.com/show_bug.cgi?id=14662">#14662</a> - Playing a specific track while track shuffle is enabled will play another track</li>
		<li><a href="http://bugs.slimdevices.com/show_bug.cgi?id=14723">#14723</a> - Genre&gt;Various Artists&gt;Play All. Creates the same playlist whatever genre is chosen.</li>
		<li><a href="http://bugs.slimdevices.com/show_bug.cgi?id=14832">#14823</a> - variousArtistsString & libraryname prefs don't handle non-latin characters correctly</li>
		<li><a href="http://bugs.slimdevices.com/show_bug.cgi?id=14951">#14951</a> - Unicode search in Web UI broken</li>
		<li><a href="http://bugs.slimdevices.com/show_bug.cgi?id=14971">#14971</a> - Default My Music browse menus can no longer be overridden/removed</li>
    	<li><a href="http://bugs.slimdevices.com/show_bug.cgi?id=15053">#15053</a> - #slim:noscan=1 makes a stream not playable</li>
		<li><a href="http://bugs.slimdevices.com/show_bug.cgi?id=15068">#15068</a> - Tracks without ALBUM tags not in browse menus</li>
		<li><a href="http://bugs.slimdevices.com/show_bug.cgi?id=15180">#15180</a> - Genres with only VA artist are 'Empty'</li>
		<li><a href="http://bugs.slimdevices.com/show_bug.cgi?id=15304">#15304</a> - "Play Other Songs In Album" doesn't work for "All Songs" of an artist</li>
		<li><a href="http://bugs.slimdevices.com/show_bug.cgi?id=15460">#15460</a> - Track with Extended ASCII in directory name fails to appear in Browse Music Folder</li>
		<li><a href="http://bugs.slimdevices.com/show_bug.cgi?id=15553">#15553</a> - Album missing on Squeezebox Radio (album artist or composer but no artist)</li>
		<li><a href="http://bugs.slimdevices.com/show_bug.cgi?id=15799">#15799</a> - When M3U playlists are written unicode characters in filenames are mangled</li>
		<li><a href="http://bugs.slimdevices.com/show_bug.cgi?id=15821">#15821</a> - Network interruption would leave "sticky" "File not found" message</li>
		<li><a href="http://bugs.slimdevices.com/show_bug.cgi?id=15826">#15826</a> - Need volume up / down events to be sent to SC even if at min or max</li>
		<li><a href="http://bugs.slimdevices.com/show_bug.cgi?id=15882">#15882</a> - Non-ASCII character in device name incorrectly displays in TinySC library name</li>
		<li><a href="http://bugs.slimdevices.com/show_bug.cgi?id=15868">#15868</a> - While playing songs from the USB if I switch between the songs the old song title re-appears for several seconds</li>
		<li><a href="http://bugs.slimdevices.com/show_bug.cgi?id=15887">#15887</a> - Mac: Account tab shows NULL in email field, w/ password</li>
		<li><a href="http://bugs.slimdevices.com/show_bug.cgi?id=15949">#15949</a> - Adding &gt;100 tracks from remote source (OMPL) makes blank entries in NP on SP and WebUI</li>
		<li><a href="http://bugs.slimdevices.com/show_bug.cgi?id=16138">#16138</a> - Query error </li>
		<li><a href="http://bugs.slimdevices.com/show_bug.cgi?id=16154">#16154</a> - If an internet radio stream fails, you can't replay the stream without first playing another stream.</li>
		<li><a href="http://bugs.slimdevices.com/show_bug.cgi?id=16191">#16191</a> - ALAC Songs being cutoff before they end</li>
		<li><a href="http://bugs.slimdevices.com/show_bug.cgi?id=16233">#16233</a> - mp3 stream with Xing header is handled wrong when proxied</li>
		<li><a href="http://bugs.slimdevices.com/show_bug.cgi?id=16275">#16275</a> - SB Touch: Rebuffering on 1st track</li>
		<li><a href="http://bugs.slimdevices.com/show_bug.cgi?id=16280">#16280</a> - SB Touch: Fix ambient light calculation.</li>
		<li><a href="http://bugs.slimdevices.com/show_bug.cgi?id=16308">#16308</a> - All MySqueezebox apps ignore Shuffle setting.</li>
		<li><a href="http://bugs.slimdevices.com/show_bug.cgi?id=16332">#16332</a> - SB Touch: Disable proximity LEDs after startup.</li>
		<li><a href="http://bugs.slimdevices.com/show_bug.cgi?id=16337">#16337</a> - Album Sort Method is not applied when browsing artists.</li>
		<li><a href="http://bugs.slimdevices.com/show_bug.cgi?id=16365">#16365</a> - SB Touch / Radio: Reduce ambient light sensor polling.</li>
		<li><a href="http://bugs.slimdevices.com/show_bug.cgi?id=16442">#16442</a> - Choice of Transporter roll-off filter</li>
		<li><a href="http://bugs.slimdevices.com/show_bug.cgi?id=16443">#16443</a> - URL to repositories page has changed</li>
		<li><a href="http://bugs.slimdevices.com/show_bug.cgi?id=16459">#16459</a> - Scan progress time display showing negative seconds</li>
		<li><a href="http://bugs.slimdevices.com/show_bug.cgi?id=16466">#16466</a> - Can't browse via composer in 7.6.0 on Touch</li>
		<li><a href="http://bugs.slimdevices.com/show_bug.cgi?id=16495">#16495</a> - Now Playing 'expand' function is broken</li>
		<li><a href="http://bugs.slimdevices.com/show_bug.cgi?id=16620">#16620</a> - Added 'F' option to new artwork resizing</li>
		<li><a href="http://bugs.slimdevices.com/show_bug.cgi?id=16662">#16662</a> - Incorrect UTF8 encoding returned by CLI</li>
		<li><a href="http://bugs.slimdevices.com/show_bug.cgi?id=16683">#16683</a> - Non-ASCII characters in file and directory names</li>
		<li><a href="http://bugs.slimdevices.com/show_bug.cgi?id=16686">#16686</a> - Alarm Time timeControl has 0 width on webUI when adding alarms</li>
		<li><a href="http://bugs.slimdevices.com/show_bug.cgi?id=16690">#16690</a> - Inconsistent capitalization of 'Now Playing'</li>
		<li><a href="http://bugs.slimdevices.com/show_bug.cgi?id=16708">#16708</a> - Internet Radio Search doesn't work in non-Default skins</li>
		<li><a href="http://bugs.slimdevices.com/show_bug.cgi?id=16814">#16814</a> - No artwork when using UNC audio path</li>
		<li><a href="http://bugs.slimdevices.com/show_bug.cgi?id=16922">#16992</a> - AudioScrobbler plugin repeatedly writes prefs file preventing disk spindown</li>
		<li><a href="http://bugs.slimdevices.com/show_bug.cgi?id=16791">#16791</a> - No tracks listed on compilation albums with an 'Album Artist' tag, but without a 'Compilation' tag, when browsing the artists menu using SB Controller (or iPeng)</li>
		<li><a href="http://bugs.slimdevices.com/show_bug.cgi?id=17073">#17073</a> - Playlist edit drag-and-drop only works for first page</li>
		<li><a href="http://bugs.slimdevices.com/show_bug.cgi?id=17173">#17173</a> - Random scanner crashes, especially on Windows.</li>
		<li><a href="http://bugs.slimdevices.com/show_bug.cgi?id=17199">#17199</a> - Add support for a cli command to play an entire album worth of tracks, beginning at track X</li>
		<li><a href="http://bugs.slimdevices.com/show_bug.cgi?id=17205">#17205</a> - Accented characters not correctly sorted in pagebar</li>
		<li><a href="http://bugs.slimdevices.com/show_bug.cgi?id=17309">#17309</a> - Fedora 14/OpenSUSE 11.4 and other newer Linux distros are broken</li>
		<li>SB Radio: Fixed hostname</li>
		<li>SB Controller, Radio, Touch: Updated busybox to 1.16.2</li>
	</ul>
	<br />
</ul>

<h2><a name="v7.5.6" id="v7.5.6"></a>Version 7.5.6</h2>
<ul>
	<li>Bug Fixes:</li>
	<ul>
		<li><a href="http://bugs.slimdevices.com/show_bug.cgi?id=17173">#17173</a> - Music Scan Terminated Unexpectedly (Directory Scan)</li>
	</ul>
	<br />
</ul>

<h2><a name="v7.5.5" id="v7.5.5"></a>Version 7.5.5 - 2011-07-11</h2>
<ul>
	<li>Firmware updates:</li>
	<ul>
		<li>Boom - Version 54<br />
			Squeezebox 2/3 - Version 134<br />
			Transporter - Version 84<br />
			Receiver - Version 69
		</li>
		<ul>
			<li>Added support for new Rhapsody SSL certificate.</li>
		</ul>
	</ul>
	<br />

	<li>Platform Support:</li>
	<ul>
		<li>Mac OSX 10.7 Lion, which has Perl 5.12.3, is now supported.</li>
		<li>Perl 5.12 modules for Linux systems have been rebuilt with version 5.12.3 for improved compatibility.</li>
	</ul>
	<br />

	<li>Bug Fixes:</li>
	<ul>
		<li><a href="http://bugs.slimdevices.com/show_bug.cgi?id=15010">#15010</a> - player menus showing entries in wrong language</li>
	</ul>
	<br />
</ul>

<h2><a name="v7.5.4" id="v7.5.4"></a>Version 7.5.4 - 2011-04-25</h2>
<ul>
	<li>Firmware updates:</li>
	<ul>
		<li>Boom - Version 53<br />
			Squeezebox 2/3 - Version 133<br />
			Transporter - Version 83<br />
			Receiver - Version 68
		</li>
		<ul>
			<li><a href="http://bugs.slimdevices.com/show_bug.cgi?id=16898">#16898</a> - Increased firmware idle disconnection timeout to 50 seconds.</li>
		</ul>
	</ul>
	<br />

	<li>New Features:</li>
	<ul>
		<li>Support for using the Comet API in long-polling mode.</li>
	</ul>
	<br />

	<li>Bug Fixes:</li>
	<ul>
		<li><a href="http://bugs.slimdevices.com/show_bug.cgi?id=16874">#16874</a> - 100% CPU lockup could occur while streaming AAC radio streams</li>
	</ul>
	<br />
</ul>

<h2><a name="v7.5.3" id="v7.5.3"></a>Version 7.5.3 - 2011-01-24</h2>
<ul>
	<li>Firmware updates:</li>
	<ul>
		<li>Boom - Version 52<br />
			Squeezebox 2/3 - Version 132<br />
			Transporter - Version 82<br />
			Receiver - Version 67
		</li>
		<ul>
			<li>Reduced network traffic while connected to a server, especially MySB.</li>
			<li><a href="http://bugs.slimdevices.com/show_bug.cgi?id=16760">#16760</a> - 24/96 files on Transporter can cause popping during scrolling/visualizer</li>
		</ul>
	</ul>
	<br />

	<li>New Services:</li>
	<ul>
		<li>Support for Spotify (Radio and Touch players only).</li>
		<li>Support for WiMP.</li>
	</ul>
	<br />

	<li>Platform Support:</li>
	<ul>
		<li>Perl 5.12 is now supported on Linux, enabling the newest distributions to work out of the box.</li>
	</ul>
	<br />

	<li>Bug Fixes:</li>
	<ul>
		<li>Fixed a bug where connecting to MySB from the player UI would always incorrectly use a DNS lookup, leaving the player stuck on MySB.</li>
		<li><a href="http://bugs.slimdevices.com/show_bug.cgi?id=16183">#16183</a> - Pandora genre stations can cause blank screen</li>
		<li><a href="http://bugs.slimdevices.com/show_bug.cgi?id=16379">#16379</a> - aac->pcm using faad is wrong at non-44.1 samplerates</li>
		<li><a href="http://bugs.slimdevices.com/show_bug.cgi?id=16331">#16331</a> - SB Radio: Fix for random battery charging sound.</li>
		<li><a href="http://bugs.slimdevices.com/show_bug.cgi?id=16452">#16452</a> - forward slashes in artist and track names after import</li>
	</ul>
	<br />
</ul>

<h2><a name="v7.5.2" id="v7.5.2"></a>Version 7.5.2 - 2010-12-20</h2>
<ul>
	<li>Firmware updates:</li>
	<ul>
		<li>Boom - Version 51<br />
			Squeezebox 2/3 - Version 131<br />
			Transporter - Version 81<br />
			Receiver - Version 66
		</li>
		<ul>
			<li>Boom: Discrete IR codes for power_on, power_off and line_in</li>
			<li><a href="http://bugs.slimdevices.com/show_bug.cgi?id=3932">#3932</a> - Transporter: Discrete IR codes for power_on, power_off and digital_inputs</li>
			<li><a href="http://bugs.slimdevices.com/show_bug.cgi?id=4622">#4622</a> - Client-side smooth text scrolling</li>
			<li><a href="http://bugs.slimdevices.com/show_bug.cgi?id=4682">#4682</a> - Send WOL while in connecting state and receiving discrete power_on IR code</li>
			<li><a href="http://bugs.slimdevices.com/show_bug.cgi?id=12319">#12319</a> - Boom: Change RTC alarm time to 1 hour (was 1 minute)</li>
			<li><a href="http://bugs.slimdevices.com/show_bug.cgi?id=16667">#16667</a> - Rhapsody stream failures</li>
		</ul>
	</ul>
	<br />
</ul>

<h2><a name="v7.5.1" id="v7.5.1"></a>Version 7.5.1 - 2010-06-10</h2>
<ul>

	<li>New Features:</li>
	<ul>
		<li>Seeking within MPEG-4 files (AAC/ALAC) is now supported for players with native playback (Radio, Touch).</li>
		<li>Switched to optimized build of faad for AAC/ALAC decoding on ReadyNAS Sparc.</li>
	</ul>
	<br />

	<li>Bug Fixes:</li>
	<ul>
		<li>ALAC playback was broken on PowerPC Macs.</li>
		<li>Fixed corrupted Rhapsody icon.</li>
		<li><a href="http://bugs.slimdevices.com/show_bug.cgi?id=12173">#12173</a> - Player selected in Settings becomes target in browse window</li>
		<li><a href="http://bugs.slimdevices.com/show_bug.cgi?id=15662">#15662</a> - Alarm-Volume-Level with synchronised Booms</li>
		<li><a href="http://bugs.slimdevices.com/show_bug.cgi?id=15847">#15847</a> - Add tag mapping for WM/AlbumSortOrder => ALBUMSORT</li>
		<li><a href="http://bugs.slimdevices.com/show_bug.cgi?id=15910">#15910</a> - Alarm screensaver setting does not work</li>
		<li><a href="http://bugs.slimdevices.com/show_bug.cgi?id=15914">#15914</a> - Add tag mapping for WM/Conductor => CONDUCTOR</li>
		<li><a href="http://bugs.slimdevices.com/show_bug.cgi?id=15968">#15968</a> - SbS give up too quickly with a couple of bad tracks in playlist</li>
		<li><a href="http://bugs.slimdevices.com/show_bug.cgi?id=15992">#15992</a> - APE tags are not read if a Lyrics tag is also present</li>
		<li><a href="http://bugs.slimdevices.com/show_bug.cgi?id=15995">#15995</a> - Default skin's panel width resets after 7 days</li>
		<li><a href="http://bugs.slimdevices.com/show_bug.cgi?id=16006">#16006</a> - Ogg & some MMS streams metadata not updated on SqueezePlay UIs</li>
		<li><a href="http://bugs.slimdevices.com/show_bug.cgi?id=16021">#16021</a> - Improve track info menu for RadioTime streams</li>
		<li><a href="http://bugs.slimdevices.com/show_bug.cgi?id=16025">#16025</a> - Apple Lossless tracks could cause a crash in faad</li>
		<li><a href="http://bugs.slimdevices.com/show_bug.cgi?id=16039">#16039</a> - My Apps shows all apps in web UI</li>
		<li><a href="http://bugs.slimdevices.com/show_bug.cgi?id=16052">#16052</a> - Some stations fail to play in 7.5, but play fine in 7.4 (bad stream headers)</li>
		<li><a href="http://bugs.slimdevices.com/show_bug.cgi?id=16056">#16056</a> - APE files with invalid tags can cause scanner to crash</li>
		<li><a href="http://bugs.slimdevices.com/show_bug.cgi?id=16074">#16074</a> - Virtual tracks within a cue sheet don't inherit parent content-type</li>
		<li><a href="http://bugs.slimdevices.com/show_bug.cgi?id=16096">#16096</a> - Alarm fade-in does not work in 7.5</li>
		<li><a href="http://bugs.slimdevices.com/show_bug.cgi?id=16140">#16140</a> - Library stats reporting fails for album within Genre > Various Artists</li>
		<li><a href="http://bugs.slimdevices.com/show_bug.cgi?id=16186">#16186</a> - ALAC transcoding support broken for ReadyNAS Sparc</li>
		<li><a href="http://bugs.slimdevices.com/show_bug.cgi?id=16238">#16238</a> - iTunes plugin incorrectly scans ALAC files as "Quicktime Movie" files</li>
		<li><a href="http://bugs.slimdevices.com/show_bug.cgi?id=16243">#16243</a> - AIFC (AIFF little-endian) files no longer play correctly</li>
		<li><a href="http://bugs.slimdevices.com/show_bug.cgi?id=16582">#16582</a> - Playback may stop at end of first track when one synced player is off</li>
	</ul>
	<br />
</ul>

<h2><a name="v7.5.0" id="v7.5.0"></a>Version 7.5.0 - 2010-04-06</h2>
<ul>
	<li>New Features:</li>
	<ul>
		<li>RadioTime: Use RadioTime's own track info menu which allows you to report stream problems, see related streams, etc.</li>
		<li>Added a View Tags menu to Track Info -> More Info that displays a raw listing of all tags found in the file.</li>
		<li>Added support for reading embedded cover art from APEv2 tags.</li>
		<li>Added support for Ogg Vorbis METADATA_BLOCK_PICTURE artwork tag.</li>
		<li>Added "global" search: enter search term once, easily search in local music, on online services, internet radio stations etc.</li>
		<li>Added "On mysqueezebox.com" sub folder to favorites list, to easily access favorites managed on mysqueezebox.com</li>
		<li>(Receiver) Added CLI for tricolor LED.</li>
		<li><a href="http://bugs.slimdevices.com/show_bug.cgi?id=8022">#8022</a> - Make SN favorites accessible through squeezecenter</li>
		<li><a href="http://bugs.slimdevices.com/show_bug.cgi?id=10027">#10027</a> - Support for ARTISTSORT, ALBUMSORT, and COMPILATION in CUE sheets. (Timothy Byrd)</li>
		<li><a href="http://bugs.slimdevices.com/show_bug.cgi?id=14674">#14674</a> - Make double clicking task bar icon action configurable</li>
	</ul>
	<br />

	<li>Resource Usage:</li>
	<ul>
		<li>Additional work on Squeezebox Server to reduce memory & other usage. The following command-line flags are available:</li>
		<ul>
			<li>--nostatistics - Disable maintenance of last-played, play-count and rating statistics.</li>
		</ul>
	</ul>

	<li>Transcoding:</li>
	<ul>
		<li>Added support for transcoding files in MPEG-4 SLS / HD-AAC format.</li>
		<li><code>sox</code> updated to version 14.3.0.</li>
		<li><code>faad2</code> patched to support ALAC (Apple Lossless encoding) including 24-bit support
		(<a href="http://bugs.slimdevices.com/show_bug.cgi?id=14700">bug 14700</a>);
		separate <code>alac</code> program for transcoding from ALAC withdrawn.</li>
		<li><code>faad2</code> patched to support seeking
		(<a href="http://bugs.slimdevices.com/show_bug.cgi?id=12723">bug 12723</a>,
		<a href="http://bugs.slimdevices.com/show_bug.cgi?id=8620">bug 8620</a>)
		<br><i>Note to people porting to other platforms:</i> the transcoding support for AAC and ALAC that is configured
		in <code>convert.conf</code> is dependent upon the two patches above.
		The combined patch is available at <a href="http://svn.slimdevices.com/repos/slim/7.5/trunk/vendor/faad2/seeking+alac.patch">
		http://svn.slimdevices.com/repos/slim/7.5/trunk/vendor/faad2/seeking+alac.patch</a></br></li>
	</ul>
	<br />

	<li>Bug Fixes:</li>
	<ul>
		<li>(Classic / Transporter / Boom) Fixed volume display when muting.</li>
		<li><a href="http://bugs.slimdevices.com/show_bug.cgi?id=3932">#3932</a> - (Transporter / Boom) Add discrete ir codes for power_on, power_off, digital_inputs and line_in</li>
		<li><a href="http://bugs.slimdevices.com/show_bug.cgi?id=6208">#6208</a> - Static/Noise delivered, then alac crashes when attempting to play 24 bit Apple Lossless songs</li>
		<li><a href="http://bugs.slimdevices.com/show_bug.cgi?id=8620">#8620</a> - Apple Lossless cannot fast forward/rewind</li>
		<li><a href="http://bugs.slimdevices.com/show_bug.cgi?id=10889">#10889</a> - Place configurable upper limit on playlist length.</li>
		<li><a href="http://bugs.slimdevices.com/show_bug.cgi?id=11506">#11506</a> - Napster WMA playback does not sync correctly when started</li>
		<li><a href="http://bugs.slimdevices.com/show_bug.cgi?id=11851">#11851</a> - Ambient light sensor update - minimal brightness, smoother dimming</li>
		<li><a href="http://bugs.slimdevices.com/show_bug.cgi?id=12229">#12229</a> - Disable WPS pin method - it's more secure than PBC but also very confusing</li>
		<li><a href="http://bugs.slimdevices.com/show_bug.cgi?id=12723">#12723</a> - Seeking support for AAC (for platforms capable of running faad) </li>
		<li><a href="http://bugs.slimdevices.com/show_bug.cgi?id=12756">#12756</a> - Alarm clock function AM/PM difficult to set </li>
		<li><a href="http://bugs.slimdevices.com/show_bug.cgi?id=13462">#13462</a> - touch-to-play needs to style and push correctly to now playing for correct XMLBrowse items</li>
		<li><a href="http://bugs.slimdevices.com/show_bug.cgi?id=13567">#13567</a> - Fix 'favorites', 'browse' and 'search' button on Touch remote</li>
		<li><a href="http://bugs.slimdevices.com/show_bug.cgi?id=13622">#13622</a> - Playlist has entries such as file:///fullpath/to/directory/ instead of artist-album</li>
		<li><a href="http://bugs.slimdevices.com/show_bug.cgi?id=14025">#14025</a> - MacOS X Preference Pane locks up when accessing Squeezebox Control Panel</li>
		<li><a href="http://bugs.slimdevices.com/show_bug.cgi?id=14218">#14218</a> - Boom's bass and treble self reset to maximum</li>
		<li><a href="http://bugs.slimdevices.com/show_bug.cgi?id=14386">#14386</a> - Scanning broken for FLACs with CUE sheets in paths containing UTF-8 characters</li>
		<li><a href="http://bugs.slimdevices.com/show_bug.cgi?id=14358">#14358</a> - Playing Last.fm from TrackInfo menu doesn't work</li>
		<li><a href="http://bugs.slimdevices.com/show_bug.cgi?id=14405">#14405</a> - Sending a query for Playlist Name returns no response</li>
		<li><a href="http://bugs.slimdevices.com/show_bug.cgi?id=14423">#14423</a> - IR play command handled twice</li>
		<li><a href="http://bugs.slimdevices.com/show_bug.cgi?id=14474">#14474</a> - Music Folder browsing ignores non-alphanumeric characters in it's sorting algorithm</li>
		<li><a href="http://bugs.slimdevices.com/show_bug.cgi?id=14538">#14538</a> - Long Date format doesn't use correct locale</li>
		<li><a href="http://bugs.slimdevices.com/show_bug.cgi?id=14602">#14602</a> - Control panel not using web proxy setting</li>
		<li><a href="http://bugs.slimdevices.com/show_bug.cgi?id=14648">#14648</a> - Local playlists with remote URLs missing title</li>
		<li><a href="http://bugs.slimdevices.com/show_bug.cgi?id=14700">#14700</a> - Update to ALAC 0.2.0 (24-bit support)</li>
		<li><a href="http://bugs.slimdevices.com/show_bug.cgi?id=14760">#14760</a> - Playing a music-service already-playing item should not restart it (go to Now Playing instead)</li>
		<li><a href="http://bugs.slimdevices.com/show_bug.cgi?id=14774">#14774</a> - Remove 'Preamp Volume Control' setting for SBR</li>
		<li><a href="http://bugs.slimdevices.com/show_bug.cgi?id=14848">#14848</a> - Rhapsody menus don't add single track through SqueezePlay</li>
		<li><a href="http://bugs.slimdevices.com/show_bug.cgi?id=14937">#14937</a> - Add mute ir code</li>
		<li><a href="http://bugs.slimdevices.com/show_bug.cgi?id=14942">#14942</a> - Cannot change mysb.com password if using IE 7 or IE 8</li>
		<li><a href="http://bugs.slimdevices.com/show_bug.cgi?id=14972">#14972</a> - Do not remove last known remote SC from music list so it can be selected and wake on lan is sent</li>
		<li><a href="http://bugs.slimdevices.com/show_bug.cgi?id=14977">#14977</a> - Run with no user extensions ("safe Mode ") is broken</li>
		<li><a href="http://bugs.slimdevices.com/show_bug.cgi?id=14986">#14986</a> - Fix backlight turning back on after a while when using blank SS</li>
		<li><a href="http://bugs.slimdevices.com/show_bug.cgi?id=15005">#15005</a> - I can enable username/password without confirming the password</li>
		<li><a href="http://bugs.slimdevices.com/show_bug.cgi?id=15039">#15039</a> - Can't stop or start from System Tray w/ Password Security Enabled</li>
		<li><a href="http://bugs.slimdevices.com/show_bug.cgi?id=15050">#15050</a> - Fix IP address in Remote Login help text</li>
		<li><a href="http://bugs.slimdevices.com/show_bug.cgi?id=15052">#15052</a> - Album favorites with non-latin characters are broken</li>
		<li><a href="http://bugs.slimdevices.com/show_bug.cgi?id=15117">#15117</a> - Neither clockSource nor fxloop prefs are stored in the player</li>
		<li><a href="http://bugs.slimdevices.com/show_bug.cgi?id=15129">#15129</a> - Music IP Integration on Windows Home Server provides wrong url with Seed song to API</li>
		<li><a href="http://bugs.slimdevices.com/show_bug.cgi?id=15179">#15179</a> - SP based players don't keep their names, but always accept whatever was stored on the connecting server</li>
		<li><a href="http://bugs.slimdevices.com/show_bug.cgi?id=15204">#15204</a> - CLI tag 'j' for coverart sometimes returned a full path instead of 1</li>
		<li><a href="http://bugs.slimdevices.com/show_bug.cgi?id=15271">#15271</a> - Radiotime station which have aac with mp3 and/or wma stream fail on ip3k players on ReadyNAS</li>
		<li><a href="http://bugs.slimdevices.com/show_bug.cgi?id=15371">#15371</a> - Play or Add a Genre Does Nothing</li>
		<li><a href="http://bugs.slimdevices.com/show_bug.cgi?id=15382">#15382</a> - "Power On Resume" setting is not respected</li>
		<li><a href="http://bugs.slimdevices.com/show_bug.cgi?id=15391">#15391</a> - Too much whining after months of beta, startup and refresh of server</li>
		<li><a href="http://bugs.slimdevices.com/show_bug.cgi?id=15474">#15474</a> - Playing radio station, turning on an additional player in sync-group causes skip in playlist</li>
		<li><a href="http://bugs.slimdevices.com/show_bug.cgi?id=15477">#15477</a> - New track stream can get (superfluous) packets from old stream</li>
		<li><a href="http://bugs.slimdevices.com/show_bug.cgi?id=15553">#15553</a> - Track with composer but no artist tag can't be browsed on SqueezePlay devices</li>
		<li><a href="http://bugs.slimdevices.com/show_bug.cgi?id=15556">#15556</a> - DHCP client fix - check IP address before using it</li>
		<li><a href="http://bugs.slimdevices.com/show_bug.cgi?id=15566">#15566</a> - (Controller) - Fix power management settings. Only reset to default if a setting is missing.</li>
		<li><a href="http://bugs.slimdevices.com/show_bug.cgi?id=15686">#15686</a> - Can't start a MusicIP Mix from a genre</li>
		<li><a href="http://bugs.slimdevices.com/show_bug.cgi?id=15815">#15815</a> - Now Playing information can alternate previous-next-previous-next at track skip</li>
	</ul>
	<br />
</ul>

<h2><a name="v7.4.2" id="v7.4.2"></a>Version 7.4.2 - 2010-02-25</h2>
<ul>
	<li>Bug Fixes:</li>
	<ul>
		<li>Fixed UPnP compatibility with Simplify Media server.</li>
		<li>Fixed FLAC seeking on files that contain ID3v2 tags.</li>
		<li>Fixed sample rate detection for MPEG-4 files.</li>
		<li>Changed Tag Version info to display all versions of ID3 tags contained within a file.</li>
		<li>Added missing Monkey's Audio (APE) decoder binaries for i386 FreeBSD, i386/ARM/PPC Linux.</li>
		<li><a href="http://bugs.slimdevices.com/show_bug.cgi?id=10449">#10449</a> - SqueezePlay, wrong track played when playing an artist's compilation albums</li>
		<li><a href="http://bugs.slimdevices.com/show_bug.cgi?id=13955">#13955</a> - Remote ASX playlist containing MP3 stream fails</li>
		<li><a href="http://bugs.slimdevices.com/show_bug.cgi?id=14110">#14110</a> - Fixed scanning of iTunNORM Sound Check value in MP3 files when there is only one comment</li>
		<li><a href="http://bugs.slimdevices.com/show_bug.cgi?id=14321">#14321</a> - Applet Installer shows duplicate entries</li>
		<li><a href="http://bugs.slimdevices.com/show_bug.cgi?id=14328">#14328</a> - Need useful error messages when artwork fails</li>
		<li><a href="http://bugs.slimdevices.com/show_bug.cgi?id=14496">#14496</a> - Player display goes blank after upgrading to 7.4</li>
		<li><a href="http://bugs.slimdevices.com/show_bug.cgi?id=14824">#14824</a> - Reciva Internet Radios claim to support Icy-MetaData, but then glitch on metadata packets (Simon Hyde)</li>
		<li><a href="http://bugs.slimdevices.com/show_bug.cgi?id=14861">#14861</a> - SBS preventing HDD shutdown</li>
		<li><a href="http://bugs.slimdevices.com/show_bug.cgi?id=14883">#14883</a> - Audio pops at the end of WAV/AIFF files</li>
		<li><a href="http://bugs.slimdevices.com/show_bug.cgi?id=14905">#14905</a> - Not compatible with Ubuntu 9.10 due to MySQL 5.1</li>
		<li><a href="http://bugs.slimdevices.com/show_bug.cgi?id=14913">#14913</a> - Scanner calculates incorrect bitrate on Windows</li>
		<li><a href="http://bugs.slimdevices.com/show_bug.cgi?id=14931">#14931</a> - Can't save preset 0 on SB3</li>
		<li><a href="http://bugs.slimdevices.com/show_bug.cgi?id=14933">#14933</a> - Scanner only includes one comment per song</li>
		<li><a href="http://bugs.slimdevices.com/show_bug.cgi?id=14946">#14946</a> - Strip trailing nulls from the end of WAV LIST INFO tags</li>
		<li><a href="http://bugs.slimdevices.com/show_bug.cgi?id=15001">#15001</a> - Save playlist plugin locks SQB classic UI</li>
		<li><a href="http://bugs.slimdevices.com/show_bug.cgi?id=15014">#15014</a> - Scanner should prefer Vorbis tags over ID3v2 tags for FLAC files</li>
		<li><a href="http://bugs.slimdevices.com/show_bug.cgi?id=15105">#15105</a> - Scanner intolerant of bad FILE value in embedded cue sheets</li> (Gordon Harris)
		<li><a href="http://bugs.slimdevices.com/show_bug.cgi?id=15190">#15190</a> - File Types page shows active option for WMA Lossless/Pro</li>
		<li><a href="http://bugs.slimdevices.com/show_bug.cgi?id=15196">#15196</a> - Multiple genre tags in ID3v2 not read properly</li>
		<li><a href="http://bugs.slimdevices.com/show_bug.cgi?id=15197">#15197</a> - Wrong bitrate/duration calculated for MPEG-2 Layer 3 files</li>
		<li><a href="http://bugs.slimdevices.com/show_bug.cgi?id=15262">#15262</a> - Unable to scan some MP4 files encoded by Nero</li>
		<li><a href="http://bugs.slimdevices.com/show_bug.cgi?id=15380">#15380</a> - Return the proper content-type when streaming files (agillis)</li>
		<li><a href="http://bugs.slimdevices.com/show_bug.cgi?id=15483">#15483</a> - Scanner fails when ReplayGain tag are invalid</li>
		<li><a href="http://bugs.slimdevices.com/show_bug.cgi?id=15490">#15490</a> - Gapless playback broken for PCM on SB1</li>
		<li><a href="http://bugs.slimdevices.com/show_bug.cgi?id=15491">#15491</a> - Try harder to read radio playlists that return text or HTML content-types</li>
		<li><a href="http://bugs.slimdevices.com/show_bug.cgi?id=15630">#15630</a> - Invalid characters in comment tags can break the scanner</li>
		<li><a href="http://bugs.slimdevices.com/show_bug.cgi?id=15707">#15707</a> - Lyrics tag in WMA files not scanned</li>
	</ul>
</ul>

<h2><a name="v7.4.1" id="v7.4.1"></a>Version 7.4.1 - 2009-10-21</h2>
<ul>
	<li>Apps:</li>
	<ul>
		<li>Added Queen app.</li>
	</ul>
	<br />

	<li>Platform Support:</li>
	<ul>
		<li>Binaries and tarballs are now available for the following platforms:
			<ul>
				<li>i386 FreeBSD 7.2</li>
				<li>ARM EABI Linux</li>
				<li>PowerPC Linux</li>
			</ul>
		</li>
	</ul>
	<br />

	<li>Scanner bug fixes and improvements:</li>
	<ul>
		<li>Improved speed of FLAC scanning.</li>
		<li>Improved accuracy of FLAC seeking.</li>
		<li>Re-added support for ID3v2 tags in FLAC files.</li>
		<li>AIFF: Fixed error when reading ID3 chunks with a bad chunk size.</li>
		<li>MP4: Fixed parsing of files with short TRKN tags.</li>
		<li><a href="http://bugs.slimdevices.com/show_bug.cgi?id=14241">#14241</a> - Fixed Win32 crash when seeking in FLAC files</li>
		<li><a href="http://bugs.slimdevices.com/show_bug.cgi?id=14462">#14462</a> - Fixed reading of WAV files with 18-byte fmt chunks</li>
		<li><a href="http://bugs.slimdevices.com/show_bug.cgi?id=14476">#14476</a> - Fixed crashes when files contain very large cover art</li>
		<li><a href="http://bugs.slimdevices.com/show_bug.cgi?id=14658">#14658</a> - Fixed reading of MP4 tags on certain platforms</li>
		<li><a href="http://bugs.slimdevices.com/show_bug.cgi?id=14705">#14705</a> - Properly read ID3v2 frames in a file with a corrupt frame</li>
		<li><a href="http://bugs.slimdevices.com/show_bug.cgi?id=14728">#14728</a> - Try to work around broken taggers that write UTF-16 text to ID3v2.3 tags without a BOM</li>
		<li><a href="http://bugs.slimdevices.com/show_bug.cgi?id=14788">#14788</a> - Fixed crash when reading certain WMA tags</li>
	</ul>
	<br />

	<li>Bug Fixes:</li>
	<ul>
		<li><a href="http://bugs.slimdevices.com/show_bug.cgi?id=10429">#10429</a> - Added pref for extracting iTunes artwork, off by default</li>
		<li><a href="http://bugs.slimdevices.com/show_bug.cgi?id=13264">#13264</a> - If sleeping at end of song, don't start crossfading the next track</li>
		<li><a href="http://bugs.slimdevices.com/show_bug.cgi?id=13892">#13892</a> - Can't store music folder with non-latin characters</li>
		<li><a href="http://bugs.slimdevices.com/show_bug.cgi?id=14068">#14068</a> - Installer should pause longer when shutting down SqueezeTray</li>
		<li><a href="http://bugs.slimdevices.com/show_bug.cgi?id=14230">#14230</a> - Pause, play, starts a new track. Intermittent</li>
		<li><a href="http://bugs.slimdevices.com/show_bug.cgi?id=14340">#14340</a> - missing strings on controller</li>
		<li><a href="http://bugs.slimdevices.com/show_bug.cgi?id=14444">#14444</a> - Cannot View music folder with Traditional / Simplified Chinese folder name</li>
		<li><a href="http://bugs.slimdevices.com/show_bug.cgi?id=14438">#14438</a> - Non-Default skins lack My Apps menu item</li>
		<li><a href="http://bugs.slimdevices.com/show_bug.cgi?id=14451">#14451</a> - New install of Squeezebox Server 7.4 on ReadyNAS NV+ creates 2 instances of SBS</li>
		<li><a href="http://bugs.slimdevices.com/show_bug.cgi?id=14453">#14453</a> - Home menu inconsistent: App Gallery precedes My Apps on SqueezePlay, but follows on ip3k</li>
		<li><a href="http://bugs.slimdevices.com/show_bug.cgi?id=14470">#14470</a> - Scan crashes on MusicIP (Windows) import when encountering non-latin path/file names</li>
		<li><a href="http://bugs.slimdevices.com/show_bug.cgi?id=14471">#14471</a> - Can't open Control Panel if SBS is password protected</li>
		<li><a href="http://bugs.slimdevices.com/show_bug.cgi?id=14472">#14472</a> - Document CLI change from music_services to apps</li>
		<li><a href="http://bugs.slimdevices.com/show_bug.cgi?id=14485">#14485</a> - After 7.4.0, IR doesn't work</li>
		<li><a href="http://bugs.slimdevices.com/show_bug.cgi?id=14476">#14476</a> - Scanner fails when files contain very large artwork</li>
		<li><a href="http://bugs.slimdevices.com/show_bug.cgi?id=14503">#14503</a> - Browse Music Folder broken</li>
		<li><a href="http://bugs.slimdevices.com/show_bug.cgi?id=14506">#14506</a> - Control panel does not show information on password protected server</li>
		<li><a href="http://bugs.slimdevices.com/show_bug.cgi?id=14519">#14519</a> - Debian installer doesn't migrate settings from old squeezecenter</li>
		<li><a href="http://bugs.slimdevices.com/show_bug.cgi?id=14520">#14520</a> - ReadyNAS - starting with wrong locale information</li>
		<li><a href="http://bugs.slimdevices.com/show_bug.cgi?id=14521">#14521</a> - Save Playlist (on current playlist screen) causes reconnecting screen</li>
		<li><a href="http://bugs.slimdevices.com/show_bug.cgi?id=14573">#14573</a> - iTunes import crashes on DISCC for remote tracks</li>
		<li><a href="http://bugs.slimdevices.com/show_bug.cgi?id=14580">#14580</a> - ReadyNAS - Cannot playback AAC files</li>
		<li><a href="http://bugs.slimdevices.com/show_bug.cgi?id=14587">#14587</a> - Duplicate albums due to bad MuiscBrainz tags</li>
		<li><a href="http://bugs.slimdevices.com/show_bug.cgi?id=14588">#14588</a> - Scanner reports 'File not found' for non-ASCII characters</li>
		<li><a href="http://bugs.slimdevices.com/show_bug.cgi?id=14590">#14590</a> - ServiceManager should treat Windows 7, 2008 et al. like Vista</li>
		<li><a href="http://bugs.slimdevices.com/show_bug.cgi?id=14594">#14594</a> - No FF and REW in Napster tracks</li>
		<li><a href="http://bugs.slimdevices.com/show_bug.cgi?id=14599">#14599</a> - Control Panel Opens When Starting Squeezebox Server</li>
		<li><a href="http://bugs.slimdevices.com/show_bug.cgi?id=14597">#14597</a> - AAC to MP3 fails because of bug in convert.conf file</li>
		<li><a href="http://bugs.slimdevices.com/show_bug.cgi?id=14745">#14745</a> - Wrong Date on Squeezebox Classic when in standby</li>
		<li><a href="http://bugs.slimdevices.com/show_bug.cgi?id=14758">#14758</a> - iTunes imported music is not mixable in MusicIP</li>
		<li><a href="http://bugs.slimdevices.com/show_bug.cgi?id=14762">#14762</a> - Cyrillic encoding is broken in Browse Music Folder</li>
		<li><a href="http://bugs.slimdevices.com/show_bug.cgi?id=14783">#14783</a> - WAV -> FLAC on OSX fails: SOX error</li>
	</ul>
	<br />
</ul>

<h2><a name="v7.4.0" id="v7.4.0"></a>Version 7.4.0 - 2009-09-28</h2>
<ul>
	<li>Firmware updates:</li>
	<ul>
		<li>Boom - Version 50<br />
			Squeezebox 2/3 - Version 130<br />
			Transporter - Version 80<br />
			Receiver - Version 65
		</li>
		<ul>
			<li><a href="http://bugs.slimdevices.com/show_bug.cgi?id=4834">#4834</a> - (Transporter) After switching to digital input device will not play music without a complete reset (3rd time's the charm?)</li>
			<li><a href="http://bugs.slimdevices.com/show_bug.cgi?id=11078">#11078</a> - Wired-only Classics can flood the network with broadcast packets</li>
			<li>Allow players in a sync group to move between servers while remaining in the same sync group.</li>
		</ul>
	</ul>
	<br />

	<li>Scanner:</li>
	<ul>
		<li>The file format scanning modules have been completely rewritten in C as a <a href="http://search.cpan.org/dist/Audio-Scan/">standalone module</a> with comprehensive unit tests.</li>
		<li>This reduces memory usage, improves scanning speed, and fixes many bugs.</li>
		<li>Seeking in WMA files is now supported.</li>
		<li>Seeking in VBR MP3 files is now more accurate.</li>
	</ul>
	<br />

	<li>System integration:</li>
	<ul>
		<li>New Control Panel for Windows, Console for Windows Home Server and Preference Pane for OSX as a shortcut to common activities</li>
	</ul>
	<br />

	<li>Preset Changes:</li>
	<ul>
		<li>Boom/IR presets are no longer associated with Favorites, and each player now has a separate preset list.</li>
		<li>When upgrading, any presets set within Favorites will be migrated to every player.</li>
		<li>Presets are now synced with mysqueezebox.com (Favorites are still not synced).</li>
		<li>Presets can no longer be set via the 'favorites add' command.</li>
		<li>For more information, please see bug <a href="http://bugs.slimdevices.com/show_bug.cgi?id=13248">#13248</a>.</li>
	</ul>
	<br />

	<li>Resource Usage:</li>
	<ul>
		<li>Several features of Squeezebox Server can be disabled to reduce memory usage. The following command-line flags are available:</li>
		<ul>
			<li>--noweb - Disable web interface.</li>
			<li>--notranscoding - Disable support for transcoding.</li>
			<li>--nosb1slimp3sync - Disable support for SliMP3 &amp; SB1 players and associated syncing.</li>
			<li>--noinfolog - Disable INFO-level logging.</li>
			<li>--nodebuglog - Disable DEBUG-level logging.</li>
		</ul>
	</ul>
	<br />

	<li>Bug Fixes:</li>
	<ul>
		<li><a href="http://bugs.slimdevices.com/show_bug.cgi?id=2611">#2611</a> - Add option to ignore some of iTunes playlists like eg. Videos, Purchased etc.</li>
		<li><a href="http://bugs.slimdevices.com/show_bug.cgi?id=3161">#3161</a> - Need more agressive auto-retry for internet radio
		<br>Once a connection is established then a reconnection will be attempted if it subsequently drops</li>
		<li><a href="http://bugs.slimdevices.com/show_bug.cgi?id=3592">#3592</a> - Add ability to name Squeezebox Server</li>
		<li><a href="http://bugs.slimdevices.com/show_bug.cgi?id=4584">#4584</a> - SqueezeCenter should support ALBUMARTISTSORT</li>
		<li><a href="http://bugs.slimdevices.com/show_bug.cgi?id=4665">#4665</a> - APEv2 tags supercede ID3 and ID3v2 tags</li>
		<li><a href="http://bugs.slimdevices.com/show_bug.cgi?id=7320">#7320</a> - Pressing Play from Web Page does not clear cache
		<br>When paused and connected to a remote stream of unknown duration, stop when buffer fills.</li>
		<li><a href="http://bugs.slimdevices.com/show_bug.cgi?id=7232">#7232</a> - Starting a DB Scan will halt currently playing Internet Radio stream</li>
		<li><a href="http://bugs.slimdevices.com/show_bug.cgi?id=8246">#8246</a> - Different behaviour with browsing shortcuts in Music Folder</li>
		<li><a href="http://bugs.slimdevices.com/show_bug.cgi?id=8434">#8434</a> - MP4 -&gt; FLAC conversion - big endian vs. little endian</li>
		<li><a href="http://bugs.slimdevices.com/show_bug.cgi?id=8563">#8563</a> - Scanner reads incorrect sample rate on 88.2kHz MP4 files</li>
		<li><a href="http://bugs.slimdevices.com/show_bug.cgi?id=9194">#9194</a> - Track::artist expensive; suggest cache result and avoid double calls</li>
		<li><a href="http://bugs.slimdevices.com/show_bug.cgi?id=9351">#9351</a> - Players unpause randomly</li>
		<li><a href="http://bugs.slimdevices.com/show_bug.cgi?id=9673">#9673</a> - Poor recovery from empty stream</li>
		<li><a href="http://bugs.slimdevices.com/show_bug.cgi?id=9713">#9713</a> - WMA files cannot FWD / RWD</li>
		<li><a href="http://bugs.slimdevices.com/show_bug.cgi?id=9752">#9752</a> - fade_volume doesn't always call callbacks at end of fade</li>
		<li><a href="http://bugs.slimdevices.com/show_bug.cgi?id=10026">#10026</a> - PCM != WAV<br>Add (restore) WAV seek capability</br></li>
		<li><a href="http://bugs.slimdevices.com/show_bug.cgi?id=10188">#10188</a> - Improved scanner logging</li>
		<li><a href="http://bugs.slimdevices.com/show_bug.cgi?id=10199">#10199</a> - Most transcoding doesn't work with non-ascii-characters in filename</li>
		<li><a href="http://bugs.slimdevices.com/show_bug.cgi?id=10278">#10278</a> - exit search jumps back to home menu</li>
		<li><a href="http://bugs.slimdevices.com/show_bug.cgi?id=10320">#10320</a> - Time command should remain paused if paused</li>
		<li><a href="http://bugs.slimdevices.com/show_bug.cgi?id=10443">#10443</a> - Failure to resume song on connection recovery after short network disruption</li>
		<li><a href="http://bugs.slimdevices.com/show_bug.cgi?id=10645">#10645</a> - Improve pausing on remote sources that support seeking</li>
		<li><a href="http://bugs.slimdevices.com/show_bug.cgi?id=10660">#10660</a> - Allow Squeezebox Server to downsample WAV using SoX</li>
		<li><a href="http://bugs.slimdevices.com/show_bug.cgi?id=10731">#10731</a> - WAV convert to LAME (MP3) fails</li>
		<li><a href="http://bugs.slimdevices.com/show_bug.cgi?id=10814">#10814</a> - Transcoding Framework only replaces variable once (need global replace)</li>
		<li><a href="http://bugs.slimdevices.com/show_bug.cgi?id=10841">#10841</a> - SC reverts to last stream played if ShoutCast server reached max. # listeners</li>
		<li><a href="http://bugs.slimdevices.com/show_bug.cgi?id=11099">#11099</a> - Now playing remote stream shows duration bar initially</li>
		<li><a href="http://bugs.slimdevices.com/show_bug.cgi?id=11285">#11285</a> - Allow Squeezebox Server to downsample AIF using SoX</li>
		<li><a href="http://bugs.slimdevices.com/show_bug.cgi?id=11447">#11447</a> - Clearing the current playlist does not clear the current index of the playlist</li>
		<li><a href="http://bugs.slimdevices.com/show_bug.cgi?id=11652">#11652</a> - Previous alarm goes off on Boom even though it was changed (Manoj Kasichainula)</li>
		<li><a href="http://bugs.slimdevices.com/show_bug.cgi?id=11722">#11722</a> - Fix RandomMix genre list sort order</li>
		<li><a href="http://bugs.slimdevices.com/show_bug.cgi?id=11780">#11780</a> - Scanner failing on common album names</li>
		<li><a href="http://bugs.slimdevices.com/show_bug.cgi?id=11912">#11912</a> - Repeat should be turned off by default</li>
		<li><a href="http://bugs.slimdevices.com/show_bug.cgi?id=11888">#11888</a> - Player should reconnect to a remote stream if the connection ends before the known duration</li>
		<li><a href="http://bugs.slimdevices.com/show_bug.cgi?id=12240">#12240</a> - Last.fm does not scrobble last track in playlist (until new playlist started)</li>
		<li><a href="http://bugs.slimdevices.com/show_bug.cgi?id=12873">#12873</a> - Sample Size information for FLAC doesn't show up in UI</li>
		<li><a href="http://bugs.slimdevices.com/show_bug.cgi?id=13248">#13248</a> - Change presets to be per-player, separate from favorites</li>
		<li><a href="http://bugs.slimdevices.com/show_bug.cgi?id=13600">#13600</a> - Non-western characters incorrectly sorted</li>
	</ul>
	<br />
</ul>

<h2><a name="v7.3.4" id="v7.3.4"></a>Version 7.3.4 - not released</h2>
<ul>
	<li>Platform Support:</li>
	<ul>
		<li>Support for Mac OS X Snow Leopard.  SqueezeCenter itself will run in 64-bit mode, but note that the Preference Pane only supports 32-bit mode.</li>
	</ul>
	<br />

	<li>Bug Fixes:</li>
	<ul>
		<li><a href="http://bugs.slimdevices.com/show_bug.cgi?id=4584">#4584</a> - Support for ALBUMARTISTSORT</li>
		<li><a href="http://bugs.slimdevices.com/show_bug.cgi?id=11217">#11217</a> - Un-mute does not work</li>
		<li><a href="http://bugs.slimdevices.com/show_bug.cgi?id=12475">#12475</a> - If initial DNS test fails, keep using original DNS servers</li>
	</ul>
</ul>

<h2><a name="v7.3.3" id="v7.3.3"></a>Version 7.3.3 - 2009-06-16</h2>
<ul>
	<li>Firmware updates:</li>
	<ul>
		<li>Boom - Version 47<br />
			Squeezebox 2/3 - Version 127<br />
			Transporter - Version 77<br />
			Receiver - Version 62
		</li>
		<ul>
			<li>Ogg Vorbis streams can now be played.  Note that low-bitrate streams less than 64k are not supported due to excess memory requirements.</li>
			<li>No longer use OpenDNS as a fallback, as it may return inconsistent SN results from other devices on the network.</li>
			<li>Fixed DNS incompatibility with certain Netgear routers.</li>
			<li><a href="http://bugs.slimdevices.com/show_bug.cgi?id=4418">#4418</a> - Ogg Vorbis streams crash player</li>
			<li><a href="http://bugs.slimdevices.com/show_bug.cgi?id=7857">#7857</a> - Player crashes when playing an Ogg file with large headers</li>
			<li><a href="http://bugs.slimdevices.com/show_bug.cgi?id=10638">#10638</a> - Boom: No sound from Line In in setup menu</li>
			<li><a href="http://bugs.slimdevices.com/show_bug.cgi?id=10815">#10815</a> - Extend STMn to indicate why decoder failed</li>
			<li><a href="http://bugs.slimdevices.com/show_bug.cgi?id=10944">#10944</a> - serv 0 does not return player to Select Music Source</li>
			<li><a href="http://bugs.slimdevices.com/show_bug.cgi?id=10945">#10945</a> - Boom will not power cycle from IR remote</li>
		</ul>
	</ul>
	<br />

	<li>Networking:</li>
	<ul>
		<li>No longer use OpenDNS as a fallback, as it may return inconsistent SN results from other devices on the network.</li>
	</ul>
	<br />

	<li>Bug Fixes:</li>
	<ul>
		<li><a href="http://bugs.slimdevices.com/show_bug.cgi?id=1361">#1361</a> - Mac: expand the music folder path if it's an alias, or SC would crash at startup</li>
		<li><a href="http://bugs.slimdevices.com/show_bug.cgi?id=7794">#7794</a> - Removal of Windows specific plugin in debian build</li>
		<li><a href="http://bugs.slimdevices.com/show_bug.cgi?id=8426">#8426</a> - Controller Artist Search is restricted to whole-album Artists</li>
		<li><a href="http://bugs.slimdevices.com/show_bug.cgi?id=8683">#8683</a> - Squeezecenter .deb's logrotate should not restart</li>
		<li><a href="http://bugs.slimdevices.com/show_bug.cgi?id=9472">#9472</a> - Remote playlist with multiple WMA streams plays only first stream</li>
		<li><a href="http://bugs.slimdevices.com/show_bug.cgi?id=9878">#9878</a> - Favorites with non-latin characters in their url don't work</li>
		<li><a href="http://bugs.slimdevices.com/show_bug.cgi?id=9931">#9931</a> - MIP playlist is not restored after a player reconnects to SC</li>
		<li><a href="http://bugs.slimdevices.com/show_bug.cgi?id=10060">#10060</a> - The alarm doesn't fade in if the source is Internet radio</li>
		<li><a href="http://bugs.slimdevices.com/show_bug.cgi?id=10087">#10087</a> - Backup alarm does not work if SC is password-protected</li>
		<li><a href="http://bugs.slimdevices.com/show_bug.cgi?id=10112">#10112</a> - Problem seeking in podcasts with large ID3v2 tags</li>
		<li><a href="http://bugs.slimdevices.com/show_bug.cgi?id=10310">#10310</a> - Changing volume on syncd player causes volume to jump to pre-syncd level</li>
		<li><a href="http://bugs.slimdevices.com/show_bug.cgi?id=10325">#10325</a> - Player UI (SB 3/Classic) clock gets stuck - does not update after a server was in suspend mode</li>
		<li><a href="http://bugs.slimdevices.com/show_bug.cgi?id=10371">#10371</a> - Bright white LED does not go off at end of play</li>
		<li><a href="http://bugs.slimdevices.com/show_bug.cgi?id=10458">#10458</a> - onStop handler is called when seeking</li>
		<li><a href="http://bugs.slimdevices.com/show_bug.cgi?id=10479">#10475</a> - Last 15 seconds of song gets chopped off (skipped)</li>
		<li><a href="http://bugs.slimdevices.com/show_bug.cgi?id=10479">#10479</a> - WMA files streamed from HTTP servers cause player to reboot</li>
		<li><a href="http://bugs.slimdevices.com/show_bug.cgi?id=10583">#10583</a> - VA albums handled as many one-track albums with 2 artists each</li>
		<li><a href="http://bugs.slimdevices.com/show_bug.cgi?id=10635">#10635</a> - Non-user-friendly message for bad podcast files</li>
		<li><a href="http://bugs.slimdevices.com/show_bug.cgi?id=10640">#10640</a> - Local real time clock showing in Now Playing in SN Radio</li>
		<li><a href="http://bugs.slimdevices.com/show_bug.cgi?id=10681">#10681</a> - Fail to start new track after underrun (esp. when synced)</li>
		<li><a href="http://bugs.slimdevices.com/show_bug.cgi?id=10692">#10692</a> - Early (premature) STMd (decoder buffer underrun) provokes hang</li>
		<li><a href="http://bugs.slimdevices.com/show_bug.cgi?id=10693">#10693</a> - Abort link present after scan complete in web UI</li>
		<li><a href="http://bugs.slimdevices.com/show_bug.cgi?id=10702">#10702</a> - MusicIP Mood menu missing from Jive's menu</li>
		<li><a href="http://bugs.slimdevices.com/show_bug.cgi?id=10724">#10724</a> - MB changed MUSICBRAINZ ALBUM ARTIST</li>
		<li><a href="http://bugs.slimdevices.com/show_bug.cgi?id=10730">#10730</a> - Downloads from SqueezeCenter cut off prematurely</li>
		<li><a href="http://bugs.slimdevices.com/show_bug.cgi?id=10736">#10736</a> - Extension Downloader shows plugins for upgrade when already at latest version</li>
		<li><a href="http://bugs.slimdevices.com/show_bug.cgi?id=10744">#10744</a> - International characters sorted wrong when browsing Music Folder</li>
		<li><a href="http://bugs.slimdevices.com/show_bug.cgi?id=10749">#10749</a> - Support "Album Artist" for FLAC used by JR Media Center</li>
		<li><a href="http://bugs.slimdevices.com/show_bug.cgi?id=10752">#10752</a> - Logging output is displayed in OSX installer's OK dialog box</li>
		<li><a href="http://bugs.slimdevices.com/show_bug.cgi?id=10761">#10761</a> - Formats::WMA doesn't map WM/ArtistSortOrder</li>
		<li><a href="http://bugs.slimdevices.com/show_bug.cgi?id=10762">#10762</a> - WMA: WM/Comments should be mapped to COMMENT</li>
		<li><a href="http://bugs.slimdevices.com/show_bug.cgi?id=10807">#10807</a> - Unavailable plugins can be placed on the Home Menu</li>
		<li><a href="http://bugs.slimdevices.com/show_bug.cgi?id=10818">#10818</a> - Some types of transcoding degrade SC & GUI responsiveness</li>
		<li><a href="http://bugs.slimdevices.com/show_bug.cgi?id=10828">#10828</a> - Unexpected unpause when synced upon power-on</li>
		<li><a href="http://bugs.slimdevices.com/show_bug.cgi?id=10833">#10833</a> - Startup time for remote streams is too slow</li>
		<li><a href="http://bugs.slimdevices.com/show_bug.cgi?id=10886">#10886</a> - Cannot play AIFF files ripped with dBpoweramp</li>
		<li><a href="http://bugs.slimdevices.com/show_bug.cgi?id=10928">#10928</a> - Settings Web UI broken in Safari</li>
		<li><a href="http://bugs.slimdevices.com/show_bug.cgi?id=10939">#10939</a> - Non-square artwork does not display correctly in web UI</li>
		<li><a href="http://bugs.slimdevices.com/show_bug.cgi?id=11001">#11001</a> - Icecast authenticated streams that allow 1 con/user sometimes fail</li>
		<li><a href="http://bugs.slimdevices.com/show_bug.cgi?id=11006">#11006</a> - No sound after upgrade; SOX has wrong arguments for Ogg-&gt;AIFF</li>
		<li><a href="http://bugs.slimdevices.com/show_bug.cgi?id=11056">#11056</a> - Vorbis Comment "DESCRIPTION" frame should be mapped to "COMMENT"</li>
		<li><a href="http://bugs.slimdevices.com/show_bug.cgi?id=11222">#11222</a> - Playing a playlist causes controller to disconnect from SC</li>
		<li><a href="http://bugs.slimdevices.com/show_bug.cgi?id=11259">#11259</a> - Network test not working on SB1</li>
		<li><a href="http://bugs.slimdevices.com/show_bug.cgi?id=11261">#11261</a> - After disconnecting from power, Boom would forget bass/treble/stereoxl</li>
		<li><a href="http://bugs.slimdevices.com/show_bug.cgi?id=11446">#11446</a> - Radio logos not showing</li>
	</ul>
</ul>

<h2><a name="v7.3.2" id="v7.3.2"></a>Version 7.3.2 - 2009-01-20</h2>
<ul>
	<li>Firmware updates:</li>
	<ul>
		<li>Boom - Version 43<br />
			Squeezebox 2/3 - Version 123<br />
			Transporter - Version 73<br />
			Receiver - Version 58
		</li>
		<ul>
			<li>(Boom) Improved Woofer-Tweeter crossover.</li>
			<li><a href="http://bugs.slimdevices.com/show_bug.cgi?id=7681">#7681</a> - (Boom) In 'Off' mode it uses 8 Watts, while playing it uses 9 Watts</li>
			<li><a href="http://bugs.slimdevices.com/show_bug.cgi?id=7918">#7918</a> - strm-a (skip-ahead) can provoke STMo (output buffer underrun)</li>
			<li><a href="http://bugs.slimdevices.com/show_bug.cgi?id=9796">#9796</a> - (Boom) Firmware messages not shown if power off brightness is set to 0 (Dark)</li>
			<li><a href="http://bugs.slimdevices.com/show_bug.cgi?id=10161">#10161</a> - Some items are editable in Current Settings but changes do not stick</li>
			<li><a href="http://bugs.slimdevices.com/show_bug.cgi?id=10383">#10383</a> - All players should set firmware auto update option to true</li>
			<li><a href="http://bugs.slimdevices.com/show_bug.cgi?id=10493">#10493</a> - Long Rhapsody trial session IDs can fail with org.xml.sax.SAXParseException</li>
			<li><a href="http://bugs.slimdevices.com/show_bug.cgi?id=10705">#10705</a> - (Boom) RTC alarm is muted - only the alarm bell sign flashes</li>
		</ul>
	</ul>
	<br />

	<li>Bug Fixes:</li>
	<ul>
		<li><a href="http://bugs.slimdevices.com/show_bug.cgi?id=7966">#7966</a> - SqueezeCenter does not recognize wide characters if using iTunes</li>
		<li><a href="http://bugs.slimdevices.com/show_bug.cgi?id=9132">#9132</a> - Status command does not return updated ratings until SC restart</li>
		<li><a href="http://bugs.slimdevices.com/show_bug.cgi?id=9544">#9544</a> - Large number of plugins with web pages could break the web UI</li>
		<li><a href="http://bugs.slimdevices.com/show_bug.cgi?id=9623">#9623</a> - SqueezeCenter tried to download firmwares to Firmware dir</li>
		<li><a href="http://bugs.slimdevices.com/show_bug.cgi?id=9737">#9737</a> - Add clock display to SB/TP when pressing snooze button</li>
		<li><a href="http://bugs.slimdevices.com/show_bug.cgi?id=9754">#9754</a> - Settings screens lose scroll bar, buttons etc.</li>
		<li><a href="http://bugs.slimdevices.com/show_bug.cgi?id=9833">#9833</a> - RTC alarm should only be set if the next alarm is within 24 hours</li>
		<li><a href="http://bugs.slimdevices.com/show_bug.cgi?id=9962">#9962</a> - Player Settings->Remote not appearing in SLIMP3 web settings page</li>
		<li><a href="http://bugs.slimdevices.com/show_bug.cgi?id=9970">#9970</a> - Scanner crashes when handling FLAC with embedded cue and external cue</li>
		<li><a href="http://bugs.slimdevices.com/show_bug.cgi?id=9997">#9997</a> - Add updated sox with FLAC support
		<br>This means that downsampling of FLAC will produce FLAC instead of MP3 by default</li>
		<li><a href="http://bugs.slimdevices.com/show_bug.cgi?id=10033">#10033</a> - APE --> MP3 via Lame is broken</li>
		<li><a href="http://bugs.slimdevices.com/show_bug.cgi?id=10180">#10180</a> - add support for textkeys in raw CLI queries for albums, artists, genres and musicfolder</li>
		<li><a href="http://bugs.slimdevices.com/show_bug.cgi?id=10181">#10181</a> - Press and hold front panel power toggles power</li>
		<li><a href="http://bugs.slimdevices.com/show_bug.cgi?id=10186">#10186</a> - Add a set preset option to the favorites CLI</li>
		<li><a href="http://bugs.slimdevices.com/show_bug.cgi?id=10283">#10283</a> - Zap ignored during screen saver</li>
		<li><a href="http://bugs.slimdevices.com/show_bug.cgi?id=10361">#10361</a> - Display full file name instead of Windows' short file name for files with unicode in the path/name (most noticeable in Browse Music Folder)</li>
		<li><a href="http://bugs.slimdevices.com/show_bug.cgi?id=10386">#10386</a> - ID3 chunk in WAV files not read sometimes</li>
		<li><a href="http://bugs.slimdevices.com/show_bug.cgi?id=10391">#10391</a> - RandomMix with now genre selected leads to DB error</li>
		<li><a href="http://bugs.slimdevices.com/show_bug.cgi?id=10400">#10400</a> - Sync'd playlists don't advance with SLIMP3/SB1-only sync-group</li>
		<li><a href="http://bugs.slimdevices.com/show_bug.cgi?id=10406">#10406</a> - Sync'd playback occurs on powered off players</li>
		<li><a href="http://bugs.slimdevices.com/show_bug.cgi?id=10407">#10407</a> - Streaming can get blocked after a failure</li>
		<li><a href="http://bugs.slimdevices.com/show_bug.cgi?id=10419">#10419</a> - FWD/REW (scanning) broken for remote tracks</li>
		<li><a href="http://bugs.slimdevices.com/show_bug.cgi?id=10437">#10437</a> - Initial audio block algorithm fails for small initial chunks</li>
		<li><a href="http://bugs.slimdevices.com/show_bug.cgi?id=10438">#10438</a> - SliMP3/SB1 sync broken after first track</li>
		<li><a href="http://bugs.slimdevices.com/show_bug.cgi?id=10446">#10446</a> - No FeedBack in web UI on love/ban track</li>
		<li><a href="http://bugs.slimdevices.com/show_bug.cgi?id=10450">#10450</a> - Bad use of pretty string bitrate description instead of numeric value</li>
		<li><a href="http://bugs.slimdevices.com/show_bug.cgi?id=10451">#10451</a> - Pipeline / socketwrapper use may impose additional overhead</li>
		<li><a href="http://bugs.slimdevices.com/show_bug.cgi?id=10452">#10452</a> - Bogus " (Disc 1)" suffix appended to single-disc album titles of FLAC tracks ripped by dBpoweramp CD Ripper.</li>
		<li><a href="http://bugs.slimdevices.com/show_bug.cgi?id=10474">#10474</a> - New Windows sox build dependent upon cygwin1.dll</li>
		<li><a href="http://bugs.slimdevices.com/show_bug.cgi?id=10499">#10499</a> - Scanner and progress use different time formats</li>
		<li><a href="http://bugs.slimdevices.com/show_bug.cgi?id=10510">#10510</a> - Restore now playing show briefly on jump</li>
		<li><a href="http://bugs.slimdevices.com/show_bug.cgi?id=10514">#10514</a> - Volume Bar is not in center of screen</li>
		<li><a href="http://bugs.slimdevices.com/show_bug.cgi?id=10521">#10521</a> - Artist not updated in status view in Fishbone skin</li>
		<li><a href="http://bugs.slimdevices.com/show_bug.cgi?id=10534">#10534</a> - Uncaught streaming connection close can fill logfile</li>
		<li><a href="http://bugs.slimdevices.com/show_bug.cgi?id=10540">#10540</a> - Garbaged characters displayed when offering the download of a new version of SC</li>
		<li><a href="http://bugs.slimdevices.com/show_bug.cgi?id=10566">#10566</a> - Windows Media Player Playlists empty in SqueezeCenter 7.3.1</li>
		<li><a href="http://bugs.slimdevices.com/show_bug.cgi?id=10567">#10567</a> - Allow plugins to disable crossfade for certain tracks</li>
		<li><a href="http://bugs.slimdevices.com/show_bug.cgi?id=10615">#10615</a> - Synchronized play can stall / be silent at track change</li>
		<li><a href="http://bugs.slimdevices.com/show_bug.cgi?id=10634">#10634</a> - Sync unreliable after server sleep (standby)</li>
	</ul>
</ul>

<h2><a name="v7.3.1" id="v7.3.1"></a>Version 7.3.1 - 2008-12-22</h2>
<ul>
	<li>Firmware updates:</li>
	<ul>
		<li>Boom - Version 41<br />
			Squeezebox 2/3 - Version 121<br />
			Transporter - Version 71<br />
			Receiver - Version 56
		</li>
		<ul>
			<li><a href="http://bugs.slimdevices.com/show_bug.cgi?id=7814">#7814</a> - Glitches in some MP3 radio streams</li>
			<li><a href="http://bugs.slimdevices.com/show_bug.cgi?id=9003">#9003</a> - Occasional loud noises when moving to a new Rhapsody track</li>
		</ul>
	</ul>
	<br />

	<li>Bug Fixes:</li>
	<ul>
		<li><a href="http://bugs.slimdevices.com/show_bug.cgi?id=4578">#4578</a> - Accented characters in playlist entries don't rescan correctly</li>
		<li><a href="http://bugs.slimdevices.com/show_bug.cgi?id=5119">#5119</a> - Replay gain with positive gain setting can cause clipping</li>
		<li><a href="http://bugs.slimdevices.com/show_bug.cgi?id=8654">#8654</a> - Update to WavPack 4.50</li>
		<li><a href="http://bugs.slimdevices.com/show_bug.cgi?id=9553">#9553</a> - Track title metadata missing when track title contains ellipsis in cue file</li>
		<li><a href="http://bugs.slimdevices.com/show_bug.cgi?id=10009">#10009</a> - SC not able to read cyrillic-based name</li>
		<li><a href="http://bugs.slimdevices.com/show_bug.cgi?id=10053">#10053</a> - Random Mix favorites doesn't work from Controller</li>
		<li><a href="http://bugs.slimdevices.com/show_bug.cgi?id=10155">#10155</a> - Scanner does not find OGA files</li>
		<li><a href="http://bugs.slimdevices.com/show_bug.cgi?id=10293">#10293</a> - use custom-convert.conf instead of customized convert.conf on ReadyNAS</li>
		<li><a href="http://bugs.slimdevices.com/show_bug.cgi?id=10303">#10303</a> - WMA metadata is delayed too long</li>
		<li><a href="http://bugs.slimdevices.com/show_bug.cgi?id=10307">#10307</a> - build-perl-modules.pl DBD-mysql-3.002 calls wrong DBI version</li>
		<li><a href="http://bugs.slimdevices.com/show_bug.cgi?id=10315">#10315</a> - MusicIP Playlist names with non-ASCII characters need sanitizing on Windows</li>
		<li><a href="http://bugs.slimdevices.com/show_bug.cgi?id=10316">#10316</a> - MusicIP Mood names with non-ASCII characters need sanitizing on Windows</li>
		<li><a href="http://bugs.slimdevices.com/show_bug.cgi?id=10317">#10317</a> - Music Stores listed twice on new player</li>
		<li><a href="http://bugs.slimdevices.com/show_bug.cgi?id=10326">#10326</a> - Adding certain menu items to the player menu breaks the menu</li>
		<li><a href="http://bugs.slimdevices.com/show_bug.cgi?id=10331">#10331</a> - PrefSync from SN happens even if SN Integration is disabled in SC</li>
		<li><a href="http://bugs.slimdevices.com/show_bug.cgi?id=10334">#10334</a> - Typo in convert.conf for mov->mp3</li>
		<li><a href="http://bugs.slimdevices.com/show_bug.cgi?id=10379">#10379</a> - Pandora does not properly continue after an audio URL fails</li>
		<li><a href="http://bugs.slimdevices.com/show_bug.cgi?id=10388">#10388</a> - Change flac->flac to flac->wav or similar for flac/cue files on sparc based ReadyNAS</li>
	</ul>
</ul>

<h2><a name="v7.3" id="v7.3"></a>Version 7.3 - 2008-12-11</h2>
<ul>
	<li>Firmware updates:</li>
	<ul>
		<li>Boom - Version 40<br />
			Squeezebox 2/3 - Version 120<br />
			Transporter - Version 70<br />
			Receiver - Version 55
		</li>
		<ul>
			<li>Improved Rhapsody performance.</li>
			<li>Support for Rhapsody seeking.</li>
			<li>Improved Sirius metadata handling.</li>
			<li>Support for WMA radio metadata.</li>
			<li>(Boom) Brightness setting would not stick if Boom gets disconnected from SC or wireless access point.</li>
			<li>(Boom) Fixed RTC clock not showing if Boom gets disconnected from wireless access point.</li>
			<li>(Boom) Changed wording for pre SC 7.2 error message asking people to upgrade their SC. Only show this error message when trying to connect to SC.</li>
			<li><a href="http://bugs.slimdevices.com/show_bug.cgi?id=1397">#1397</a> - Digital outputs remain active in sleep / off mode</li>
			<li><a href="http://bugs.slimdevices.com/show_bug.cgi?id=5206">#5206</a> - Add menu function to SB to perform a Factory Reset</li>
			<li><a href="http://bugs.slimdevices.com/show_bug.cgi?id=7995">#7995</a> - Send WOL from Boom before alarm is due</li>
			<li><a href="http://bugs.slimdevices.com/show_bug.cgi?id=8489">#8489</a> - (Boom) Changed "wheel" to "knob".</li>
			<li><a href="http://bugs.slimdevices.com/show_bug.cgi?id=8575">#8575</a> - Add right arrow to 'Current Settings' items that are editable</li>
			<li><a href="http://bugs.slimdevices.com/show_bug.cgi?id=8710">#8710</a> - Fixed a race condition where a track start event was not sent during track changes.</li>
			<li><a href="http://bugs.slimdevices.com/show_bug.cgi?id=9051">#9051</a> - (Boom) 'Always On' and 'Always Off' line-out modes</li>
			<li><a href="http://bugs.slimdevices.com/show_bug.cgi?id=3958">#3598</a>,
				<a href="http://bugs.slimdevices.com/show_bug.cgi?id=9266">#9266</a>,
				<a href="http://bugs.slimdevices.com/show_bug.cgi?id=9477">#9477</a> - All errors now show for about 30 seconds before the display goes dark on SB3/Transporter. When the display is dark, pressing any button shows the last error message again for about 30 seconds.</li>
			<li><a href="http://bugs.slimdevices.com/show_bug.cgi?id=9415">#9415</a> - DHCP timeout too short</li>
			<li><a href="http://bugs.slimdevices.com/show_bug.cgi?id=9517">#9517</a>,
				<a href="http://bugs.slimdevices.com/show_bug.cgi?id=9565">#9565</a> - Fixed bug in FLAC decoder that caused underrun events to not be sent.</li>
			<li><a href="http://bugs.slimdevices.com/show_bug.cgi?id=9597">#9597</a> - (Boom) Bass/treble controls do not affect headphone out</li>
			<li><a href="http://bugs.slimdevices.com/show_bug.cgi?id=9644">#9644</a> - WOL packet not sent from SBC if Duet setup in bridged mode</li>
			<li><a href="http://bugs.slimdevices.com/show_bug.cgi?id=9706">#9706</a> - Going to SC from SN can prompt user for stuff that's already been chosen.</li>
			<li><a href="http://bugs.slimdevices.com/show_bug.cgi?id=9836">#9836</a> - WMA ChunkTypeChangingMedia not handled properly</li>
		</ul>
	</ul>
	<br />

	<li>Web UI:</li>
	<ul>
		<li>Improved, simplified first run wizard</li>
		<li>New ScreenReader skin - based on Handheld, with some optimizations for screen readers as used by blind users.</li>
		<li>Faster page loading (reduced JS file size).</li>
		<li>Remember width of "Now Playing" panel</li>
		<li>"Extension Installer" for simplifying installation of SqueezeCenter Plugins and Squeezebox Controller Applets</li>
	</ul>
	<br />

	<li>Platform support:</li>
	<ul>
		<li>New Slim::Utils::OS classes allow for simplified SqueezeCenter customizing and platform support. See the <a href="http://wiki.slimdevices.com/index.php/Customizing_SqueezeCenter_using_Slim::Utils::OS::Custom">wiki article about Slim::Utils::OS::Custom</a> for details.</li>
		<li>Improved detection of initial server settings like music source, iTunes integration etc.</li>
		<li>Significantly reduce memory consumption of the scanner</li>
		<li>More memory and performance optimizations for low power platforms.</li>
		<li>Enable unattended installation on Windows</li>
		<li>SqueezeCenter log files are rotated when they grow beyond 100MB (Windows/OSX)</li>
	</ul>
	<br />

	<li>Synchronization & Streaming:</li>
	<ul>
		<li>Gapless synchronization (but not for SliMP3 or SB1)</li>
		<li>Crossfade with synchronization</li>
		<li>Mid-track join, when a new player joins a sync-group,
			by restarting all players in a sync-group at the current playing position
			(for stream sources that support this)</li>
		<li>Gapless play (well almost) on SliMP3 (but not when synced)</li>
		<li>Share bandwidth and support proper synced play of remote MMS/WMA streams, including Sirius.</li>
		<li>Share bandwidth when playing synced Rhapsody.</li>
		<li>Removed Rhapsody stream limit for synced players.  Each sync group now counts as one stream.</li>
	</ul>
	<br />

	<li>Internet Radio:</li>
	<ul>
		<li>Re-organized Internet Radio menu to make it easier to find radio stations.</li>
		<li>Now-Playing metadata support for RadioTime stations.</li>
	</ul>

	<li>Music Services:</li>
	<ul>
		<li>Deezer Radio (France, UK, Germany)</li>
	</ul>

	<li>Boom</li>
	<ul>
		<li>Speakers can be used even if headphones are plugged in</li>
	</ul>
	<br />

	<li>Bug Fixes:</li>

	<ul>
		<li><a href="http://bugs.slimdevices.com/show_bug.cgi?id=529">#529</a> - Add feature to disable re-buffering at the beginning of each track when syncing</li>
		<li><a href="http://bugs.slimdevices.com/show_bug.cgi?id=571">#571</a>,
			<a href="http://bugs.slimdevices.com/show_bug.cgi?id=9153">#9153</a> - Transcoded files cannot FWD / RWD</li>
		<li><a href="http://bugs.slimdevices.com/show_bug.cgi?id=1943">#1943</a> - Rotating SlimServer logs (Windows/OSX only)</li>
		<li><a href="http://bugs.slimdevices.com/show_bug.cgi?id=1845">#1845</a> - crossfade and gapless does not function properly when synchronized</li>
		<li><a href="http://bugs.slimdevices.com/show_bug.cgi?id=3751">#3751</a> - Now Playing jumps ahead on SB1</li>
		<li><a href="http://bugs.slimdevices.com/show_bug.cgi?id=4266">#4266</a> - Bitrate limiting does not work for MP3 streams</li>
		<li><a href="http://bugs.slimdevices.com/show_bug.cgi?id=4578">#4578</a> - Accented characters in playlist entries don't rescan correctly</li>
		<li><a href="http://bugs.slimdevices.com/show_bug.cgi?id=4834">#4834</a> - After Switching to digital input device will not play music without a comlete reset.</li>
		<li><a href="http://bugs.slimdevices.com/show_bug.cgi?id=5637">#5637</a> - Speed up MusicIP scanning by (optionally) not reading metadata from MIP</li>
		<li><a href="http://bugs.slimdevices.com/show_bug.cgi?id=6407">#6407</a> - Transporter won't play optical when sync'd with squeezebox</li>
		<li><a href="http://bugs.slimdevices.com/show_bug.cgi?id=6537">#6537</a> - Respect title format pref for remote metadata</li>
		<li><a href="http://bugs.slimdevices.com/show_bug.cgi?id=6599">#6599</a> - WMA should support proxied streaming</li>
		<li><a href="http://bugs.slimdevices.com/show_bug.cgi?id=6615">#6615</a> - Does not repeat after remote stream failure at end of playlist</li>
		<li><a href="http://bugs.slimdevices.com/show_bug.cgi?id=7091">#7091</a> - Player settings are overridden by sync group settings</li>
		<li><a href="http://bugs.slimdevices.com/show_bug.cgi?id=7121">#7121</a> - Syncing a Powered off player to a powered on player can cause music from "off" player</li>
		<li><a href="http://bugs.slimdevices.com/show_bug.cgi?id=7501">#7501</a> - stream.mp3 stops at end of playlist and disappears from Web UI</li>
		<li><a href="http://bugs.slimdevices.com/show_bug.cgi?id=7531">#7531</a> - Sync/unsync operations sometimes need to consider players which are off</li>
		<li><a href="http://bugs.slimdevices.com/show_bug.cgi?id=7990">#7990</a> - CLI: Status subscribe: not all players notified when synchronization is cancelled</li>

		<li><a href="http://bugs.slimdevices.com/show_bug.cgi?id=8327">#8327</a> - Squeezecenter should downsample high-sample-rate files for older players</li>
		<li><a href="http://bugs.slimdevices.com/show_bug.cgi?id=8637">#8637</a> - Searching for files with non-ASCII characters on Linux works intermittently</li>
		<li><a href="http://bugs.slimdevices.com/show_bug.cgi?id=8766">#8766</a> - Deleted MusicIP filters should not be used anymore by SC</li>
		<li><a href="http://bugs.slimdevices.com/show_bug.cgi?id=8914">#8914</a> - Moving 1 player from a sync to SN will cause all players to halt playback</li>
		<li><a href="http://bugs.slimdevices.com/show_bug.cgi?id=8952">#8952</a> - Update notification needs to be localized</li>
		<li><a href="http://bugs.slimdevices.com/show_bug.cgi?id=9002">#9002</a> - MusicIP fails to import existing playlists</li>
		<li><a href="http://bugs.slimdevices.com/show_bug.cgi?id=9039">#9039</a> - No track seeking when playing flac .cue files</li>
		<li><a href="http://bugs.slimdevices.com/show_bug.cgi?id=9154">#9154</a> - When displaying 'large' artwork, certain info tags should be cut short...</li>
		<li><a href="http://bugs.slimdevices.com/show_bug.cgi?id=9230">#9230</a> - SBC fails firmware upgrade if SC has a bad internet connection</li>
		<li><a href="http://bugs.slimdevices.com/show_bug.cgi?id=9272">#9272</a> - MusicIP import doesn't remove stale playlists</li>
		<li><a href="http://bugs.slimdevices.com/show_bug.cgi?id=9368">#9368</a> - Unable to enter AM in alarm when switching Time Format</li>
		<li><a href="http://bugs.slimdevices.com/show_bug.cgi?id=9382">#9382</a> - 'Add Next' does not work from XMLBrowser menus</li>
		<li><a href="http://bugs.slimdevices.com/show_bug.cgi?id=9404">#9404</a> - Boom: Added minimum and sensitivity settings (web, player ui, jive) for automatic brightness</li>
		<li><a href="http://bugs.slimdevices.com/show_bug.cgi?id=9405">#9405</a> - Restore original volume when alarm ends</li>
		<li><a href="http://bugs.slimdevices.com/show_bug.cgi?id=9429">#9429</a> - Rescan music library shows wrong type during scan</li>
		<li><a href="http://bugs.slimdevices.com/show_bug.cgi?id=9484">#9484</a> - Connection loss between controller and Squeezecenter while accessing large directories/albums (Music Folder Browsing)</li>
		<li><a href="http://bugs.slimdevices.com/show_bug.cgi?id=9501">#9501</a> - Unattended installs difficult with present windows installer</li>
		<li><a href="http://bugs.slimdevices.com/show_bug.cgi?id=9541">#9541</a> - DRM-ed ITunes files in playlists should not appear in Player UI</li>
		<li><a href="http://bugs.slimdevices.com/show_bug.cgi?id=9555">#9555</a> - Some Rhapsody items don't work when saved as favorites</li>
		<li><a href="http://bugs.slimdevices.com/show_bug.cgi?id=9587">#9587</a> - Standard web interface freezes when a TwonkyMedia is on network</li>
		<li><a href="http://bugs.slimdevices.com/show_bug.cgi?id=9598">#9598</a> - Add the ability to retrieve possible alarm playlist urls via CLI</li>
		<li><a href="http://bugs.slimdevices.com/show_bug.cgi?id=9601">#9601</a> - Don't fallback to OpenDNS if non-primary local NS tests fail</li>
		<li><a href="http://bugs.slimdevices.com/show_bug.cgi?id=9605">#9605</a> - MIP-Mixes won't contain tracks with non-ascii characters in it's file/directoryname</li>
		<li><a href="http://bugs.slimdevices.com/show_bug.cgi?id=9608">#9608</a> - SC max synced players (List Box) - not displaying all players with many players connected</li>
		<li><a href="http://bugs.slimdevices.com/show_bug.cgi?id=9666">#9666</a> - Time box missing from Alarm panel, once alarm is set</li>
		<li><a href="http://bugs.slimdevices.com/show_bug.cgi?id=9681">#9681</a> - Spectrum analyzer screensaver behaves differently since SC7.2/FW112</li>
		<li><a href="http://bugs.slimdevices.com/show_bug.cgi?id=9703">#9703</a> - Add date & time of last scan to Music Scan Details</li>
		<li><a href="http://bugs.slimdevices.com/show_bug.cgi?id=9709">#9709</a> - Stack Overflow podcast doesn't play (using direct streaming)</li>
		<li><a href="http://bugs.slimdevices.com/show_bug.cgi?id=9722">#9722</a> - Sync when already synced should show "unsyncing" show-briefly</li>
		<li><a href="http://bugs.slimdevices.com/show_bug.cgi?id=9801">#9801</a> - stream.mp3 times out after a minute</li>
		<li><a href="http://bugs.slimdevices.com/show_bug.cgi?id=9818">#9818</a> - Real Time clock not set after clock change on server</li>
		<li><a href="http://bugs.slimdevices.com/show_bug.cgi?id=9863">#9863</a> - Add a "favorites exists url/id" command to CLI</li>
		<li><a href="http://bugs.slimdevices.com/show_bug.cgi?id=9899">#9899</a> - Send 'dsco' for an unrecognized player type</li>
		<li><a href="http://bugs.slimdevices.com/show_bug.cgi?id=9910">#9910</a> - Scroll once then stop and long titles breaks screensaver</li>
		<li><a href="http://bugs.slimdevices.com/show_bug.cgi?id=9913">#9913</a> - Disable 96KHz and 88.1KHz by default on products that can't play it</li>
		<li><a href="http://bugs.slimdevices.com/show_bug.cgi?id=10014">#10014</a> - Screen flashes off when browsing to a Now Playing current playlist (SB1 text display)</li>
	</ul>
</ul>

<h2><a name="v7.2.1" id="v7.2.1"></a>Version 7.2.1 - 2008-10-20</h2>
<ul>
	<li>Firmware updates:</li>
	<ul>
		<li>Boom - Version 33<br />
			Squeezebox 2/3 - Version 113<br />
			Transporter - Version 63<br />
			Receiver - Version 48
		</li>
		<ul>
			<li>Reduced audio glitches during re-buffering.</li>
			<li><a href="http://bugs.slimdevices.com/show_bug.cgi?id=8375">#8375</a> - (Boom) Holding down Add (+) button during power cycle fails to perform factory reset</li>
			<li><a href="http://bugs.slimdevices.com/show_bug.cgi?id=9104">#9104</a> - (Boom) Improved ambient light sensor performance</li>
			<li><a href="http://bugs.slimdevices.com/show_bug.cgi?id=9142">#9142</a> - (Boom) "Power off audio: Outputs always on" inappropriate for Boom</li>
			<li><a href="http://bugs.slimdevices.com/show_bug.cgi?id=9532">#9532</a> - MP3 decoder chokes on files with large headers</li>
		</ul>
	</ul>
	<br />

	<li>Bug Fixes:<ul>
		<li><a href="http://bugs.slimdevices.com/show_bug.cgi?id=3992">#3992</a> - don't trigger play action when pressing play button from idle/now playing screensaver</li>
		<li><a href="http://bugs.slimdevices.com/show_bug.cgi?id=8146#c9">#8146</a> - During an alarm, only change line-out mode to sub-woofer if line-out is connected</li>
		<li><a href="http://bugs.slimdevices.com/show_bug.cgi?id=8555">#8555</a> - Time displayed on Now Playing screensaver (for Boom used as alarm/radio)</li>
		<li><a href="http://bugs.slimdevices.com/show_bug.cgi?id=8670#c3">#8670</a> - CLI queries fail when no client is connected</li>
		<li><a href="http://bugs.slimdevices.com/show_bug.cgi?id=9141">#9141</a> - SBR turns itself on</li>
		<li><a href="http://bugs.slimdevices.com/show_bug.cgi?id=9199">#9199</a> - Knob should not trigger volume in idle screen saver</li>
		<li><a href="http://bugs.slimdevices.com/show_bug.cgi?id=9240">#9240</a> - MP3::Info : ULT tag should be handled like USLT tag</li>
		<li><a href="http://bugs.slimdevices.com/show_bug.cgi?id=9277">#9277</a> - ASX playlists containing RTSP as first URL causes error</li>
		<li><a href="http://bugs.slimdevices.com/show_bug.cgi?id=9291">#9291</a> - 22050 Sample Rate 56k cbr mp3 does not play correctly</li>
		<li><a href="http://bugs.slimdevices.com/show_bug.cgi?id=9323">#9323</a> - Home Server and Lame 3.98 don't work well together</li>
		<li><a href="http://bugs.slimdevices.com/show_bug.cgi?id=9344">#9344</a> - Ensure latest font files included with plugins are used</li>
		<li><a href="http://bugs.slimdevices.com/show_bug.cgi?id=9340">#9340</a> - never hide the Radio home menu in Default skin</li>
		<li><a href="http://bugs.slimdevices.com/show_bug.cgi?id=9350">#9350</a> - can't change brightness on SliMP3/SB1 using the settings menu</li>
		<li><a href="http://bugs.slimdevices.com/show_bug.cgi?id=9359">#9359</a> - Scanner aborts when finding files with 'id' tag</li>
		<li><a href="http://bugs.slimdevices.com/show_bug.cgi?id=9363">#9363</a> - Add 224 kbps to Bitrate Limiting options</li>
		<li><a href="http://bugs.slimdevices.com/show_bug.cgi?id=9367">#9367</a> - Alarms are not rescheduled on system time changes, including DST</li>
		<li><a href="http://bugs.slimdevices.com/show_bug.cgi?id=9378">#9378</a> - Some podcasts do not display titles</li>
		<li><a href="http://bugs.slimdevices.com/show_bug.cgi?id=9420">#9420</a> - Squeezecenter 7.2 does not play ALAC on Linux</li>
		<li><a href="http://bugs.slimdevices.com/show_bug.cgi?id=9432">#9432</a> - 7.2 can crash on "new and changed music" scan</li>
		<li><a href="http://bugs.slimdevices.com/show_bug.cgi?id=9455">#9455</a> - Transporter VU Display Switches Off when Volume Up or Down is engaged</li>
		<li><a href="http://bugs.slimdevices.com/show_bug.cgi?id=9462">#9462</a> - xPL Plugin initializes with wrong local IP</li>
		<li><a href="http://bugs.slimdevices.com/show_bug.cgi?id=9476">#9476</a> - Make it easier to display clock by pressing snooze button when display is dark.  Show next alarm time on second press.</li>
		<li><a href="http://bugs.slimdevices.com/show_bug.cgi?id=9492">#9492</a> - Support OPML playlist defined in a single file</li>
		<li><a href="http://bugs.slimdevices.com/show_bug.cgi?id=9502">#9502</a> - INPUT.Text truncates valueRef param at first "0" char</li>
		<li><a href="http://bugs.slimdevices.com/show_bug.cgi?id=9545">#9545</a> - Press and hold Pause (Stop) fails in screensaver</li>
		<li><a href="http://bugs.slimdevices.com/show_bug.cgi?id=9546">#9546</a> - Add option to suppress scrobbling of internet radio</li>
		<li><a href="http://bugs.slimdevices.com/show_bug.cgi?id=9549">#9549</a> - Improve reading of ID3 tags in WAV files</li>
		<li><a href="http://bugs.slimdevices.com/show_bug.cgi?id=9093">#9093</a> - Powering off during alarm causes music to stop, start then stop again</li>
		<li><a href="http://bugs.slimdevices.com/show_bug.cgi?id=9333">#9333</a> - Adding an album shows wrong text on player UI</li>
	</ul>
	<br />
</ul>


<h2><a name="v7.2" id="v7.2"></a>Version 7.2 - 2008-08-28</h2>
<ul>
	<li>International:
	<ul>
		<li>Four new official translations: Danish, Suomi, Norsk, Svenska</li>
	</ul>
	<br />

	<li>Firmware updates:</li>
	<ul>
		<li>Boom - Version 32</li>
		<ul>
			<li>Initial Boom firmware.</li>
		</ul>

		<li>Squeezebox 2/3 - Version 112<br />
			Transporter - Version 62<br />
			Receiver - Version 47
		</li>
		<ul>
			<li><a href="http://bugs.slimdevices.com/show_bug.cgi?id=3958">#3958</a> - Show error messages during first setup (don't go dark after 10 seconds)</li>
			<li><a href="http://bugs.slimdevices.com/show_bug.cgi?id=4120">#4120</a>,
				<a href="http://bugs.slimdevices.com/show_bug.cgi?id=7773">#7773</a>,
				<a href="http://bugs.slimdevices.com/show_bug.cgi?id=8665">#8665</a> - Fix crash when switching between different wireless encryption modes.
			</li>
			<li><a href="http://bugs.slimdevices.com/show_bug.cgi?id=7594">#7594</a> - Revert latest WOL change and learn SC address again always (this will break setups where SC is behind a wireless bridge reporting its own instead of SCs MAC address)</li>
			<li><a href="http://bugs.slimdevices.com/show_bug.cgi?id=8959">#8959</a> - Local Control when SqueezeCenter/Network Down</li>
			<li><a href="http://bugs.slimdevices.com/show_bug.cgi?id=9003">#9003</a> - Occasional loud noises when moving to a new Rhapsody track</li>
			<li><a href="http://bugs.slimdevices.com/show_bug.cgi?id=9099">#9099</a> - SB3 Factory reset - due to single key on Bose Wave Radio remote</li>
			<li><a href="http://bugs.slimdevices.com/show_bug.cgi?id=9157">#9157</a> - Rhapsody error: not a version 3 EA file (code 105)</li>
		</ul>
		<li>Receiver Only</li>
		<ul>
			<li><a href="http://bugs.slimdevices.com/show_bug.cgi?id=8647">#8647</a> - Support WOL when pressing front button when LED is blue</li>
		</ul>
		<li>Transporter Only</li>
		<ul>
			<li><a href="http://bugs.slimdevices.com/show_bug.cgi?id=9005">#9005</a> - RS-232 broken</li>
			<li><a href="http://bugs.slimdevices.com/show_bug.cgi?id=9058">#9058</a> - Panic due to incorrect AC line voltage measurement</li>
		</ul>
	</ul>
	<br />

	<li>Web UI<ul>
		<li>Improved performance of web interface.</li>
		<li>Ask for confirmation when setting a password to prevent typos in web page protection.</li>
		<li>Split up Audio settings page into Audio and separate Synchronization pages</li>
	</ul>
	<br />

	<li>Bug Fixes:<ul>
		<li><a href="http://bugs.slimdevices.com/show_bug.cgi?id=7586">#7586</a> - FLAC.pm should be a little stricter parsing track titles from CDDB tags</li>
		<li><a href="http://bugs.slimdevices.com/show_bug.cgi?id=8116">#8116</a> - SongScanner key defs should be in default.map</li>
		<li><a href="http://bugs.slimdevices.com/show_bug.cgi?id=8443">#8443</a> - FLAC file with invalid embedded cue sheet isn't scanned properly</li>
		<li><a href="http://bugs.slimdevices.com/show_bug.cgi?id=8689">#8689</a> - Missing important encodings for XML parsing</li>
		<li><a href="http://bugs.slimdevices.com/show_bug.cgi?id=8704">#8704</a> - Seek: FFWD/REW scanner UI timer doesn't reset with each button press</li>
		<li><a href="http://bugs.slimdevices.com/show_bug.cgi?id=8797">#8797</a> - Support for LAME 3.98 default endianness change</li>
		<li><a href="http://bugs.slimdevices.com/show_bug.cgi?id=8926">#8926</a> - CLI interface not returning hasitems correctly for Staff Picks</li>
		<li><a href="http://bugs.slimdevices.com/show_bug.cgi?id=8939">#8939</a> - MP3 file with invalid id3v2 data causes the scanner to crash</li>
		<li><a href="http://bugs.slimdevices.com/show_bug.cgi?id=8986">#8986</a> - make sure iTunes/MusicIP settings are saved before audiodir, as changing audiodir automatically launches a rescan</li>
		<li><a href="http://bugs.slimdevices.com/show_bug.cgi?id=9031">#9031</a> - Shuffle tooltip undefined</li>
		<li><a href="http://bugs.slimdevices.com/show_bug.cgi?id=9065">#9065</a> - Windows Server 2008 and not Windows Vista</li>
		<li><a href="http://bugs.slimdevices.com/show_bug.cgi?id=9112">#9112</a> - Last.fm settings menu is useless when no account is registered</li>
		<li><a href="http://bugs.slimdevices.com/show_bug.cgi?id=9144">#9144</a> - Non-Default skin settings pages broken in Safari 3.1.2 on OS X</li>
		<li><a href="http://bugs.slimdevices.com/show_bug.cgi?id=9168">#9168</a> - PluginManager fails with more than one targetPlatform in install.xml</li>
		<li><a href="http://bugs.slimdevices.com/show_bug.cgi?id=9170">#9170</a> - xPL IR Code Broadcast Broken</li>
	</ul>
	<br />

	<li>Softsqueeze<ul>
		<li>Bumped Version to 3.7b0 (eternal beta now).</li>
		<li>Fixed version check to last through 7.5, followed by more appropriate warning after.</li>
		<li>New Boom skin and remote.</li>
	</ul>
	<br />

	<li>
		Improved alarm clock functionality:
		<ul>
			<li>Alarms can be set for any combination of days at a specified time, allowing weekday alarms, weekend alarms etc (<a href="http://bugs.slimdevices.com/show_bug.cgi?id=2263">#2263</a>)</li>
			<li>Alarms can now be snoozed</li>
			<li>The time is displayed on screen during an alarm with feedback about the current alarm or snooze</li>
			<li>The Date Time screensaver now indicates when the next alarm will go off</li>
			<li>Alarms can be configured as one-off alarms that disable themselves after they go off</li>
			<li>Ability to quickly disable all alarms (holiday mode)</li>
			<li>Can choose to one volume setting for all alarms, allowing the volume to be quickly changed</li>
			<li>
				Back end:
				<ul>
					<li>The CLI alarm and alarms commands have changed!  External callers will need to be updated to remain compatible</li>
					<li>INPUT.Time now exits on both left and right.  Plugins that use this mode will need to be updated to handle the new exit conditions.</li>
					<li>
						New Slim::Utils::Alarm class provides easy access to alarm functionality
						<ul>
							<li>The screensaver used during an alarm is configurable (via calls into Slim::Utils::Alarm)</li>
							<li>Plugins can register new playlists that can then be selected by the user as alarm playlists</li>
							<li>See docs in Slim::Utils::Alarm for more details
						</ul>
					</li>
				</ul>
			</li>
		</ul>
	</li>
</ul>

<h2><a name="v7.1" id="v7.1"></a>Version 7.1 - 2008-07-28</h2>

<ul>

	<li>Firmware updates:
	<ul>
		<li>Squeezebox 2/3 - Version 101<br />
			Transporter - Version 50<br />
			Receiver - Version 36
		</li>
		<ul>
			<li>Updated Rhapsody Direct to higher quality 192k MP3.</li>
			<li>Gapless MP3 fixes.</li>
			<li>Changed "fixed digital levels" to fix both digital and analog levels. This was necessitated by an architectural change.</li>
			<li><a href="http://bugs.slimdevices.com/show_bug.cgi?id=5720">#5720</a> - Gapless MP3 not possible if file has CRC</li>
			<li><a href="http://bugs.slimdevices.com/show_bug.cgi?id=6684">#6684</a> - Enable UDAP for SB3 and TR</li>
			<li><a href="http://bugs.slimdevices.com/show_bug.cgi?id=8698">#8698</a> - Strings fix for SB3 and added some missing translations.</li>
		</ul>
		<li>Transporter-specific features and fixes</li>
		<ul>
			<li>Added "effects loop" feature for hooking in an external DSP via S/PDIF.</li>
			<li>New programmable logic: Xilinx CPLD will be automatically upgraded,	but if you subsequently downgrade to an earlier firmware, it must be manually re-flashed to the older rev (press '1' on startup).</li>
			<li>Added support for native 88.2k playback.</li>
			<li>CPU optimizations in UART and IR blaster, freed up over 20 MIPS. Should prevent 24/96 FLAC from ever being able to max out the CPU, even with replaygain and spectrum analyzer enabled.</li>
			<li>Word clock and effects loop settings take effect immediately - no need to reconnect or restart the track.</li>
			<li>Make word clock and effects loop settings take effect immediately instead of on player's initial connection to the server.</li>
			<li><a href="http://bugs.slimdevices.com/show_bug.cgi?id=4322">#4322</a> - Digital input does not come back from pause reliably</li>
			<li><a href="http://bugs.slimdevices.com/show_bug.cgi?id=4436">#4436</a> - No AES output when wordclock signal is disconnected then reconnected</li>
			<li><a href="http://bugs.slimdevices.com/show_bug.cgi?id=4634">#4634</a> - Cannot slave to 96k external word clock</li>
			<li><a href="http://bugs.slimdevices.com/show_bug.cgi?id=4712">#4712</a> - Support for 88.2kHz sample rate</li>
			<li><a href="http://bugs.slimdevices.com/show_bug.cgi?id=4834">#4834</a> - After Switching to digital input device will not play music without a complete reset</li>
			<li><a href="http://bugs.slimdevices.com/show_bug.cgi?id=4895">#4895</a> - Lack of audio output after turning on</li>
			<li><a href="http://bugs.slimdevices.com/show_bug.cgi?id=6937">#6937</a> - Rhapsody fails to play in bridged mode</li>
			<li><a href="http://bugs.slimdevices.com/show_bug.cgi?id=7269">#7269</a> - Volume control breaking digital inputs</li>
		</ul>
	</ul>
	<br />

	<li>Music Services:
	<ul>
		<li>Support for Last.fm Radio</li>
	</ul>
	<br />

	<li>Seek Improvements:
	<ul>
		<li>Improved FF/REW seek UI.</li>
		<li>Seek support for natively streamed Ogg files.</li>
		<li>Seek support for remote MP3 files (i.e. podcasts) on servers that support it.</li>
		<li>Seek support for remote WMA files on Windows Media Servers.</li>
	</ul>
	<br />

	<li>Default Web UI:
	<ul>
		<li>SqueezeJS framework</li>
		<li>Show notification messages for various actions which might be delayed</li>
		<li>Add web GUI main menu icons for favorites</li>
		<li>Allow MusicIP moods and RandomPlay mixes to be saved as favorites</li>
	</ul>
	<br />

	<li>Player handling:
	<ul>
		<li>Discover players connected to other SqueezeCenters in your local network</li>
		<li>Connect players to and disconnect from other SqueezeCenters or SqueezeNetwork</li>
		<li>Add CLI support, player and web UI</li>
		<li>Add way to reset player to default values</li>
	</ul>
	<br />

	<li>Windows installer:
	<ul>
		<li>during installation check for port conflicts and blocking firewalls</li>
		<li>optionally remove all SC preferences, logs and registry keys to make sure a fresh install
			creates a working system</li>
	</ul>
	<br />

	<li>Bug Fixes:<ul>
		<li><a href="http://bugs.slimdevices.com/show_bug.cgi?id=1592">#1592</a> - Fast forward / rewind rework</li>
		<li><a href="http://bugs.slimdevices.com/show_bug.cgi?id=2319">#2319</a> - Don't crossfade successive album tracks</li>
		<li><a href="http://bugs.slimdevices.com/show_bug.cgi?id=3809">#3809</a> - No scanning (FF/RW) with Ogg</li>
		<li><a href="http://bugs.slimdevices.com/show_bug.cgi?id=4402">#4402</a> - If music library unavailable duplicate album entries created</li>
		<li><a href="http://bugs.slimdevices.com/show_bug.cgi?id=4760">#4760</a> - Players not doing FF/RW while synced, although display says otherwise</li>
		<li><a href="http://bugs.slimdevices.com/show_bug.cgi?id=5907">#5907</a> - Home on breadcrumb trail in Infobrowser Settings Edit -loses edit</li>
		<li><a href="http://bugs.slimdevices.com/show_bug.cgi?id=5979">#5979</a> - Add option to cancel a scan in progress</li>
		<li><a href="http://bugs.slimdevices.com/show_bug.cgi?id=6049">#6049</a> - Information Browser has duplicate entries</li>
		<li><a href="http://bugs.slimdevices.com/show_bug.cgi?id=6235">#6235</a> - Many players sync'ed: can't see names in classic/fishbone skin's status frame</li>
		<li><a href="http://bugs.slimdevices.com/show_bug.cgi?id=6266">#6266</a> - SqueezeCenter does not stream to iPod Touch or iPhone</li>
		<li><a href="http://bugs.slimdevices.com/show_bug.cgi?id=6471">#6471</a> - Huge thumbnails being generated in PNG format</li>
		<li><a href="http://bugs.slimdevices.com/show_bug.cgi?id=6836">#6836</a> - lack of cue sheet support for .ogg files</li>
		<li><a href="http://bugs.slimdevices.com/show_bug.cgi?id=6890">#6890</a> - Implement smarter RVA/track gain + SoundCheck logic</li>
		<li><a href="http://bugs.slimdevices.com/show_bug.cgi?id=7068">#7068</a> - Fast-forward/rewind is broken on controller</li>
		<li><a href="http://bugs.slimdevices.com/show_bug.cgi?id=7103">#7103</a> - Option to disable artwork pre-caching at scan time</li>
		<li><a href="http://bugs.slimdevices.com/show_bug.cgi?id=7489">#7489</a> - Safari/WebKit doesn't recognize encoding returned when saving SN settings in SC</li>
		<li><a href="http://bugs.slimdevices.com/show_bug.cgi?id=7497">#7497</a> - gototime when paused restarts play but does not unmute</li>
		<li><a href="http://bugs.slimdevices.com/show_bug.cgi?id=7702">#7702</a> - Random Mix: powered off player turns on and starts playing by itself</li>
		<li><a href="http://bugs.slimdevices.com/show_bug.cgi?id=7820">#7820</a> - Play doesn't cancel fast forward mode from controller</li>
		<li><a href="http://bugs.slimdevices.com/show_bug.cgi?id=8003">#8003</a> - Playing Pandora after leaving Controller idle over night doesn't work</li>
		<li><a href="http://bugs.slimdevices.com/show_bug.cgi?id=8112">#8112</a> - Playing a remote stream while player is off does not turn on player right away</li>
		<li><a href="http://bugs.slimdevices.com/show_bug.cgi?id=8148">#8148</a> - Playing Sirius Internet Radio via SoftSqueeze fails on stream</li>
		<li><a href="http://bugs.slimdevices.com/show_bug.cgi?id=8175">#8175</a> - Atom feeds may not parse properly</li>
		<li><a href="http://bugs.slimdevices.com/show_bug.cgi?id=8181">#8181</a> - Quote symbol causes adding song(s) to playlist to fail using Fishbone</li>
		<li><a href="http://bugs.slimdevices.com/show_bug.cgi?id=8192">#8192</a> - Toggling favorites form Songinfo page broken in non Default skins</li>
		<li><a href="http://bugs.slimdevices.com/show_bug.cgi?id=8212">#8212</a> - Default Crossfade duration is zero</li>
		<li><a href="http://bugs.slimdevices.com/show_bug.cgi?id=8248">#8248</a> - Use RadioTime logos in Now Playing</li>
		<li><a href="http://bugs.slimdevices.com/show_bug.cgi?id=8254">#8254</a> - Allowed IP Addresses field validation is not accurate</li>
		<li><a href="http://bugs.slimdevices.com/show_bug.cgi?id=8275">#8275</a> - MusicIP Mix for New Music broken</li>
		<li><a href="http://bugs.slimdevices.com/show_bug.cgi?id=8276">#8276</a> - Trackinfo from MusicIP mix fails</li>
		<li><a href="http://bugs.slimdevices.com/show_bug.cgi?id=8278">#8278</a> - Changing players in SC causes "Tune in URL" to play when it shouldn't</li>
		<li><a href="http://bugs.slimdevices.com/show_bug.cgi?id=8332">#8332</a> - MusicIP error when choosing mix parameters</li>
		<li><a href="http://bugs.slimdevices.com/show_bug.cgi?id=8334">#8334</a> - Menu does not return to HOME when switching from SN > SC</li>
		<li><a href="http://bugs.slimdevices.com/show_bug.cgi?id=8344">#8344</a> - disable authentication if user/password are empty</li>
		<li><a href="http://bugs.slimdevices.com/show_bug.cgi?id=8360">#8360</a> - 7.0.1 fails scanning on OSX</li>
		<li><a href="http://bugs.slimdevices.com/show_bug.cgi?id=8465">#8465</a> - Error message when trying to update SC while scan is running.</li>
		<li><a href="http://bugs.slimdevices.com/show_bug.cgi?id=8410">#8410</a> - Add possibility to force a character set to be used by SqueezeCenter where no such locale is available</li>
		<li><a href="http://bugs.slimdevices.com/show_bug.cgi?id=8519">#8519</a> - Support ID32 block type in WAV files</li>
		<li><a href="http://bugs.slimdevices.com/show_bug.cgi?id=8601">#8601</a> - WavPack files with large RIFF headers not parsed correctly</li>
		<li><a href="http://bugs.slimdevices.com/show_bug.cgi?id=8622">#8622</a> - Box for player selection is not correctly resized after player change</li>
		<li><a href="http://bugs.slimdevices.com/show_bug.cgi?id=8864">#8864</a> - Extended text scrolls on push/pop mode when it should not</li>
	</ul>
</ul>

<h2><a name="v7.0.1" id="v7.0.1"></a>Version 7.0.1 - 2008-05-14</h2>

<ul>
	<li>Firmware updates:
	<ul>
		<li>
			Squeezebox Classic - Version 88<br />
			Transporter - Version 37<br />
			Squeezebox Receiver - Version 23
		</li>
		<ul>
			<li><a href="http://bugs.slimdevices.com/show_bug.cgi?id=15">#15</a> - DHCP fails with Mac OS X network sharing DHCP server</li>
			<li><a href="http://bugs.slimdevices.com/show_bug.cgi?id=6513">#6513</a> - WPA / WPA2 Personal: Setting passphrase to more than 63 characters shows garbage characters and crashes the Squeezebox</li>
			<li><a href="http://bugs.slimdevices.com/show_bug.cgi?id=6994">#6994</a> - Problems connecting WPA and WPA2 to Netgear WNR3500</li>
			<li><a href="http://bugs.slimdevices.com/show_bug.cgi?id=7415">#7415</a> - Apple Time Capsule, Airport Express N don't work with Squeezebox</li>
			<li><a href="http://bugs.slimdevices.com/show_bug.cgi?id=7637">#7637</a> - Change serv 2 to www.test.squeezenetwork.com</li>
		</ul>
		</li>
		<li>Transporter - Version 37</li>
		<ul>
			<li><a href="http://bugs.slimdevices.com/show_bug.cgi?id=4653">#4653</a> - Right screen does not update during button tests</li>
		</ul>
		</li>
	</ul>
	<br />

	<li>Music Services:
	<ul>
		<li>Support for SIRIUS Internet Radio.</li>
	</ul>
	<br />

	<li>Squeezebox Controller:
	<ul>
		<li>Fully support per device language settings</li>
	</ul>
	<br />

	<li>Tag Reading:
	<ul>
		<li><a href="http://bugs.slimdevices.com/show_bug.cgi?id=3727">#3727</a> - Unicode genres are duplicated between MP3 and FLACs</li>
		<li><a href="http://bugs.slimdevices.com/show_bug.cgi?id=7782">#7782</a> - Use COVERART tag in Ogg files</li>
	</ul>
	<br />

	<li>Bug Fixes:<ul>
		<li><a href="http://bugs.slimdevices.com/show_bug.cgi?id=4092">#4092</a> - Multiple radio stations in a playlist don't work</li>
		<li><a href="http://bugs.slimdevices.com/show_bug.cgi?id=4276">#4276</a> - Accented / special characters in cue file name</li>
		<li><a href="http://bugs.slimdevices.com/show_bug.cgi?id=4361">#4361</a> - Albums with same name but different artists are wrongly grouped together if &quot;Treat multi-disc sets as a single album&quot; is set.</li>
		<li><a href="http://bugs.slimdevices.com/show_bug.cgi?id=5143">#5143</a> - View log file from web interface</li>
		<li><a href="http://bugs.slimdevices.com/show_bug.cgi?id=5339">#5339</a> - Music containing special characters does not appear when integrating iTunes XML on Linux</li>
		<li><a href="http://bugs.slimdevices.com/show_bug.cgi?id=5584">#5584</a> - Add support for Mac aliases in music folder</li>
		<li><a href="http://bugs.slimdevices.com/show_bug.cgi?id=5833">#5833</a> - log4perl error messages when scripts return to the console/shell</li>
		<li><a href="http://bugs.slimdevices.com/show_bug.cgi?id=6621">#6621</a> - Can't store non-latin characters in preference file</li>
		<li><a href="http://bugs.slimdevices.com/show_bug.cgi?id=6628">#6628</a> - Sync RadioTime and Last.fm prefs with SN</li>
		<li><a href="http://bugs.slimdevices.com/show_bug.cgi?id=6643">#6643</a> - Searching for "Various Artists" Hangs SC</li>
		<li><a href="http://bugs.slimdevices.com/show_bug.cgi?id=6689">#6689</a> - UTF-8 not rendered correctly on web browser in scan progress</li>
		<li><a href="http://bugs.slimdevices.com/show_bug.cgi?id=6712">#6712</a> - Rebuffering (due to output-buffer underrun) should have time-limit</li>
		<li><a href="http://bugs.slimdevices.com/show_bug.cgi?id=6720">#6720</a> - Year not removed from database when last song with that year is changed</li>
		<li><a href="http://bugs.slimdevices.com/show_bug.cgi?id=6789">#6789</a> - Accented characters in music folder setting not accepted</li>
		<li><a href="http://bugs.slimdevices.com/show_bug.cgi?id=6823">#6823</a> - Player name of newly attached player is empty in settings page</li>
		<li><a href="http://bugs.slimdevices.com/show_bug.cgi?id=6864">#6864</a> - SB1 synch problems
			<br>Please note that the original Squeezebox (Squeezebox v1) is less capable of maintaining synchronization than newer Squeezebox models.
			See the notes associated with this bug for more information
		</li>
		<li><a href="http://bugs.slimdevices.com/show_bug.cgi?id=6914">#6914</a> - Encoding problems in Podcasts display</li>
		<li><a href="http://bugs.slimdevices.com/show_bug.cgi?id=6920">#6920</a> - 88.2kHz 24-bit WMA displayed incorrectly</li>
		<li><a href="http://bugs.slimdevices.com/show_bug.cgi?id=6928">#6928</a> - CLI query playlist with stream items fails</li>
		<li><a href="http://bugs.slimdevices.com/show_bug.cgi?id=7053">#7053</a> - Tags with cyrillic characters breaks CLI</li>
		<li><a href="http://bugs.slimdevices.com/show_bug.cgi?id=7061">#7061</a> - Power on Resume behaviour is broken when not playing at power off</li>
		<li><a href="http://bugs.slimdevices.com/show_bug.cgi?id=7066">#7066</a> - Bad Favorites URLs can't be edited and made playable</li>
		<li><a href="http://bugs.slimdevices.com/show_bug.cgi?id=7073">#7073</a> - Filenames with accented characters truncated when browsing</li>
		<li><a href="http://bugs.slimdevices.com/show_bug.cgi?id=7089">#7089</a> - Items in Extras Menu are not ordered correctly</li>
		<li><a href="http://bugs.slimdevices.com/show_bug.cgi?id=7092">#7092</a> - New players should only be given a default name with a number if there's a player without a number with the same default name</li>
		<li><a href="http://bugs.slimdevices.com/show_bug.cgi?id=7286">#7286</a> - Scrolling through UTF-8 chars on medium font misses a couple of pixels</li>
		<li><a href="http://bugs.slimdevices.com/show_bug.cgi?id=7303">#7303</a> - MusicIP plugin active even when disabled</li>
		<li><a href="http://bugs.slimdevices.com/show_bug.cgi?id=7314">#7314</a> - DateTime screensaver doesn't display alarm bell for alarms on sundays</li>
		<li><a href="http://bugs.slimdevices.com/show_bug.cgi?id=7351">#7351</a> - Mac Installer prompts to stop server error</li>
		<li><a href="http://bugs.slimdevices.com/show_bug.cgi?id=7369">#7369</a> - Ampersand in iTunes playlists names kills those playlists</li>
		<li><a href="http://bugs.slimdevices.com/show_bug.cgi?id=7376">#7376</a> - SBC unresponsive when coming out of sleep mode</li>
		<li><a href="http://bugs.slimdevices.com/show_bug.cgi?id=7414">#7414</a> - Selecting favorites by typing numbers should be enabled again</li>
		<li><a href="http://bugs.slimdevices.com/show_bug.cgi?id=7424">#7424</a> - LAME Installed Correctly shown when it's not</li>
		<li><a href="http://bugs.slimdevices.com/show_bug.cgi?id=7426">#7426</a> - Power-on-resume does not work for Internet radio</li>
		<li><a href="http://bugs.slimdevices.com/show_bug.cgi?id=7430">#7430</a> - XMLBrowser pagination broken for search result lists</li>
		<li><a href="http://bugs.slimdevices.com/show_bug.cgi?id=7443">#7443</a> - Artwork doesn't show properly if each track has a different image</li>
		<li><a href="http://bugs.slimdevices.com/show_bug.cgi?id=7460">#7460</a> - mac (Monkey's Audio) darwin binary is PPC-only</li>
		<li><a href="http://bugs.slimdevices.com/show_bug.cgi?id=7465">#7465</a> - Strings are not updated when a plugin is updated</li>
		<li><a href="http://bugs.slimdevices.com/show_bug.cgi?id=7470">#7470</a> - Podcast Time Played/Remaining off on various UIs</li>
		<li><a href="http://bugs.slimdevices.com/show_bug.cgi?id=7478">#7478</a> - playlistTrack not mixable on player UI</li>
		<li><a href="http://bugs.slimdevices.com/show_bug.cgi?id=7479">#7479</a> - Lyrics does not display correctly accented characters</li>
		<li><a href="http://bugs.slimdevices.com/show_bug.cgi?id=7507">#7507</a> - Failure to scan dirs/files with names contaning non-latin chars</li>
		<li><a href="http://bugs.slimdevices.com/show_bug.cgi?id=7509">#7509</a> - Changing Last.fm accounts does not work for Audioscrobbler</li>
		<li><a href="http://bugs.slimdevices.com/show_bug.cgi?id=7517">#7517</a> - Rhapsody:  Song # 200 is &quot;Play All&quot; in top tracks for an artist.</li>
		<li><a href="http://bugs.slimdevices.com/show_bug.cgi?id=7524">#7524</a> - Non-blocking connect() fails on win32</li>
		<li><a href="http://bugs.slimdevices.com/show_bug.cgi?id=7526">#7526</a> - Problem switching players in Handheld skin</li>
		<li><a href="http://bugs.slimdevices.com/show_bug.cgi?id=7537">#7537</a> - MusicIP icon in invalid locations</li>
		<li><a href="http://bugs.slimdevices.com/show_bug.cgi?id=7547">#7547</a> - Don't utf8 decode file paths in CUE sheets</li>
		<li><a href="http://bugs.slimdevices.com/show_bug.cgi?id=7549">#7549</a> - No error message when selecting to transcode when decoder is not installed correctly</li>
		<li><a href="http://bugs.slimdevices.com/show_bug.cgi?id=7563">#7563</a> - Unable to add audio urls to favorties if mime type not known</li>
		<li><a href="http://bugs.slimdevices.com/show_bug.cgi?id=7574">#7574</a> - Problems with hebrew characters in various aspects of the product</li>
		<li><a href="http://bugs.slimdevices.com/show_bug.cgi?id=7582">#7582</a> - Random Mix plugin no longer distinguishes between 'add' and 'play' in player UI</li>
		<li><a href="http://bugs.slimdevices.com/show_bug.cgi?id=7583">#7583</a> - SlimServer 7.0 throws an exception when shutting down.</li>
		<li><a href="http://bugs.slimdevices.com/show_bug.cgi?id=7585">#7585</a> - DRM track in Playlists causes scanner to quit scan</li>
		<li><a href="http://bugs.slimdevices.com/show_bug.cgi?id=7610">#7610</a> - Playlists with . seperating words have the . converted to a space</li>
		<li><a href="http://bugs.slimdevices.com/show_bug.cgi?id=7633">#7633</a> - server.prefs re-written every 5 min. and prevents HDD spin-down</li>
		<li><a href="http://bugs.slimdevices.com/show_bug.cgi?id=7636">#7636</a> - CLI response when browsing XMLBrowser should include type of item</li>
		<li><a href="http://bugs.slimdevices.com/show_bug.cgi?id=7643">#7643</a> - CLI current duration value wrong for some plugins</li>
		<li><a href="http://bugs.slimdevices.com/show_bug.cgi?id=7648">#7648</a> - JPEG image headers truncated for some APIC frames</li>
		<li><a href="http://bugs.slimdevices.com/show_bug.cgi?id=7649">#7649</a> - MusicIP should return info about missing player instead of empty playlist</li>
		<li><a href="http://bugs.slimdevices.com/show_bug.cgi?id=7667">#7667</a> - Synchronize pop-up window doesn't use HTML label tags</li>
		<li><a href="http://bugs.slimdevices.com/show_bug.cgi?id=7675">#7675</a> - new scan is not launched when needed if only iTunes or MusicIP, but no music path is defined</li>
		<li><a href="http://bugs.slimdevices.com/show_bug.cgi?id=7679">#7679</a> - CLI search command does not respect itemsPerResponse parameter</li>
		<li><a href="http://bugs.slimdevices.com/show_bug.cgi?id=7684">#7684</a> - CLI hasitems tag doesnt return 0 when it should</li>
		<li><a href="http://bugs.slimdevices.com/show_bug.cgi?id=7685">#7685</a> - Unable to clear out SqueezeNetwork account info in SqueezeCenter</li>
		<li><a href="http://bugs.slimdevices.com/show_bug.cgi?id=7692">#7692</a> - Simplify access to log files</li>
		<li><a href="http://bugs.slimdevices.com/show_bug.cgi?id=7703">#7703</a> - Visualizer screen gets extended text stuck, won't clear</li>
		<li><a href="http://bugs.slimdevices.com/show_bug.cgi?id=7739">#7739</a> - pcmsamplesize not set right for all remote WMA files</li>
		<li><a href="http://bugs.slimdevices.com/show_bug.cgi?id=7744">#7744</a> - Player Plugin information menu is wrong</li>
		<li><a href="http://bugs.slimdevices.com/show_bug.cgi?id=7752">#7752</a> - scanner won't scan folders with "foreign " characters</li>
		<li><a href="http://bugs.slimdevices.com/show_bug.cgi?id=7769">#7769</a> - missing/wrong fields in Internet Radio Station Description on Controller when streaming to iTunes</li>
		<li><a href="http://bugs.slimdevices.com/show_bug.cgi?id=7778">#7778</a> - Song information doesn't always show duration in web interface</li>
		<li><a href="http://bugs.slimdevices.com/show_bug.cgi?id=7789">#7789</a> - Can't delete playlists in default and Fishbone skins </li>
		<li><a href="http://bugs.slimdevices.com/show_bug.cgi?id=7791">#7791</a> - Web UI blocks creating playlists with illegal characters, player UI does not </li>
		<li><a href="http://bugs.slimdevices.com/show_bug.cgi?id=7800">#7800</a> - cli_socket_accept doesn't accept() if max connections reached</li>
		<li><a href="http://bugs.slimdevices.com/show_bug.cgi?id=7818">#7818</a> - Sleep timer + Alarm does not reset idle timer, Pandora won't play</li>
		<li><a href="http://bugs.slimdevices.com/show_bug.cgi?id=7840">#7840</a> - does not find custom artwork.jpg files in folders that have a file name with non-latin characters</li>
		<li><a href="http://bugs.slimdevices.com/show_bug.cgi?id=7881">#7881</a> - Ogg tag parser is broken</li>
		<li><a href="http://bugs.slimdevices.com/show_bug.cgi?id=7907">#7907</a> - Artwork in FLAC not showing if picture type is not 3 (Cover)</li>
		<li><a href="http://bugs.slimdevices.com/show_bug.cgi?id=7936">#7936</a> - When enabling/disabling plugins, enforced plugins are always listed as changed</li>
		<li><a href="http://bugs.slimdevices.com/show_bug.cgi?id=7957">#7957</a> - VBRI header not read in MP3 files</li>
		<li><a href="http://bugs.slimdevices.com/show_bug.cgi?id=7960">#7960</a> - Random Plugin Not Honouring 'ADD' or 'ADD Next'</li>
		<li><a href="http://bugs.slimdevices.com/show_bug.cgi?id=7986">#7986</a> - Embedded Artwork Error in WMA lossless</li>
		<li><a href="http://bugs.slimdevices.com/show_bug.cgi?id=7992">#7992</a> - Bad query used for CLI 'artists in genre' queries</li>
		<li><a href="http://bugs.slimdevices.com/show_bug.cgi?id=8007">#8007</a> - Display Settings not correct for SB3</li>
		<li><a href="http://bugs.slimdevices.com/show_bug.cgi?id=8036">#8036</a> - CLI: albums query hangs sometimes with "a" tags</li>
		<li><a href="http://bugs.slimdevices.com/show_bug.cgi?id=8069">#8069</a> - Title Format pref not shown for stream.mp3 clients</li>
		<li><a href="http://bugs.slimdevices.com/show_bug.cgi?id=8101">#8101</a> - Rhapsody track search, pick "All Songs", plays wrong tracks.</li>
	</ul>
</ul>


<h2><a name="v7.0" id="v7.0"></a>Version 7.0 - 2008-03-03</h2>

<ul>
	<li>General:
	<ul>
		<li>Renamed SlimServer to SqueezeCenter</li>
	</ul>
	<br />

	<li>Firmware updates:
	<ul>
		<li>Use new OpenDNS servers if default DNS servers fail, when connecting to SN</li>

		<li>Squeezebox 2 - Version 86</li>
		<ul>
			<li><a href="http://bugs.slimdevices.com/show_bug.cgi?id=6478">#6478</a> - Fix slim discovery</li>
			<li><a href="http://bugs.slimdevices.com/show_bug.cgi?id=6030">#6030</a> - Fix WPA group key renewal</li>
			<li><a href="http://bugs.slimdevices.com/show_bug.cgi?id=4664">#4664</a> - Fix WOL if SC is behind a wireless bridge</li>
		</ul>
		</li>
		<li>Squeezebox 2 - Version 84</li>
		<ul>
			<li><a href="http://bugs.slimdevices.com/show_bug.cgi?id=5959">#5959</a> - Fix premature STMo</li>
			<li><a href="http://bugs.slimdevices.com/show_bug.cgi?id=6156">#6156</a> - Fix double STMs</li>
			<li><a href="http://bugs.slimdevices.com/show_bug.cgi?id=6256">#6256</a> - Replace SlimServer with SqueezeCenter</li>
		</ul>
		</li>
		<li>Squeezebox 2 - Version 83</li>
		<ul>
			<li><a href="http://bugs.slimdevices.com/show_bug.cgi?id=5171">#5171</a> - Some settings were lost when after a factory reset the player was connecting directly to SN (w/o first being connected to SC)</li>
		</ul>
		</li>
		<li>Transporter - Version 36</li>
		<ul>
			<li><a href="http://bugs.slimdevices.com/show_bug.cgi?id=6478">#6478</a> - Fix slim discovery</li>
			<li><a href="http://bugs.slimdevices.com/show_bug.cgi?id=6030">#6030</a> - Fix WPA group key renewal</li>
			<li><a href="http://bugs.slimdevices.com/show_bug.cgi?id=4664">#4664</a> - Fix WOL if SC is behind a wireless bridge</li>
			<li><a href="http://bugs.slimdevices.com/show_bug.cgi?id=5092">#5092</a> - Fix WOL for Transporter</li>
		</ul>
		</li>
		<li>Transporter - Version 34</li>
		<ul>
			<li><a href="http://bugs.slimdevices.com/show_bug.cgi?id=5959">#5959</a> - Fix premature STMo</li>
			<li><a href="http://bugs.slimdevices.com/show_bug.cgi?id=6156">#6156</a> - Fix double STMs</li>
			<li><a href="http://bugs.slimdevices.com/show_bug.cgi?id=6256">#6256</a> - Replace SlimServer with SqueezeCenter</li>
		</ul>
		</li>
		<li>Transporter - Version 33</li>
		<ul>
			<li><a href="http://bugs.slimdevices.com/show_bug.cgi?id=4580">#4580</a> - Fix brief noise when switching digital inputs</li>
			<li><a href="http://bugs.slimdevices.com/show_bug.cgi?id=5171">#5171</a> - Some settings were lost when after a factory reset the player was connecting directly to SN (w/o first being connected to SC)</li>
		</ul>
		</li>
	</ul>
	<br />

	<li>File Formats:
	<ul>
		<li>WavPack is now supported.</li>
	</ul>
	<br />

	<li>Internationalization:
	<ul>
		<li>Updated official translations (EN, DE, ES, FR, IT, NL)
		<li>Updated Danish translations from Bjørn Haagensen
	</ul>
	<br />

	<li>Internet Radio/Music on Demand:
	<ul>
		<li>Support for Slacker</li>
		<li>Support for Pandora</li>
		<li>Support for Rhapsody Direct</li>
		<li>Support for MP3tunes</li>
		<li>Last.fm AudioScrobbler is now included.</li>
	</ul>
	<br />

	<li>SqueezeNetwork:
	<ul>
		<li>Preferences integration - preferences for SqueezeCenter and SqueezeNetwork are synchronized.</li>
		<li>View and switch players that are connected to SqueezeNetwork.</li>
	</ul>
	<br />

	<li>Skins:
	<ul>
		<li>Brand new default skin</li>
		<li>Old Default skin renamed to Classic</li>
		<li>Fishbone: ability to toggle display of album text in gallery view</li>
		<li>Fishbone: drag n drop playlist manipulation</li>
		<li>Classic & Fishbone: popup album track list when clicking on album art</li>
		<li>Classic & Fishbone: browse multiple levels with 'tree' view (icon on left of browse items)</li>
		<li>unsupported and unmaintained skins are no longer part of the distribution</li>
	</ul>
	<br />

	<li>Performance:
	<ul>
		<li><a href="http://bugs.slimdevices.com/show_bug.cgi?id=259">#259</a> - Syncing of multiple players has been greatly improved.  Players are now able to stay in sync with each other even in the face of poor network conditions or while playing long radio streams.</li>
	</ul>
	<br />

	<li>Player UI:
	<ul>
		<li>Suppress "Play All" at top level browse menus</li>
		<li>Play other songs on album feature is now a per-player setting - default is to use the older server preference if no player preference has been chosen yet</li>
		<li>Repeated pressing of browse or search button will now toggle through the list of options respectively</li>
	</ul>
	<br />

	<li>Platform Support:
	<ul>
		<li>Logging/Debugging has been overhauled. We now use Log::Log4perl</li>
		<li>Logging/Debugging is now multi-level and persistent across server restarts.<li>
	</ul>
	<br />

	<li>Tag Reading:
	<ul>
		<li>Some fixes to WMA tag reading</li>
		<li>Browse Music Folder can add album covers in new folders</li>
		<li>Ape tags now reported as the ID3 version if found</li>
	</ul>
	<br />

	<li>Plugins:
	<ul>
		<li>Pre-Distributed plugins now stored in Slim/Plugin</li>
		<li>Third party plugins require rewrite to new API</li>
		<li>Third party plugins only to be installed in Plugins folder</li>
	</ul>
	<br />

	<li>CLI API:
	<ul>
		<li>Browse Music Folder</li>
		<li>Browse filesystems from the server's point of view</li>
		<li>Rescan progress</li>
		<li>Please see the documentation in docs/cli-api.html for details, in particular about <strong>API changes that may impact your client</strong></li>
	</ul>
	<br />

	<li>Bug Fixes:<ul>
		<li><a href="http://bugs.slimdevices.com/show_bug.cgi?id=223">#223</a> - add WavPack support</li>
		<li><a href="http://bugs.slimdevices.com/show_bug.cgi?id=1524">#1524</a> - make live search skinnable</li>
		<li><a href="http://bugs.slimdevices.com/show_bug.cgi?id=3351">#3351</a> - Composers included in Artist count when browsing by Genre</li>
		<li><a href="http://bugs.slimdevices.com/show_bug.cgi?id=3548">#3548</a> - Cycle through menu by pressing the Search/Browse buttons</li>
		<li><a href="http://bugs.slimdevices.com/show_bug.cgi?id=4104">#4104</a> - link to FAQ under help shouldn't put ?player=[MACADDY] at end of url</li>
		<li><a href="http://bugs.slimdevices.com/show_bug.cgi?id=4137">#4137</a> - Sort the list of radios returned by radios query</li>
		<li><a href="http://bugs.slimdevices.com/show_bug.cgi?id=4188">#4188</a> - CUE-sheet can't be browsed in player, OK in web interface</li>
		<li><a href="http://bugs.slimdevices.com/show_bug.cgi?id=4259">#4259</a> - Fishbone never refreshes playlist</li>
		<li><a href="http://bugs.slimdevices.com/show_bug.cgi?id=4293">#4293</a> - Move to using Log::Log4perl to replace --d_* debugging.</li>
		<li><a href="http://bugs.slimdevices.com/show_bug.cgi?id=4338">#4338</a> - MusicMagic => MusicIP</li>
		<li><a href="http://bugs.slimdevices.com/show_bug.cgi?id=4351">#4351</a> - change to idle screensaver when playback stops during Now Playing" screensaver.</li>
		<li><a href="http://bugs.slimdevices.com/show_bug.cgi?id=4405">#4405</a> - Rhapsody/Upnp browse only works on Default skin</li>
		<li><a href="http://bugs.slimdevices.com/show_bug.cgi?id=4408">#4408</a> - MoodLogic errors with MoodLogic disabled</li>
		<li><a href="http://bugs.slimdevices.com/show_bug.cgi?id=4409">#4409</a> - All fonts lost</li>
		<li><a href="http://bugs.slimdevices.com/show_bug.cgi?id=4466">#4466</a> - Wrong sorting order in "browse songs" list at the player</li>
		<li><a href="http://bugs.slimdevices.com/show_bug.cgi?id=4421">#4421</a> - Pressing play when displaying a track title in the playlist plays Track 1</li>
		<li><a href="http://bugs.slimdevices.com/show_bug.cgi?id=4485">#4485</a> - Artwork files are not picked up in unicode-named folders</li>
		<li><a href="http://bugs.slimdevices.com/show_bug.cgi?id=4498">#4498</a> - Advanced search for compilation album shows all tracks twice</li>
		<li><a href="http://bugs.slimdevices.com/show_bug.cgi?id=4507">#4507</a> - Touch skin needs to work in IE</li>
		<li><a href="http://bugs.slimdevices.com/show_bug.cgi?id=4513">#4513</a> - SqueezeCenter should ignore the iTunes COMMENTs: ITUNPGAP & ITUNSMPB</li>
		<li><a href="http://bugs.slimdevices.com/show_bug.cgi?id=4516">#4516</a> - Enabling Playlists Breaks Search Results</li>
		<li><a href="http://bugs.slimdevices.com/show_bug.cgi?id=4579">#4579</a> - Bonjour fails to initialize</li>
		<li><a href="http://bugs.slimdevices.com/show_bug.cgi?id=4595">#4595</a> - CLI support for Browse music folder</li>
		<li><a href="http://bugs.slimdevices.com/show_bug.cgi?id=4598">#4598</a> - Better CLI scanner access</li>
		<li><a href="http://bugs.slimdevices.com/show_bug.cgi?id=4625">#4625</a> - artists cli query does not always return an artist for tracks in compilations</li>
		<li><a href="http://bugs.slimdevices.com/show_bug.cgi?id=4629">#4629</a> - For albums with ALBUMARTIST, track artists don't have any albums listed when searching for track artists from the player UI</li>
		<li><a href="http://bugs.slimdevices.com/show_bug.cgi?id=4678">#4678</a> - Localize DateTime screensaver</li>
		<li><a href="http://bugs.slimdevices.com/show_bug.cgi?id=4707">#4707</a> - Forcing transcode to MP3 results in a bit rate of 0</li>
		<li><a href="http://bugs.slimdevices.com/show_bug.cgi?id=4730">#4730</a> - Echo from CLI when next song in playlist</li>
		<li><a href="http://bugs.slimdevices.com/show_bug.cgi?id=4822">#4822</a> - Create a new playlist via CLI</li>
		<li><a href="http://bugs.slimdevices.com/show_bug.cgi?id=4849">#4849</a> - Default time display should not include seconds</li>
		<li><a href="http://bugs.slimdevices.com/show_bug.cgi?id=4873">#4873</a> - Error creating INI entry in Logitech.url</li>
		<li><a href="http://bugs.slimdevices.com/show_bug.cgi?id=4877">#4877</a> - Shorten files option in SqueezeCenter not needed any more</li>
		<li><a href="http://bugs.slimdevices.com/show_bug.cgi?id=4922">#4922</a> - When PlayList is empty, Download brings up a blank web page and gets stuck there</li>
		<li><a href="http://bugs.slimdevices.com/show_bug.cgi?id=4927">#4927</a> - ID3v2.4 date tags ignored</li>
		<li><a href="http://bugs.slimdevices.com/show_bug.cgi?id=4941">#4941</a> - New music limit not working</li>
		<li><a href="http://bugs.slimdevices.com/show_bug.cgi?id=4947">#4947</a> - Search does not search '0'</li>
		<li><a href="http://bugs.slimdevices.com/show_bug.cgi?id=4955">#4955</a> - items per page preference off by 1</li>
		<li><a href="http://bugs.slimdevices.com/show_bug.cgi?id=5075">#5075</a> - Upgrade flac binary to latest version (1.2.1)</li>
		<li><a href="http://bugs.slimdevices.com/show_bug.cgi?id=5080">#5080</a> - Live search doesn't display artist with albums</li>
		<li><a href="http://bugs.slimdevices.com/show_bug.cgi?id=5093">#5093</a> - Nokia770 skin on Nokia N800 shows a vertical scroll bar and the page footer moves bottom of the page when scrolling</li>
		<li><a href="http://bugs.slimdevices.com/show_bug.cgi?id=5112">#5112</a> - Allow multiple plugins to register buttons in same mode</li>
		<li><a href="http://bugs.slimdevices.com/show_bug.cgi?id=5159">#5159</a> - Album thumbnail lost when music file mtime changes</li>
		<li><a href="http://bugs.slimdevices.com/show_bug.cgi?id=5160">#5160</a> - Debian plugins path needs updating after Slim/Plugin/* reorg</li>
		<li><a href="http://bugs.slimdevices.com/show_bug.cgi?id=5165">#5165</a> - Option not to filter genres at album and track level doesn't work</li>
		<li><a href="http://bugs.slimdevices.com/show_bug.cgi?id=5193">#5193</a> - Restore CSRF protection. Patch by Peter Watkins</li>
		<li><a href="http://bugs.slimdevices.com/show_bug.cgi?id=5197">#5197</a> - I18n: Strange shortcut links in Artist view.</li>
		<li><a href="http://bugs.slimdevices.com/show_bug.cgi?id=5217">#5217</a> - First file in iTunes library is not scanned into SlimServer</li>
		<li><a href="http://bugs.slimdevices.com/show_bug.cgi?id=5218">#5218</a> - iTunes playlists scanned but not visible in interface</li>
		<li><a href="http://bugs.slimdevices.com/show_bug.cgi?id=5221">#5221</a> - Set Player block/unblock mode through CLI command</li>
		<li><a href="http://bugs.slimdevices.com/show_bug.cgi?id=5255">#5255</a> - CLI muting</li>
		<li><a href="http://bugs.slimdevices.com/show_bug.cgi?id=5287">#5287</a> - Artist link from basic search results ignores gallery setting</li>
		<li><a href="http://bugs.slimdevices.com/show_bug.cgi?id=5296">#5296</a> - MUSICBRAINZ_SORTNAME - not supported but in code?</li>
		<li><a href="http://bugs.slimdevices.com/show_bug.cgi?id=5324">#5324</a> - SqueezeCenter should run with group permissions from /etc/groups</li>
		<li><a href="http://bugs.slimdevices.com/show_bug.cgi?id=5432">#5432</a> - Random mix plugin no longer at menu top level</li>
		<li><a href="http://bugs.slimdevices.com/show_bug.cgi?id=5443">#5443</a> - Difficult specifying desired sort order (national characters)</li>
		<li><a href="http://bugs.slimdevices.com/show_bug.cgi?id=5444">#5444</a> - Random Mix status doesn't update in non-continuous mode</li>
		<li><a href="http://bugs.slimdevices.com/show_bug.cgi?id=5607">#5607</a> - Debugging settings not shown after restart</li>
		<li><a href="http://bugs.slimdevices.com/show_bug.cgi?id=5610">#5610</a> - ResetDisplay method failed</li>
		<li><a href="http://bugs.slimdevices.com/show_bug.cgi?id=5831">#5831</a> - APE tag processing isn't listed in the ID3 tag version</li>
		<li><a href="http://bugs.slimdevices.com/show_bug.cgi?id=5838">#5838</a> - returning bad data to illogical request</li>
		<li><a href="http://bugs.slimdevices.com/show_bug.cgi?id=5839">#5839</a> - Song order for addalbum makes no sense</li>
		<li><a href="http://bugs.slimdevices.com/show_bug.cgi?id=5842">#5842</a> - Can't play all songs from favorites</li>
		<li><a href="http://bugs.slimdevices.com/show_bug.cgi?id=5858">#5858</a> - Cookies on stream requests</li>
		<li><a href="http://bugs.slimdevices.com/show_bug.cgi?id=5871">#5871</a> - Numeric key selection not correct within Browse New Music</li>
		<li><a href="http://bugs.slimdevices.com/show_bug.cgi?id=5902">#5902</a> - Alarm triggers on all players / displays on all players</li>
		<li><a href="http://bugs.slimdevices.com/show_bug.cgi?id=5944">#5944</a> - No "Added to playlist" message when an album is picked from the Music Folder browser</li>
		<li><a href="http://bugs.slimdevices.com/show_bug.cgi?id=5973">#5973</a> - Slimserver cannot read Genre tag above numeric ID 79 for AIFF files.</li>
		<li><a href="http://bugs.slimdevices.com/show_bug.cgi?id=6163">#6163</a> - no way for 3rd party plugins to add custom icons</li>
		<li><a href="http://bugs.slimdevices.com/show_bug.cgi?id=6167">#6167</a> - Random Mix "recently played songs" value can not be set to zero.</li>
		<li><a href="http://bugs.slimdevices.com/show_bug.cgi?id=6294">#6294</a> - Track title is incorrect when album is a whole-CD flac file with cuesheet and track is in a playlist</li>
		<li><a href="http://bugs.slimdevices.com/show_bug.cgi?id=6507">#6507</a> - ALBUMARTIST tag causes ARTISTSORT tags to be lost</li>
		<li><a href="http://bugs.slimdevices.com/show_bug.cgi?id=3332">#3332</a> - Audio plays back at 44.1 KHz with 48Khz FLAC's when decompressing at server</li>
		<li><a href="http://bugs.slimdevices.com/show_bug.cgi?id=4098">#4098</a> - Wrong time after scanning through a file / scanning short songs jumps to next track</li>
		<li><a href="http://bugs.slimdevices.com/show_bug.cgi?id=4391">#4391</a> - Softsqueeze cannot play certain FLAC files</li>
		<li><a href="http://bugs.slimdevices.com/show_bug.cgi?id=4760">#4760</a> - Players not doing FF/RW while synced</li>
		<li><a href="http://bugs.slimdevices.com/show_bug.cgi?id=5210">#5210</a> - Now Playing & Time Incorrect On Synced Players with RandomPlay</li>
		<li><a href="http://bugs.slimdevices.com/show_bug.cgi?id=5271">#5271</a> - 7.0a1 does not play WAV file of 16 bits</li>
		<li><a href="http://bugs.slimdevices.com/show_bug.cgi?id=5631">#5631</a> - Problem with WMA files read from a UPnP media server</li>
		<li><a href="http://bugs.slimdevices.com/show_bug.cgi?id=6508">#6508</a> - Occasional songs freeze with no sound</li>
		<li><a href="http://bugs.slimdevices.com/show_bug.cgi?id=6540">#6539</a> - Sync via player UI breaks sometimes</li>
		<li><a href="http://bugs.slimdevices.com/show_bug.cgi?id=6666">#6666</a> - Synchronisation offset when unpausing if player has volume set to 0</li>
	</ul>
</ul><|MERGE_RESOLUTION|>--- conflicted
+++ resolved
@@ -41,7 +41,6 @@
 	<ul>
 		<li><a href="https://github.com/Logitech/slimserver/pull/270">#270</a> - Fix playing MPEG-4 files with leading mdat.</li>
 		<li><a href="https://github.com/Logitech/slimserver/pull/275">#275</a> - Fix encodingin readdirectory query.</li>
-		<li><a href="https://github.com/Logitech/slimserver/pull/278">#278</a> - Correctly encode password before sending it to mysb.com for authentication. Characters like the Pound sign (&pound;) would fail.</li>
 		<li>Fix a scanner crash (out of memory) with large collections when high memory usage was enabled.</li>
 		<li><a href="https://github.com/Logitech/slimserver/issues/261">#261</a> - add non-blocking https client.</li>
 		<li>Search for a term including an asterisk ("*example*") could lead to all tracks/albums being returned.</li>
@@ -253,7 +252,6 @@
 		<li>Add Triode LocalFile 'loc' ProtocolHandler support for squeezelite.</li>
 	</ul>
 	<br />
-<<<<<<< HEAD
 	
 	<li>Platform Support:</li>
 	<ul>
@@ -286,12 +284,25 @@
 		<li>Improve Perl 5.16 compatibility to silence some warnings.</li>
 		<li>Don't enforce PNG when showing full size artwork, but only when resizing is requested. Converting a large JPG would result in a huge PNG</li>
 		<li>Don't deal with photo and/or video folders if the UPnP plugin has been disabled.</li>
-=======
+	</ul>
+	<br />
+</ul>
+
+<h2><a name="v7.7.7" id="v7.7.7"></a>Version 7.7.7</h2>
+<ul>
+	<li>Server Changes:</li>
+	<ul>
+	</ul>
+	<br />
+
+	<li>Platform Support:</li>
+	<ul>
+	</ul>
+	<br />
 
 	<li>Bug Fixes:</li>
 	<ul>
 		<li><a href="https://github.com/Logitech/slimserver/pull/278">#278</a> - Correctly encode password before sending it to mysb.com for authentication. Characters like the Pound sign (&pound;) would fail.</li>
->>>>>>> 76ef76ad
 	</ul>
 	<br />
 </ul>
