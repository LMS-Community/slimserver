<<<<<<< HEAD
<h2><a name="v7.6.0" id="v7.6.0"></a>Version 7.6.0</h2>
<ul>
	<li>Firmware updates:</li>
	<ul>
		<li>Boom - Version 57<br />	
			Squeezebox 2/3 - Version 137<br />
			Transporter - Version 87<br />
			Receiver - Version 77
		</li>
		<ul>
			<li><a href="http://bugs.slimdevices.com/show_bug.cgi?id=3932">#3932</a> - (Transporter) Discrete IR codes for power_on, power_off and digital_inputs</li>
			<li><a href="http://bugs.slimdevices.com/show_bug.cgi?id=4682">#4682</a> - Send WOL while in connecting state and receiving discrete power_on IR code</li>
			<li><a href="http://bugs.slimdevices.com/show_bug.cgi?id=12319">#12319</a> - (Boom) Change RTC alarm time to 1 hour (was 1 minute)</li>
			<li><a href="http://bugs.slimdevices.com/show_bug.cgi?id=15693">#15693</a> - (Transporter) Fix for spurious AC voltage readings</li>
			<li><a href="http://bugs.slimdevices.com/show_bug.cgi?id=16442">#16442</a> - (Transporter) audr command to change the AK4396 rolloff filter</li>
			<li>(Boom) Discrete IR codes for power_on, power_off and line_in</li>
			<li>Support for output_channels flags, to output only left or right channel, useful with synced Booms.</li>
			<li>Fixed DNS client handling when server returns multiple A records for MySB.</li>
			<li>Fixed a bug with text scrolling in scroll-once mode.</li>		
			<li>Added support for new Rhapsody SSL certificate.</li>
		</ul>
	</ul>
	<br />
	
	<li>New Features:</li>
	<ul>
		<li>Experimental UPnP/DLNA support:</li>
		<ul>
			<li>Music library is exposed as a Media Server.</li>
			<li>All connected players are exposed as Media Renderers.</li>
		</ul>
		<li>Transcoding is now supported when requesting an HTTP download (/music/[id]/download[.extension]).</li>
		<li>The default database is now SQLite. MySQL can still be used using ones own installation.</li>
		<li>Native decoding for WMA Pro (<a href="http://bugs.slimdevices.com/show_bug.cgi?id=13324">#13324</a>)
			and WMA Lossless (<a href="http://bugs.slimdevices.com/show_bug.cgi?id=13323">#13323</a>) has been added to Radio and Touch.</li>
		<li>Cue sheet support has been improved.  The following formats will currently work with cue sheets, including seeking:</li>
		<ul>
			<li>FLAC (native)</li>
			<li>Ogg Vorbis (native)</li>
			<li>MP3 (native)</li>
			<li>MPEG-4 AAC (native and transcoded)</li>
			<li>MPEG-4 ALAC (native and transcoded)</li>
			<li>WAV/AIFF (native and transcoded)</li>
			<li>WMA (native)</li>
			<li>WavPack (transcoded)</li>
		</ul>
		<li>MP3 cue sheet tracks are now played without gaps. A full rescan is required and scan time will be slower for these tracks.</li>
		<li>Harmony remote integration: Discrete IR codes to play presets 1-6.</li>
		<li>Transporter: DAC roll-off filter can now be toggled between sharp and slow.</li>
		<li>A database memory option has been added to the Advanced -> Performance settings page to allow the database to use more memory.</li>
		<li>Add original track filename to download url on trackinfo page (<a href="http://bugs.slimdevices.com/show_bug.cgi?id=16424">#16424</a>)</li>
	</ul>
	<br />
	
	<li>Other Major Changes:</li>
	<ul>
		<li>Major Rewrite of Library Browser</li>
		<ul>
			<li>A single core implementation supports WebUI, ip3k Player-UI (Boom, Transporter, Classic, SliMP3), SqueezePlay UI (Touch, Radio, Controller).</li>
			<li>Features generally much more consistent across the different user interfaces.</li>
			<li>Access to some features changed and some other features may behave differently or be unavailable:</li>
			<ul>
				<li>Playlist tracks listing includes artwork in Web and SqueezePlay UIs.</li>
				<li>Add-as-favorite and Delete-playlist items from SqueezePlay playlist tracks listing moved to playlist context menu (More).</li>
				<li><code>VBR_SCALE</code>, <code>BITRATE</code>, <code>TAGSIZE</code>, <code>VOLUME</code> (volume name), <code>PATH</code>, <code>FILE</code> and <code>EXT</code>
					substitution items no longer available for title format configuration
					(see Settings/Interface/Title&nbsp;Format and Settings/Player/<i>player</i>/Basic&nbsp;Settings/Title&nbsp;Format in the Web UI).</li>
			<li>XML Web-UI skin removed. Use CLI or JSON/RPC instead.</li>
			<li>Fishbone, Handheld, Nokia770, ScreenReader and Touch skins removed. Only Default and Classic remain supported.</li>
				<li>When used in the context of browse music folder, the cli command `playlistcontrol cmd:load folder_id:&lt;id&gt;  will only load the audio files that are contained in that directory, and will not load audio files from subdirectories within that directory. This was for support of fixing <a href='http://bugs.slimdevices.com/show_bug.cgi?id=17199'>bug 17199</a>. This represents a change in behavior with this command from previous versions of SBS.</li>
			</ul>
			<li>API for plugin developers to modify browsing experience (see <code>BrowseLibrary.pm</code> for documentation).</li>
		</ul>
		<li>The CLI serverstatus lastscan field has been changed to more correctly report the timestamp of the last time the database was changed by the scanner.</li>
		<li>The CLI charset tagged parameter has been removed from all commands that supported it. All input and output is now in UTF-8 (<a href="http://bugs.slimdevices.com/show_bug.cgi?id=16834">#16834</a>).</li>
	</ul>
	<br />
	
	<li>Bug Fixes:</li>
	<ul>
		<li><a href="http://bugs.slimdevices.com/show_bug.cgi?id=2735">#2735</a> - Add pagebar functionality to the CLI</li>
		<li><a href="http://bugs.slimdevices.com/show_bug.cgi?id=3161">#3161</a> - Need more aggressive auto-retry for internet radio</li>
		<li><a href="http://bugs.slimdevices.com/show_bug.cgi?id=5207">#5207</a> - I18n: Corrupt chars in Favorites</li>
		<li><a href="http://bugs.slimdevices.com/show_bug.cgi?id=6754">#6754</a> - Umlauts/accented characters don't show on player when browsing music folder</li>
		<li><a href="http://bugs.slimdevices.com/show_bug.cgi?id=7836">#7836</a> - Can't browse all albums by a following a track artist link</li>
		<li><a href="http://bugs.slimdevices.com/show_bug.cgi?id=8388">#8388</a> - Bug 8388 - Controller showing different input than what appears on SC</li>
		<li><a href="http://bugs.slimdevices.com/show_bug.cgi?id=8808">#8808</a> - Support transcoding on download URLs</li>
		<li><a href="http://bugs.slimdevices.com/show_bug.cgi?id=8877">#8877</a> - MP3 cue sheets are not gapless</li>
		<li><a href="http://bugs.slimdevices.com/show_bug.cgi?id=9947">#9947</a> - home.html is loaded several times when web UI is opened</li>
		<li><a href="http://bugs.slimdevices.com/show_bug.cgi?id=9897">#9897</a> - Directory Scan misses out on Files and Folders containing accented Characters</li>
		<li><a href="http://bugs.slimdevices.com/show_bug.cgi?id=10199">#10199</a> - Most transcoding doesn't work with non-ascii-characters in filename</li>
		<li><a href="http://bugs.slimdevices.com/show_bug.cgi?id=10324">#10324</a> - No longer merge artists or genres that differ only in accents, for example Bjork and Björk</li>
		<li><a href="http://bugs.slimdevices.com/show_bug.cgi?id=10805">#10805</a> - FF/REW (scanning) broken within .cue files (not FLAC)</li>
		<li><a href="http://bugs.slimdevices.com/show_bug.cgi?id=11950">#11950</a> - Support FLAC CUE sheets without transcoding</li>
		<li><a href="http://bugs.slimdevices.com/show_bug.cgi?id=13153">#13153</a> - Both web interface and squeezebox "hang" when one browses folders containing non-ascii chars</li>
		<li><a href="http://bugs.slimdevices.com/show_bug.cgi?id=13284">#13284</a> - Composer in artist list, while not chosen in SC</li>
		<li><a href="http://bugs.slimdevices.com/show_bug.cgi?id=14117">#14117</a> - Sync streaming can consume lots of memory when one player connection slow</li>
		<li><a href="http://bugs.slimdevices.com/show_bug.cgi?id=14825">#14825</a> - Allow multiple stream.mp3 streams from the same IP address by specifying ?player=id_string</li>
		<li><a href="http://bugs.slimdevices.com/show_bug.cgi?id=14641">#14641</a> - Cannot playback doublebyte files from Favourites</li>
		<li><a href="http://bugs.slimdevices.com/show_bug.cgi?id=14662">#14662</a> - Playing a specific track while track shuffle is enabled will play another track</li>
		<li><a href="http://bugs.slimdevices.com/show_bug.cgi?id=14723">#14723</a> - Genre&gt;Various Artists&gt;Play All. Creates the same playlist whatever genre is chosen.</li>
		<li><a href="http://bugs.slimdevices.com/show_bug.cgi?id=14832">#14823</a> - variousArtistsString & libraryname prefs don't handle non-latin characters correctly</li>
		<li><a href="http://bugs.slimdevices.com/show_bug.cgi?id=14951">#14951</a> - Unicode search in Web UI broken</li>
		<li><a href="http://bugs.slimdevices.com/show_bug.cgi?id=14971">#14971</a> - Default My Music browse menus can no longer be overridden/removed</li>
                <li><a href="http://bugs.slimdevices.com/show_bug.cgi?id=15053">#15053</a> - #slim:noscan=1 makes a stream not playable</li>
		<li><a href="http://bugs.slimdevices.com/show_bug.cgi?id=15068">#15068</a> - Tracks without ALBUM tags not in browse menus</li>
		<li><a href="http://bugs.slimdevices.com/show_bug.cgi?id=15180">#15180</a> - Genres with only VA artist are 'Empty'</li>
		<li><a href="http://bugs.slimdevices.com/show_bug.cgi?id=15304">#15304</a> - "Play Other Songs In Album" doesn't work for "All Songs" of an artist</li>
		<li><a href="http://bugs.slimdevices.com/show_bug.cgi?id=15460">#15460</a> - Track with Extended ASCII in directory name fails to appear in Browse Music Folder</li>
		<li><a href="http://bugs.slimdevices.com/show_bug.cgi?id=15553">#15553</a> - Album missing on Squeezebox Radio (album artist or composer but no artist)</li>
		<li><a href="http://bugs.slimdevices.com/show_bug.cgi?id=15799">#15799</a> - When M3U playlists are written unicode characters in filenames are mangled</li>
		<li><a href="http://bugs.slimdevices.com/show_bug.cgi?id=15821">#15821</a> - Network interruption would leave "sticky" "File not found" message</li>
		<li><a href="http://bugs.slimdevices.com/show_bug.cgi?id=15826">#15826</a> - Need volume up / down events to be sent to SC even if at min or max</li>
		<li><a href="http://bugs.slimdevices.com/show_bug.cgi?id=15882">#15882</a> - Non-ASCII character in device name incorrectly displays in TinySC library name</li>
		<li><a href="http://bugs.slimdevices.com/show_bug.cgi?id=15868">#15868</a> - While playing songs from the USB if I switch between the songs the old song title re-appears for several seconds</li>
		<li><a href="http://bugs.slimdevices.com/show_bug.cgi?id=15887">#15887</a> - Mac: Account tab shows NULL in email field, w/ password</li>
		<li><a href="http://bugs.slimdevices.com/show_bug.cgi?id=15949">#15949</a> - Adding &gt;100 tracks from remote source (OMPL) makes blank entries in NP on SP and WebUI</li>
		<li><a href="http://bugs.slimdevices.com/show_bug.cgi?id=16138">#16138</a> - Query error </li>
		<li><a href="http://bugs.slimdevices.com/show_bug.cgi?id=16154">#16154</a> - If an internet radio stream fails, you can't replay the stream without first playing another stream.</li>
		<li><a href="http://bugs.slimdevices.com/show_bug.cgi?id=16191">#16191</a> - ALAC Songs being cutoff before they end</li>
		<li><a href="http://bugs.slimdevices.com/show_bug.cgi?id=16233">#16233</a> - mp3 stream with Xing header is handled wrong when proxied</li>
		<li><a href="http://bugs.slimdevices.com/show_bug.cgi?id=16275">#16275</a> - SB Touch: Rebuffering on 1st track</li>
		<li><a href="http://bugs.slimdevices.com/show_bug.cgi?id=16280">#16280</a> - SB Touch: Fix ambient light calculation.</li>
		<li><a href="http://bugs.slimdevices.com/show_bug.cgi?id=16308">#16308</a> - All MySqueezebox apps ignore Shuffle setting.</li>
		<li><a href="http://bugs.slimdevices.com/show_bug.cgi?id=16332">#16332</a> - SB Touch: Disable proximity LEDs after startup.</li>
		<li><a href="http://bugs.slimdevices.com/show_bug.cgi?id=16337">#16337</a> - Album Sort Method is not applied when browsing artists.</li>
		<li><a href="http://bugs.slimdevices.com/show_bug.cgi?id=16365">#16365</a> - SB Touch / Radio: Reduce ambient light sensor polling.</li>
		<li><a href="http://bugs.slimdevices.com/show_bug.cgi?id=16442">#16442</a> - Choice of Transporter roll-off filter</li>
		<li><a href="http://bugs.slimdevices.com/show_bug.cgi?id=16443">#16443</a> - URL to repositories page has changed</li>
		<li><a href="http://bugs.slimdevices.com/show_bug.cgi?id=16459">#16459</a> - Scan progress time display showing negative seconds</li>
		<li><a href="http://bugs.slimdevices.com/show_bug.cgi?id=16466">#16466</a> - Can't browse via composer in 7.6.0 on Touch</li>
		<li><a href="http://bugs.slimdevices.com/show_bug.cgi?id=16495">#16495</a> - Now Playing 'expand' function is broken</li>
		<li><a href="http://bugs.slimdevices.com/show_bug.cgi?id=16620">#16620</a> - Added 'F' option to new artwork resizing</li>
		<li><a href="http://bugs.slimdevices.com/show_bug.cgi?id=16662">#16662</a> - Incorrect UTF8 encoding returned by CLI</li>
		<li><a href="http://bugs.slimdevices.com/show_bug.cgi?id=16683">#16683</a> - Non-ASCII characters in file and directory names</li>
		<li><a href="http://bugs.slimdevices.com/show_bug.cgi?id=16686">#16686</a> - Alarm Time timeControl has 0 width on webUI when adding alarms</li>
		<li><a href="http://bugs.slimdevices.com/show_bug.cgi?id=16690">#16690</a> - Inconsistent capitalization of 'Now Playing'</li>
		<li><a href="http://bugs.slimdevices.com/show_bug.cgi?id=16708">#16708</a> - Internet Radio Search doesn't work in non-Default skins</li>
		<li><a href="http://bugs.slimdevices.com/show_bug.cgi?id=16814">#16814</a> - No artwork when using UNC audio path</li>
		<li><a href="http://bugs.slimdevices.com/show_bug.cgi?id=16922">#16992</a> - AudioScrobbler plugin repeatedly writes prefs file preventing disk spindown</li>
		<li><a href="http://bugs.slimdevices.com/show_bug.cgi?id=16791">#16791</a> - No tracks listed on compilation albums with an 'Album Artist' tag, but without a 'Compilation' tag, when browsing the artists menu using SB Controller (or iPeng)</li>
		<li><a href="http://bugs.slimdevices.com/show_bug.cgi?id=17073">#17073</a> - Playlist edit drag-and-drop only works for first page</li>
		<li><a href="http://bugs.slimdevices.com/show_bug.cgi?id=17173">#17173</a> - Random scanner crashes, especially on Windows.</li>
		<li><a href="http://bugs.slimdevices.com/show_bug.cgi?id=17199">#17199</a> - Add support for a cli command to play an entire album worth of tracks, beginning at track X</li>
		<li><a href="http://bugs.slimdevices.com/show_bug.cgi?id=17205">#17205</a> - Accented characters not correctly sorted in pagebar</li>
		<li><a href="http://bugs.slimdevices.com/show_bug.cgi?id=17309">#17309</a> - Fedora 14/OpenSUSE 11.4 and other newer Linux distros are broken</li>
		<li>SB Radio: Fixed hostname</li>
		<li>SB Controller, Radio, Touch: Updated busybox to 1.16.2</li>
=======
<h2><a name="v7.5.6" id="v7.5.6"></a>Version 7.5.6</h2>
<ul>
	<li>Bug Fixes:</li>
	<ul>
		<li><a href="http://bugs.slimdevices.com/show_bug.cgi?id=17173">#17173</a> - Music Scan Terminated Unexpectedly (Directory Scan)</li>
>>>>>>> ca10c921
	</ul>
	<br />
</ul>

<<<<<<< HEAD
<h2><a name="v7.5.5" id="v7.5.5"></a>Version 7.5.5 - 2011-07-11</h2>
=======
<h2><a name="v7.5.5" id="v7.5.5"></a>Version 7.5.5</h2>
>>>>>>> ca10c921
<ul>
	<li>Firmware updates:</li>
	<ul>
		<li>Boom - Version 54<br />	
			Squeezebox 2/3 - Version 134<br />
			Transporter - Version 84<br />
			Receiver - Version 69
		</li>
		<ul>
			<li>Added support for new Rhapsody SSL certificate.</li>
		</ul>
	</ul>
	<br />
	
	<li>Platform Support:</li>
	<ul>
		<li>Mac OSX 10.7 Lion, which has Perl 5.12.3, is now supported.</li>
		<li>Perl 5.12 modules for Linux systems have been rebuilt with version 5.12.3 for improved compatibility.</li>
	</ul>
	<br />
	
	<li>Bug Fixes:</li>
	<ul>
		<li><a href="http://bugs.slimdevices.com/show_bug.cgi?id=15010">#15010</a> - player menus showing entries in wrong language</li>
	</ul>
	<br />
</ul>

<h2><a name="v7.5.4" id="v7.5.4"></a>Version 7.5.4 - 2011-04-25</h2>
<ul>
	<li>Firmware updates:</li>
	<ul>
		<li>Boom - Version 53<br />	
			Squeezebox 2/3 - Version 133<br />
			Transporter - Version 83<br />
			Receiver - Version 68
		</li>
		<ul>
			<li><a href="http://bugs.slimdevices.com/show_bug.cgi?id=16898">#16898</a> - Increased firmware idle disconnection timeout to 50 seconds.</li>
		</ul>
	</ul>
	<br />
	
	<li>New Features:</li>
	<ul>
		<li>Support for using the Comet API in long-polling mode.</li>
	</ul>
	<br />
	
	<li>Bug Fixes:</li>
	<ul>
		<li><a href="http://bugs.slimdevices.com/show_bug.cgi?id=16874">#16874</a> - 100% CPU lockup could occur while streaming AAC radio streams</li>
	</ul>
	<br />
</ul>

<h2><a name="v7.5.3" id="v7.5.3"></a>Version 7.5.3 - 2011-01-24</h2>
<ul>
	<li>Firmware updates:</li>
	<ul>
		<li>Boom - Version 52<br />	
			Squeezebox 2/3 - Version 132<br />
			Transporter - Version 82<br />
			Receiver - Version 67
		</li>
		<ul>
			<li>Reduced network traffic while connected to a server, especially MySB.</li>
			<li><a href="http://bugs.slimdevices.com/show_bug.cgi?id=16760">#16760</a> - 24/96 files on Transporter can cause popping during scrolling/visualizer</li>
		</ul>
	</ul>
	<br />
	
	<li>New Services:</li>
	<ul>
		<li>Support for Spotify (Radio and Touch players only).</li>
		<li>Support for WiMP.</li>
	</ul>
	<br />

	<li>Platform Support:</li>
	<ul>
		<li>Perl 5.12 is now supported on Linux, enabling the newest distributions to work out of the box.</li>
	</ul>
	<br />

	<li>Bug Fixes:</li>
	<ul>
		<li>Fixed a bug where connecting to MySB from the player UI would always incorrectly use a DNS lookup, leaving the player stuck on MySB.</li>
		<li><a href="http://bugs.slimdevices.com/show_bug.cgi?id=16183">#16183</a> - Pandora genre stations can cause blank screen</li>
		<li><a href="http://bugs.slimdevices.com/show_bug.cgi?id=16379">#16379</a> - aac->pcm using faad is wrong at non-44.1 samplerates</li>
		<li><a href="http://bugs.slimdevices.com/show_bug.cgi?id=16331">#16331</a> - SB Radio: Fix for random battery charging sound.</li>
		<li><a href="http://bugs.slimdevices.com/show_bug.cgi?id=16452">#16452</a> - forward slashes in artist and track names after import</li>
	</ul>
	<br />
</ul>

<h2><a name="v7.5.2" id="v7.5.2"></a>Version 7.5.2 - 2010-12-20</h2>
<ul>
	<li>Firmware updates:</li>
	<ul>
		<li>Boom - Version 51<br />	
			Squeezebox 2/3 - Version 131<br />
			Transporter - Version 81<br />
			Receiver - Version 66
		</li>
		<ul>
			<li>Boom: Discrete IR codes for power_on, power_off and line_in</li>
			<li><a href="http://bugs.slimdevices.com/show_bug.cgi?id=3932">#3932</a> - Transporter: Discrete IR codes for power_on, power_off and digital_inputs</li>
			<li><a href="http://bugs.slimdevices.com/show_bug.cgi?id=4622">#4622</a> - Client-side smooth text scrolling</li>
			<li><a href="http://bugs.slimdevices.com/show_bug.cgi?id=4682">#4682</a> - Send WOL while in connecting state and receiving discrete power_on IR code</li>
			<li><a href="http://bugs.slimdevices.com/show_bug.cgi?id=12319">#12319</a> - Boom: Change RTC alarm time to 1 hour (was 1 minute)</li>
			<li><a href="http://bugs.slimdevices.com/show_bug.cgi?id=16667">#16667</a> - Rhapsody stream failures</li>
		</ul>
	</ul>
	<br />
</ul>

<h2><a name="v7.5.1" id="v7.5.1"></a>Version 7.5.1 - 2010-06-10</h2>
<ul>
	
	<li>New Features:</li>
	<ul>
		<li>Seeking within MPEG-4 files (AAC/ALAC) is now supported for players with native playback (Radio, Touch).</li>
		<li>Switched to optimized build of faad for AAC/ALAC decoding on ReadyNAS Sparc.</li>
	</ul>
	<br />

	<li>Bug Fixes:</li>
	<ul>
		<li>ALAC playback was broken on PowerPC Macs.</li>
		<li>Fixed corrupted Rhapsody icon.</li>
		<li><a href="http://bugs.slimdevices.com/show_bug.cgi?id=12173">#12173</a> - Player selected in Settings becomes target in browse window</li>
		<li><a href="http://bugs.slimdevices.com/show_bug.cgi?id=15662">#15662</a> - Alarm-Volume-Level with synchronised Booms</li>
		<li><a href="http://bugs.slimdevices.com/show_bug.cgi?id=15847">#15847</a> - Add tag mapping for WM/AlbumSortOrder => ALBUMSORT</li>
		<li><a href="http://bugs.slimdevices.com/show_bug.cgi?id=15910">#15910</a> - Alarm screensaver setting does not work</li>
		<li><a href="http://bugs.slimdevices.com/show_bug.cgi?id=15914">#15914</a> - Add tag mapping for WM/Conductor => CONDUCTOR</li>
		<li><a href="http://bugs.slimdevices.com/show_bug.cgi?id=15968">#15968</a> - SbS give up too quickly with a couple of bad tracks in playlist</li>
		<li><a href="http://bugs.slimdevices.com/show_bug.cgi?id=15992">#15992</a> - APE tags are not read if a Lyrics tag is also present</li>
		<li><a href="http://bugs.slimdevices.com/show_bug.cgi?id=15995">#15995</a> - Default skin's panel width resets after 7 days</li>
		<li><a href="http://bugs.slimdevices.com/show_bug.cgi?id=16006">#16006</a> - Ogg & some MMS streams metadata not updated on SqueezePlay UIs</li>
		<li><a href="http://bugs.slimdevices.com/show_bug.cgi?id=16021">#16021</a> - Improve track info menu for RadioTime streams</li>
		<li><a href="http://bugs.slimdevices.com/show_bug.cgi?id=16025">#16025</a> - Apple Lossless tracks could cause a crash in faad</li>
		<li><a href="http://bugs.slimdevices.com/show_bug.cgi?id=16039">#16039</a> - My Apps shows all apps in web UI</li>
		<li><a href="http://bugs.slimdevices.com/show_bug.cgi?id=16052">#16052</a> - Some stations fail to play in 7.5, but play fine in 7.4 (bad stream headers)</li>
		<li><a href="http://bugs.slimdevices.com/show_bug.cgi?id=16056">#16056</a> - APE files with invalid tags can cause scanner to crash</li>
		<li><a href="http://bugs.slimdevices.com/show_bug.cgi?id=16074">#16074</a> - Virtual tracks within a cue sheet don't inherit parent content-type</li>
		<li><a href="http://bugs.slimdevices.com/show_bug.cgi?id=16096">#16096</a> - Alarm fade-in does not work in 7.5</li>
		<li><a href="http://bugs.slimdevices.com/show_bug.cgi?id=16140">#16140</a> - Library stats reporting fails for album within Genre > Various Artists</li>
		<li><a href="http://bugs.slimdevices.com/show_bug.cgi?id=16186">#16186</a> - ALAC transcoding support broken for ReadyNAS Sparc</li>
		<li><a href="http://bugs.slimdevices.com/show_bug.cgi?id=16238">#16238</a> - iTunes plugin incorrectly scans ALAC files as "Quicktime Movie" files</li>
		<li><a href="http://bugs.slimdevices.com/show_bug.cgi?id=16243">#16243</a> - AIFC (AIFF little-endian) files no longer play correctly</li>
		<li><a href="http://bugs.slimdevices.com/show_bug.cgi?id=16582">#16582</a> - Playback may stop at end of first track when one synced player is off</li>
	</ul>
	<br />
</ul>

<h2><a name="v7.5.0" id="v7.5.0"></a>Version 7.5.0 - 2010-04-06</h2>
<ul>
	<li>New Features:</li>
	<ul>
		<li>RadioTime: Use RadioTime's own track info menu which allows you to report stream problems, see related streams, etc.</li>
		<li>Added a View Tags menu to Track Info -> More Info that displays a raw listing of all tags found in the file.</li>
		<li>Added support for reading embedded cover art from APEv2 tags.</li>
		<li>Added support for Ogg Vorbis METADATA_BLOCK_PICTURE artwork tag.</li>
		<li>Added "global" search: enter search term once, easily search in local music, on online services, internet radio stations etc.</li>
		<li>Added "On mysqueezebox.com" sub folder to favorites list, to easily access favorites managed on mysqueezebox.com</li>
		<li>(Receiver) Added CLI for tricolor LED.</li>
		<li><a href="http://bugs.slimdevices.com/show_bug.cgi?id=8022">#8022</a> - Make SN favorites accessible through squeezecenter</li>
		<li><a href="http://bugs.slimdevices.com/show_bug.cgi?id=10027">#10027</a> - Support for ARTISTSORT, ALBUMSORT, and COMPILATION in CUE sheets. (Timothy Byrd)</li>
		<li><a href="http://bugs.slimdevices.com/show_bug.cgi?id=14674">#14674</a> - Make double clicking task bar icon action configurable</li>
	</ul>
	<br />
	
	<li>Resource Usage:</li>
	<ul>
		<li>Additional work on Squeezebox Server to reduce memory & other usage. The following command-line flags are available:</li>
		<ul>
			<li>--nostatistics - Disable maintenance of last-played, play-count and rating statistics.</li>
		</ul>
	</ul>

	<li>Transcoding:</li>
	<ul>
		<li>Added support for transcoding files in MPEG-4 SLS / HD-AAC format.</li>
		<li><code>sox</code> updated to version 14.3.0.</li>
		<li><code>faad2</code> patched to support ALAC (Apple Lossless encoding) including 24-bit support
		(<a href="http://bugs.slimdevices.com/show_bug.cgi?id=14700">bug 14700</a>);
		separate <code>alac</code> program for transcoding from ALAC withdrawn.</li>
		<li><code>faad2</code> patched to support seeking
		(<a href="http://bugs.slimdevices.com/show_bug.cgi?id=12723">bug 12723</a>,
		<a href="http://bugs.slimdevices.com/show_bug.cgi?id=8620">bug 8620</a>)
		<br><i>Note to people porting to other platforms:</i> the transcoding support for AAC and ALAC that is configured
		in <code>convert.conf</code> is dependent upon the two patches above.
		The combined patch is available at <a href="http://svn.slimdevices.com/repos/slim/7.5/trunk/vendor/faad2/seeking+alac.patch">
		http://svn.slimdevices.com/repos/slim/7.5/trunk/vendor/faad2/seeking+alac.patch</a></br></li>
	</ul>
	<br />
	
	<li>Bug Fixes:</li>
	<ul>
		<li>(Classic / Transporter / Boom) Fixed volume display when muting.</li>
		<li><a href="http://bugs.slimdevices.com/show_bug.cgi?id=3932">#3932</a> - (Transporter / Boom) Add discrete ir codes for power_on, power_off, digital_inputs and line_in</li>
		<li><a href="http://bugs.slimdevices.com/show_bug.cgi?id=6208">#6208</a> - Static/Noise delivered, then alac crashes when attempting to play 24 bit Apple Lossless songs</li>
		<li><a href="http://bugs.slimdevices.com/show_bug.cgi?id=8620">#8620</a> - Apple Lossless cannot fast forward/rewind</li>
		<li><a href="http://bugs.slimdevices.com/show_bug.cgi?id=10889">#10889</a> - Place configurable upper limit on playlist length.</li>
		<li><a href="http://bugs.slimdevices.com/show_bug.cgi?id=11506">#11506</a> - Napster WMA playback does not sync correctly when started</li>
		<li><a href="http://bugs.slimdevices.com/show_bug.cgi?id=11851">#11851</a> - Ambient light sensor update - minimal brightness, smoother dimming</li>
		<li><a href="http://bugs.slimdevices.com/show_bug.cgi?id=12229">#12229</a> - Disable WPS pin method - it's more secure than PBC but also very confusing</li>
		<li><a href="http://bugs.slimdevices.com/show_bug.cgi?id=12723">#12723</a> - Seeking support for AAC (for platforms capable of running faad) </li>
		<li><a href="http://bugs.slimdevices.com/show_bug.cgi?id=12756">#12756</a> - Alarm clock function AM/PM difficult to set </li>
		<li><a href="http://bugs.slimdevices.com/show_bug.cgi?id=13462">#13462</a> - touch-to-play needs to style and push correctly to now playing for correct XMLBrowse items</li>
		<li><a href="http://bugs.slimdevices.com/show_bug.cgi?id=13567">#13567</a> - Fix 'favorites', 'browse' and 'search' button on Touch remote</li>
		<li><a href="http://bugs.slimdevices.com/show_bug.cgi?id=13622">#13622</a> - Playlist has entries such as file:///fullpath/to/directory/ instead of artist-album</li>
		<li><a href="http://bugs.slimdevices.com/show_bug.cgi?id=14025">#14025</a> - MacOS X Preference Pane locks up when accessing Squeezebox Control Panel</li>
		<li><a href="http://bugs.slimdevices.com/show_bug.cgi?id=14218">#14218</a> - Boom's bass and treble self reset to maximum</li>
		<li><a href="http://bugs.slimdevices.com/show_bug.cgi?id=14386">#14386</a> - Scanning broken for FLACs with CUE sheets in paths containing UTF-8 characters</li>
		<li><a href="http://bugs.slimdevices.com/show_bug.cgi?id=14358">#14358</a> - Playing Last.fm from TrackInfo menu doesn't work</li>
		<li><a href="http://bugs.slimdevices.com/show_bug.cgi?id=14405">#14405</a> - Sending a query for Playlist Name returns no response</li>
		<li><a href="http://bugs.slimdevices.com/show_bug.cgi?id=14423">#14423</a> - IR play command handled twice</li>
		<li><a href="http://bugs.slimdevices.com/show_bug.cgi?id=14474">#14474</a> - Music Folder browsing ignores non-alphanumeric characters in it's sorting algorithm</li>
		<li><a href="http://bugs.slimdevices.com/show_bug.cgi?id=14538">#14538</a> - Long Date format doesn't use correct locale</li>
		<li><a href="http://bugs.slimdevices.com/show_bug.cgi?id=14602">#14602</a> - Control panel not using web proxy setting</li>
		<li><a href="http://bugs.slimdevices.com/show_bug.cgi?id=14648">#14648</a> - Local playlists with remote URLs missing title</li>
		<li><a href="http://bugs.slimdevices.com/show_bug.cgi?id=14700">#14700</a> - Update to ALAC 0.2.0 (24-bit support)</li>
		<li><a href="http://bugs.slimdevices.com/show_bug.cgi?id=14760">#14760</a> - Playing a music-service already-playing item should not restart it (go to Now Playing instead)</li>
		<li><a href="http://bugs.slimdevices.com/show_bug.cgi?id=14774">#14774</a> - Remove 'Preamp Volume Control' setting for SBR</li>
		<li><a href="http://bugs.slimdevices.com/show_bug.cgi?id=14848">#14848</a> - Rhapsody menus don't add single track through SqueezePlay</li>
		<li><a href="http://bugs.slimdevices.com/show_bug.cgi?id=14937">#14937</a> - Add mute ir code</li>
		<li><a href="http://bugs.slimdevices.com/show_bug.cgi?id=14942">#14942</a> - Cannot change mysb.com password if using IE 7 or IE 8</li>
		<li><a href="http://bugs.slimdevices.com/show_bug.cgi?id=14972">#14972</a> - Do not remove last known remote SC from music list so it can be selected and wake on lan is sent</li>
		<li><a href="http://bugs.slimdevices.com/show_bug.cgi?id=14977">#14977</a> - Run with no user extensions ("safe Mode ") is broken</li>
		<li><a href="http://bugs.slimdevices.com/show_bug.cgi?id=14986">#14986</a> - Fix backlight turning back on after a while when using blank SS</li>
		<li><a href="http://bugs.slimdevices.com/show_bug.cgi?id=15005">#15005</a> - I can enable username/password without confirming the password</li>
		<li><a href="http://bugs.slimdevices.com/show_bug.cgi?id=15039">#15039</a> - Can't stop or start from System Tray w/ Password Security Enabled</li>
		<li><a href="http://bugs.slimdevices.com/show_bug.cgi?id=15050">#15050</a> - Fix IP address in Remote Login help text</li>
		<li><a href="http://bugs.slimdevices.com/show_bug.cgi?id=15052">#15052</a> - Album favorites with non-latin characters are broken</li>
		<li><a href="http://bugs.slimdevices.com/show_bug.cgi?id=15117">#15117</a> - Neither clockSource nor fxloop prefs are stored in the player</li>
		<li><a href="http://bugs.slimdevices.com/show_bug.cgi?id=15129">#15129</a> - Music IP Integration on Windows Home Server provides wrong url with Seed song to API</li>
		<li><a href="http://bugs.slimdevices.com/show_bug.cgi?id=15179">#15179</a> - SP based players don't keep their names, but always accept whatever was stored on the connecting server</li>
		<li><a href="http://bugs.slimdevices.com/show_bug.cgi?id=15204">#15204</a> - CLI tag 'j' for coverart sometimes returned a full path instead of 1</li>
		<li><a href="http://bugs.slimdevices.com/show_bug.cgi?id=15271">#15271</a> - Radiotime station which have aac with mp3 and/or wma stream fail on ip3k players on ReadyNAS</li>
		<li><a href="http://bugs.slimdevices.com/show_bug.cgi?id=15371">#15371</a> - Play or Add a Genre Does Nothing</li>
		<li><a href="http://bugs.slimdevices.com/show_bug.cgi?id=15382">#15382</a> - "Power On Resume" setting is not respected</li>
		<li><a href="http://bugs.slimdevices.com/show_bug.cgi?id=15391">#15391</a> - Too much whining after months of beta, startup and refresh of server</li>
		<li><a href="http://bugs.slimdevices.com/show_bug.cgi?id=15474">#15474</a> - Playing radio station, turning on an additional player in sync-group causes skip in playlist</li>
		<li><a href="http://bugs.slimdevices.com/show_bug.cgi?id=15477">#15477</a> - New track stream can get (superfluous) packets from old stream</li>
		<li><a href="http://bugs.slimdevices.com/show_bug.cgi?id=15553">#15553</a> - Track with composer but no artist tag can't be browsed on SqueezePlay devices</li>
		<li><a href="http://bugs.slimdevices.com/show_bug.cgi?id=15556">#15556</a> - DHCP client fix - check IP address before using it</li>
		<li><a href="http://bugs.slimdevices.com/show_bug.cgi?id=15566">#15566</a> - (Controller) - Fix power management settings. Only reset to default if a setting is missing.</li>
		<li><a href="http://bugs.slimdevices.com/show_bug.cgi?id=15686">#15686</a> - Can't start a MusicIP Mix from a genre</li>
		<li><a href="http://bugs.slimdevices.com/show_bug.cgi?id=15815">#15815</a> - Now Playing information can alternate previous-next-previous-next at track skip</li>
	</ul>
	<br />
</ul>

<h2><a name="v7.4.2" id="v7.4.2"></a>Version 7.4.2 - 2010-02-25</h2>
<ul>
	<li>Bug Fixes:</li>
	<ul>
		<li>Fixed UPnP compatibility with Simplify Media server.</li>
		<li>Fixed FLAC seeking on files that contain ID3v2 tags.</li>
		<li>Fixed sample rate detection for MPEG-4 files.</li>
		<li>Changed Tag Version info to display all versions of ID3 tags contained within a file.</li>
		<li>Added missing Monkey's Audio (APE) decoder binaries for i386 FreeBSD, i386/ARM/PPC Linux.</li>
		<li><a href="http://bugs.slimdevices.com/show_bug.cgi?id=10449">#10449</a> - SqueezePlay, wrong track played when playing an artist's compilation albums</li>
		<li><a href="http://bugs.slimdevices.com/show_bug.cgi?id=13955">#13955</a> - Remote ASX playlist containing MP3 stream fails</li>
		<li><a href="http://bugs.slimdevices.com/show_bug.cgi?id=14110">#14110</a> - Fixed scanning of iTunNORM Sound Check value in MP3 files when there is only one comment</li>
		<li><a href="http://bugs.slimdevices.com/show_bug.cgi?id=14321">#14321</a> - Applet Installer shows duplicate entries</li>
		<li><a href="http://bugs.slimdevices.com/show_bug.cgi?id=14328">#14328</a> - Need useful error messages when artwork fails</li>
		<li><a href="http://bugs.slimdevices.com/show_bug.cgi?id=14496">#14496</a> - Player display goes blank after upgrading to 7.4</li>
		<li><a href="http://bugs.slimdevices.com/show_bug.cgi?id=14824">#14824</a> - Reciva Internet Radios claim to support Icy-MetaData, but then glitch on metadata packets (Simon Hyde)</li>
		<li><a href="http://bugs.slimdevices.com/show_bug.cgi?id=14861">#14861</a> - SBS preventing HDD shutdown</li>
		<li><a href="http://bugs.slimdevices.com/show_bug.cgi?id=14883">#14883</a> - Audio pops at the end of WAV/AIFF files</li>
		<li><a href="http://bugs.slimdevices.com/show_bug.cgi?id=14905">#14905</a> - Not compatible with Ubuntu 9.10 due to MySQL 5.1</li>
		<li><a href="http://bugs.slimdevices.com/show_bug.cgi?id=14913">#14913</a> - Scanner calculates incorrect bitrate on Windows</li>
		<li><a href="http://bugs.slimdevices.com/show_bug.cgi?id=14931">#14931</a> - Can't save preset 0 on SB3</li>
		<li><a href="http://bugs.slimdevices.com/show_bug.cgi?id=14933">#14933</a> - Scanner only includes one comment per song</li>
		<li><a href="http://bugs.slimdevices.com/show_bug.cgi?id=14946">#14946</a> - Strip trailing nulls from the end of WAV LIST INFO tags</li>
		<li><a href="http://bugs.slimdevices.com/show_bug.cgi?id=15001">#15001</a> - Save playlist plugin locks SQB classic UI</li>
		<li><a href="http://bugs.slimdevices.com/show_bug.cgi?id=15014">#15014</a> - Scanner should prefer Vorbis tags over ID3v2 tags for FLAC files</li>
		<li><a href="http://bugs.slimdevices.com/show_bug.cgi?id=15105">#15105</a> - Scanner intolerant of bad FILE value in embedded cue sheets</li> (Gordon Harris)
		<li><a href="http://bugs.slimdevices.com/show_bug.cgi?id=15190">#15190</a> - File Types page shows active option for WMA Lossless/Pro</li>
		<li><a href="http://bugs.slimdevices.com/show_bug.cgi?id=15196">#15196</a> - Multiple genre tags in ID3v2 not read properly</li>
		<li><a href="http://bugs.slimdevices.com/show_bug.cgi?id=15197">#15197</a> - Wrong bitrate/duration calculated for MPEG-2 Layer 3 files</li>
		<li><a href="http://bugs.slimdevices.com/show_bug.cgi?id=15262">#15262</a> - Unable to scan some MP4 files encoded by Nero</li>
		<li><a href="http://bugs.slimdevices.com/show_bug.cgi?id=15380">#15380</a> - Return the proper content-type when streaming files (agillis)</li>
		<li><a href="http://bugs.slimdevices.com/show_bug.cgi?id=15483">#15483</a> - Scanner fails when ReplayGain tag are invalid</li>
		<li><a href="http://bugs.slimdevices.com/show_bug.cgi?id=15490">#15490</a> - Gapless playback broken for PCM on SB1</li>
		<li><a href="http://bugs.slimdevices.com/show_bug.cgi?id=15491">#15491</a> - Try harder to read radio playlists that return text or HTML content-types</li>
		<li><a href="http://bugs.slimdevices.com/show_bug.cgi?id=15630">#15630</a> - Invalid characters in comment tags can break the scanner</li>
		<li><a href="http://bugs.slimdevices.com/show_bug.cgi?id=15707">#15707</a> - Lyrics tag in WMA files not scanned</li>
	</ul>
</ul>

<h2><a name="v7.4.1" id="v7.4.1"></a>Version 7.4.1 - 2009-10-21</h2>
<ul>
	<li>Apps:</li>
	<ul>
		<li>Added Queen app.</li>
	</ul>
	<br />
	
	<li>Platform Support:</li>
	<ul>
		<li>Binaries and tarballs are now available for the following platforms:
			<ul>
				<li>i386 FreeBSD 7.2</li>
				<li>ARM EABI Linux</li>
				<li>PowerPC Linux</li>
			</ul>
		</li>
	</ul>
	<br />
	
	<li>Scanner bug fixes and improvements:</li>
	<ul>
		<li>Improved speed of FLAC scanning.</li>
		<li>Improved accuracy of FLAC seeking.</li>
		<li>Re-added support for ID3v2 tags in FLAC files.</li>
		<li>AIFF: Fixed error when reading ID3 chunks with a bad chunk size.</li>
		<li>MP4: Fixed parsing of files with short TRKN tags.</li>
		<li><a href="http://bugs.slimdevices.com/show_bug.cgi?id=14241">#14241</a> - Fixed Win32 crash when seeking in FLAC files</li>
		<li><a href="http://bugs.slimdevices.com/show_bug.cgi?id=14462">#14462</a> - Fixed reading of WAV files with 18-byte fmt chunks</li>
		<li><a href="http://bugs.slimdevices.com/show_bug.cgi?id=14476">#14476</a> - Fixed crashes when files contain very large cover art</li>
		<li><a href="http://bugs.slimdevices.com/show_bug.cgi?id=14658">#14658</a> - Fixed reading of MP4 tags on certain platforms</li>
		<li><a href="http://bugs.slimdevices.com/show_bug.cgi?id=14705">#14705</a> - Properly read ID3v2 frames in a file with a corrupt frame</li>
		<li><a href="http://bugs.slimdevices.com/show_bug.cgi?id=14728">#14728</a> - Try to work around broken taggers that write UTF-16 text to ID3v2.3 tags without a BOM</li>
		<li><a href="http://bugs.slimdevices.com/show_bug.cgi?id=14788">#14788</a> - Fixed crash when reading certain WMA tags</li>
	</ul>
	<br />
	
	<li>Bug Fixes:</li>
	<ul>
		<li><a href="http://bugs.slimdevices.com/show_bug.cgi?id=10429">#10429</a> - Added pref for extracting iTunes artwork, off by default</li>
		<li><a href="http://bugs.slimdevices.com/show_bug.cgi?id=13264">#13264</a> - If sleeping at end of song, don't start crossfading the next track</li>
		<li><a href="http://bugs.slimdevices.com/show_bug.cgi?id=13892">#13892</a> - Can't store music folder with non-latin characters</li>
		<li><a href="http://bugs.slimdevices.com/show_bug.cgi?id=14068">#14068</a> - Installer should pause longer when shutting down SqueezeTray</li>
		<li><a href="http://bugs.slimdevices.com/show_bug.cgi?id=14230">#14230</a> - Pause, play, starts a new track. Intermittent</li>
		<li><a href="http://bugs.slimdevices.com/show_bug.cgi?id=14340">#14340</a> - missing strings on controller</li>
		<li><a href="http://bugs.slimdevices.com/show_bug.cgi?id=14444">#14444</a> - Cannot View music folder with Traditional / Simplified Chinese folder name</li>
		<li><a href="http://bugs.slimdevices.com/show_bug.cgi?id=14438">#14438</a> - Non-Default skins lack My Apps menu item</li>
		<li><a href="http://bugs.slimdevices.com/show_bug.cgi?id=14451">#14451</a> - New install of Squeezebox Server 7.4 on ReadyNAS NV+ creates 2 instances of SBS</li>
		<li><a href="http://bugs.slimdevices.com/show_bug.cgi?id=14453">#14453</a> - Home menu inconsistent: App Gallery precedes My Apps on SqueezePlay, but follows on ip3k</li>
		<li><a href="http://bugs.slimdevices.com/show_bug.cgi?id=14470">#14470</a> - Scan crashes on MusicIP (Windows) import when encountering non-latin path/file names</li>
		<li><a href="http://bugs.slimdevices.com/show_bug.cgi?id=14471">#14471</a> - Can't open Control Panel if SBS is password protected</li>
		<li><a href="http://bugs.slimdevices.com/show_bug.cgi?id=14472">#14472</a> - Document CLI change from music_services to apps</li>
		<li><a href="http://bugs.slimdevices.com/show_bug.cgi?id=14485">#14485</a> - After 7.4.0, IR doesn't work</li>
		<li><a href="http://bugs.slimdevices.com/show_bug.cgi?id=14476">#14476</a> - Scanner fails when files contain very large artwork</li>
		<li><a href="http://bugs.slimdevices.com/show_bug.cgi?id=14503">#14503</a> - Browse Music Folder broken</li>
		<li><a href="http://bugs.slimdevices.com/show_bug.cgi?id=14506">#14506</a> - Control panel does not show information on password protected server</li>
		<li><a href="http://bugs.slimdevices.com/show_bug.cgi?id=14519">#14519</a> - Debian installer doesn't migrate settings from old squeezecenter</li>
		<li><a href="http://bugs.slimdevices.com/show_bug.cgi?id=14520">#14520</a> - ReadyNAS - starting with wrong locale information</li>
		<li><a href="http://bugs.slimdevices.com/show_bug.cgi?id=14521">#14521</a> - Save Playlist (on current playlist screen) causes reconnecting screen</li>
		<li><a href="http://bugs.slimdevices.com/show_bug.cgi?id=14573">#14573</a> - iTunes import crashes on DISCC for remote tracks</li>
		<li><a href="http://bugs.slimdevices.com/show_bug.cgi?id=14580">#14580</a> - ReadyNAS - Cannot playback AAC files</li>
		<li><a href="http://bugs.slimdevices.com/show_bug.cgi?id=14587">#14587</a> - Duplicate albums due to bad MuiscBrainz tags</li>
		<li><a href="http://bugs.slimdevices.com/show_bug.cgi?id=14588">#14588</a> - Scanner reports 'File not found' for non-ASCII characters</li>
		<li><a href="http://bugs.slimdevices.com/show_bug.cgi?id=14590">#14590</a> - ServiceManager should treat Windows 7, 2008 et al. like Vista</li>
		<li><a href="http://bugs.slimdevices.com/show_bug.cgi?id=14594">#14594</a> - No FF and REW in Napster tracks</li>
		<li><a href="http://bugs.slimdevices.com/show_bug.cgi?id=14599">#14599</a> - Control Panel Opens When Starting Squeezebox Server</li>
		<li><a href="http://bugs.slimdevices.com/show_bug.cgi?id=14597">#14597</a> - AAC to MP3 fails because of bug in convert.conf file</li>
		<li><a href="http://bugs.slimdevices.com/show_bug.cgi?id=14745">#14745</a> - Wrong Date on Squeezebox Classic when in standby</li>
		<li><a href="http://bugs.slimdevices.com/show_bug.cgi?id=14758">#14758</a> - iTunes imported music is not mixable in MusicIP</li>
		<li><a href="http://bugs.slimdevices.com/show_bug.cgi?id=14762">#14762</a> - Cyrillic encoding is broken in Browse Music Folder</li>
		<li><a href="http://bugs.slimdevices.com/show_bug.cgi?id=14783">#14783</a> - WAV -> FLAC on OSX fails: SOX error</li>
	</ul>
	<br />
</ul>

<h2><a name="v7.4.0" id="v7.4.0"></a>Version 7.4.0 - 2009-09-28</h2>
<ul>
	<li>Firmware updates:</li>
	<ul>
		<li>Boom - Version 50<br />	
			Squeezebox 2/3 - Version 130<br />
			Transporter - Version 80<br />
			Receiver - Version 65
		</li>
		<ul>
			<li><a href="http://bugs.slimdevices.com/show_bug.cgi?id=4834">#4834</a> - (Transporter) After switching to digital input device will not play music without a complete reset (3rd time's the charm?)</li>
			<li><a href="http://bugs.slimdevices.com/show_bug.cgi?id=11078">#11078</a> - Wired-only Classics can flood the network with broadcast packets</li>
			<li>Allow players in a sync group to move between servers while remaining in the same sync group.</li>
		</ul>
	</ul>
	<br />
	
	<li>Scanner:</li>
	<ul>
		<li>The file format scanning modules have been completely rewritten in C as a <a href="http://search.cpan.org/dist/Audio-Scan/">standalone module</a> with comprehensive unit tests.</li>
		<li>This reduces memory usage, improves scanning speed, and fixes many bugs.</li>
		<li>Seeking in WMA files is now supported.</li>
		<li>Seeking in VBR MP3 files is now more accurate.</li>
	</ul>
	<br />
	
	<li>System integration:</li>
	<ul>
		<li>New Control Panel for Windows, Console for Windows Home Server and Preference Pane for OSX as a shortcut to common activities</li>
	</ul>
	<br />
	
	<li>Preset Changes:</li>
	<ul>
		<li>Boom/IR presets are no longer associated with Favorites, and each player now has a separate preset list.</li>
		<li>When upgrading, any presets set within Favorites will be migrated to every player.</li>
		<li>Presets are now synced with mysqueezebox.com (Favorites are still not synced).</li>
		<li>Presets can no longer be set via the 'favorites add' command.</li>
		<li>For more information, please see bug <a href="http://bugs.slimdevices.com/show_bug.cgi?id=13248">#13248</a>.</li>
	</ul>
	<br />
	
	<li>Resource Usage:</li>
	<ul>
		<li>Several features of Squeezebox Server can be disabled to reduce memory usage. The following command-line flags are available:</li>
		<ul>
			<li>--noweb - Disable web interface.</li>
			<li>--notranscoding - Disable support for transcoding.</li>
			<li>--nosb1slimp3sync - Disable support for SliMP3 &amp; SB1 players and associated syncing.</li>
			<li>--noinfolog - Disable INFO-level logging.</li>
			<li>--nodebuglog - Disable DEBUG-level logging.</li>
		</ul>
	</ul>
	<br />

	<li>Bug Fixes:</li>
		<li><a href="http://bugs.slimdevices.com/show_bug.cgi?id=2611">#2611</a> - Add option to ignore some of iTunes playlists like eg. Videos, Purchased etc.</li>
		<li><a href="http://bugs.slimdevices.com/show_bug.cgi?id=3161">#3161</a> - Need more agressive auto-retry for internet radio
		<br>Once a connection is established then a reconnection will be attempted if it subsequently drops</li>
		<li><a href="http://bugs.slimdevices.com/show_bug.cgi?id=3592">#3592</a> - Add ability to name Squeezebox Server</li>
		<li><a href="http://bugs.slimdevices.com/show_bug.cgi?id=4584">#4584</a> - SqueezeCenter should support ALBUMARTISTSORT</li>
		<li><a href="http://bugs.slimdevices.com/show_bug.cgi?id=4665">#4665</a> - APEv2 tags supercede ID3 and ID3v2 tags</li>
		<li><a href="http://bugs.slimdevices.com/show_bug.cgi?id=7320">#7320</a> - Pressing Play from Web Page does not clear cache
		<br>When paused and connected to a remote stream of unknown duration, stop when buffer fills.</li>
		<li><a href="http://bugs.slimdevices.com/show_bug.cgi?id=7232">#7232</a> - Starting a DB Scan will halt currently playing Internet Radio stream</li>
		<li><a href="http://bugs.slimdevices.com/show_bug.cgi?id=8246">#8246</a> - Different behaviour with browsing shortcuts in Music Folder</li>
		<li><a href="http://bugs.slimdevices.com/show_bug.cgi?id=8434">#8434</a> - MP4 -&gt; FLAC conversion - big endian vs. little endian</li>
		<li><a href="http://bugs.slimdevices.com/show_bug.cgi?id=8563">#8563</a> - Scanner reads incorrect sample rate on 88.2kHz MP4 files</li>
		<li><a href="http://bugs.slimdevices.com/show_bug.cgi?id=9194">#9194</a> - Track::artist expensive; suggest cache result and avoid double calls</li>
		<li><a href="http://bugs.slimdevices.com/show_bug.cgi?id=9351">#9351</a> - Players unpause randomly</li>
		<li><a href="http://bugs.slimdevices.com/show_bug.cgi?id=9673">#9673</a> - Poor recovery from empty stream</li>
		<li><a href="http://bugs.slimdevices.com/show_bug.cgi?id=9713">#9713</a> - WMA files cannot FWD / RWD</li>
		<li><a href="http://bugs.slimdevices.com/show_bug.cgi?id=9752">#9752</a> - fade_volume doesn't always call callbacks at end of fade</li>
		<li><a href="http://bugs.slimdevices.com/show_bug.cgi?id=10026">#10026</a> - PCM != WAV<br>Add (restore) WAV seek capability</br></li>
		<li><a href="http://bugs.slimdevices.com/show_bug.cgi?id=10188">#10188</a> - Improved scanner logging</li>
		<li><a href="http://bugs.slimdevices.com/show_bug.cgi?id=10199">#10199</a> - Most transcoding doesn't work with non-ascii-characters in filename</li>
		<li><a href="http://bugs.slimdevices.com/show_bug.cgi?id=10278">#10278</a> - exit search jumps back to home menu</li>
		<li><a href="http://bugs.slimdevices.com/show_bug.cgi?id=10320">#10320</a> - Time command should remain paused if paused</li>
		<li><a href="http://bugs.slimdevices.com/show_bug.cgi?id=10443">#10443</a> - Failure to resume song on connection recovery after short network disruption</li>
		<li><a href="http://bugs.slimdevices.com/show_bug.cgi?id=10645">#10645</a> - Improve pausing on remote sources that support seeking</li>
		<li><a href="http://bugs.slimdevices.com/show_bug.cgi?id=10660">#10660</a> - Allow Squeezebox Server to downsample WAV using SoX</li>
		<li><a href="http://bugs.slimdevices.com/show_bug.cgi?id=10731">#10731</a> - WAV convert to LAME (MP3) fails</li>
		<li><a href="http://bugs.slimdevices.com/show_bug.cgi?id=10814">#10814</a> - Transcoding Framework only replaces variable once (need global replace)</li>
		<li><a href="http://bugs.slimdevices.com/show_bug.cgi?id=10841">#10841</a> - SC reverts to last stream played if ShoutCast server reached max. # listeners</li>
		<li><a href="http://bugs.slimdevices.com/show_bug.cgi?id=11099">#11099</a> - Now playing remote stream shows duration bar initially</li>
		<li><a href="http://bugs.slimdevices.com/show_bug.cgi?id=11285">#11285</a> - Allow Squeezebox Server to downsample AIF using SoX</li>
		<li><a href="http://bugs.slimdevices.com/show_bug.cgi?id=11447">#11447</a> - Clearing the current playlist does not clear the current index of the playlist</li>
		<li><a href="http://bugs.slimdevices.com/show_bug.cgi?id=11652">#11652</a> - Previous alarm goes off on Boom even though it was changed (Manoj Kasichainula)</li>
		<li><a href="http://bugs.slimdevices.com/show_bug.cgi?id=11722">#11722</a> - Fix RandomMix genre list sort order</li>
		<li><a href="http://bugs.slimdevices.com/show_bug.cgi?id=11780">#11780</a> - Scanner failing on common album names</li>
		<li><a href="http://bugs.slimdevices.com/show_bug.cgi?id=11912">#11912</a> - Repeat should be turned off by default</li>
		<li><a href="http://bugs.slimdevices.com/show_bug.cgi?id=11888">#11888</a> - Player should reconnect to a remote stream if the connection ends before the known duration</li>
		<li><a href="http://bugs.slimdevices.com/show_bug.cgi?id=12240">#12240</a> - Last.fm does not scrobble last track in playlist (until new playlist started)</li>
		<li><a href="http://bugs.slimdevices.com/show_bug.cgi?id=12873">#12873</a> - Sample Size information for FLAC doesn't show up in UI</li>
		<li><a href="http://bugs.slimdevices.com/show_bug.cgi?id=13248">#13248</a> - Change presets to be per-player, separate from favorites</li>
		<li><a href="http://bugs.slimdevices.com/show_bug.cgi?id=13600">#13600</a> - Non-western characters incorrectly sorted</li>
	</ul>
	<br />
</ul>

<h2><a name="v7.3.4" id="v7.3.4"></a>Version 7.3.4 - not released</h2>
<ul>
	<li>Platform Support:</li>
	<ul>
		<li>Support for Mac OS X Snow Leopard.  SqueezeCenter itself will run in 64-bit mode, but note that the Preference Pane only supports 32-bit mode.</li>
	</ul>
	<br />
	
	<li>Bug Fixes:</li>
	<ul>
		<li><a href="http://bugs.slimdevices.com/show_bug.cgi?id=4584">#4584</a> - Support for ALBUMARTISTSORT</li>
		<li><a href="http://bugs.slimdevices.com/show_bug.cgi?id=11217">#11217</a> - Un-mute does not work</li>
		<li><a href="http://bugs.slimdevices.com/show_bug.cgi?id=12475">#12475</a> - If initial DNS test fails, keep using original DNS servers</li>
	</ul>
</ul>

<h2><a name="v7.3.3" id="v7.3.3"></a>Version 7.3.3 - 2009-06-16</h2>
<ul>
	<li>Firmware updates:</li>
	<ul>
		<li>Boom - Version 47<br />	
			Squeezebox 2/3 - Version 127<br />
			Transporter - Version 77<br />
			Receiver - Version 62
		</li>
		<ul>
			<li>Ogg Vorbis streams can now be played.  Note that low-bitrate streams less than 64k are not supported due to excess memory requirements.</li>
			<li>No longer use OpenDNS as a fallback, as it may return inconsistent SN results from other devices on the network.</li>
			<li>Fixed DNS incompatibility with certain Netgear routers.</li> 
			<li><a href="http://bugs.slimdevices.com/show_bug.cgi?id=4418">#4418</a> - Ogg Vorbis streams crash player</li>
			<li><a href="http://bugs.slimdevices.com/show_bug.cgi?id=7857">#7857</a> - Player crashes when playing an Ogg file with large headers</li>
			<li><a href="http://bugs.slimdevices.com/show_bug.cgi?id=10638">#10638</a> - Boom: No sound from Line In in setup menu</li>
			<li><a href="http://bugs.slimdevices.com/show_bug.cgi?id=10815">#10815</a> - Extend STMn to indicate why decoder failed</li>
			<li><a href="http://bugs.slimdevices.com/show_bug.cgi?id=10944">#10944</a> - serv 0 does not return player to Select Music Source</li>
			<li><a href="http://bugs.slimdevices.com/show_bug.cgi?id=10945">#10945</a> - Boom will not power cycle from IR remote</li>
		</ul>
	</ul>
	<br />

	<li>Networking:</li>
	<ul>
		<li>No longer use OpenDNS as a fallback, as it may return inconsistent SN results from other devices on the network.</li>
	</ul>
	<br />

	<li>Bug Fixes:</li>
	<ul>
		<li><a href="http://bugs.slimdevices.com/show_bug.cgi?id=1361">#1361</a> - Mac: expand the music folder path if it's an alias, or SC would crash at startup</li>
		<li><a href="http://bugs.slimdevices.com/show_bug.cgi?id=7794">#7794</a> - Removal of Windows specific plugin in debian build</li>
		<li><a href="http://bugs.slimdevices.com/show_bug.cgi?id=8426">#8426</a> - Controller Artist Search is restricted to whole-album Artists</li>
		<li><a href="http://bugs.slimdevices.com/show_bug.cgi?id=8683">#8683</a> - Squeezecenter .deb's logrotate should not restart</li>
		<li><a href="http://bugs.slimdevices.com/show_bug.cgi?id=9472">#9472</a> - Remote playlist with multiple WMA streams plays only first stream</li>
		<li><a href="http://bugs.slimdevices.com/show_bug.cgi?id=9878">#9878</a> - Favorites with non-latin characters in their url don't work</li>
		<li><a href="http://bugs.slimdevices.com/show_bug.cgi?id=9931">#9931</a> - MIP playlist is not restored after a player reconnects to SC</li>
		<li><a href="http://bugs.slimdevices.com/show_bug.cgi?id=10060">#10060</a> - The alarm doesn't fade in if the source is Internet radio</li>
		<li><a href="http://bugs.slimdevices.com/show_bug.cgi?id=10087">#10087</a> - Backup alarm does not work if SC is password-protected</li>
		<li><a href="http://bugs.slimdevices.com/show_bug.cgi?id=10112">#10112</a> - Problem seeking in podcasts with large ID3v2 tags</li>
		<li><a href="http://bugs.slimdevices.com/show_bug.cgi?id=10310">#10310</a> - Changing volume on syncd player causes volume to jump to pre-syncd level</li>
		<li><a href="http://bugs.slimdevices.com/show_bug.cgi?id=10325">#10325</a> - Player UI (SB 3/Classic) clock gets stuck - does not update after a server was in suspend mode</li>
		<li><a href="http://bugs.slimdevices.com/show_bug.cgi?id=10371">#10371</a> - Bright white LED does not go off at end of play</li>
		<li><a href="http://bugs.slimdevices.com/show_bug.cgi?id=10458">#10458</a> - onStop handler is called when seeking</li>
		<li><a href="http://bugs.slimdevices.com/show_bug.cgi?id=10479">#10475</a> - Last 15 seconds of song gets chopped off (skipped)</li>
		<li><a href="http://bugs.slimdevices.com/show_bug.cgi?id=10479">#10479</a> - WMA files streamed from HTTP servers cause player to reboot</li>
		<li><a href="http://bugs.slimdevices.com/show_bug.cgi?id=10583">#10583</a> - VA albums handled as many one-track albums with 2 artists each</li>
		<li><a href="http://bugs.slimdevices.com/show_bug.cgi?id=10635">#10635</a> - Non-user-friendly message for bad podcast files</li>
		<li><a href="http://bugs.slimdevices.com/show_bug.cgi?id=10640">#10640</a> - Local real time clock showing in Now Playing in SN Radio</li>
		<li><a href="http://bugs.slimdevices.com/show_bug.cgi?id=10681">#10681</a> - Fail to start new track after underrun (esp. when synced)</li>
		<li><a href="http://bugs.slimdevices.com/show_bug.cgi?id=10692">#10692</a> - Early (premature) STMd (decoder buffer underrun) provokes hang</li>
		<li><a href="http://bugs.slimdevices.com/show_bug.cgi?id=10693">#10693</a> - Abort link present after scan complete in web UI</li>
		<li><a href="http://bugs.slimdevices.com/show_bug.cgi?id=10702">#10702</a> - MusicIP Mood menu missing from Jive's menu</li>
		<li><a href="http://bugs.slimdevices.com/show_bug.cgi?id=10724">#10724</a> - MB changed MUSICBRAINZ ALBUM ARTIST</li>
		<li><a href="http://bugs.slimdevices.com/show_bug.cgi?id=10730">#10730</a> - Downloads from SqueezeCenter cut off prematurely</li>
		<li><a href="http://bugs.slimdevices.com/show_bug.cgi?id=10736">#10736</a> - Extension Downloader shows plugins for upgrade when already at latest version</li>
		<li><a href="http://bugs.slimdevices.com/show_bug.cgi?id=10744">#10744</a> - International characters sorted wrong when browsing Music Folder</li>
		<li><a href="http://bugs.slimdevices.com/show_bug.cgi?id=10749">#10749</a> - Support "Album Artist" for FLAC used by JR Media Center</li>
		<li><a href="http://bugs.slimdevices.com/show_bug.cgi?id=10752">#10752</a> - Logging output is displayed in OSX installer's OK dialog box</li>
		<li><a href="http://bugs.slimdevices.com/show_bug.cgi?id=10761">#10761</a> - Formats::WMA doesn't map WM/ArtistSortOrder</li>
		<li><a href="http://bugs.slimdevices.com/show_bug.cgi?id=10762">#10762</a> - WMA: WM/Comments should be mapped to COMMENT</li>
		<li><a href="http://bugs.slimdevices.com/show_bug.cgi?id=10807">#10807</a> - Unavailable plugins can be placed on the Home Menu</li>
		<li><a href="http://bugs.slimdevices.com/show_bug.cgi?id=10818">#10818</a> - Some types of transcoding degrade SC & GUI responsiveness</li>
		<li><a href="http://bugs.slimdevices.com/show_bug.cgi?id=10828">#10828</a> - Unexpected unpause when synced upon power-on</li>
		<li><a href="http://bugs.slimdevices.com/show_bug.cgi?id=10833">#10833</a> - Startup time for remote streams is too slow</li>
		<li><a href="http://bugs.slimdevices.com/show_bug.cgi?id=10886">#10886</a> - Cannot play AIFF files ripped with dBpoweramp</li>
		<li><a href="http://bugs.slimdevices.com/show_bug.cgi?id=10928">#10928</a> - Settings Web UI broken in Safari</li>
		<li><a href="http://bugs.slimdevices.com/show_bug.cgi?id=10939">#10939</a> - Non-square artwork does not display correctly in web UI</li>
		<li><a href="http://bugs.slimdevices.com/show_bug.cgi?id=11001">#11001</a> - Icecast authenticated streams that allow 1 con/user sometimes fail</li>
		<li><a href="http://bugs.slimdevices.com/show_bug.cgi?id=11006">#11006</a> - No sound after upgrade; SOX has wrong arguments for Ogg-&gt;AIFF</li>
		<li><a href="http://bugs.slimdevices.com/show_bug.cgi?id=11056">#11056</a> - Vorbis Comment "DESCRIPTION" frame should be mapped to "COMMENT"</li>
		<li><a href="http://bugs.slimdevices.com/show_bug.cgi?id=11222">#11222</a> - Playing a playlist causes controller to disconnect from SC</li>
		<li><a href="http://bugs.slimdevices.com/show_bug.cgi?id=11259">#11259</a> - Network test not working on SB1</li>
		<li><a href="http://bugs.slimdevices.com/show_bug.cgi?id=11261">#11261</a> - After disconnecting from power, Boom would forget bass/treble/stereoxl</li>
		<li><a href="http://bugs.slimdevices.com/show_bug.cgi?id=11446">#11446</a> - Radio logos not showing</li>
	</ul>
</ul>

<h2><a name="v7.3.2" id="v7.3.2"></a>Version 7.3.2 - 2009-01-20</h2>
<ul>
	<li>Firmware updates:</li>
	<ul>
		<li>Boom - Version 43<br />	
			Squeezebox 2/3 - Version 123<br />
			Transporter - Version 73<br />
			Receiver - Version 58
		</li>
		<ul>
			<li>(Boom) Improved Woofer-Tweeter crossover.</li>
			<li><a href="http://bugs.slimdevices.com/show_bug.cgi?id=7681">#7681</a> - (Boom) In 'Off' mode it uses 8 Watts, while playing it uses 9 Watts</li>
			<li><a href="http://bugs.slimdevices.com/show_bug.cgi?id=7918">#7918</a> - strm-a (skip-ahead) can provoke STMo (output buffer underrun)</li>
			<li><a href="http://bugs.slimdevices.com/show_bug.cgi?id=9796">#9796</a> - (Boom) Firmware messages not shown if power off brightness is set to 0 (Dark)</li>
			<li><a href="http://bugs.slimdevices.com/show_bug.cgi?id=10161">#10161</a> - Some items are editable in Current Settings but changes do not stick</li>
			<li><a href="http://bugs.slimdevices.com/show_bug.cgi?id=10383">#10383</a> - All players should set firmware auto update option to true</li>
			<li><a href="http://bugs.slimdevices.com/show_bug.cgi?id=10493">#10493</a> - Long Rhapsody trial session IDs can fail with org.xml.sax.SAXParseException</li>
			<li><a href="http://bugs.slimdevices.com/show_bug.cgi?id=10705">#10705</a> - (Boom) RTC alarm is muted - only the alarm bell sign flashes</li>
		</ul>
	</ul>
	<br />

	<li>Bug Fixes:</li>
	<ul>
		<li><a href="http://bugs.slimdevices.com/show_bug.cgi?id=7966">#7966</a> - SqueezeCenter does not recognize wide characters if using iTunes</li>
		<li><a href="http://bugs.slimdevices.com/show_bug.cgi?id=9132">#9132</a> - Status command does not return updated ratings until SC restart</li>
		<li><a href="http://bugs.slimdevices.com/show_bug.cgi?id=9544">#9544</a> - Large number of plugins with web pages could break the web UI</li>
		<li><a href="http://bugs.slimdevices.com/show_bug.cgi?id=9623">#9623</a> - SqueezeCenter tried to download firmwares to Firmware dir</li>
		<li><a href="http://bugs.slimdevices.com/show_bug.cgi?id=9737">#9737</a> - Add clock display to SB/TP when pressing snooze button</li>
		<li><a href="http://bugs.slimdevices.com/show_bug.cgi?id=9754">#9754</a> - Settings screens lose scroll bar, buttons etc.</li>
		<li><a href="http://bugs.slimdevices.com/show_bug.cgi?id=9833">#9833</a> - RTC alarm should only be set if the next alarm is within 24 hours</li>
		<li><a href="http://bugs.slimdevices.com/show_bug.cgi?id=9962">#9962</a> - Player Settings->Remote not appearing in SLIMP3 web settings page</li>
		<li><a href="http://bugs.slimdevices.com/show_bug.cgi?id=9970">#9970</a> - Scanner crashes when handling FLAC with embedded cue and external cue</li>
		<li><a href="http://bugs.slimdevices.com/show_bug.cgi?id=9997">#9997</a> - Add updated sox with FLAC support
		<br>This means that downsampling of FLAC will produce FLAC instead of MP3 by default</li>
		<li><a href="http://bugs.slimdevices.com/show_bug.cgi?id=10033">#10033</a> - APE --> MP3 via Lame is broken</li>
		<li><a href="http://bugs.slimdevices.com/show_bug.cgi?id=10180">#10180</a> - add support for textkeys in raw CLI queries for albums, artists, genres and musicfolder</li>
		<li><a href="http://bugs.slimdevices.com/show_bug.cgi?id=10181">#10181</a> - Press and hold front panel power toggles power</li>
		<li><a href="http://bugs.slimdevices.com/show_bug.cgi?id=10186">#10186</a> - Add a set preset option to the favorites CLI</li>
		<li><a href="http://bugs.slimdevices.com/show_bug.cgi?id=10283">#10283</a> - Zap ignored during screen saver</li>
		<li><a href="http://bugs.slimdevices.com/show_bug.cgi?id=10361">#10361</a> - Display full file name instead of Windows' short file name for files with unicode in the path/name (most noticeable in Browse Music Folder)</li>
		<li><a href="http://bugs.slimdevices.com/show_bug.cgi?id=10386">#10386</a> - ID3 chunk in WAV files not read sometimes</li>
		<li><a href="http://bugs.slimdevices.com/show_bug.cgi?id=10391">#10391</a> - RandomMix with now genre selected leads to DB error</li>
		<li><a href="http://bugs.slimdevices.com/show_bug.cgi?id=10400">#10400</a> - Sync'd playlists don't advance with SLIMP3/SB1-only sync-group</li>
		<li><a href="http://bugs.slimdevices.com/show_bug.cgi?id=10406">#10406</a> - Sync'd playback occurs on powered off players</li>
		<li><a href="http://bugs.slimdevices.com/show_bug.cgi?id=10407">#10407</a> - Streaming can get blocked after a failure</li>
		<li><a href="http://bugs.slimdevices.com/show_bug.cgi?id=10419">#10419</a> - FWD/REW (scanning) broken for remote tracks</li>
		<li><a href="http://bugs.slimdevices.com/show_bug.cgi?id=10437">#10437</a> - Initial audio block algorithm fails for small initial chunks</li>
		<li><a href="http://bugs.slimdevices.com/show_bug.cgi?id=10438">#10438</a> - SliMP3/SB1 sync broken after first track</li>
		<li><a href="http://bugs.slimdevices.com/show_bug.cgi?id=10446">#10446</a> - No FeedBack in web UI on love/ban track</li>
		<li><a href="http://bugs.slimdevices.com/show_bug.cgi?id=10450">#10450</a> - Bad use of pretty string bitrate description instead of numeric value</li>
		<li><a href="http://bugs.slimdevices.com/show_bug.cgi?id=10451">#10451</a> - Pipeline / socketwrapper use may impose additional overhead</li>
		<li><a href="http://bugs.slimdevices.com/show_bug.cgi?id=10452">#10452</a> - Bogus " (Disc 1)" suffix appended to single-disc album titles of FLAC tracks ripped by dBpoweramp CD Ripper.</li>
		<li><a href="http://bugs.slimdevices.com/show_bug.cgi?id=10474">#10474</a> - New Windows sox build dependent upon cygwin1.dll</li>
		<li><a href="http://bugs.slimdevices.com/show_bug.cgi?id=10499">#10499</a> - Scanner and progress use different time formats</li>
		<li><a href="http://bugs.slimdevices.com/show_bug.cgi?id=10510">#10510</a> - Restore now playing show briefly on jump</li>
		<li><a href="http://bugs.slimdevices.com/show_bug.cgi?id=10514">#10514</a> - Volume Bar is not in center of screen</li>
		<li><a href="http://bugs.slimdevices.com/show_bug.cgi?id=10521">#10521</a> - Artist not updated in status view in Fishbone skin</li>
		<li><a href="http://bugs.slimdevices.com/show_bug.cgi?id=10534">#10534</a> - Uncaught streaming connection close can fill logfile</li>
		<li><a href="http://bugs.slimdevices.com/show_bug.cgi?id=10540">#10540</a> - Garbaged characters displayed when offering the download of a new version of SC</li>
		<li><a href="http://bugs.slimdevices.com/show_bug.cgi?id=10566">#10566</a> - Windows Media Player Playlists empty in SqueezeCenter 7.3.1</li>
		<li><a href="http://bugs.slimdevices.com/show_bug.cgi?id=10567">#10567</a> - Allow plugins to disable crossfade for certain tracks</li>
		<li><a href="http://bugs.slimdevices.com/show_bug.cgi?id=10615">#10615</a> - Synchronized play can stall / be silent at track change</li>
		<li><a href="http://bugs.slimdevices.com/show_bug.cgi?id=10634">#10634</a> - Sync unreliable after server sleep (standby)</li>
	</ul>
</ul>

<h2><a name="v7.3.1" id="v7.3.1"></a>Version 7.3.1 - 2008-12-22</h2>
<ul>
	<li>Firmware updates:</li>
	<ul>
		<li>Boom - Version 41<br />	
			Squeezebox 2/3 - Version 121<br />
			Transporter - Version 71<br />
			Receiver - Version 56
		</li>
		<ul>
			<li><a href="http://bugs.slimdevices.com/show_bug.cgi?id=7814">#7814</a> - Glitches in some MP3 radio streams</li>
			<li><a href="http://bugs.slimdevices.com/show_bug.cgi?id=9003">#9003</a> - Occasional loud noises when moving to a new Rhapsody track</li>
		</ul>
	</ul>
	<br />
	
	<li>Bug Fixes:</li>
	<ul> 	 
		<li><a href="http://bugs.slimdevices.com/show_bug.cgi?id=4578">#4578</a> - Accented characters in playlist entries don't rescan correctly</li>
		<li><a href="http://bugs.slimdevices.com/show_bug.cgi?id=5119">#5119</a> - Replay gain with positive gain setting can cause clipping</li>
		<li><a href="http://bugs.slimdevices.com/show_bug.cgi?id=8654">#8654</a> - Update to WavPack 4.50</li>
		<li><a href="http://bugs.slimdevices.com/show_bug.cgi?id=9553">#9553</a> - Track title metadata missing when track title contains ellipsis in cue file</li>
		<li><a href="http://bugs.slimdevices.com/show_bug.cgi?id=10009">#10009</a> - SC not able to read cyrillic-based name</li>
		<li><a href="http://bugs.slimdevices.com/show_bug.cgi?id=10053">#10053</a> - Random Mix favorites doesn't work from Controller</li>
		<li><a href="http://bugs.slimdevices.com/show_bug.cgi?id=10155">#10155</a> - Scanner does not find OGA files</li>
		<li><a href="http://bugs.slimdevices.com/show_bug.cgi?id=10293">#10293</a> - use custom-convert.conf instead of customized convert.conf on ReadyNAS</li>
		<li><a href="http://bugs.slimdevices.com/show_bug.cgi?id=10303">#10303</a> - WMA metadata is delayed too long</li>
		<li><a href="http://bugs.slimdevices.com/show_bug.cgi?id=10307">#10307</a> - build-perl-modules.pl DBD-mysql-3.002 calls wrong DBI version</li>
		<li><a href="http://bugs.slimdevices.com/show_bug.cgi?id=10315">#10315</a> - MusicIP Playlist names with non-ASCII characters need sanitizing on Windows</li>
		<li><a href="http://bugs.slimdevices.com/show_bug.cgi?id=10316">#10316</a> - MusicIP Mood names with non-ASCII characters need sanitizing on Windows</li>
		<li><a href="http://bugs.slimdevices.com/show_bug.cgi?id=10317">#10317</a> - Music Stores listed twice on new player</li>
		<li><a href="http://bugs.slimdevices.com/show_bug.cgi?id=10326">#10326</a> - Adding certain menu items to the player menu breaks the menu</li>
		<li><a href="http://bugs.slimdevices.com/show_bug.cgi?id=10331">#10331</a> - PrefSync from SN happens even if SN Integration is disabled in SC</li>
		<li><a href="http://bugs.slimdevices.com/show_bug.cgi?id=10334">#10334</a> - Typo in convert.conf for mov->mp3</li>
		<li><a href="http://bugs.slimdevices.com/show_bug.cgi?id=10379">#10379</a> - Pandora does not properly continue after an audio URL fails</li>
		<li><a href="http://bugs.slimdevices.com/show_bug.cgi?id=10388">#10388</a> - Change flac->flac to flac->wav or similar for flac/cue files on sparc based ReadyNAS</li>
	</ul>
</ul>

<h2><a name="v7.3" id="v7.3"></a>Version 7.3 - 2008-12-11</h2>
<ul>
	<li>Firmware updates:</li>
	<ul>
		<li>Boom - Version 40<br />	
			Squeezebox 2/3 - Version 120<br />
			Transporter - Version 70<br />
			Receiver - Version 55
		</li>
		<ul>
			<li>Improved Rhapsody performance.</li>
			<li>Support for Rhapsody seeking.</li>
			<li>Improved Sirius metadata handling.</li>
			<li>Support for WMA radio metadata.</li>
			<li>(Boom) Brightness setting would not stick if Boom gets disconnected from SC or wireless access point.</li>
			<li>(Boom) Fixed RTC clock not showing if Boom gets disconnected from wireless access point.</li>
			<li>(Boom) Changed wording for pre SC 7.2 error message asking people to upgrade their SC. Only show this error message when trying to connect to SC.</li>
			<li><a href="http://bugs.slimdevices.com/show_bug.cgi?id=1397">#1397</a> - Digital outputs remain active in sleep / off mode</li>
			<li><a href="http://bugs.slimdevices.com/show_bug.cgi?id=5206">#5206</a> - Add menu function to SB to perform a Factory Reset</li>
			<li><a href="http://bugs.slimdevices.com/show_bug.cgi?id=7995">#7995</a> - Send WOL from Boom before alarm is due</li>
			<li><a href="http://bugs.slimdevices.com/show_bug.cgi?id=8489">#8489</a> - (Boom) Changed "wheel" to "knob".</li>
			<li><a href="http://bugs.slimdevices.com/show_bug.cgi?id=8575">#8575</a> - Add right arrow to 'Current Settings' items that are editable</li>
			<li><a href="http://bugs.slimdevices.com/show_bug.cgi?id=8710">#8710</a> - Fixed a race condition where a track start event was not sent during track changes.</li>
			<li><a href="http://bugs.slimdevices.com/show_bug.cgi?id=9051">#9051</a> - (Boom) 'Always On' and 'Always Off' line-out modes</li>
			<li><a href="http://bugs.slimdevices.com/show_bug.cgi?id=3958">#3598</a>,
				<a href="http://bugs.slimdevices.com/show_bug.cgi?id=9266">#9266</a>,
				<a href="http://bugs.slimdevices.com/show_bug.cgi?id=9477">#9477</a> - All errors now show for about 30 seconds before the display goes dark on SB3/Transporter. When the display is dark, pressing any button shows the last error message again for about 30 seconds.</li>
			<li><a href="http://bugs.slimdevices.com/show_bug.cgi?id=9415">#9415</a> - DHCP timeout too short</li>
			<li><a href="http://bugs.slimdevices.com/show_bug.cgi?id=9517">#9517</a>,
				<a href="http://bugs.slimdevices.com/show_bug.cgi?id=9565">#9565</a> - Fixed bug in FLAC decoder that caused underrun events to not be sent.</li>
			<li><a href="http://bugs.slimdevices.com/show_bug.cgi?id=9597">#9597</a> - (Boom) Bass/treble controls do not affect headphone out</li>
			<li><a href="http://bugs.slimdevices.com/show_bug.cgi?id=9644">#9644</a> - WOL packet not sent from SBC if Duet setup in bridged mode</li>
			<li><a href="http://bugs.slimdevices.com/show_bug.cgi?id=9706">#9706</a> - Going to SC from SN can prompt user for stuff that's already been chosen.</li>
			<li><a href="http://bugs.slimdevices.com/show_bug.cgi?id=9836">#9836</a> - WMA ChunkTypeChangingMedia not handled properly</li>
		</ul>
	</ul>
	<br />
	
	<li>Web UI:</li>
	<ul>
		<li>Improved, simplified first run wizard</li>
		<li>New ScreenReader skin - based on Handheld, with some optimizations for screen readers as used by blind users.</li>
		<li>Faster page loading (reduced JS file size).</li>
		<li>Remember width of "Now Playing" panel</li>
		<li>"Extension Installer" for simplifying installation of SqueezeCenter Plugins and Squeezebox Controller Applets</li>
	</ul>
	<br />
	
	<li>Platform support:</li>
	<ul>
		<li>New Slim::Utils::OS classes allow for simplified SqueezeCenter customizing and platform support. See the <a href="http://wiki.slimdevices.com/index.php/Customizing_SqueezeCenter_using_Slim::Utils::OS::Custom">wiki article about Slim::Utils::OS::Custom</a> for details.</li>
		<li>Improved detection of initial server settings like music source, iTunes integration etc.</li>
		<li>Significantly reduce memory consumption of the scanner</li>
		<li>More memory and performance optimizations for low power platforms.</li>
		<li>Enable unattended installation on Windows</li>
		<li>SqueezeCenter log files are rotated when they grow beyond 100MB (Windows/OSX)</li>
	</ul>
	<br />
	
	<li>Synchronization & Streaming:</li>
	<ul>
		<li>Gapless synchronization (but not for SliMP3 or SB1)</li>
		<li>Crossfade with synchronization</li>
		<li>Mid-track join, when a new player joins a sync-group,
			by restarting all players in a sync-group at the current playing position
			(for stream sources that support this)</li>
		<li>Gapless play (well almost) on SliMP3 (but not when synced)</li>
		<li>Share bandwidth and support proper synced play of remote MMS/WMA streams, including Sirius.</li>
		<li>Share bandwidth when playing synced Rhapsody.</li>
		<li>Removed Rhapsody stream limit for synced players.  Each sync group now counts as one stream.</li>
	</ul>
	<br />
	
	<li>Internet Radio:</li>
	<ul>
		<li>Re-organized Internet Radio menu to make it easier to find radio stations.</li>
		<li>Now-Playing metadata support for RadioTime stations.</li>
	</ul>
	
	<li>Music Services:</li>
	<ul>
		<li>Deezer Radio (France, UK, Germany)</li>
	</ul>
	
	<li>Boom</li>
	<ul>
		<li>Speakers can be used even if headphones are plugged in</li>
	</ul>
	<br />
	
	<li>Bug Fixes:</li>

	<ul> 	 
		<li><a href="http://bugs.slimdevices.com/show_bug.cgi?id=529">#529</a> - Add feature to disable re-buffering at the beginning of each track when syncing</li>
		<li><a href="http://bugs.slimdevices.com/show_bug.cgi?id=571">#571</a>,
			<a href="http://bugs.slimdevices.com/show_bug.cgi?id=9153">#9153</a> - Transcoded files cannot FWD / RWD</li>
		<li><a href="http://bugs.slimdevices.com/show_bug.cgi?id=1943">#1943</a> - Rotating SlimServer logs (Windows/OSX only)</li>
		<li><a href="http://bugs.slimdevices.com/show_bug.cgi?id=1845">#1845</a> - crossfade and gapless does not function properly when synchronized</li>
		<li><a href="http://bugs.slimdevices.com/show_bug.cgi?id=3751">#3751</a> - Now Playing jumps ahead on SB1</li>
		<li><a href="http://bugs.slimdevices.com/show_bug.cgi?id=4266">#4266</a> - Bitrate limiting does not work for MP3 streams</li>
		<li><a href="http://bugs.slimdevices.com/show_bug.cgi?id=4578">#4578</a> - Accented characters in playlist entries don't rescan correctly</li>
		<li><a href="http://bugs.slimdevices.com/show_bug.cgi?id=4834">#4834</a> - After Switching to digital input device will not play music without a comlete reset.</li>
		<li><a href="http://bugs.slimdevices.com/show_bug.cgi?id=5637">#5637</a> - Speed up MusicIP scanning by (optionally) not reading metadata from MIP</li>
		<li><a href="http://bugs.slimdevices.com/show_bug.cgi?id=6407">#6407</a> - Transporter won't play optical when sync'd with squeezebox</li>
		<li><a href="http://bugs.slimdevices.com/show_bug.cgi?id=6537">#6537</a> - Respect title format pref for remote metadata</li>
		<li><a href="http://bugs.slimdevices.com/show_bug.cgi?id=6599">#6599</a> - WMA should support proxied streaming</li>
		<li><a href="http://bugs.slimdevices.com/show_bug.cgi?id=6615">#6615</a> - Does not repeat after remote stream failure at end of playlist</li>
		<li><a href="http://bugs.slimdevices.com/show_bug.cgi?id=7091">#7091</a> - Player settings are overridden by sync group settings</li>
		<li><a href="http://bugs.slimdevices.com/show_bug.cgi?id=7121">#7121</a> - Syncing a Powered off player to a powered on player can cause music from "off" player</li>
		<li><a href="http://bugs.slimdevices.com/show_bug.cgi?id=7501">#7501</a> - stream.mp3 stops at end of playlist and disappears from Web UI</li>
		<li><a href="http://bugs.slimdevices.com/show_bug.cgi?id=7531">#7531</a> - Sync/unsync operations sometimes need to consider players which are off</li>
		<li><a href="http://bugs.slimdevices.com/show_bug.cgi?id=7990">#7990</a> - CLI: Status subscribe: not all players notified when synchronization is cancelled</li>

		<li><a href="http://bugs.slimdevices.com/show_bug.cgi?id=8327">#8327</a> - Squeezecenter should downsample high-sample-rate files for older players</li>
		<li><a href="http://bugs.slimdevices.com/show_bug.cgi?id=8637">#8637</a> - Searching for files with non-ASCII characters on Linux works intermittently</li>
		<li><a href="http://bugs.slimdevices.com/show_bug.cgi?id=8766">#8766</a> - Deleted MusicIP filters should not be used anymore by SC</li>
		<li><a href="http://bugs.slimdevices.com/show_bug.cgi?id=8914">#8914</a> - Moving 1 player from a sync to SN will cause all players to halt playback</li>
		<li><a href="http://bugs.slimdevices.com/show_bug.cgi?id=8952">#8952</a> - Update notification needs to be localized</li>
		<li><a href="http://bugs.slimdevices.com/show_bug.cgi?id=9002">#9002</a> - MusicIP fails to import existing playlists</li> 
		<li><a href="http://bugs.slimdevices.com/show_bug.cgi?id=9039">#9039</a> - No track seeking when playing flac .cue files</li> 
		<li><a href="http://bugs.slimdevices.com/show_bug.cgi?id=9154">#9154</a> - When displaying 'large' artwork, certain info tags should be cut short...</li> 
		<li><a href="http://bugs.slimdevices.com/show_bug.cgi?id=9230">#9230</a> - SBC fails firmware upgrade if SC has a bad internet connection</li>
		<li><a href="http://bugs.slimdevices.com/show_bug.cgi?id=9272">#9272</a> - MusicIP import doesn't remove stale playlists</li> 
		<li><a href="http://bugs.slimdevices.com/show_bug.cgi?id=9368">#9368</a> - Unable to enter AM in alarm when switching Time Format</li>
		<li><a href="http://bugs.slimdevices.com/show_bug.cgi?id=9382">#9382</a> - 'Add Next' does not work from XMLBrowser menus</li>
		<li><a href="http://bugs.slimdevices.com/show_bug.cgi?id=9404">#9404</a> - Boom: Added minimum and sensitivity settings (web, player ui, jive) for automatic brightness</li> 
		<li><a href="http://bugs.slimdevices.com/show_bug.cgi?id=9405">#9405</a> - Restore original volume when alarm ends</li> 
		<li><a href="http://bugs.slimdevices.com/show_bug.cgi?id=9429">#9429</a> - Rescan music library shows wrong type during scan</li> 
		<li><a href="http://bugs.slimdevices.com/show_bug.cgi?id=9484">#9484</a> - Connection loss between controller and Squeezecenter while accessing large directories/albums (Music Folder Browsing)</li> 
		<li><a href="http://bugs.slimdevices.com/show_bug.cgi?id=9501">#9501</a> - Unattended installs difficult with present windows installer</li> 
		<li><a href="http://bugs.slimdevices.com/show_bug.cgi?id=9541">#9541</a> - DRM-ed ITunes files in playlists should not appear in Player UI</li> 
		<li><a href="http://bugs.slimdevices.com/show_bug.cgi?id=9555">#9555</a> - Some Rhapsody items don't work when saved as favorites</li>
		<li><a href="http://bugs.slimdevices.com/show_bug.cgi?id=9587">#9587</a> - Standard web interface freezes when a TwonkyMedia is on network</li> 
		<li><a href="http://bugs.slimdevices.com/show_bug.cgi?id=9598">#9598</a> - Add the ability to retrieve possible alarm playlist urls via CLI</li> 
		<li><a href="http://bugs.slimdevices.com/show_bug.cgi?id=9601">#9601</a> - Don't fallback to OpenDNS if non-primary local NS tests fail</li> 
		<li><a href="http://bugs.slimdevices.com/show_bug.cgi?id=9605">#9605</a> - MIP-Mixes won't contain tracks with non-ascii characters in it's file/directoryname</li> 
		<li><a href="http://bugs.slimdevices.com/show_bug.cgi?id=9608">#9608</a> - SC max synced players (List Box) - not displaying all players with many players connected</li> 
		<li><a href="http://bugs.slimdevices.com/show_bug.cgi?id=9666">#9666</a> - Time box missing from Alarm panel, once alarm is set</li> 
		<li><a href="http://bugs.slimdevices.com/show_bug.cgi?id=9681">#9681</a> - Spectrum analyzer screensaver behaves differently since SC7.2/FW112</li> 
		<li><a href="http://bugs.slimdevices.com/show_bug.cgi?id=9703">#9703</a> - Add date & time of last scan to Music Scan Details</li>
		<li><a href="http://bugs.slimdevices.com/show_bug.cgi?id=9709">#9709</a> - Stack Overflow podcast doesn't play (using direct streaming)</li>
		<li><a href="http://bugs.slimdevices.com/show_bug.cgi?id=9722">#9722</a> - Sync when already synced should show "unsyncing" show-briefly</li> 
		<li><a href="http://bugs.slimdevices.com/show_bug.cgi?id=9801">#9801</a> - stream.mp3 times out after a minute</li>
		<li><a href="http://bugs.slimdevices.com/show_bug.cgi?id=9818">#9818</a> - Real Time clock not set after clock change on server</li>
		<li><a href="http://bugs.slimdevices.com/show_bug.cgi?id=9863">#9863</a> - Add a "favorites exists url/id" command to CLI</li>
		<li><a href="http://bugs.slimdevices.com/show_bug.cgi?id=9899">#9899</a> - Send 'dsco' for an unrecognized player type</li>
		<li><a href="http://bugs.slimdevices.com/show_bug.cgi?id=9910">#9910</a> - Scroll once then stop and long titles breaks screensaver</li>
		<li><a href="http://bugs.slimdevices.com/show_bug.cgi?id=9913">#9913</a> - Disable 96KHz and 88.1KHz by default on products that can't play it</li>
		<li><a href="http://bugs.slimdevices.com/show_bug.cgi?id=10014">#10014</a> - Screen flashes off when browsing to a Now Playing current playlist (SB1 text display)</li>
	</ul>
</ul>

<h2><a name="v7.2.1" id="v7.2.1"></a>Version 7.2.1 - 2008-10-20</h2>
<ul>
	<li>Firmware updates:</li>
	<ul>
		<li>Boom - Version 33<br />	
			Squeezebox 2/3 - Version 113<br />
			Transporter - Version 63<br />
			Receiver - Version 48
		</li>
		<ul>
			<li>Reduced audio glitches during re-buffering.</li>
			<li><a href="http://bugs.slimdevices.com/show_bug.cgi?id=8375">#8375</a> - (Boom) Holding down Add (+) button during power cycle fails to perform factory reset</li>
			<li><a href="http://bugs.slimdevices.com/show_bug.cgi?id=9104">#9104</a> - (Boom) Improved ambient light sensor performance</li>
			<li><a href="http://bugs.slimdevices.com/show_bug.cgi?id=9142">#9142</a> - (Boom) "Power off audio: Outputs always on" inappropriate for Boom</li>
			<li><a href="http://bugs.slimdevices.com/show_bug.cgi?id=9532">#9532</a> - MP3 decoder chokes on files with large headers</li>
		</ul>
	</ul>
	<br />

	<li>Bug Fixes:<ul>
		<li><a href="http://bugs.slimdevices.com/show_bug.cgi?id=3992">#3992</a> - don't trigger play action when pressing play button from idle/now playing screensaver</li>
		<li><a href="http://bugs.slimdevices.com/show_bug.cgi?id=8146#c9">#8146</a> - During an alarm, only change line-out mode to sub-woofer if line-out is connected</li>
		<li><a href="http://bugs.slimdevices.com/show_bug.cgi?id=8555">#8555</a> - Time displayed on Now Playing screensaver (for Boom used as alarm/radio)</li>
		<li><a href="http://bugs.slimdevices.com/show_bug.cgi?id=8670#c3">#8670</a> - CLI queries fail when no client is connected</li>
		<li><a href="http://bugs.slimdevices.com/show_bug.cgi?id=9141">#9141</a> - SBR turns itself on</li>
		<li><a href="http://bugs.slimdevices.com/show_bug.cgi?id=9199">#9199</a> - Knob should not trigger volume in idle screen saver</li>
		<li><a href="http://bugs.slimdevices.com/show_bug.cgi?id=9240">#9240</a> - MP3::Info : ULT tag should be handled like USLT tag</li>
		<li><a href="http://bugs.slimdevices.com/show_bug.cgi?id=9277">#9277</a> - ASX playlists containing RTSP as first URL causes error</li>
		<li><a href="http://bugs.slimdevices.com/show_bug.cgi?id=9291">#9291</a> - 22050 Sample Rate 56k cbr mp3 does not play correctly</li>
		<li><a href="http://bugs.slimdevices.com/show_bug.cgi?id=9323">#9323</a> - Home Server and Lame 3.98 don't work well together</li>
		<li><a href="http://bugs.slimdevices.com/show_bug.cgi?id=9344">#9344</a> - Ensure latest font files included with plugins are used</li>
		<li><a href="http://bugs.slimdevices.com/show_bug.cgi?id=9340">#9340</a> - never hide the Radio home menu in Default skin</li>
		<li><a href="http://bugs.slimdevices.com/show_bug.cgi?id=9350">#9350</a> - can't change brightness on SliMP3/SB1 using the settings menu</li>
		<li><a href="http://bugs.slimdevices.com/show_bug.cgi?id=9359">#9359</a> - Scanner aborts when finding files with 'id' tag</li>
		<li><a href="http://bugs.slimdevices.com/show_bug.cgi?id=9363">#9363</a> - Add 224 kbps to Bitrate Limiting options</li>
		<li><a href="http://bugs.slimdevices.com/show_bug.cgi?id=9367">#9367</a> - Alarms are not rescheduled on system time changes, including DST</li>
		<li><a href="http://bugs.slimdevices.com/show_bug.cgi?id=9378">#9378</a> - Some podcasts do not display titles</li>
		<li><a href="http://bugs.slimdevices.com/show_bug.cgi?id=9420">#9420</a> - Squeezecenter 7.2 does not play ALAC on Linux</li>
		<li><a href="http://bugs.slimdevices.com/show_bug.cgi?id=9432">#9432</a> - 7.2 can crash on "new and changed music" scan</li>
		<li><a href="http://bugs.slimdevices.com/show_bug.cgi?id=9455">#9455</a> - Transporter VU Display Switches Off when Volume Up or Down is engaged</li>
		<li><a href="http://bugs.slimdevices.com/show_bug.cgi?id=9462">#9462</a> - xPL Plugin initializes with wrong local IP</li>
		<li><a href="http://bugs.slimdevices.com/show_bug.cgi?id=9476">#9476</a> - Make it easier to display clock by pressing snooze button when display is dark.  Show next alarm time on second press.</li>
		<li><a href="http://bugs.slimdevices.com/show_bug.cgi?id=9492">#9492</a> - Support OPML playlist defined in a single file</li>
		<li><a href="http://bugs.slimdevices.com/show_bug.cgi?id=9502">#9502</a> - INPUT.Text truncates valueRef param at first "0" char</li>
		<li><a href="http://bugs.slimdevices.com/show_bug.cgi?id=9545">#9545</a> - Press and hold Pause (Stop) fails in screensaver</li>
		<li><a href="http://bugs.slimdevices.com/show_bug.cgi?id=9546">#9546</a> - Add option to suppress scrobbling of internet radio</li>
		<li><a href="http://bugs.slimdevices.com/show_bug.cgi?id=9549">#9549</a> - Improve reading of ID3 tags in WAV files</li>
		<li><a href="http://bugs.slimdevices.com/show_bug.cgi?id=9093">#9093</a> - Powering off during alarm causes music to stop, start then stop again</li>
		<li><a href="http://bugs.slimdevices.com/show_bug.cgi?id=9333">#9333</a> - Adding an album shows wrong text on player UI</li>
	</ul>
	<br />
</ul>


<h2><a name="v7.2" id="v7.2"></a>Version 7.2 - 2008-08-28</h2>
<ul>
	<li>International:
	<ul>
		<li>Four new official translations: Danish, Suomi, Norsk, Svenska</li>
	</ul>
	<br />

	<li>Firmware updates:</li>
	<ul>
		<li>Boom - Version 32</li>
		<ul>
			<li>Initial Boom firmware.</li>
		</ul>
				
		<li>Squeezebox 2/3 - Version 112<br />
			Transporter - Version 62<br />
			Receiver - Version 47
		</li>
		<ul>
			<li><a href="http://bugs.slimdevices.com/show_bug.cgi?id=3958">#3958</a> - Show error messages during first setup (don't go dark after 10 seconds)</li>
			<li><a href="http://bugs.slimdevices.com/show_bug.cgi?id=4120">#4120</a>,
				<a href="http://bugs.slimdevices.com/show_bug.cgi?id=7773">#7773</a>,
				<a href="http://bugs.slimdevices.com/show_bug.cgi?id=8665">#8665</a> - Fix crash when switching between different wireless encryption modes.
			</li>
			<li><a href="http://bugs.slimdevices.com/show_bug.cgi?id=7594">#7594</a> - Revert latest WOL change and learn SC address again always (this will break setups where SC is behind a wireless bridge reporting its own instead of SCs MAC address)</li>
			<li><a href="http://bugs.slimdevices.com/show_bug.cgi?id=8959">#8959</a> - Local Control when SqueezeCenter/Network Down</li>
			<li><a href="http://bugs.slimdevices.com/show_bug.cgi?id=9003">#9003</a> - Occasional loud noises when moving to a new Rhapsody track</li>
			<li><a href="http://bugs.slimdevices.com/show_bug.cgi?id=9099">#9099</a> - SB3 Factory reset - due to single key on Bose Wave Radio remote</li>
			<li><a href="http://bugs.slimdevices.com/show_bug.cgi?id=9157">#9157</a> - Rhapsody error: not a version 3 EA file (code 105)</li>
		</ul>
		<li>Receiver Only</li>
		<ul>
			<li><a href="http://bugs.slimdevices.com/show_bug.cgi?id=8647">#8647</a> - Support WOL when pressing front button when LED is blue</li>
		</ul>
		<li>Transporter Only</li>
		<ul>
			<li><a href="http://bugs.slimdevices.com/show_bug.cgi?id=9005">#9005</a> - RS-232 broken</li>
			<li><a href="http://bugs.slimdevices.com/show_bug.cgi?id=9058">#9058</a> - Panic due to incorrect AC line voltage measurement</li>
		</ul>
	</ul>
	<br />

	<li>Web UI<ul>
		<li>Improved performance of web interface.</li>
		<li>Ask for confirmation when setting a password to prevent typos in web page protection.</li>
		<li>Split up Audio settings page into Audio and separate Synchronization pages</li>
	</ul>
	<br />

	<li>Bug Fixes:<ul>
		<li><a href="http://bugs.slimdevices.com/show_bug.cgi?id=7586">#7586</a> - FLAC.pm should be a little stricter parsing track titles from CDDB tags</li>
		<li><a href="http://bugs.slimdevices.com/show_bug.cgi?id=8116">#8116</a> - SongScanner key defs should be in default.map</li>
		<li><a href="http://bugs.slimdevices.com/show_bug.cgi?id=8443">#8443</a> - FLAC file with invalid embedded cue sheet isn't scanned properly</li>
		<li><a href="http://bugs.slimdevices.com/show_bug.cgi?id=8689">#8689</a> - Missing important encodings for XML parsing</li>
		<li><a href="http://bugs.slimdevices.com/show_bug.cgi?id=8704">#8704</a> - Seek: FFWD/REW scanner UI timer doesn't reset with each button press</li>
		<li><a href="http://bugs.slimdevices.com/show_bug.cgi?id=8797">#8797</a> - Support for LAME 3.98 default endianness change</li>
		<li><a href="http://bugs.slimdevices.com/show_bug.cgi?id=8926">#8926</a> - CLI interface not returning hasitems correctly for Staff Picks</li>
		<li><a href="http://bugs.slimdevices.com/show_bug.cgi?id=8939">#8939</a> - MP3 file with invalid id3v2 data causes the scanner to crash</li>
		<li><a href="http://bugs.slimdevices.com/show_bug.cgi?id=8986">#8986</a> - make sure iTunes/MusicIP settings are saved before audiodir, as changing audiodir automatically launches a rescan</li>
		<li><a href="http://bugs.slimdevices.com/show_bug.cgi?id=9031">#9031</a> - Shuffle tooltip undefined</li>
		<li><a href="http://bugs.slimdevices.com/show_bug.cgi?id=9065">#9065</a> - Windows Server 2008 and not Windows Vista</li>
		<li><a href="http://bugs.slimdevices.com/show_bug.cgi?id=9112">#9112</a> - Last.fm settings menu is useless when no account is registered</li>
		<li><a href="http://bugs.slimdevices.com/show_bug.cgi?id=9144">#9144</a> - Non-Default skin settings pages broken in Safari 3.1.2 on OS X</li>
		<li><a href="http://bugs.slimdevices.com/show_bug.cgi?id=9168">#9168</a> - PluginManager fails with more than one targetPlatform in install.xml</li>
		<li><a href="http://bugs.slimdevices.com/show_bug.cgi?id=9170">#9170</a> - xPL IR Code Broadcast Broken</li>
	</ul>
	<br />
	
	<li>Softsqueeze<ul>
		<li>Bumped Version to 3.7b0 (eternal beta now).</li>
		<li>Fixed version check to last through 7.5, followed by more appropriate warning after.</li>
		<li>New Boom skin and remote.</li>
	</ul>
	<br />

	<li>
		Improved alarm clock functionality:
		<ul>
			<li>Alarms can be set for any combination of days at a specified time, allowing weekday alarms, weekend alarms etc (<a href="http://bugs.slimdevices.com/show_bug.cgi?id=2263">#2263</a>)</li>
			<li>Alarms can now be snoozed</li>
			<li>The time is displayed on screen during an alarm with feedback about the current alarm or snooze</li>
			<li>The Date Time screensaver now indicates when the next alarm will go off</li>
			<li>Alarms can be configured as one-off alarms that disable themselves after they go off</li>
			<li>Ability to quickly disable all alarms (holiday mode)</li>
			<li>Can choose to one volume setting for all alarms, allowing the volume to be quickly changed</li>
			<li>
				Back end:
				<ul>
					<li>The CLI alarm and alarms commands have changed!  External callers will need to be updated to remain compatible</li>
					<li>INPUT.Time now exits on both left and right.  Plugins that use this mode will need to be updated to handle the new exit conditions.</li>
					<li>
						New Slim::Utils::Alarm class provides easy access to alarm functionality
						<ul>
							<li>The screensaver used during an alarm is configurable (via calls into Slim::Utils::Alarm)</li>
							<li>Plugins can register new playlists that can then be selected by the user as alarm playlists</li>
							<li>See docs in Slim::Utils::Alarm for more details
						</ul>
					</li>
				</ul>
			</li>
		</ul>
	</li>
</ul>

<h2><a name="v7.1" id="v7.1"></a>Version 7.1 - 2008-07-28</h2>

<ul>

	<li>Firmware updates:
	<ul>
		<li>Squeezebox 2/3 - Version 101<br />
			Transporter - Version 50<br />
			Receiver - Version 36
		</li>
		<ul>
			<li>Updated Rhapsody Direct to higher quality 192k MP3.</li>
			<li>Gapless MP3 fixes.</li>
			<li>Changed "fixed digital levels" to fix both digital and analog levels. This was necessitated by an architectural change.</li>
			<li><a href="http://bugs.slimdevices.com/show_bug.cgi?id=5720">#5720</a> - Gapless MP3 not possible if file has CRC</li>
			<li><a href="http://bugs.slimdevices.com/show_bug.cgi?id=6684">#6684</a> - Enable UDAP for SB3 and TR</li>
			<li><a href="http://bugs.slimdevices.com/show_bug.cgi?id=8698">#8698</a> - Strings fix for SB3 and added some missing translations.</li>
		</ul>
		<li>Transporter-specific features and fixes</li>
		<ul>
			<li>Added "effects loop" feature for hooking in an external DSP via S/PDIF.</li>
			<li>New programmable logic: Xilinx CPLD will be automatically upgraded,	but if you subsequently downgrade to an earlier firmware, it must be manually re-flashed to the older rev (press '1' on startup).</li>
			<li>Added support for native 88.2k playback.</li>
			<li>CPU optimizations in UART and IR blaster, freed up over 20 MIPS. Should prevent 24/96 FLAC from ever being able to max out the CPU, even with replaygain and spectrum analyzer enabled.</li>
			<li>Word clock and effects loop settings take effect immediately - no need to reconnect or restart the track.</li>
			<li>Make word clock and effects loop settings take effect immediately instead of on player's initial connection to the server.</li>
			<li><a href="http://bugs.slimdevices.com/show_bug.cgi?id=4322">#4322</a> - Digital input does not come back from pause reliably</li>
			<li><a href="http://bugs.slimdevices.com/show_bug.cgi?id=4436">#4436</a> - No AES output when wordclock signal is disconnected then reconnected</li>
			<li><a href="http://bugs.slimdevices.com/show_bug.cgi?id=4634">#4634</a> - Cannot slave to 96k external word clock</li>
			<li><a href="http://bugs.slimdevices.com/show_bug.cgi?id=4712">#4712</a> - Support for 88.2kHz sample rate</li>
			<li><a href="http://bugs.slimdevices.com/show_bug.cgi?id=4834">#4834</a> - After Switching to digital input device will not play music without a complete reset</li>
			<li><a href="http://bugs.slimdevices.com/show_bug.cgi?id=4895">#4895</a> - Lack of audio output after turning on</li>
			<li><a href="http://bugs.slimdevices.com/show_bug.cgi?id=6937">#6937</a> - Rhapsody fails to play in bridged mode</li>
			<li><a href="http://bugs.slimdevices.com/show_bug.cgi?id=7269">#7269</a> - Volume control breaking digital inputs</li>
		</ul>
	</ul>
	<br />
	
	<li>Music Services:
	<ul>
		<li>Support for Last.fm Radio</li>
	</ul>
	<br />

	<li>Seek Improvements:
	<ul>
		<li>Improved FF/REW seek UI.</li>
		<li>Seek support for natively streamed Ogg files.</li>
		<li>Seek support for remote MP3 files (i.e. podcasts) on servers that support it.</li>
		<li>Seek support for remote WMA files on Windows Media Servers.</li>
	</ul>
	<br />

	<li>Default Web UI:
	<ul>
		<li>SqueezeJS framework</li>
		<li>Show notification messages for various actions which might be delayed</li>
		<li>Add web GUI main menu icons for favorites</li>
		<li>Allow MusicIP moods and RandomPlay mixes to be saved as favorites</li>
	</ul>
	<br />

	<li>Player handling:
	<ul>
		<li>Discover players connected to other SqueezeCenters in your local network</li>
		<li>Connect players to and disconnect from other SqueezeCenters or SqueezeNetwork</li>
		<li>Add CLI support, player and web UI</li>
		<li>Add way to reset player to default values</li>
	</ul>
	<br />

	<li>Windows installer:
	<ul>
		<li>during installation check for port conflicts and blocking firewalls</li>
		<li>optionally remove all SC preferences, logs and registry keys to make sure a fresh install
			creates a working system</li>
	</ul>
	<br />

	<li>Bug Fixes:<ul>
		<li><a href="http://bugs.slimdevices.com/show_bug.cgi?id=1592">#1592</a> - Fast forward / rewind rework</li>
		<li><a href="http://bugs.slimdevices.com/show_bug.cgi?id=2319">#2319</a> - Don't crossfade successive album tracks</li>
		<li><a href="http://bugs.slimdevices.com/show_bug.cgi?id=3809">#3809</a> - No scanning (FF/RW) with Ogg</li>
		<li><a href="http://bugs.slimdevices.com/show_bug.cgi?id=4402">#4402</a> - If music library unavailable duplicate album entries created</li>
		<li><a href="http://bugs.slimdevices.com/show_bug.cgi?id=4760">#4760</a> - Players not doing FF/RW while synced, although display says otherwise</li>
		<li><a href="http://bugs.slimdevices.com/show_bug.cgi?id=5907">#5907</a> - Home on breadcrumb trail in Infobrowser Settings Edit -loses edit</li>
		<li><a href="http://bugs.slimdevices.com/show_bug.cgi?id=5979">#5979</a> - Add option to cancel a scan in progress</li>
		<li><a href="http://bugs.slimdevices.com/show_bug.cgi?id=6049">#6049</a> - Information Browser has duplicate entries</li>
		<li><a href="http://bugs.slimdevices.com/show_bug.cgi?id=6235">#6235</a> - Many players sync'ed: can't see names in classic/fishbone skin's status frame</li>
		<li><a href="http://bugs.slimdevices.com/show_bug.cgi?id=6266">#6266</a> - SqueezeCenter does not stream to iPod Touch or iPhone</li>
		<li><a href="http://bugs.slimdevices.com/show_bug.cgi?id=6471">#6471</a> - Huge thumbnails being generated in PNG format</li>
		<li><a href="http://bugs.slimdevices.com/show_bug.cgi?id=6836">#6836</a> - lack of cue sheet support for .ogg files</li>
		<li><a href="http://bugs.slimdevices.com/show_bug.cgi?id=6890">#6890</a> - Implement smarter RVA/track gain + SoundCheck logic</li>
		<li><a href="http://bugs.slimdevices.com/show_bug.cgi?id=7068">#7068</a> - Fast-forward/rewind is broken on controller</li>
		<li><a href="http://bugs.slimdevices.com/show_bug.cgi?id=7103">#7103</a> - Option to disable artwork pre-caching at scan time</li>
		<li><a href="http://bugs.slimdevices.com/show_bug.cgi?id=7489">#7489</a> - Safari/WebKit doesn't recognize encoding returned when saving SN settings in SC</li>
		<li><a href="http://bugs.slimdevices.com/show_bug.cgi?id=7497">#7497</a> - gototime when paused restarts play but does not unmute</li>
		<li><a href="http://bugs.slimdevices.com/show_bug.cgi?id=7702">#7702</a> - Random Mix: powered off player turns on and starts playing by itself</li>
		<li><a href="http://bugs.slimdevices.com/show_bug.cgi?id=7820">#7820</a> - Play doesn't cancel fast forward mode from controller</li>
		<li><a href="http://bugs.slimdevices.com/show_bug.cgi?id=8003">#8003</a> - Playing Pandora after leaving Controller idle over night doesn't work</li>
		<li><a href="http://bugs.slimdevices.com/show_bug.cgi?id=8112">#8112</a> - Playing a remote stream while player is off does not turn on player right away</li>
		<li><a href="http://bugs.slimdevices.com/show_bug.cgi?id=8148">#8148</a> - Playing Sirius Internet Radio via SoftSqueeze fails on stream</li>
		<li><a href="http://bugs.slimdevices.com/show_bug.cgi?id=8175">#8175</a> - Atom feeds may not parse properly</li>
		<li><a href="http://bugs.slimdevices.com/show_bug.cgi?id=8181">#8181</a> - Quote symbol causes adding song(s) to playlist to fail using Fishbone</li>
		<li><a href="http://bugs.slimdevices.com/show_bug.cgi?id=8192">#8192</a> - Toggling favorites form Songinfo page broken in non Default skins</li>
		<li><a href="http://bugs.slimdevices.com/show_bug.cgi?id=8212">#8212</a> - Default Crossfade duration is zero</li>
		<li><a href="http://bugs.slimdevices.com/show_bug.cgi?id=8248">#8248</a> - Use RadioTime logos in Now Playing</li>
		<li><a href="http://bugs.slimdevices.com/show_bug.cgi?id=8254">#8254</a> - Allowed IP Addresses field validation is not accurate</li>
		<li><a href="http://bugs.slimdevices.com/show_bug.cgi?id=8275">#8275</a> - MusicIP Mix for New Music broken</li>
		<li><a href="http://bugs.slimdevices.com/show_bug.cgi?id=8276">#8276</a> - Trackinfo from MusicIP mix fails</li>
		<li><a href="http://bugs.slimdevices.com/show_bug.cgi?id=8278">#8278</a> - Changing players in SC causes "Tune in URL" to play when it shouldn't</li>
		<li><a href="http://bugs.slimdevices.com/show_bug.cgi?id=8332">#8332</a> - MusicIP error when choosing mix parameters</li>
		<li><a href="http://bugs.slimdevices.com/show_bug.cgi?id=8334">#8334</a> - Menu does not return to HOME when switching from SN > SC</li>
		<li><a href="http://bugs.slimdevices.com/show_bug.cgi?id=8344">#8344</a> - disable authentication if user/password are empty</li>
		<li><a href="http://bugs.slimdevices.com/show_bug.cgi?id=8360">#8360</a> - 7.0.1 fails scanning on OSX</li>
		<li><a href="http://bugs.slimdevices.com/show_bug.cgi?id=8465">#8465</a> - Error message when trying to update SC while scan is running.</li>
		<li><a href="http://bugs.slimdevices.com/show_bug.cgi?id=8410">#8410</a> - Add possibility to force a character set to be used by SqueezeCenter where no such locale is available</li>
		<li><a href="http://bugs.slimdevices.com/show_bug.cgi?id=8519">#8519</a> - Support ID32 block type in WAV files</li>
		<li><a href="http://bugs.slimdevices.com/show_bug.cgi?id=8601">#8601</a> - WavPack files with large RIFF headers not parsed correctly</li>
		<li><a href="http://bugs.slimdevices.com/show_bug.cgi?id=8622">#8622</a> - Box for player selection is not correctly resized after player change</li>
		<li><a href="http://bugs.slimdevices.com/show_bug.cgi?id=8864">#8864</a> - Extended text scrolls on push/pop mode when it should not</li>
	</ul>
</ul>

<h2><a name="v7.0.1" id="v7.0.1"></a>Version 7.0.1 - 2008-05-14</h2>

<ul>
	<li>Firmware updates:
	<ul>
		<li>
			Squeezebox Classic - Version 88<br />
			Transporter - Version 37<br />
			Squeezebox Receiver - Version 23
		</li>
		<ul>
			<li><a href="http://bugs.slimdevices.com/show_bug.cgi?id=15">#15</a> - DHCP fails with Mac OS X network sharing DHCP server</li>
			<li><a href="http://bugs.slimdevices.com/show_bug.cgi?id=6513">#6513</a> - WPA / WPA2 Personal: Setting passphrase to more than 63 characters shows garbage characters and crashes the Squeezebox</li>
			<li><a href="http://bugs.slimdevices.com/show_bug.cgi?id=6994">#6994</a> - Problems connecting WPA and WPA2 to Netgear WNR3500</li>
			<li><a href="http://bugs.slimdevices.com/show_bug.cgi?id=7415">#7415</a> - Apple Time Capsule, Airport Express N don't work with Squeezebox</li>
			<li><a href="http://bugs.slimdevices.com/show_bug.cgi?id=7637">#7637</a> - Change serv 2 to www.test.squeezenetwork.com</li>
		</ul>
		</li>
		<li>Transporter - Version 37</li>
		<ul>
			<li><a href="http://bugs.slimdevices.com/show_bug.cgi?id=4653">#4653</a> - Right screen does not update during button tests</li>
		</ul>
		</li>
	</ul>
	<br />
	
	<li>Music Services:
	<ul>
		<li>Support for SIRIUS Internet Radio.</li>
	</ul>
	<br />
	
	<li>Squeezebox Controller:
	<ul>
		<li>Fully support per device language settings</li>
	</ul>
	<br />
	
	<li>Tag Reading:
	<ul>
		<li><a href="http://bugs.slimdevices.com/show_bug.cgi?id=3727">#3727</a> - Unicode genres are duplicated between MP3 and FLACs</li>
		<li><a href="http://bugs.slimdevices.com/show_bug.cgi?id=7782">#7782</a> - Use COVERART tag in Ogg files</li>
	</ul>
	<br />
	
	<li>Bug Fixes:<ul>
		<li><a href="http://bugs.slimdevices.com/show_bug.cgi?id=4092">#4092</a> - Multiple radio stations in a playlist don't work</li>
		<li><a href="http://bugs.slimdevices.com/show_bug.cgi?id=4276">#4276</a> - Accented / special characters in cue file name</li>
		<li><a href="http://bugs.slimdevices.com/show_bug.cgi?id=4361">#4361</a> - Albums with same name but different artists are wrongly grouped together if &quot;Treat multi-disc sets as a single album&quot; is set.</li>
		<li><a href="http://bugs.slimdevices.com/show_bug.cgi?id=5143">#5143</a> - View log file from web interface</li>
		<li><a href="http://bugs.slimdevices.com/show_bug.cgi?id=5339">#5339</a> - Music containing special characters does not appear when integrating iTunes XML on Linux</li>
		<li><a href="http://bugs.slimdevices.com/show_bug.cgi?id=5584">#5584</a> - Add support for Mac aliases in music folder</li>
		<li><a href="http://bugs.slimdevices.com/show_bug.cgi?id=5833">#5833</a> - log4perl error messages when scripts return to the console/shell</li>
		<li><a href="http://bugs.slimdevices.com/show_bug.cgi?id=6621">#6621</a> - Can't store non-latin characters in preference file</li>
		<li><a href="http://bugs.slimdevices.com/show_bug.cgi?id=6628">#6628</a> - Sync RadioTime and Last.fm prefs with SN</li>
		<li><a href="http://bugs.slimdevices.com/show_bug.cgi?id=6643">#6643</a> - Searching for "Various Artists" Hangs SC</li>
		<li><a href="http://bugs.slimdevices.com/show_bug.cgi?id=6689">#6689</a> - UTF-8 not rendered correctly on web browser in scan progress</li>
		<li><a href="http://bugs.slimdevices.com/show_bug.cgi?id=6712">#6712</a> - Rebuffering (due to output-buffer underrun) should have time-limit</li>
		<li><a href="http://bugs.slimdevices.com/show_bug.cgi?id=6720">#6720</a> - Year not removed from database when last song with that year is changed</li>
		<li><a href="http://bugs.slimdevices.com/show_bug.cgi?id=6789">#6789</a> - Accented characters in music folder setting not accepted</li>
		<li><a href="http://bugs.slimdevices.com/show_bug.cgi?id=6823">#6823</a> - Player name of newly attached player is empty in settings page</li>
		<li><a href="http://bugs.slimdevices.com/show_bug.cgi?id=6864">#6864</a> - SB1 synch problems
			<br>Please note that the original Squeezebox (Squeezebox v1) is less capable of maintaining synchronization than newer Squeezebox models.
			See the notes associated with this bug for more information
		</li>
		<li><a href="http://bugs.slimdevices.com/show_bug.cgi?id=6914">#6914</a> - Encoding problems in Podcasts display</li>
		<li><a href="http://bugs.slimdevices.com/show_bug.cgi?id=6920">#6920</a> - 88.2kHz 24-bit WMA displayed incorrectly</li>
		<li><a href="http://bugs.slimdevices.com/show_bug.cgi?id=6928">#6928</a> - CLI query playlist with stream items fails</li>
		<li><a href="http://bugs.slimdevices.com/show_bug.cgi?id=7053">#7053</a> - Tags with cyrillic characters breaks CLI</li>
		<li><a href="http://bugs.slimdevices.com/show_bug.cgi?id=7061">#7061</a> - Power on Resume behaviour is broken when not playing at power off</li>
		<li><a href="http://bugs.slimdevices.com/show_bug.cgi?id=7066">#7066</a> - Bad Favorites URLs can't be edited and made playable</li>
		<li><a href="http://bugs.slimdevices.com/show_bug.cgi?id=7073">#7073</a> - Filenames with accented characters truncated when browsing</li>
		<li><a href="http://bugs.slimdevices.com/show_bug.cgi?id=7089">#7089</a> - Items in Extras Menu are not ordered correctly</li>
		<li><a href="http://bugs.slimdevices.com/show_bug.cgi?id=7092">#7092</a> - New players should only be given a default name with a number if there's a player without a number with the same default name</li>
		<li><a href="http://bugs.slimdevices.com/show_bug.cgi?id=7286">#7286</a> - Scrolling through UTF-8 chars on medium font misses a couple of pixels</li>
		<li><a href="http://bugs.slimdevices.com/show_bug.cgi?id=7303">#7303</a> - MusicIP plugin active even when disabled</li>
		<li><a href="http://bugs.slimdevices.com/show_bug.cgi?id=7314">#7314</a> - DateTime screensaver doesn't display alarm bell for alarms on sundays</li>
		<li><a href="http://bugs.slimdevices.com/show_bug.cgi?id=7351">#7351</a> - Mac Installer prompts to stop server error</li>
		<li><a href="http://bugs.slimdevices.com/show_bug.cgi?id=7369">#7369</a> - Ampersand in iTunes playlists names kills those playlists</li>
		<li><a href="http://bugs.slimdevices.com/show_bug.cgi?id=7376">#7376</a> - SBC unresponsive when coming out of sleep mode</li>
		<li><a href="http://bugs.slimdevices.com/show_bug.cgi?id=7414">#7414</a> - Selecting favorites by typing numbers should be enabled again</li>
		<li><a href="http://bugs.slimdevices.com/show_bug.cgi?id=7424">#7424</a> - LAME Installed Correctly shown when it's not</li>
		<li><a href="http://bugs.slimdevices.com/show_bug.cgi?id=7426">#7426</a> - Power-on-resume does not work for Internet radio</li>
		<li><a href="http://bugs.slimdevices.com/show_bug.cgi?id=7430">#7430</a> - XMLBrowser pagination broken for search result lists</li>
		<li><a href="http://bugs.slimdevices.com/show_bug.cgi?id=7443">#7443</a> - Artwork doesn't show properly if each track has a different image</li>
		<li><a href="http://bugs.slimdevices.com/show_bug.cgi?id=7460">#7460</a> - mac (Monkey's Audio) darwin binary is PPC-only</li>
		<li><a href="http://bugs.slimdevices.com/show_bug.cgi?id=7465">#7465</a> - Strings are not updated when a plugin is updated</li>
		<li><a href="http://bugs.slimdevices.com/show_bug.cgi?id=7470">#7470</a> - Podcast Time Played/Remaining off on various UIs</li>
		<li><a href="http://bugs.slimdevices.com/show_bug.cgi?id=7478">#7478</a> - playlistTrack not mixable on player UI</li>
		<li><a href="http://bugs.slimdevices.com/show_bug.cgi?id=7479">#7479</a> - Lyrics does not display correctly accented characters</li>
		<li><a href="http://bugs.slimdevices.com/show_bug.cgi?id=7507">#7507</a> - Failure to scan dirs/files with names contaning non-latin chars</li>
		<li><a href="http://bugs.slimdevices.com/show_bug.cgi?id=7509">#7509</a> - Changing Last.fm accounts does not work for Audioscrobbler</li>
		<li><a href="http://bugs.slimdevices.com/show_bug.cgi?id=7517">#7517</a> - Rhapsody:  Song # 200 is &quot;Play All&quot; in top tracks for an artist.</li>
		<li><a href="http://bugs.slimdevices.com/show_bug.cgi?id=7524">#7524</a> - Non-blocking connect() fails on win32</li>
		<li><a href="http://bugs.slimdevices.com/show_bug.cgi?id=7526">#7526</a> - Problem switching players in Handheld skin</li>
		<li><a href="http://bugs.slimdevices.com/show_bug.cgi?id=7537">#7537</a> - MusicIP icon in invalid locations</li>
		<li><a href="http://bugs.slimdevices.com/show_bug.cgi?id=7547">#7547</a> - Don't utf8 decode file paths in CUE sheets</li>
		<li><a href="http://bugs.slimdevices.com/show_bug.cgi?id=7549">#7549</a> - No error message when selecting to transcode when decoder is not installed correctly</li>
		<li><a href="http://bugs.slimdevices.com/show_bug.cgi?id=7563">#7563</a> - Unable to add audio urls to favorties if mime type not known</li>
		<li><a href="http://bugs.slimdevices.com/show_bug.cgi?id=7574">#7574</a> - Problems with hebrew characters in various aspects of the product</li>
		<li><a href="http://bugs.slimdevices.com/show_bug.cgi?id=7582">#7582</a> - Random Mix plugin no longer distinguishes between 'add' and 'play' in player UI</li>
		<li><a href="http://bugs.slimdevices.com/show_bug.cgi?id=7583">#7583</a> - SlimServer 7.0 throws an exception when shutting down.</li>
		<li><a href="http://bugs.slimdevices.com/show_bug.cgi?id=7585">#7585</a> - DRM track in Playlists causes scanner to quit scan</li>
		<li><a href="http://bugs.slimdevices.com/show_bug.cgi?id=7610">#7610</a> - Playlists with . seperating words have the . converted to a space</li>
		<li><a href="http://bugs.slimdevices.com/show_bug.cgi?id=7633">#7633</a> - server.prefs re-written every 5 min. and prevents HDD spin-down</li>
		<li><a href="http://bugs.slimdevices.com/show_bug.cgi?id=7636">#7636</a> - CLI response when browsing XMLBrowser should include type of item</li>
		<li><a href="http://bugs.slimdevices.com/show_bug.cgi?id=7643">#7643</a> - CLI current duration value wrong for some plugins</li>
		<li><a href="http://bugs.slimdevices.com/show_bug.cgi?id=7648">#7648</a> - JPEG image headers truncated for some APIC frames</li>
		<li><a href="http://bugs.slimdevices.com/show_bug.cgi?id=7649">#7649</a> - MusicIP should return info about missing player instead of empty playlist</li>
		<li><a href="http://bugs.slimdevices.com/show_bug.cgi?id=7667">#7667</a> - Synchronize pop-up window doesn't use HTML label tags</li>
		<li><a href="http://bugs.slimdevices.com/show_bug.cgi?id=7675">#7675</a> - new scan is not launched when needed if only iTunes or MusicIP, but no music path is defined</li>
		<li><a href="http://bugs.slimdevices.com/show_bug.cgi?id=7679">#7679</a> - CLI search command does not respect itemsPerResponse parameter</li>
		<li><a href="http://bugs.slimdevices.com/show_bug.cgi?id=7684">#7684</a> - CLI hasitems tag doesnt return 0 when it should</li>
		<li><a href="http://bugs.slimdevices.com/show_bug.cgi?id=7685">#7685</a> - Unable to clear out SqueezeNetwork account info in SqueezeCenter</li>
		<li><a href="http://bugs.slimdevices.com/show_bug.cgi?id=7692">#7692</a> - Simplify access to log files</li>
		<li><a href="http://bugs.slimdevices.com/show_bug.cgi?id=7703">#7703</a> - Visualizer screen gets extended text stuck, won't clear</li>
		<li><a href="http://bugs.slimdevices.com/show_bug.cgi?id=7739">#7739</a> - pcmsamplesize not set right for all remote WMA files</li>
		<li><a href="http://bugs.slimdevices.com/show_bug.cgi?id=7744">#7744</a> - Player Plugin information menu is wrong</li>
		<li><a href="http://bugs.slimdevices.com/show_bug.cgi?id=7752">#7752</a> - scanner won't scan folders with "foreign " characters</li>
		<li><a href="http://bugs.slimdevices.com/show_bug.cgi?id=7769">#7769</a> - missing/wrong fields in Internet Radio Station Description on Controller when streaming to iTunes</li>
		<li><a href="http://bugs.slimdevices.com/show_bug.cgi?id=7778">#7778</a> - Song information doesn't always show duration in web interface</li>
		<li><a href="http://bugs.slimdevices.com/show_bug.cgi?id=7789">#7789</a> - Can't delete playlists in default and Fishbone skins </li>
		<li><a href="http://bugs.slimdevices.com/show_bug.cgi?id=7791">#7791</a> - Web UI blocks creating playlists with illegal characters, player UI does not </li>
		<li><a href="http://bugs.slimdevices.com/show_bug.cgi?id=7800">#7800</a> - cli_socket_accept doesn't accept() if max connections reached</li>
		<li><a href="http://bugs.slimdevices.com/show_bug.cgi?id=7818">#7818</a> - Sleep timer + Alarm does not reset idle timer, Pandora won't play</li>
		<li><a href="http://bugs.slimdevices.com/show_bug.cgi?id=7840">#7840</a> - does not find custom artwork.jpg files in folders that have a file name with non-latin characters</li>
		<li><a href="http://bugs.slimdevices.com/show_bug.cgi?id=7881">#7881</a> - Ogg tag parser is broken</li>
		<li><a href="http://bugs.slimdevices.com/show_bug.cgi?id=7907">#7907</a> - Artwork in FLAC not showing if picture type is not 3 (Cover)</li>
		<li><a href="http://bugs.slimdevices.com/show_bug.cgi?id=7936">#7936</a> - When enabling/disabling plugins, enforced plugins are always listed as changed</li>
		<li><a href="http://bugs.slimdevices.com/show_bug.cgi?id=7957">#7957</a> - VBRI header not read in MP3 files</li>
		<li><a href="http://bugs.slimdevices.com/show_bug.cgi?id=7960">#7960</a> - Random Plugin Not Honouring 'ADD' or 'ADD Next'</li>
		<li><a href="http://bugs.slimdevices.com/show_bug.cgi?id=7986">#7986</a> - Embedded Artwork Error in WMA lossless</li>
		<li><a href="http://bugs.slimdevices.com/show_bug.cgi?id=7992">#7992</a> - Bad query used for CLI 'artists in genre' queries</li>
		<li><a href="http://bugs.slimdevices.com/show_bug.cgi?id=8007">#8007</a> - Display Settings not correct for SB3</li>
		<li><a href="http://bugs.slimdevices.com/show_bug.cgi?id=8036">#8036</a> - CLI: albums query hangs sometimes with "a" tags</li>
		<li><a href="http://bugs.slimdevices.com/show_bug.cgi?id=8069">#8069</a> - Title Format pref not shown for stream.mp3 clients</li>
		<li><a href="http://bugs.slimdevices.com/show_bug.cgi?id=8101">#8101</a> - Rhapsody track search, pick "All Songs", plays wrong tracks.</li>
	</ul>
</ul>


<h2><a name="v7.0" id="v7.0"></a>Version 7.0 - 2008-03-03</h2>

<ul>
	<li>General:
	<ul>
		<li>Renamed SlimServer to SqueezeCenter</li>
	</ul>
	<br />

	<li>Firmware updates:
	<ul>
		<li>Use new OpenDNS servers if default DNS servers fail, when connecting to SN</li>

		<li>Squeezebox 2 - Version 86</li>
		<ul>
			<li><a href="http://bugs.slimdevices.com/show_bug.cgi?id=6478">#6478</a> - Fix slim discovery</li>
			<li><a href="http://bugs.slimdevices.com/show_bug.cgi?id=6030">#6030</a> - Fix WPA group key renewal</li>
			<li><a href="http://bugs.slimdevices.com/show_bug.cgi?id=4664">#4664</a> - Fix WOL if SC is behind a wireless bridge</li>
		</ul>
		</li>
		<li>Squeezebox 2 - Version 84</li>
		<ul>
			<li><a href="http://bugs.slimdevices.com/show_bug.cgi?id=5959">#5959</a> - Fix premature STMo</li>
			<li><a href="http://bugs.slimdevices.com/show_bug.cgi?id=6156">#6156</a> - Fix double STMs</li>
			<li><a href="http://bugs.slimdevices.com/show_bug.cgi?id=6256">#6256</a> - Replace SlimServer with SqueezeCenter</li>
		</ul>
		</li>
		<li>Squeezebox 2 - Version 83</li>
		<ul>
			<li><a href="http://bugs.slimdevices.com/show_bug.cgi?id=5171">#5171</a> - Some settings were lost when after a factory reset the player was connecting directly to SN (w/o first being connected to SC)</li>
		</ul>
		</li>
		<li>Transporter - Version 36</li>
		<ul>
			<li><a href="http://bugs.slimdevices.com/show_bug.cgi?id=6478">#6478</a> - Fix slim discovery</li>
			<li><a href="http://bugs.slimdevices.com/show_bug.cgi?id=6030">#6030</a> - Fix WPA group key renewal</li>
			<li><a href="http://bugs.slimdevices.com/show_bug.cgi?id=4664">#4664</a> - Fix WOL if SC is behind a wireless bridge</li>
			<li><a href="http://bugs.slimdevices.com/show_bug.cgi?id=5092">#5092</a> - Fix WOL for Transporter</li>
		</ul>
		</li>
		<li>Transporter - Version 34</li>
		<ul>
			<li><a href="http://bugs.slimdevices.com/show_bug.cgi?id=5959">#5959</a> - Fix premature STMo</li>
			<li><a href="http://bugs.slimdevices.com/show_bug.cgi?id=6156">#6156</a> - Fix double STMs</li>
			<li><a href="http://bugs.slimdevices.com/show_bug.cgi?id=6256">#6256</a> - Replace SlimServer with SqueezeCenter</li>
		</ul>
		</li>
		<li>Transporter - Version 33</li>
		<ul>
			<li><a href="http://bugs.slimdevices.com/show_bug.cgi?id=4580">#4580</a> - Fix brief noise when switching digital inputs</li>
			<li><a href="http://bugs.slimdevices.com/show_bug.cgi?id=5171">#5171</a> - Some settings were lost when after a factory reset the player was connecting directly to SN (w/o first being connected to SC)</li>
		</ul>
		</li>
	</ul>
	<br />

	<li>File Formats:
	<ul>
		<li>WavPack is now supported.</li>
	</ul>
	<br />

	<li>Internationalization:
	<ul>
		<li>Updated official translations (EN, DE, ES, FR, IT, NL) 
		<li>Updated Danish translations from Bjørn Haagensen
	</ul>
	<br />

	<li>Internet Radio/Music on Demand:
	<ul>
		<li>Support for Slacker</li>
		<li>Support for Pandora</li>
		<li>Support for Rhapsody Direct</li>
		<li>Support for MP3tunes</li>
		<li>Last.fm AudioScrobbler is now included.</li>
	</ul>
	<br />

	<li>SqueezeNetwork:
	<ul>
		<li>Preferences integration - preferences for SqueezeCenter and SqueezeNetwork are synchronized.</li>
		<li>View and switch players that are connected to SqueezeNetwork.</li>
	</ul>
	<br />

	<li>Skins:
	<ul>
		<li>Brand new default skin</li>
		<li>Old Default skin renamed to Classic</li>
		<li>Fishbone: ability to toggle display of album text in gallery view</li>
		<li>Fishbone: drag n drop playlist manipulation</li>
		<li>Classic & Fishbone: popup album track list when clicking on album art</li>
		<li>Classic & Fishbone: browse multiple levels with 'tree' view (icon on left of browse items)</li>
		<li>unsupported and unmaintained skins are no longer part of the distribution</li>
	</ul>
	<br />

	<li>Performance:
	<ul>
		<li><a href="http://bugs.slimdevices.com/show_bug.cgi?id=259">#259</a> - Syncing of multiple players has been greatly improved.  Players are now able to stay in sync with each other even in the face of poor network conditions or while playing long radio streams.</li>
	</ul>
	<br />

	<li>Player UI:
	<ul>
		<li>Suppress "Play All" at top level browse menus</li>
		<li>Play other songs on album feature is now a per-player setting - default is to use the older server preference if no player preference has been chosen yet</li>
		<li>Repeated pressing of browse or search button will now toggle through the list of options respectively</li>
	</ul>
	<br />

	<li>Platform Support:
	<ul>
		<li>Logging/Debugging has been overhauled. We now use Log::Log4perl</li>
		<li>Logging/Debugging is now multi-level and persistent across server restarts.<li>
	</ul>
	<br />

	<li>Tag Reading:
	<ul>
		<li>Some fixes to WMA tag reading</li>
		<li>Browse Music Folder can add album covers in new folders</li>
		<li>Ape tags now reported as the ID3 version if found</li>
	</ul>
	<br />

	<li>Plugins:
	<ul>
		<li>Pre-Distributed plugins now stored in Slim/Plugin</li>
		<li>Third party plugins require rewrite to new API</li>
		<li>Third party plugins only to be installed in Plugins folder</li>
	</ul>
	<br />

	<li>CLI API:
	<ul>
		<li>Browse Music Folder</li>
		<li>Browse filesystems from the server's point of view</li>
		<li>Rescan progress</li>
		<li>Please see the documentation in docs/cli-api.html for details, in particular about <strong>API changes that may impact your client</strong></li>
	</ul>
	<br />

	<li>Bug Fixes:<ul>
		<li><a href="http://bugs.slimdevices.com/show_bug.cgi?id=223">#223</a> - add WavPack support</li>
		<li><a href="http://bugs.slimdevices.com/show_bug.cgi?id=1524">#1524</a> - make live search skinnable</li>
		<li><a href="http://bugs.slimdevices.com/show_bug.cgi?id=3351">#3351</a> - Composers included in Artist count when browsing by Genre</li>
		<li><a href="http://bugs.slimdevices.com/show_bug.cgi?id=3548">#3548</a> - Cycle through menu by pressing the Search/Browse buttons</li>
		<li><a href="http://bugs.slimdevices.com/show_bug.cgi?id=4104">#4104</a> - link to FAQ under help shouldn't put ?player=[MACADDY] at end of url</li>
		<li><a href="http://bugs.slimdevices.com/show_bug.cgi?id=4137">#4137</a> - Sort the list of radios returned by radios query</li>
		<li><a href="http://bugs.slimdevices.com/show_bug.cgi?id=4188">#4188</a> - CUE-sheet can't be browsed in player, OK in web interface</li>
		<li><a href="http://bugs.slimdevices.com/show_bug.cgi?id=4259">#4259</a> - Fishbone never refreshes playlist</li>
		<li><a href="http://bugs.slimdevices.com/show_bug.cgi?id=4293">#4293</a> - Move to using Log::Log4perl to replace --d_* debugging.</li>
		<li><a href="http://bugs.slimdevices.com/show_bug.cgi?id=4338">#4338</a> - MusicMagic => MusicIP</li>
		<li><a href="http://bugs.slimdevices.com/show_bug.cgi?id=4351">#4351</a> - change to idle screensaver when playback stops during Now Playing" screensaver.</li>
		<li><a href="http://bugs.slimdevices.com/show_bug.cgi?id=4405">#4405</a> - Rhapsody/Upnp browse only works on Default skin</li>
		<li><a href="http://bugs.slimdevices.com/show_bug.cgi?id=4408">#4408</a> - MoodLogic errors with MoodLogic disabled</li>
		<li><a href="http://bugs.slimdevices.com/show_bug.cgi?id=4409">#4409</a> - All fonts lost</li>
		<li><a href="http://bugs.slimdevices.com/show_bug.cgi?id=4466">#4466</a> - Wrong sorting order in "browse songs" list at the player</li>
		<li><a href="http://bugs.slimdevices.com/show_bug.cgi?id=4421">#4421</a> - Pressing play when displaying a track title in the playlist plays Track 1</li>
		<li><a href="http://bugs.slimdevices.com/show_bug.cgi?id=4485">#4485</a> - Artwork files are not picked up in unicode-named folders</li>
		<li><a href="http://bugs.slimdevices.com/show_bug.cgi?id=4498">#4498</a> - Advanced search for compilation album shows all tracks twice</li>
		<li><a href="http://bugs.slimdevices.com/show_bug.cgi?id=4507">#4507</a> - Touch skin needs to work in IE</li>
		<li><a href="http://bugs.slimdevices.com/show_bug.cgi?id=4513">#4513</a> - SqueezeCenter should ignore the iTunes COMMENTs: ITUNPGAP & ITUNSMPB</li>
		<li><a href="http://bugs.slimdevices.com/show_bug.cgi?id=4516">#4516</a> - Enabling Playlists Breaks Search Results</li>
		<li><a href="http://bugs.slimdevices.com/show_bug.cgi?id=4579">#4579</a> - Bonjour fails to initialize</li>
		<li><a href="http://bugs.slimdevices.com/show_bug.cgi?id=4595">#4595</a> - CLI support for Browse music folder</li>
		<li><a href="http://bugs.slimdevices.com/show_bug.cgi?id=4598">#4598</a> - Better CLI scanner access</li>
		<li><a href="http://bugs.slimdevices.com/show_bug.cgi?id=4625">#4625</a> - artists cli query does not always return an artist for tracks in compilations</li>
		<li><a href="http://bugs.slimdevices.com/show_bug.cgi?id=4629">#4629</a> - For albums with ALBUMARTIST, track artists don't have any albums listed when searching for track artists from the player UI</li>
		<li><a href="http://bugs.slimdevices.com/show_bug.cgi?id=4678">#4678</a> - Localize DateTime screensaver</li>
		<li><a href="http://bugs.slimdevices.com/show_bug.cgi?id=4707">#4707</a> - Forcing transcode to MP3 results in a bit rate of 0</li>
		<li><a href="http://bugs.slimdevices.com/show_bug.cgi?id=4730">#4730</a> - Echo from CLI when next song in playlist</li>
		<li><a href="http://bugs.slimdevices.com/show_bug.cgi?id=4822">#4822</a> - Create a new playlist via CLI</li>
		<li><a href="http://bugs.slimdevices.com/show_bug.cgi?id=4849">#4849</a> - Default time display should not include seconds</li>
		<li><a href="http://bugs.slimdevices.com/show_bug.cgi?id=4873">#4873</a> - Error creating INI entry in Logitech.url</li>
		<li><a href="http://bugs.slimdevices.com/show_bug.cgi?id=4877">#4877</a> - Shorten files option in SqueezeCenter not needed any more</li>
		<li><a href="http://bugs.slimdevices.com/show_bug.cgi?id=4922">#4922</a> - When PlayList is empty, Download brings up a blank web page and gets stuck there</li>
		<li><a href="http://bugs.slimdevices.com/show_bug.cgi?id=4927">#4927</a> - ID3v2.4 date tags ignored</li>
		<li><a href="http://bugs.slimdevices.com/show_bug.cgi?id=4941">#4941</a> - New music limit not working</li>
		<li><a href="http://bugs.slimdevices.com/show_bug.cgi?id=4947">#4947</a> - Search does not search '0'</li>
		<li><a href="http://bugs.slimdevices.com/show_bug.cgi?id=4955">#4955</a> - items per page preference off by 1</li>
		<li><a href="http://bugs.slimdevices.com/show_bug.cgi?id=5075">#5075</a> - Upgrade flac binary to latest version (1.2.1)</li>
		<li><a href="http://bugs.slimdevices.com/show_bug.cgi?id=5080">#5080</a> - Live search doesn't display artist with albums</li>
		<li><a href="http://bugs.slimdevices.com/show_bug.cgi?id=5093">#5093</a> - Nokia770 skin on Nokia N800 shows a vertical scroll bar and the page footer moves bottom of the page when scrolling</li>
		<li><a href="http://bugs.slimdevices.com/show_bug.cgi?id=5112">#5112</a> - Allow multiple plugins to register buttons in same mode</li>
		<li><a href="http://bugs.slimdevices.com/show_bug.cgi?id=5159">#5159</a> - Album thumbnail lost when music file mtime changes</li>
		<li><a href="http://bugs.slimdevices.com/show_bug.cgi?id=5160">#5160</a> - Debian plugins path needs updating after Slim/Plugin/* reorg</li>
		<li><a href="http://bugs.slimdevices.com/show_bug.cgi?id=5165">#5165</a> - Option not to filter genres at album and track level doesn't work</li>
		<li><a href="http://bugs.slimdevices.com/show_bug.cgi?id=5193">#5193</a> - Restore CSRF protection. Patch by Peter Watkins</li>
		<li><a href="http://bugs.slimdevices.com/show_bug.cgi?id=5197">#5197</a> - I18n: Strange shortcut links in Artist view.</li>
		<li><a href="http://bugs.slimdevices.com/show_bug.cgi?id=5217">#5217</a> - First file in iTunes library is not scanned into SlimServer</li>
		<li><a href="http://bugs.slimdevices.com/show_bug.cgi?id=5218">#5218</a> - iTunes playlists scanned but not visible in interface</li>
		<li><a href="http://bugs.slimdevices.com/show_bug.cgi?id=5221">#5221</a> - Set Player block/unblock mode through CLI command</li>
		<li><a href="http://bugs.slimdevices.com/show_bug.cgi?id=5255">#5255</a> - CLI muting</li>
		<li><a href="http://bugs.slimdevices.com/show_bug.cgi?id=5287">#5287</a> - Artist link from basic search results ignores gallery setting</li>
		<li><a href="http://bugs.slimdevices.com/show_bug.cgi?id=5296">#5296</a> - MUSICBRAINZ_SORTNAME - not supported but in code?</li>
		<li><a href="http://bugs.slimdevices.com/show_bug.cgi?id=5324">#5324</a> - SqueezeCenter should run with group permissions from /etc/groups</li>
		<li><a href="http://bugs.slimdevices.com/show_bug.cgi?id=5432">#5432</a> - Random mix plugin no longer at menu top level</li>
		<li><a href="http://bugs.slimdevices.com/show_bug.cgi?id=5443">#5443</a> - Difficult specifying desired sort order (national characters)</li>
		<li><a href="http://bugs.slimdevices.com/show_bug.cgi?id=5444">#5444</a> - Random Mix status doesn't update in non-continuous mode</li>
		<li><a href="http://bugs.slimdevices.com/show_bug.cgi?id=5607">#5607</a> - Debugging settings not shown after restart</li>
		<li><a href="http://bugs.slimdevices.com/show_bug.cgi?id=5610">#5610</a> - ResetDisplay method failed</li>
		<li><a href="http://bugs.slimdevices.com/show_bug.cgi?id=5831">#5831</a> - APE tag processing isn't listed in the ID3 tag version</li>
		<li><a href="http://bugs.slimdevices.com/show_bug.cgi?id=5838">#5838</a> - returning bad data to illogical request</li>
		<li><a href="http://bugs.slimdevices.com/show_bug.cgi?id=5839">#5839</a> - Song order for addalbum makes no sense</li>
		<li><a href="http://bugs.slimdevices.com/show_bug.cgi?id=5842">#5842</a> - Can't play all songs from favorites</li>
		<li><a href="http://bugs.slimdevices.com/show_bug.cgi?id=5858">#5858</a> - Cookies on stream requests</li>
		<li><a href="http://bugs.slimdevices.com/show_bug.cgi?id=5871">#5871</a> - Numeric key selection not correct within Browse New Music</li>
		<li><a href="http://bugs.slimdevices.com/show_bug.cgi?id=5902">#5902</a> - Alarm triggers on all players / displays on all players</li>
		<li><a href="http://bugs.slimdevices.com/show_bug.cgi?id=5944">#5944</a> - No "Added to playlist" message when an album is picked from the Music Folder browser</li>
		<li><a href="http://bugs.slimdevices.com/show_bug.cgi?id=5973">#5973</a> - Slimserver cannot read Genre tag above numeric ID 79 for AIFF files.</li>
		<li><a href="http://bugs.slimdevices.com/show_bug.cgi?id=6163">#6163</a> - no way for 3rd party plugins to add custom icons</li>
		<li><a href="http://bugs.slimdevices.com/show_bug.cgi?id=6167">#6167</a> - Random Mix "recently played songs" value can not be set to zero.</li>
		<li><a href="http://bugs.slimdevices.com/show_bug.cgi?id=6294">#6294</a> - Track title is incorrect when album is a whole-CD flac file with cuesheet and track is in a playlist</li>
		<li><a href="http://bugs.slimdevices.com/show_bug.cgi?id=6507">#6507</a> - ALBUMARTIST tag causes ARTISTSORT tags to be lost</li>
		<li><a href="http://bugs.slimdevices.com/show_bug.cgi?id=3332">#3332</a> - Audio plays back at 44.1 KHz with 48Khz FLAC's when decompressing at server</li>
		<li><a href="http://bugs.slimdevices.com/show_bug.cgi?id=4098">#4098</a> - Wrong time after scanning through a file / scanning short songs jumps to next track</li>
		<li><a href="http://bugs.slimdevices.com/show_bug.cgi?id=4391">#4391</a> - Softsqueeze cannot play certain FLAC files</li>
		<li><a href="http://bugs.slimdevices.com/show_bug.cgi?id=4760">#4760</a> - Players not doing FF/RW while synced</li>
		<li><a href="http://bugs.slimdevices.com/show_bug.cgi?id=5210">#5210</a> - Now Playing & Time Incorrect On Synced Players with RandomPlay</li>
		<li><a href="http://bugs.slimdevices.com/show_bug.cgi?id=5271">#5271</a> - 7.0a1 does not play WAV file of 16 bits</li>
		<li><a href="http://bugs.slimdevices.com/show_bug.cgi?id=5631">#5631</a> - Problem with WMA files read from a UPnP media server</li>
		<li><a href="http://bugs.slimdevices.com/show_bug.cgi?id=6508">#6508</a> - Occasional songs freeze with no sound</li>
		<li><a href="http://bugs.slimdevices.com/show_bug.cgi?id=6540">#6539</a> - Sync via player UI breaks sometimes</li>
		<li><a href="http://bugs.slimdevices.com/show_bug.cgi?id=6666">#6666</a> - Synchronisation offset when unpausing if player has volume set to 0</li>		
	</ul>
</ul><|MERGE_RESOLUTION|>--- conflicted
+++ resolved
@@ -1,5 +1,13 @@
-<<<<<<< HEAD
-<h2><a name="v7.6.0" id="v7.6.0"></a>Version 7.6.0</h2>
+<h2><a name="v7.5.6" id="v7.5.6"></a>Version 7.5.6</h2>
+<ul>
+	<li>Bug Fixes:</li>
+	<ul>
+		<li><a href="http://bugs.slimdevices.com/show_bug.cgi?id=17173">#17173</a> - Music Scan Terminated Unexpectedly (Directory Scan)</li>
+	</ul>
+	<br />
+</ul>
+
+<h2><a name="v7.5.5" id="v7.5.5"></a>Version 7.5.5</h2>
 <ul>
 	<li>Firmware updates:</li>
 	<ul>
@@ -147,22 +155,11 @@
 		<li><a href="http://bugs.slimdevices.com/show_bug.cgi?id=17309">#17309</a> - Fedora 14/OpenSUSE 11.4 and other newer Linux distros are broken</li>
 		<li>SB Radio: Fixed hostname</li>
 		<li>SB Controller, Radio, Touch: Updated busybox to 1.16.2</li>
-=======
-<h2><a name="v7.5.6" id="v7.5.6"></a>Version 7.5.6</h2>
-<ul>
-	<li>Bug Fixes:</li>
-	<ul>
-		<li><a href="http://bugs.slimdevices.com/show_bug.cgi?id=17173">#17173</a> - Music Scan Terminated Unexpectedly (Directory Scan)</li>
->>>>>>> ca10c921
-	</ul>
-	<br />
-</ul>
-
-<<<<<<< HEAD
+	</ul>
+	<br />
+</ul>
+
 <h2><a name="v7.5.5" id="v7.5.5"></a>Version 7.5.5 - 2011-07-11</h2>
-=======
-<h2><a name="v7.5.5" id="v7.5.5"></a>Version 7.5.5</h2>
->>>>>>> ca10c921
 <ul>
 	<li>Firmware updates:</li>
 	<ul>
