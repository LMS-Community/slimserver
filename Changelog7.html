<h2><a name="v7.8.0" id="v7.8.0"></a>Version 7.8.0</h2>
<ul>
	<li>New Features:</li>
	<ul>
<<<<<<< HEAD
		<li>Replace custom OSX installer with a standard installation package (.pkg file). Please note that 
		the OSX build now requires OSX 10.5 as a minimum.</li>
		<li>Make the OSX PrefPane 64-bit compatible.</li>
=======
		<li>Re-implement Podcast plugin to support all players. Allow resuming a podcast you partially
		listened to before.</li>
		<li>Modify Internet Radio integration to work independently from mysb.com if needed.</li>
		<li>A new generic image resizing proxy is now built in to LMS. It can be used instead of the 
		image proxy hosted on mysqueezebox.com, or independently by plugins to eg. resize artwork 
		local to your network (and therefore not reachable by the remote proxy).</li> 
>>>>>>> 020c6094
		<li>The default behaviour on power-on is changed to resume what was playing before power-off.
		This change will only apply to new players attached to the server;
		the behaviour for existing players can be changed with Settings / Player / Audio.</li>
		<li>Support for Ogg FLAC in the server and Squeezeplay-based players</li>
<<<<<<< HEAD
=======
		<li>Added support for setting alarm playlist shuffle mode (thanks hickinbottoms!)</li>
		<li>Allow clients to register artwork resizing specifications to be pre-cached during the media scan.</li>
>>>>>>> 020c6094
	</ul>
	<br />

	<li>Bug Fixes:</li>
	<ul>
		<li><a href="http://bugs.slimdevices.com/show_bug.cgi?id=8180">#8180</a> - Squeezecenter prevents user logout after restart </li>
		<li><a href="http://bugs.slimdevices.com/show_bug.cgi?id=17174">#17174</a> - Title info doesn't update correctly when multiple SBs are playing same station</li>
		<li><a href="http://bugs.slimdevices.com/show_bug.cgi?id=17729">#17729</a> - On Linux SBS 7.4.1 and above: service cannot be stopped or restarted after an 'internal' restart</li>
		<li><a href="http://bugs.slimdevices.com/show_bug.cgi?id=17758">#17758</a> - Pop up symbols linger too long on the screen</li>
		<li><a href="http://bugs.slimdevices.com/show_bug.cgi?id=17933">#17933</a> - Failure to parse m3u playlists with relative paths</li>
		<li><a href="http://bugs.slimdevices.com/show_bug.cgi?id=17937">#17937</a> - Now Playing information can alternate between station and current-track titles at track skip</li>
		<li><a href="http://bugs.slimdevices.com/show_bug.cgi?id=17950">#17950</a> - %w macros (stream seconds duration) returns negative value</li>
	</ul>
	<br />
	<li>Other:</li>
	<ul>
		<li>Removed Mediafly plugin - the service has shut down in March 2012.</li>
	</ul>
	<br />
</ul>

<h2><a name="v7.7.3" id="v7.7.3"></a>Version 7.7.3</h2>
<ul>
	<li>New Features:</li>
	<ul>
		<li>Replace custom OSX installer with a standard installation package (.pkg file). Please note that 
		the OSX build now requires OSX 10.5 as a minimum.</li>
		<li>Make the OSX PrefPane 64-bit compatible.</li>
	</ul>
	<br />

	<li>Server Changes:</li>
	<ul>
		<li>Improved support for radio station artwork. Improved radio station browsing.</li>
		<li>Remove legacy Napster plugin. Napster now is a Rhapsody company.</li>
	</ul>
	<br />

	<li>Bug Fixes:</li>
	<ul>
		<li><a href="http://bugs.slimdevices.com/show_bug.cgi?id=8141">#8141</a> - Macintosh: Prevent Sleep While Playing</li>
		<li><a href="http://bugs.slimdevices.com/show_bug.cgi?id=18036">#18036</a> - Cometd client manager fails to purge dead clients causing memory leakage</li>
		<li>Artwork cache would grow forever</li>
		<li>Fix default expiry duration in cache code - it would expire immediately if not overwritten in the caller.</li>
		<li>Improve recovery from corrupted cache files</li>
	</ul>
	<br />
</ul>

<h2><a name="v7.7.2" id="v7.7.2"></a>Version 7.7.2 - 2012-03-27</h2>
<ul>
	<li>New Features:</li>
	<ul>
		<li>New packages for the ReadyNAS family of storage systems to support their ARM processor based devices.</li>
	</ul>
	<br />
	
	<li>Scanner Changes:</li>
	<ul>
		<li>The command-line scanner no longer supports scanning a path passed on the command-line. All paths to be scanned must be listed in the prefs file.</li>
	</ul>
	<br />

	<li>Bug Fixes:</li>
	<ul>
		<li><a href="http://bugs.slimdevices.com/show_bug.cgi?id=15001">#15001</a> - Save playlist plugin locks ip3k UI</li>
		<li><a href="http://bugs.slimdevices.com/show_bug.cgi?id=17422">#17422</a> - Artist, Album and Genre Favorites with non-latin characters don't work from Player UI</li>
		<li><a href="http://bugs.slimdevices.com/show_bug.cgi?id=17680">#17680</a> - General install issue of LMS on ReadyNAS Pro (ends up with an install error)</li>
		<li><a href="http://bugs.slimdevices.com/show_bug.cgi?id=17777">#17777</a> - New & changed scan does not scan playlists</li>
		<li><a href="http://bugs.slimdevices.com/show_bug.cgi?id=17807">#17807</a> - Windows installer is showing German messages if no localization is available</li>
		<li><a href="http://bugs.slimdevices.com/show_bug.cgi?id=17818">#17818</a> - logitechmediaserver breaks apparmor in Ubuntu</li>
		<li><a href="http://bugs.slimdevices.com/show_bug.cgi?id=17819">#17819</a> - Squeezebox folder is breaking ReadyNAS Samba configuration</li>
		<li><a href="http://bugs.slimdevices.com/show_bug.cgi?id=17835">#17835</a> - playlistcontrol cmd:load ... play_index:yyyy doesn't work with folders</li>
		<li><a href="http://bugs.slimdevices.com/show_bug.cgi?id=17837">#17837</a> - Browse Music Folder fails if a file of unwanted/invalid type is in a folder</li>
		<li><a href="http://bugs.slimdevices.com/show_bug.cgi?id=17843">#17843</a> - renaming /c/squeezeboxserver/ to /c/.squeezeboxserver/ causes repeated crashes</li>
		<li><a href="http://bugs.slimdevices.com/show_bug.cgi?id=17841">#17841</a> - directory traversal vulnerability in the web UI code</li>
		<li><a href="http://bugs.slimdevices.com/show_bug.cgi?id=17848">#17848</a> - LMS service does NOT install on Windows 7</li>
		<li><a href="http://bugs.slimdevices.com/show_bug.cgi?id=17852">#17852</a> - Support for new ReadyNAS Duo and NV+ V2 devices</li>
		<li><a href="http://bugs.slimdevices.com/show_bug.cgi?id=17855">#17855</a> - Only enable single output channel mode if actively synced</li>
		<li><a href="http://bugs.slimdevices.com/show_bug.cgi?id=17858">#17858</a> - Web UI shows red X instead of artwork for absolute URL in private network</li>
		<li><a href="http://bugs.slimdevices.com/show_bug.cgi?id=17876">#17876</a> - Unnecessary items in context menu for current-playlist tracks</li>
		<li><a href="http://bugs.slimdevices.com/show_bug.cgi?id=17877">#17877</a> - Resume after underrun broken for synchronized (ip3k) players</li>
		<li><a href="http://bugs.slimdevices.com/show_bug.cgi?id=17881">#17881</a> - BMF scan corrupts dB replacing title with file name</li>
		<li><a href="http://bugs.slimdevices.com/show_bug.cgi?id=17882">#17882</a> - Fixed wrong MP4 MIME type for DLNA (audio/m4a was used instead of audio/mp4)</li>
		<li><a href="http://bugs.slimdevices.com/show_bug.cgi?id=17885">#17885</a> - DLNA 7.3.28.2: GetProtocolInfo needs all DLNA profiles listed first</li>
		<li><a href="http://bugs.slimdevices.com/show_bug.cgi?id=17893">#17893</a> - Unnecessary push into current playlist when stopping playback</li>
	</ul>
	<br />
</ul>

<h2><a name="v7.7.1" id="v7.7.1"></a>Version 7.7.1 - 2011-12-14</h2>
<ul>
	<li>New Features:</li>
	<ul>
		<li>Improved MOG support to allow dynamic control of artist radio stations.</li>
	</ul>
	<br />
	
	<li>MySQL note:</li>
	<ul>
		<li>DBD::mysql binaries are no longer included. If you wish to run against a MySQL server you will need to install this manually for your version of Perl.</li>
	</ul>
	<br />

	<li>Bug Fixes:</li>
	<ul>
		<li><a href="http://bugs.slimdevices.com/show_bug.cgi?id=17140">#17140</a> - Non-square cover art thumbnails displayed with black borders</li>
		<li><a href="http://bugs.slimdevices.com/show_bug.cgi?id=17283">#17283</a> - Scanner can crash when renaming files and performing a rescan</li>
		<li><a href="http://bugs.slimdevices.com/show_bug.cgi?id=17348">#17348</a> - Some mp3/cue files would not scan and/or play correctly</li>
		<li><a href="http://bugs.slimdevices.com/show_bug.cgi?id=17441">#17441</a> - mp2/cue files no longer play</li>
		<li><a href="http://bugs.slimdevices.com/show_bug.cgi?id=17459">#17459</a> - Rhapsody channels and radio are not scrobbled</li>
		<li><a href="http://bugs.slimdevices.com/show_bug.cgi?id=17623">#17623</a> - Wrong directory in postinst script (Debian)</li>
		<li><a href="http://bugs.slimdevices.com/show_bug.cgi?id=17639">#17639</a> - Rescan buttons scans the wrong folder</li>
		<li><a href="http://bugs.slimdevices.com/show_bug.cgi?id=17643">#17643</a> - Displayed playlist not refreshed on repeat with reshuffle</li>
		<li><a href="http://bugs.slimdevices.com/show_bug.cgi?id=17644">#17644</a> - Squeezebox database and logfiles fill up OS-partition</li>
		<li><a href="http://bugs.slimdevices.com/show_bug.cgi?id=17647">#17647</a> - "Generic OPML Browser" plugin needs to be forced enabled</li>
		<li><a href="http://bugs.slimdevices.com/show_bug.cgi?id=17650">#17650</a> - MOG track duration is lost when skipping back and forth</li>
		<li><a href="http://bugs.slimdevices.com/show_bug.cgi?id=17656">#17656</a> - Include missing DLNA content-types for TS, M2TS, etc.</li>
		<li><a href="http://bugs.slimdevices.com/show_bug.cgi?id=17674">#17674</a> - Crash during rescan of music folder but only if you have images or video enabled</li>
		<li><a href="http://bugs.slimdevices.com/show_bug.cgi?id=17718">#17718</a> - Searching genres using "browselibrary items mode:genres" does not work</li>
		<li><a href="http://bugs.slimdevices.com/show_bug.cgi?id=17719">#17719</a> - Now Playing playlist in the web UI doesn't show correct metadata for remote music services</li>
		<li><a href="http://bugs.slimdevices.com/show_bug.cgi?id=17726">#17726</a> - Windows Control Panel can't authenticate to password protected server</li>
		<li><a href="http://bugs.slimdevices.com/show_bug.cgi?id=17728">#17728</a> - Web GUI Jumps to Track More Info on Playlist Play</li>
		<li><a href="http://bugs.slimdevices.com/show_bug.cgi?id=17731">#17731</a> - Playlist only scanning does not work</li>
		<li><a href="http://bugs.slimdevices.com/show_bug.cgi?id=17734">#17734</a> - Install stalls on Windows due to huge FileCache folder</li>
		<li><a href="http://bugs.slimdevices.com/show_bug.cgi?id=17736">#17736</a> - When running the update from the tray icon, MS VC libraries are not installed</li>
		<li><a href="http://bugs.slimdevices.com/show_bug.cgi?id=17737">#17737</a> - Album screensaver option creates huge menu</li>
		<li><a href="http://bugs.slimdevices.com/show_bug.cgi?id=17739">#17739</a> - require Windows XP or more recent for the installation to proceed</li>
		<li><a href="http://bugs.slimdevices.com/show_bug.cgi?id=17742">#17742</a> - Buffering status wrong for players that decode while buffering</li>
		<li><a href="http://bugs.slimdevices.com/show_bug.cgi?id=17749">#17749</a> - Database upgrade scripts missing for MySQL</li>
		<li><a href="http://bugs.slimdevices.com/show_bug.cgi?id=17752">#17752</a> - OSX PrefPane is missing localizations</li>
		<li><a href="http://bugs.slimdevices.com/show_bug.cgi?id=17762">#17762</a> - Control Panel Doesn't Open after Entering Credentials</li>
		<li><a href="http://bugs.slimdevices.com/show_bug.cgi?id=17764">#17764</a> - Embedded LMS fails to switch between sources</li>
		<li><a href="http://bugs.slimdevices.com/show_bug.cgi?id=17781">#17781</a> - Full wipecache is run when adding new folder with media type exclusion</li>
		<li><a href="http://bugs.slimdevices.com/show_bug.cgi?id=17800">#17800</a> - Invalid artwork regex leads to scan failure</li>
	</ul>
	<br />
</ul>

<h2><a name="v7.7.0" id="v7.7.0"></a>Version 7.7.0 aka Logitech Media Server - 2011-11-01</h2>
<ul>
	<li>New Features:</li>
	<ul>
		<li>DLNA/UPnP support:</li>
		<ul>
			<li>Media library is exposed as a Media Server.</li>
			<li>All connected players are exposed as Media Renderers (experimental).</li>
		</ul>
		<li>Image and video file scanning support has been added and is exposed via the DLNA media server.</li>
		<ul>
			<li>Supported video file types: asf, avi, divx, flv, hdmov, m1v, m2p, m2t, m2ts, m2v, m4v, mkv, mov, mpg, mpeg, mpe, mp2p, mp2t, mp4, mts, pes, ps, ts, vob, webm, wmv, xvid, 3gp, 3g2, 3gp2, 3gpp, mjpg</li>
			<li>Supported image file types: JPEG, PNG, GIF, BMP</li>
		</ul>
		<li>Multiple media directories can now be specified. Each directory can be configured for audio, images, and/or video.</li>
		<li>Support for MOG music service.</li>
	</ul>
	<br />

	<li>Platform Support:</li>
	<ul>
		<li>Perl 5.14 modules for Linux systems have been added.</li>
		<li>Win32 now uses ActivePerl 5.14.1.</li>
	</ul>
	<br />

	<li>Bug Fixes:</li>
	<ul>
		<li><a href="http://bugs.slimdevices.com/show_bug.cgi?id=4803">#4803</a> - Scanner does not validate RATING tags</li>
		<li><a href="http://bugs.slimdevices.com/show_bug.cgi?id=5091">#5091</a> - DLNA (UPnP) Server Support</li>
		<li><a href="http://bugs.slimdevices.com/show_bug.cgi?id=11289">#11289</a> - Scanner ignores first line of cue sheet if it has a UTF-8 BOM</li>
		<li><a href="http://bugs.slimdevices.com/show_bug.cgi?id=17090">#17090</a> - WMA seeking fails if file does not contain an ASF_Index object</li>
		<li><a href="http://bugs.slimdevices.com/show_bug.cgi?id=17213">#17213</a> - Error message installing SBS 32398 on Ubuntu 11.04</li>
		<li><a href="http://bugs.slimdevices.com/show_bug.cgi?id=17242">#17242</a> - Perl 5.12 modules in CPAN/arch not compatible with Debian Wheezy</li>
		<li><a href="http://bugs.slimdevices.com/show_bug.cgi?id=17358">#17358</a> - Importers (MusicIP, iTunes) are not run during a rescan</li>
	</ul>
	<br />
</ul>

<h2><a name="v7.6.2" id="v7.6.2"></a>Version 7.6.2 - unreleased</h2>
<ul>
	<li>Bug Fixes:</li>
	<ul>
		<li><a href="http://bugs.slimdevices.com/show_bug.cgi?id=13814">#13814</a> - Implement synchronized unpause</li>
		<li><a href="http://bugs.slimdevices.com/show_bug.cgi?id=15723">#15723</a> - wrong Icons showing up for my Apps and Apps gallery and more</li>
		<li><a href="http://bugs.slimdevices.com/show_bug.cgi?id=16343">#16343</a> - restart server can't work with --user/--group</li>
		<li><a href="http://bugs.slimdevices.com/show_bug.cgi?id=17228">#17228</a> - Missing favorites button (heart) in album view</li>
		<li><a href="http://bugs.slimdevices.com/show_bug.cgi?id=17164">#17164</a> - Clock runs slow using internal SB touch server</li>
		<li><a href="http://bugs.slimdevices.com/show_bug.cgi?id=17369">#17369</a> - No direct link to album on albuminfo page</li>
		<li><a href="http://bugs.slimdevices.com/show_bug.cgi?id=17370">#17370</a> - Songs with no album tag do not appear within "No Album" any more</li>
		<li><a href="http://bugs.slimdevices.com/show_bug.cgi?id=17373">#17373</a> - playing or adding "All Songs" after searching with a search term including a period is broken</li>
		<li><a href="http://bugs.slimdevices.com/show_bug.cgi?id=17378">#17378</a> - With Additional Playlist Buttons enabled there is no Play Next button in track view</li>
		<li><a href="http://bugs.slimdevices.com/show_bug.cgi?id=17442">#17442</a> - Use Text only/Small Artwork/Large Artwork setting only for album lists</li>
		<li><a href="http://bugs.slimdevices.com/show_bug.cgi?id=17452">#17452</a> - Rescan can go into an endless loop when a cue sheet has been removed</li>
		<li><a href="http://bugs.slimdevices.com/show_bug.cgi?id=17464">#17464</a> - Basic search fails with search string containing single quotes</li>
		<li><a href="http://bugs.slimdevices.com/show_bug.cgi?id=17465">#17465</a> - Double quotes aren't being escaped in text fields</li>
		<li><a href="http://bugs.slimdevices.com/show_bug.cgi?id=17472">#17472</a> - Erratic playing of AAC stream on IP3K players.</li>
		<li><a href="http://bugs.slimdevices.com/show_bug.cgi?id=17479">#17479</a> - Aborting a wipe scan doesn't kill the external scanner process</li>
		<li><a href="http://bugs.slimdevices.com/show_bug.cgi?id=17482">#17482</a> - CLI: "info total tracks/albums/artists" counts are not coherent with actual music database</li>
		<li><a href="http://bugs.slimdevices.com/show_bug.cgi?id=17489">#17489</a> - Artists containing ')' characters break a few things</li>
		<li><a href="http://bugs.slimdevices.com/show_bug.cgi?id=17493">#17493</a> - cannot access playlist information when using stream.mp3 client</li>
		<li><a href="http://bugs.slimdevices.com/show_bug.cgi?id=17524">#17524</a> - Large blank album icon above artist search results</li>
		<li><a href="http://bugs.slimdevices.com/show_bug.cgi?id=17529">#17529</a> - Now Playing screen is displayed at various "odd" times</li>
		<li><a href="http://bugs.slimdevices.com/show_bug.cgi?id=17530">#17530</a> - iTunes Plugin on Linux can fail to find files with Unicode paths</li>
	</ul>
	<br />
</ul>

<h2><a name="v7.6.1" id="v7.6.1"></a>Version 7.6.1 - 2011-08-22</h2>
<ul>
	<li>Bug Fixes:</li>
	<ul>
		<li><a href="http://bugs.slimdevices.com/show_bug.cgi?id=9725">#9725</a> - Split MusicBrainz artist tag with user-defined separator</li>
		<li><a href="http://bugs.slimdevices.com/show_bug.cgi?id=16037">#16037</a> - Music isn't found if playlist folder is the same as the music folder</li>
		<li><a href="http://bugs.slimdevices.com/show_bug.cgi?id=16060">#16060</a> - New &amp; changed scan doesn't clean up unused genres</li>
		<li><a href="http://bugs.slimdevices.com/show_bug.cgi?id=16554">#16554</a> - of multiple artists in tag 'artist' only one shown on controller nowplaying screen</li>
		<li><a href="http://bugs.slimdevices.com/show_bug.cgi?id=16901">#16901</a> - SBS fails to generate MusicIP mixes</li>
		<li><a href="http://bugs.slimdevices.com/show_bug.cgi?id=17068">#17068</a> - Lost Artwork playing radio stations</li>
		<li><a href="http://bugs.slimdevices.com/show_bug.cgi?id=17255">#17255</a> - Screensaver term(s) are being used in Now Playing?</li>
		<li><a href="http://bugs.slimdevices.com/show_bug.cgi?id=17298">#17298</a> - Filtering by artist is broken when playing an album</li>
		<li><a href="http://bugs.slimdevices.com/show_bug.cgi?id=17322">#17322</a> - Leading and trailing spaces in names should be trimmed</li>
		<li><a href="http://bugs.slimdevices.com/show_bug.cgi?id=17340">#17340</a> - Display track artists per song, not in album info</li>
		<li><a href="http://bugs.slimdevices.com/show_bug.cgi?id=17342">#17342</a> - A lot of deprecated warnings in log when saving playlist</li>
		<li><a href="http://bugs.slimdevices.com/show_bug.cgi?id=17343">#17343</a> - %FILE artwork format not working</li>
		<li><a href="http://bugs.slimdevices.com/show_bug.cgi?id=17352">#17352</a> - Null item contained in empty playlist</li>
		<li><a href="http://bugs.slimdevices.com/show_bug.cgi?id=17360">#17360</a> - Scan hangs with 7.6</li>
		<li><a href="http://bugs.slimdevices.com/show_bug.cgi?id=17361">#17361</a> - Server side artwork scaling with one dimension omitted does not work</li>
		<li><a href="http://bugs.slimdevices.com/show_bug.cgi?id=17362">#17362</a> - Sometimes 404 Not found is returned instead of default artwork for unknown track id's</li>
		<li><a href="http://bugs.slimdevices.com/show_bug.cgi?id=17363">#17363</a> - Alarm-Clock link is not working</li>
		<li><a href="http://bugs.slimdevices.com/show_bug.cgi?id=17364">#17364</a> - Songs without album tags don't properly appear under "No Album"</li>
		<li><a href="http://bugs.slimdevices.com/show_bug.cgi?id=17365">#17365</a> - Won't show some artwork</li>
		<li><a href="http://bugs.slimdevices.com/show_bug.cgi?id=17372">#17372</a> - TuneIn Radio app - Error when using the "TuneIn Radio Options" </li>
		<li><a href="http://bugs.slimdevices.com/show_bug.cgi?id=17374">#17374</a> - Can't play tracks in multiple sub-folders using Browse Music Folder</li>
		<li><a href="http://bugs.slimdevices.com/show_bug.cgi?id=17379">#17379</a> - Scanner progress not reported correctly for shortcuts or links</li>
		<li><a href="http://bugs.slimdevices.com/show_bug.cgi?id=17387">#17387</a> - Broken image in playlist when displaying album cover</li>
		<li><a href="http://bugs.slimdevices.com/show_bug.cgi?id=17382">#17382</a> - Artwork size incorrect when browsing into a playlist</li>
		<li><a href="http://bugs.slimdevices.com/show_bug.cgi?id=17395">#17395</a> - Support for /music/current/cover.jpg lost</li>
		<li><a href="http://bugs.slimdevices.com/show_bug.cgi?id=17397">#17397</a> - Scanner crashes with mp2/cue files</li>
		<li><a href="http://bugs.slimdevices.com/show_bug.cgi?id=17409">#17409</a> - Third party menus ordered incorrectly</li>
		<li><a href="http://bugs.slimdevices.com/show_bug.cgi?id=17410">#17410</a> - The MusicIP Mood Mix menu is sorted incorrectly in web interface</li>
		<li><a href="http://bugs.slimdevices.com/show_bug.cgi?id=17430">#17430</a> - On initial start after a clean installation, Music Browse menus would not be initialized</li>
		<li><a href="http://bugs.slimdevices.com/show_bug.cgi?id=17415">#17415</a> - Interface; not possible to shift back to default (MSIE9)</li>
		<li><a href="http://bugs.slimdevices.com/show_bug.cgi?id=17449">#17449</a> - Pressing Play on "empty" links in the web-UI causes server to use 100% for several minutes</li>
		<li><a href="http://bugs.slimdevices.com/show_bug.cgi?id=17450">#17450</a> - MusicIP import fails due to upper/lower case differences in the file path (Windows)</li>
		<li><a href="http://bugs.slimdevices.com/show_bug.cgi?id=17457">#17457</a> - Import actions failing on case insensitive filesystems (Windows)</li>
	</ul>
	<br />
</ul>

<h2><a name="v7.6.0" id="v7.6.0"></a>Version 7.6.0 - 2011-07-25</h2>
<ul>
	<li>Firmware updates:</li>
	<ul>
		<li>Boom - Version 57<br />	
			Squeezebox 2/3 - Version 137<br />
			Transporter - Version 87<br />
			Receiver - Version 77
		</li>
		<ul>
			<li><a href="http://bugs.slimdevices.com/show_bug.cgi?id=3932">#3932</a> - (Transporter) Discrete IR codes for power_on, power_off and digital_inputs</li>
			<li><a href="http://bugs.slimdevices.com/show_bug.cgi?id=4682">#4682</a> - Send WOL while in connecting state and receiving discrete power_on IR code</li>
			<li><a href="http://bugs.slimdevices.com/show_bug.cgi?id=12319">#12319</a> - (Boom) Change RTC alarm time to 1 hour (was 1 minute)</li>
			<li><a href="http://bugs.slimdevices.com/show_bug.cgi?id=15693">#15693</a> - (Transporter) Fix for spurious AC voltage readings</li>
			<li><a href="http://bugs.slimdevices.com/show_bug.cgi?id=16442">#16442</a> - (Transporter) audr command to change the AK4396 rolloff filter</li>
			<li>(Boom) Discrete IR codes for power_on, power_off and line_in</li>
			<li>Support for output_channels flags, to output only left or right channel, useful with synced Booms.</li>
			<li>Fixed DNS client handling when server returns multiple A records for MySB.</li>
			<li>Fixed a bug with text scrolling in scroll-once mode.</li>		
			<li>Added support for new Rhapsody SSL certificate.</li>
		</ul>
	</ul>
	<br />
	
	<li>New Services:</li>
	<ul>
		<li>Support for Orange Liveradio (all countries).</li>
	</ul>
	<br />
	
	<li>New Features:</li>
	<ul>
		<li>Transcoding is now supported when requesting an HTTP download (/music/[id]/download[.extension]).</li>
		<li>The default database is now SQLite. MySQL can still be used using ones own installation.</li>
		<li>Native decoding for WMA Pro (<a href="http://bugs.slimdevices.com/show_bug.cgi?id=13324">#13324</a>)
			and WMA Lossless (<a href="http://bugs.slimdevices.com/show_bug.cgi?id=13323">#13323</a>) has been added to Radio and Touch.</li>
		<li>Cue sheet support has been improved.  The following formats will currently work with cue sheets, including seeking:</li>
		<ul>
			<li>FLAC (native)</li>
			<li>Ogg Vorbis (native)</li>
			<li>MP3 (native)</li>
			<li>MPEG-4 AAC (native and transcoded)</li>
			<li>MPEG-4 ALAC (native and transcoded)</li>
			<li>WAV/AIFF (native and transcoded)</li>
			<li>WMA (native)</li>
			<li>WavPack (transcoded)</li>
		</ul>
		<li>MP3 cue sheet tracks are now played without gaps. A full rescan is required and scan time will be slower for these tracks.</li>
		<li>Harmony remote integration: Discrete IR codes to play presets 1-6.</li>
		<li>Transporter: DAC roll-off filter can now be toggled between sharp and slow.</li>
		<li>A database memory option has been added to the Advanced -> Performance settings page to allow the database to use more memory.</li>
		<li>Add original track filename to download url on trackinfo page (<a href="http://bugs.slimdevices.com/show_bug.cgi?id=16424">#16424</a>)</li>
	</ul>
	<br />
	
	<li>Other Major Changes:</li>
	<ul>
		<li>Major Rewrite of Library Browser</li>
		<ul>
			<li>A single core implementation supports WebUI, ip3k Player-UI (Boom, Transporter, Classic, SliMP3), SqueezePlay UI (Touch, Radio, Controller).</li>
			<li>Features generally much more consistent across the different user interfaces.</li>
			<li>Access to some features changed and some other features may behave differently or be unavailable:</li>
			<ul>
				<li>Playlist tracks listing includes artwork in Web and SqueezePlay UIs.</li>
				<li>Add-as-favorite and Delete-playlist items from SqueezePlay playlist tracks listing moved to playlist context menu (More).</li>
				<li><code>VBR_SCALE</code>, <code>BITRATE</code>, <code>TAGSIZE</code>, <code>VOLUME</code> (volume name), <code>PATH</code>, <code>FILE</code> and <code>EXT</code>
					substitution items no longer available for title format configuration
					(see Settings/Interface/Title&nbsp;Format and Settings/Player/<i>player</i>/Basic&nbsp;Settings/Title&nbsp;Format in the Web UI).</li>
			<li>XML Web-UI skin removed. Use CLI or JSON/RPC instead.</li>
			<li>Fishbone, Handheld, Nokia770, ScreenReader and Touch skins removed. Only Default and Classic remain supported.</li>
				<li>When used in the context of browse music folder, the cli command `playlistcontrol cmd:load folder_id:&lt;id&gt;  will only load the audio files that are contained in that directory, and will not load audio files from subdirectories within that directory. This was for support of fixing <a href='http://bugs.slimdevices.com/show_bug.cgi?id=17199'>bug 17199</a>. This represents a change in behavior with this command from previous versions of SBS.</li>
			</ul>
			<li>API for plugin developers to modify browsing experience (see <code>BrowseLibrary.pm</code> for documentation).</li>
		</ul>
		<li>The CLI serverstatus lastscan field has been changed to more correctly report the timestamp of the last time the database was changed by the scanner.</li>
		<li>The CLI charset tagged parameter has been removed from all commands that supported it. All input and output is now in UTF-8 (<a href="http://bugs.slimdevices.com/show_bug.cgi?id=16834">#16834</a>).</li>
	</ul>
	<br />
	
	<li>Bug Fixes:</li>
	<ul>
		<li><a href="http://bugs.slimdevices.com/show_bug.cgi?id=2735">#2735</a> - Add pagebar functionality to the CLI</li>
		<li><a href="http://bugs.slimdevices.com/show_bug.cgi?id=3161">#3161</a> - Need more aggressive auto-retry for internet radio</li>
		<li><a href="http://bugs.slimdevices.com/show_bug.cgi?id=5207">#5207</a> - I18n: Corrupt chars in Favorites</li>
		<li><a href="http://bugs.slimdevices.com/show_bug.cgi?id=6754">#6754</a> - Umlauts/accented characters don't show on player when browsing music folder</li>
		<li><a href="http://bugs.slimdevices.com/show_bug.cgi?id=7836">#7836</a> - Can't browse all albums by a following a track artist link</li>
		<li><a href="http://bugs.slimdevices.com/show_bug.cgi?id=8388">#8388</a> - Bug 8388 - Controller showing different input than what appears on SC</li>
		<li><a href="http://bugs.slimdevices.com/show_bug.cgi?id=8808">#8808</a> - Support transcoding on download URLs</li>
		<li><a href="http://bugs.slimdevices.com/show_bug.cgi?id=8877">#8877</a> - MP3 cue sheets are not gapless</li>
		<li><a href="http://bugs.slimdevices.com/show_bug.cgi?id=9947">#9947</a> - home.html is loaded several times when web UI is opened</li>
		<li><a href="http://bugs.slimdevices.com/show_bug.cgi?id=9897">#9897</a> - Directory Scan misses out on Files and Folders containing accented Characters</li>
		<li><a href="http://bugs.slimdevices.com/show_bug.cgi?id=10199">#10199</a> - Most transcoding doesn't work with non-ascii-characters in filename</li>
		<li><a href="http://bugs.slimdevices.com/show_bug.cgi?id=10324">#10324</a> - No longer merge artists or genres that differ only in accents, for example Bjork and Björk</li>
		<li><a href="http://bugs.slimdevices.com/show_bug.cgi?id=10805">#10805</a> - FF/REW (scanning) broken within .cue files (not FLAC)</li>
		<li><a href="http://bugs.slimdevices.com/show_bug.cgi?id=11950">#11950</a> - Support FLAC CUE sheets without transcoding</li>
		<li><a href="http://bugs.slimdevices.com/show_bug.cgi?id=13153">#13153</a> - Both web interface and squeezebox "hang" when one browses folders containing non-ascii chars</li>
		<li><a href="http://bugs.slimdevices.com/show_bug.cgi?id=13284">#13284</a> - Composer in artist list, while not chosen in SC</li>
		<li><a href="http://bugs.slimdevices.com/show_bug.cgi?id=14117">#14117</a> - Sync streaming can consume lots of memory when one player connection slow</li>
		<li><a href="http://bugs.slimdevices.com/show_bug.cgi?id=14825">#14825</a> - Allow multiple stream.mp3 streams from the same IP address by specifying ?player=id_string</li>
		<li><a href="http://bugs.slimdevices.com/show_bug.cgi?id=14641">#14641</a> - Cannot playback doublebyte files from Favourites</li>
		<li><a href="http://bugs.slimdevices.com/show_bug.cgi?id=14662">#14662</a> - Playing a specific track while track shuffle is enabled will play another track</li>
		<li><a href="http://bugs.slimdevices.com/show_bug.cgi?id=14723">#14723</a> - Genre&gt;Various Artists&gt;Play All. Creates the same playlist whatever genre is chosen.</li>
		<li><a href="http://bugs.slimdevices.com/show_bug.cgi?id=14832">#14823</a> - variousArtistsString & libraryname prefs don't handle non-latin characters correctly</li>
		<li><a href="http://bugs.slimdevices.com/show_bug.cgi?id=14951">#14951</a> - Unicode search in Web UI broken</li>
		<li><a href="http://bugs.slimdevices.com/show_bug.cgi?id=14971">#14971</a> - Default My Music browse menus can no longer be overridden/removed</li>
    	<li><a href="http://bugs.slimdevices.com/show_bug.cgi?id=15053">#15053</a> - #slim:noscan=1 makes a stream not playable</li>
		<li><a href="http://bugs.slimdevices.com/show_bug.cgi?id=15068">#15068</a> - Tracks without ALBUM tags not in browse menus</li>
		<li><a href="http://bugs.slimdevices.com/show_bug.cgi?id=15180">#15180</a> - Genres with only VA artist are 'Empty'</li>
		<li><a href="http://bugs.slimdevices.com/show_bug.cgi?id=15304">#15304</a> - "Play Other Songs In Album" doesn't work for "All Songs" of an artist</li>
		<li><a href="http://bugs.slimdevices.com/show_bug.cgi?id=15460">#15460</a> - Track with Extended ASCII in directory name fails to appear in Browse Music Folder</li>
		<li><a href="http://bugs.slimdevices.com/show_bug.cgi?id=15553">#15553</a> - Album missing on Squeezebox Radio (album artist or composer but no artist)</li>
		<li><a href="http://bugs.slimdevices.com/show_bug.cgi?id=15799">#15799</a> - When M3U playlists are written unicode characters in filenames are mangled</li>
		<li><a href="http://bugs.slimdevices.com/show_bug.cgi?id=15821">#15821</a> - Network interruption would leave "sticky" "File not found" message</li>
		<li><a href="http://bugs.slimdevices.com/show_bug.cgi?id=15826">#15826</a> - Need volume up / down events to be sent to SC even if at min or max</li>
		<li><a href="http://bugs.slimdevices.com/show_bug.cgi?id=15882">#15882</a> - Non-ASCII character in device name incorrectly displays in TinySC library name</li>
		<li><a href="http://bugs.slimdevices.com/show_bug.cgi?id=15868">#15868</a> - While playing songs from the USB if I switch between the songs the old song title re-appears for several seconds</li>
		<li><a href="http://bugs.slimdevices.com/show_bug.cgi?id=15887">#15887</a> - Mac: Account tab shows NULL in email field, w/ password</li>
		<li><a href="http://bugs.slimdevices.com/show_bug.cgi?id=15949">#15949</a> - Adding &gt;100 tracks from remote source (OMPL) makes blank entries in NP on SP and WebUI</li>
		<li><a href="http://bugs.slimdevices.com/show_bug.cgi?id=16138">#16138</a> - Query error </li>
		<li><a href="http://bugs.slimdevices.com/show_bug.cgi?id=16154">#16154</a> - If an internet radio stream fails, you can't replay the stream without first playing another stream.</li>
		<li><a href="http://bugs.slimdevices.com/show_bug.cgi?id=16191">#16191</a> - ALAC Songs being cutoff before they end</li>
		<li><a href="http://bugs.slimdevices.com/show_bug.cgi?id=16233">#16233</a> - mp3 stream with Xing header is handled wrong when proxied</li>
		<li><a href="http://bugs.slimdevices.com/show_bug.cgi?id=16275">#16275</a> - SB Touch: Rebuffering on 1st track</li>
		<li><a href="http://bugs.slimdevices.com/show_bug.cgi?id=16280">#16280</a> - SB Touch: Fix ambient light calculation.</li>
		<li><a href="http://bugs.slimdevices.com/show_bug.cgi?id=16308">#16308</a> - All MySqueezebox apps ignore Shuffle setting.</li>
		<li><a href="http://bugs.slimdevices.com/show_bug.cgi?id=16332">#16332</a> - SB Touch: Disable proximity LEDs after startup.</li>
		<li><a href="http://bugs.slimdevices.com/show_bug.cgi?id=16337">#16337</a> - Album Sort Method is not applied when browsing artists.</li>
		<li><a href="http://bugs.slimdevices.com/show_bug.cgi?id=16365">#16365</a> - SB Touch / Radio: Reduce ambient light sensor polling.</li>
		<li><a href="http://bugs.slimdevices.com/show_bug.cgi?id=16442">#16442</a> - Choice of Transporter roll-off filter</li>
		<li><a href="http://bugs.slimdevices.com/show_bug.cgi?id=16443">#16443</a> - URL to repositories page has changed</li>
		<li><a href="http://bugs.slimdevices.com/show_bug.cgi?id=16459">#16459</a> - Scan progress time display showing negative seconds</li>
		<li><a href="http://bugs.slimdevices.com/show_bug.cgi?id=16466">#16466</a> - Can't browse via composer in 7.6.0 on Touch</li>
		<li><a href="http://bugs.slimdevices.com/show_bug.cgi?id=16495">#16495</a> - Now Playing 'expand' function is broken</li>
		<li><a href="http://bugs.slimdevices.com/show_bug.cgi?id=16620">#16620</a> - Added 'F' option to new artwork resizing</li>
		<li><a href="http://bugs.slimdevices.com/show_bug.cgi?id=16662">#16662</a> - Incorrect UTF8 encoding returned by CLI</li>
		<li><a href="http://bugs.slimdevices.com/show_bug.cgi?id=16683">#16683</a> - Non-ASCII characters in file and directory names</li>
		<li><a href="http://bugs.slimdevices.com/show_bug.cgi?id=16686">#16686</a> - Alarm Time timeControl has 0 width on webUI when adding alarms</li>
		<li><a href="http://bugs.slimdevices.com/show_bug.cgi?id=16690">#16690</a> - Inconsistent capitalization of 'Now Playing'</li>
		<li><a href="http://bugs.slimdevices.com/show_bug.cgi?id=16708">#16708</a> - Internet Radio Search doesn't work in non-Default skins</li>
		<li><a href="http://bugs.slimdevices.com/show_bug.cgi?id=16814">#16814</a> - No artwork when using UNC audio path</li>
		<li><a href="http://bugs.slimdevices.com/show_bug.cgi?id=16922">#16992</a> - AudioScrobbler plugin repeatedly writes prefs file preventing disk spindown</li>
		<li><a href="http://bugs.slimdevices.com/show_bug.cgi?id=16791">#16791</a> - No tracks listed on compilation albums with an 'Album Artist' tag, but without a 'Compilation' tag, when browsing the artists menu using SB Controller (or iPeng)</li>
		<li><a href="http://bugs.slimdevices.com/show_bug.cgi?id=17073">#17073</a> - Playlist edit drag-and-drop only works for first page</li>
		<li><a href="http://bugs.slimdevices.com/show_bug.cgi?id=17173">#17173</a> - Random scanner crashes, especially on Windows.</li>
		<li><a href="http://bugs.slimdevices.com/show_bug.cgi?id=17199">#17199</a> - Add support for a cli command to play an entire album worth of tracks, beginning at track X</li>
		<li><a href="http://bugs.slimdevices.com/show_bug.cgi?id=17205">#17205</a> - Accented characters not correctly sorted in pagebar</li>
		<li><a href="http://bugs.slimdevices.com/show_bug.cgi?id=17309">#17309</a> - Fedora 14/OpenSUSE 11.4 and other newer Linux distros are broken</li>
		<li>SB Radio: Fixed hostname</li>
		<li>SB Controller, Radio, Touch: Updated busybox to 1.16.2</li>
	</ul>
	<br />
</ul>

<h2><a name="v7.5.6" id="v7.5.6"></a>Version 7.5.6</h2>
<ul>
	<li>Bug Fixes:</li>
	<ul>
		<li><a href="http://bugs.slimdevices.com/show_bug.cgi?id=17173">#17173</a> - Music Scan Terminated Unexpectedly (Directory Scan)</li>
	</ul>
	<br />
</ul>

<h2><a name="v7.5.5" id="v7.5.5"></a>Version 7.5.5 - 2011-07-11</h2>
<ul>
	<li>Firmware updates:</li>
	<ul>
		<li>Boom - Version 54<br />	
			Squeezebox 2/3 - Version 134<br />
			Transporter - Version 84<br />
			Receiver - Version 69
		</li>
		<ul>
			<li>Added support for new Rhapsody SSL certificate.</li>
		</ul>
	</ul>
	<br />
	
	<li>Platform Support:</li>
	<ul>
		<li>Mac OSX 10.7 Lion, which has Perl 5.12.3, is now supported.</li>
		<li>Perl 5.12 modules for Linux systems have been rebuilt with version 5.12.3 for improved compatibility.</li>
	</ul>
	<br />
	
	<li>Bug Fixes:</li>
	<ul>
		<li><a href="http://bugs.slimdevices.com/show_bug.cgi?id=15010">#15010</a> - player menus showing entries in wrong language</li>
	</ul>
	<br />
</ul>

<h2><a name="v7.5.4" id="v7.5.4"></a>Version 7.5.4 - 2011-04-25</h2>
<ul>
	<li>Firmware updates:</li>
	<ul>
		<li>Boom - Version 53<br />	
			Squeezebox 2/3 - Version 133<br />
			Transporter - Version 83<br />
			Receiver - Version 68
		</li>
		<ul>
			<li><a href="http://bugs.slimdevices.com/show_bug.cgi?id=16898">#16898</a> - Increased firmware idle disconnection timeout to 50 seconds.</li>
		</ul>
	</ul>
	<br />
	
	<li>New Features:</li>
	<ul>
		<li>Support for using the Comet API in long-polling mode.</li>
	</ul>
	<br />
	
	<li>Bug Fixes:</li>
	<ul>
		<li><a href="http://bugs.slimdevices.com/show_bug.cgi?id=16874">#16874</a> - 100% CPU lockup could occur while streaming AAC radio streams</li>
	</ul>
	<br />
</ul>

<h2><a name="v7.5.3" id="v7.5.3"></a>Version 7.5.3 - 2011-01-24</h2>
<ul>
	<li>Firmware updates:</li>
	<ul>
		<li>Boom - Version 52<br />	
			Squeezebox 2/3 - Version 132<br />
			Transporter - Version 82<br />
			Receiver - Version 67
		</li>
		<ul>
			<li>Reduced network traffic while connected to a server, especially MySB.</li>
			<li><a href="http://bugs.slimdevices.com/show_bug.cgi?id=16760">#16760</a> - 24/96 files on Transporter can cause popping during scrolling/visualizer</li>
		</ul>
	</ul>
	<br />
	
	<li>New Services:</li>
	<ul>
		<li>Support for Spotify (Radio and Touch players only).</li>
		<li>Support for WiMP.</li>
	</ul>
	<br />

	<li>Platform Support:</li>
	<ul>
		<li>Perl 5.12 is now supported on Linux, enabling the newest distributions to work out of the box.</li>
	</ul>
	<br />

	<li>Bug Fixes:</li>
	<ul>
		<li>Fixed a bug where connecting to MySB from the player UI would always incorrectly use a DNS lookup, leaving the player stuck on MySB.</li>
		<li><a href="http://bugs.slimdevices.com/show_bug.cgi?id=16183">#16183</a> - Pandora genre stations can cause blank screen</li>
		<li><a href="http://bugs.slimdevices.com/show_bug.cgi?id=16379">#16379</a> - aac->pcm using faad is wrong at non-44.1 samplerates</li>
		<li><a href="http://bugs.slimdevices.com/show_bug.cgi?id=16331">#16331</a> - SB Radio: Fix for random battery charging sound.</li>
		<li><a href="http://bugs.slimdevices.com/show_bug.cgi?id=16452">#16452</a> - forward slashes in artist and track names after import</li>
	</ul>
	<br />
</ul>

<h2><a name="v7.5.2" id="v7.5.2"></a>Version 7.5.2 - 2010-12-20</h2>
<ul>
	<li>Firmware updates:</li>
	<ul>
		<li>Boom - Version 51<br />	
			Squeezebox 2/3 - Version 131<br />
			Transporter - Version 81<br />
			Receiver - Version 66
		</li>
		<ul>
			<li>Boom: Discrete IR codes for power_on, power_off and line_in</li>
			<li><a href="http://bugs.slimdevices.com/show_bug.cgi?id=3932">#3932</a> - Transporter: Discrete IR codes for power_on, power_off and digital_inputs</li>
			<li><a href="http://bugs.slimdevices.com/show_bug.cgi?id=4622">#4622</a> - Client-side smooth text scrolling</li>
			<li><a href="http://bugs.slimdevices.com/show_bug.cgi?id=4682">#4682</a> - Send WOL while in connecting state and receiving discrete power_on IR code</li>
			<li><a href="http://bugs.slimdevices.com/show_bug.cgi?id=12319">#12319</a> - Boom: Change RTC alarm time to 1 hour (was 1 minute)</li>
			<li><a href="http://bugs.slimdevices.com/show_bug.cgi?id=16667">#16667</a> - Rhapsody stream failures</li>
		</ul>
	</ul>
	<br />
</ul>

<h2><a name="v7.5.1" id="v7.5.1"></a>Version 7.5.1 - 2010-06-10</h2>
<ul>
	
	<li>New Features:</li>
	<ul>
		<li>Seeking within MPEG-4 files (AAC/ALAC) is now supported for players with native playback (Radio, Touch).</li>
		<li>Switched to optimized build of faad for AAC/ALAC decoding on ReadyNAS Sparc.</li>
	</ul>
	<br />

	<li>Bug Fixes:</li>
	<ul>
		<li>ALAC playback was broken on PowerPC Macs.</li>
		<li>Fixed corrupted Rhapsody icon.</li>
		<li><a href="http://bugs.slimdevices.com/show_bug.cgi?id=12173">#12173</a> - Player selected in Settings becomes target in browse window</li>
		<li><a href="http://bugs.slimdevices.com/show_bug.cgi?id=15662">#15662</a> - Alarm-Volume-Level with synchronised Booms</li>
		<li><a href="http://bugs.slimdevices.com/show_bug.cgi?id=15847">#15847</a> - Add tag mapping for WM/AlbumSortOrder => ALBUMSORT</li>
		<li><a href="http://bugs.slimdevices.com/show_bug.cgi?id=15910">#15910</a> - Alarm screensaver setting does not work</li>
		<li><a href="http://bugs.slimdevices.com/show_bug.cgi?id=15914">#15914</a> - Add tag mapping for WM/Conductor => CONDUCTOR</li>
		<li><a href="http://bugs.slimdevices.com/show_bug.cgi?id=15968">#15968</a> - SbS give up too quickly with a couple of bad tracks in playlist</li>
		<li><a href="http://bugs.slimdevices.com/show_bug.cgi?id=15992">#15992</a> - APE tags are not read if a Lyrics tag is also present</li>
		<li><a href="http://bugs.slimdevices.com/show_bug.cgi?id=15995">#15995</a> - Default skin's panel width resets after 7 days</li>
		<li><a href="http://bugs.slimdevices.com/show_bug.cgi?id=16006">#16006</a> - Ogg & some MMS streams metadata not updated on SqueezePlay UIs</li>
		<li><a href="http://bugs.slimdevices.com/show_bug.cgi?id=16021">#16021</a> - Improve track info menu for RadioTime streams</li>
		<li><a href="http://bugs.slimdevices.com/show_bug.cgi?id=16025">#16025</a> - Apple Lossless tracks could cause a crash in faad</li>
		<li><a href="http://bugs.slimdevices.com/show_bug.cgi?id=16039">#16039</a> - My Apps shows all apps in web UI</li>
		<li><a href="http://bugs.slimdevices.com/show_bug.cgi?id=16052">#16052</a> - Some stations fail to play in 7.5, but play fine in 7.4 (bad stream headers)</li>
		<li><a href="http://bugs.slimdevices.com/show_bug.cgi?id=16056">#16056</a> - APE files with invalid tags can cause scanner to crash</li>
		<li><a href="http://bugs.slimdevices.com/show_bug.cgi?id=16074">#16074</a> - Virtual tracks within a cue sheet don't inherit parent content-type</li>
		<li><a href="http://bugs.slimdevices.com/show_bug.cgi?id=16096">#16096</a> - Alarm fade-in does not work in 7.5</li>
		<li><a href="http://bugs.slimdevices.com/show_bug.cgi?id=16140">#16140</a> - Library stats reporting fails for album within Genre > Various Artists</li>
		<li><a href="http://bugs.slimdevices.com/show_bug.cgi?id=16186">#16186</a> - ALAC transcoding support broken for ReadyNAS Sparc</li>
		<li><a href="http://bugs.slimdevices.com/show_bug.cgi?id=16238">#16238</a> - iTunes plugin incorrectly scans ALAC files as "Quicktime Movie" files</li>
		<li><a href="http://bugs.slimdevices.com/show_bug.cgi?id=16243">#16243</a> - AIFC (AIFF little-endian) files no longer play correctly</li>
		<li><a href="http://bugs.slimdevices.com/show_bug.cgi?id=16582">#16582</a> - Playback may stop at end of first track when one synced player is off</li>
	</ul>
	<br />
</ul>

<h2><a name="v7.5.0" id="v7.5.0"></a>Version 7.5.0 - 2010-04-06</h2>
<ul>
	<li>New Features:</li>
	<ul>
		<li>RadioTime: Use RadioTime's own track info menu which allows you to report stream problems, see related streams, etc.</li>
		<li>Added a View Tags menu to Track Info -> More Info that displays a raw listing of all tags found in the file.</li>
		<li>Added support for reading embedded cover art from APEv2 tags.</li>
		<li>Added support for Ogg Vorbis METADATA_BLOCK_PICTURE artwork tag.</li>
		<li>Added "global" search: enter search term once, easily search in local music, on online services, internet radio stations etc.</li>
		<li>Added "On mysqueezebox.com" sub folder to favorites list, to easily access favorites managed on mysqueezebox.com</li>
		<li>(Receiver) Added CLI for tricolor LED.</li>
		<li><a href="http://bugs.slimdevices.com/show_bug.cgi?id=8022">#8022</a> - Make SN favorites accessible through squeezecenter</li>
		<li><a href="http://bugs.slimdevices.com/show_bug.cgi?id=10027">#10027</a> - Support for ARTISTSORT, ALBUMSORT, and COMPILATION in CUE sheets. (Timothy Byrd)</li>
		<li><a href="http://bugs.slimdevices.com/show_bug.cgi?id=14674">#14674</a> - Make double clicking task bar icon action configurable</li>
	</ul>
	<br />
	
	<li>Resource Usage:</li>
	<ul>
		<li>Additional work on Squeezebox Server to reduce memory & other usage. The following command-line flags are available:</li>
		<ul>
			<li>--nostatistics - Disable maintenance of last-played, play-count and rating statistics.</li>
		</ul>
	</ul>

	<li>Transcoding:</li>
	<ul>
		<li>Added support for transcoding files in MPEG-4 SLS / HD-AAC format.</li>
		<li><code>sox</code> updated to version 14.3.0.</li>
		<li><code>faad2</code> patched to support ALAC (Apple Lossless encoding) including 24-bit support
		(<a href="http://bugs.slimdevices.com/show_bug.cgi?id=14700">bug 14700</a>);
		separate <code>alac</code> program for transcoding from ALAC withdrawn.</li>
		<li><code>faad2</code> patched to support seeking
		(<a href="http://bugs.slimdevices.com/show_bug.cgi?id=12723">bug 12723</a>,
		<a href="http://bugs.slimdevices.com/show_bug.cgi?id=8620">bug 8620</a>)
		<br><i>Note to people porting to other platforms:</i> the transcoding support for AAC and ALAC that is configured
		in <code>convert.conf</code> is dependent upon the two patches above.
		The combined patch is available at <a href="http://svn.slimdevices.com/repos/slim/7.5/trunk/vendor/faad2/seeking+alac.patch">
		http://svn.slimdevices.com/repos/slim/7.5/trunk/vendor/faad2/seeking+alac.patch</a></br></li>
	</ul>
	<br />
	
	<li>Bug Fixes:</li>
	<ul>
		<li>(Classic / Transporter / Boom) Fixed volume display when muting.</li>
		<li><a href="http://bugs.slimdevices.com/show_bug.cgi?id=3932">#3932</a> - (Transporter / Boom) Add discrete ir codes for power_on, power_off, digital_inputs and line_in</li>
		<li><a href="http://bugs.slimdevices.com/show_bug.cgi?id=6208">#6208</a> - Static/Noise delivered, then alac crashes when attempting to play 24 bit Apple Lossless songs</li>
		<li><a href="http://bugs.slimdevices.com/show_bug.cgi?id=8620">#8620</a> - Apple Lossless cannot fast forward/rewind</li>
		<li><a href="http://bugs.slimdevices.com/show_bug.cgi?id=10889">#10889</a> - Place configurable upper limit on playlist length.</li>
		<li><a href="http://bugs.slimdevices.com/show_bug.cgi?id=11506">#11506</a> - Napster WMA playback does not sync correctly when started</li>
		<li><a href="http://bugs.slimdevices.com/show_bug.cgi?id=11851">#11851</a> - Ambient light sensor update - minimal brightness, smoother dimming</li>
		<li><a href="http://bugs.slimdevices.com/show_bug.cgi?id=12229">#12229</a> - Disable WPS pin method - it's more secure than PBC but also very confusing</li>
		<li><a href="http://bugs.slimdevices.com/show_bug.cgi?id=12723">#12723</a> - Seeking support for AAC (for platforms capable of running faad) </li>
		<li><a href="http://bugs.slimdevices.com/show_bug.cgi?id=12756">#12756</a> - Alarm clock function AM/PM difficult to set </li>
		<li><a href="http://bugs.slimdevices.com/show_bug.cgi?id=13462">#13462</a> - touch-to-play needs to style and push correctly to now playing for correct XMLBrowse items</li>
		<li><a href="http://bugs.slimdevices.com/show_bug.cgi?id=13567">#13567</a> - Fix 'favorites', 'browse' and 'search' button on Touch remote</li>
		<li><a href="http://bugs.slimdevices.com/show_bug.cgi?id=13622">#13622</a> - Playlist has entries such as file:///fullpath/to/directory/ instead of artist-album</li>
		<li><a href="http://bugs.slimdevices.com/show_bug.cgi?id=14025">#14025</a> - MacOS X Preference Pane locks up when accessing Squeezebox Control Panel</li>
		<li><a href="http://bugs.slimdevices.com/show_bug.cgi?id=14218">#14218</a> - Boom's bass and treble self reset to maximum</li>
		<li><a href="http://bugs.slimdevices.com/show_bug.cgi?id=14386">#14386</a> - Scanning broken for FLACs with CUE sheets in paths containing UTF-8 characters</li>
		<li><a href="http://bugs.slimdevices.com/show_bug.cgi?id=14358">#14358</a> - Playing Last.fm from TrackInfo menu doesn't work</li>
		<li><a href="http://bugs.slimdevices.com/show_bug.cgi?id=14405">#14405</a> - Sending a query for Playlist Name returns no response</li>
		<li><a href="http://bugs.slimdevices.com/show_bug.cgi?id=14423">#14423</a> - IR play command handled twice</li>
		<li><a href="http://bugs.slimdevices.com/show_bug.cgi?id=14474">#14474</a> - Music Folder browsing ignores non-alphanumeric characters in it's sorting algorithm</li>
		<li><a href="http://bugs.slimdevices.com/show_bug.cgi?id=14538">#14538</a> - Long Date format doesn't use correct locale</li>
		<li><a href="http://bugs.slimdevices.com/show_bug.cgi?id=14602">#14602</a> - Control panel not using web proxy setting</li>
		<li><a href="http://bugs.slimdevices.com/show_bug.cgi?id=14648">#14648</a> - Local playlists with remote URLs missing title</li>
		<li><a href="http://bugs.slimdevices.com/show_bug.cgi?id=14700">#14700</a> - Update to ALAC 0.2.0 (24-bit support)</li>
		<li><a href="http://bugs.slimdevices.com/show_bug.cgi?id=14760">#14760</a> - Playing a music-service already-playing item should not restart it (go to Now Playing instead)</li>
		<li><a href="http://bugs.slimdevices.com/show_bug.cgi?id=14774">#14774</a> - Remove 'Preamp Volume Control' setting for SBR</li>
		<li><a href="http://bugs.slimdevices.com/show_bug.cgi?id=14848">#14848</a> - Rhapsody menus don't add single track through SqueezePlay</li>
		<li><a href="http://bugs.slimdevices.com/show_bug.cgi?id=14937">#14937</a> - Add mute ir code</li>
		<li><a href="http://bugs.slimdevices.com/show_bug.cgi?id=14942">#14942</a> - Cannot change mysb.com password if using IE 7 or IE 8</li>
		<li><a href="http://bugs.slimdevices.com/show_bug.cgi?id=14972">#14972</a> - Do not remove last known remote SC from music list so it can be selected and wake on lan is sent</li>
		<li><a href="http://bugs.slimdevices.com/show_bug.cgi?id=14977">#14977</a> - Run with no user extensions ("safe Mode ") is broken</li>
		<li><a href="http://bugs.slimdevices.com/show_bug.cgi?id=14986">#14986</a> - Fix backlight turning back on after a while when using blank SS</li>
		<li><a href="http://bugs.slimdevices.com/show_bug.cgi?id=15005">#15005</a> - I can enable username/password without confirming the password</li>
		<li><a href="http://bugs.slimdevices.com/show_bug.cgi?id=15039">#15039</a> - Can't stop or start from System Tray w/ Password Security Enabled</li>
		<li><a href="http://bugs.slimdevices.com/show_bug.cgi?id=15050">#15050</a> - Fix IP address in Remote Login help text</li>
		<li><a href="http://bugs.slimdevices.com/show_bug.cgi?id=15052">#15052</a> - Album favorites with non-latin characters are broken</li>
		<li><a href="http://bugs.slimdevices.com/show_bug.cgi?id=15117">#15117</a> - Neither clockSource nor fxloop prefs are stored in the player</li>
		<li><a href="http://bugs.slimdevices.com/show_bug.cgi?id=15129">#15129</a> - Music IP Integration on Windows Home Server provides wrong url with Seed song to API</li>
		<li><a href="http://bugs.slimdevices.com/show_bug.cgi?id=15179">#15179</a> - SP based players don't keep their names, but always accept whatever was stored on the connecting server</li>
		<li><a href="http://bugs.slimdevices.com/show_bug.cgi?id=15204">#15204</a> - CLI tag 'j' for coverart sometimes returned a full path instead of 1</li>
		<li><a href="http://bugs.slimdevices.com/show_bug.cgi?id=15271">#15271</a> - Radiotime station which have aac with mp3 and/or wma stream fail on ip3k players on ReadyNAS</li>
		<li><a href="http://bugs.slimdevices.com/show_bug.cgi?id=15371">#15371</a> - Play or Add a Genre Does Nothing</li>
		<li><a href="http://bugs.slimdevices.com/show_bug.cgi?id=15382">#15382</a> - "Power On Resume" setting is not respected</li>
		<li><a href="http://bugs.slimdevices.com/show_bug.cgi?id=15391">#15391</a> - Too much whining after months of beta, startup and refresh of server</li>
		<li><a href="http://bugs.slimdevices.com/show_bug.cgi?id=15474">#15474</a> - Playing radio station, turning on an additional player in sync-group causes skip in playlist</li>
		<li><a href="http://bugs.slimdevices.com/show_bug.cgi?id=15477">#15477</a> - New track stream can get (superfluous) packets from old stream</li>
		<li><a href="http://bugs.slimdevices.com/show_bug.cgi?id=15553">#15553</a> - Track with composer but no artist tag can't be browsed on SqueezePlay devices</li>
		<li><a href="http://bugs.slimdevices.com/show_bug.cgi?id=15556">#15556</a> - DHCP client fix - check IP address before using it</li>
		<li><a href="http://bugs.slimdevices.com/show_bug.cgi?id=15566">#15566</a> - (Controller) - Fix power management settings. Only reset to default if a setting is missing.</li>
		<li><a href="http://bugs.slimdevices.com/show_bug.cgi?id=15686">#15686</a> - Can't start a MusicIP Mix from a genre</li>
		<li><a href="http://bugs.slimdevices.com/show_bug.cgi?id=15815">#15815</a> - Now Playing information can alternate previous-next-previous-next at track skip</li>
	</ul>
	<br />
</ul>

<h2><a name="v7.4.2" id="v7.4.2"></a>Version 7.4.2 - 2010-02-25</h2>
<ul>
	<li>Bug Fixes:</li>
	<ul>
		<li>Fixed UPnP compatibility with Simplify Media server.</li>
		<li>Fixed FLAC seeking on files that contain ID3v2 tags.</li>
		<li>Fixed sample rate detection for MPEG-4 files.</li>
		<li>Changed Tag Version info to display all versions of ID3 tags contained within a file.</li>
		<li>Added missing Monkey's Audio (APE) decoder binaries for i386 FreeBSD, i386/ARM/PPC Linux.</li>
		<li><a href="http://bugs.slimdevices.com/show_bug.cgi?id=10449">#10449</a> - SqueezePlay, wrong track played when playing an artist's compilation albums</li>
		<li><a href="http://bugs.slimdevices.com/show_bug.cgi?id=13955">#13955</a> - Remote ASX playlist containing MP3 stream fails</li>
		<li><a href="http://bugs.slimdevices.com/show_bug.cgi?id=14110">#14110</a> - Fixed scanning of iTunNORM Sound Check value in MP3 files when there is only one comment</li>
		<li><a href="http://bugs.slimdevices.com/show_bug.cgi?id=14321">#14321</a> - Applet Installer shows duplicate entries</li>
		<li><a href="http://bugs.slimdevices.com/show_bug.cgi?id=14328">#14328</a> - Need useful error messages when artwork fails</li>
		<li><a href="http://bugs.slimdevices.com/show_bug.cgi?id=14496">#14496</a> - Player display goes blank after upgrading to 7.4</li>
		<li><a href="http://bugs.slimdevices.com/show_bug.cgi?id=14824">#14824</a> - Reciva Internet Radios claim to support Icy-MetaData, but then glitch on metadata packets (Simon Hyde)</li>
		<li><a href="http://bugs.slimdevices.com/show_bug.cgi?id=14861">#14861</a> - SBS preventing HDD shutdown</li>
		<li><a href="http://bugs.slimdevices.com/show_bug.cgi?id=14883">#14883</a> - Audio pops at the end of WAV/AIFF files</li>
		<li><a href="http://bugs.slimdevices.com/show_bug.cgi?id=14905">#14905</a> - Not compatible with Ubuntu 9.10 due to MySQL 5.1</li>
		<li><a href="http://bugs.slimdevices.com/show_bug.cgi?id=14913">#14913</a> - Scanner calculates incorrect bitrate on Windows</li>
		<li><a href="http://bugs.slimdevices.com/show_bug.cgi?id=14931">#14931</a> - Can't save preset 0 on SB3</li>
		<li><a href="http://bugs.slimdevices.com/show_bug.cgi?id=14933">#14933</a> - Scanner only includes one comment per song</li>
		<li><a href="http://bugs.slimdevices.com/show_bug.cgi?id=14946">#14946</a> - Strip trailing nulls from the end of WAV LIST INFO tags</li>
		<li><a href="http://bugs.slimdevices.com/show_bug.cgi?id=15001">#15001</a> - Save playlist plugin locks SQB classic UI</li>
		<li><a href="http://bugs.slimdevices.com/show_bug.cgi?id=15014">#15014</a> - Scanner should prefer Vorbis tags over ID3v2 tags for FLAC files</li>
		<li><a href="http://bugs.slimdevices.com/show_bug.cgi?id=15105">#15105</a> - Scanner intolerant of bad FILE value in embedded cue sheets</li> (Gordon Harris)
		<li><a href="http://bugs.slimdevices.com/show_bug.cgi?id=15190">#15190</a> - File Types page shows active option for WMA Lossless/Pro</li>
		<li><a href="http://bugs.slimdevices.com/show_bug.cgi?id=15196">#15196</a> - Multiple genre tags in ID3v2 not read properly</li>
		<li><a href="http://bugs.slimdevices.com/show_bug.cgi?id=15197">#15197</a> - Wrong bitrate/duration calculated for MPEG-2 Layer 3 files</li>
		<li><a href="http://bugs.slimdevices.com/show_bug.cgi?id=15262">#15262</a> - Unable to scan some MP4 files encoded by Nero</li>
		<li><a href="http://bugs.slimdevices.com/show_bug.cgi?id=15380">#15380</a> - Return the proper content-type when streaming files (agillis)</li>
		<li><a href="http://bugs.slimdevices.com/show_bug.cgi?id=15483">#15483</a> - Scanner fails when ReplayGain tag are invalid</li>
		<li><a href="http://bugs.slimdevices.com/show_bug.cgi?id=15490">#15490</a> - Gapless playback broken for PCM on SB1</li>
		<li><a href="http://bugs.slimdevices.com/show_bug.cgi?id=15491">#15491</a> - Try harder to read radio playlists that return text or HTML content-types</li>
		<li><a href="http://bugs.slimdevices.com/show_bug.cgi?id=15630">#15630</a> - Invalid characters in comment tags can break the scanner</li>
		<li><a href="http://bugs.slimdevices.com/show_bug.cgi?id=15707">#15707</a> - Lyrics tag in WMA files not scanned</li>
	</ul>
</ul>

<h2><a name="v7.4.1" id="v7.4.1"></a>Version 7.4.1 - 2009-10-21</h2>
<ul>
	<li>Apps:</li>
	<ul>
		<li>Added Queen app.</li>
	</ul>
	<br />
	
	<li>Platform Support:</li>
	<ul>
		<li>Binaries and tarballs are now available for the following platforms:
			<ul>
				<li>i386 FreeBSD 7.2</li>
				<li>ARM EABI Linux</li>
				<li>PowerPC Linux</li>
			</ul>
		</li>
	</ul>
	<br />
	
	<li>Scanner bug fixes and improvements:</li>
	<ul>
		<li>Improved speed of FLAC scanning.</li>
		<li>Improved accuracy of FLAC seeking.</li>
		<li>Re-added support for ID3v2 tags in FLAC files.</li>
		<li>AIFF: Fixed error when reading ID3 chunks with a bad chunk size.</li>
		<li>MP4: Fixed parsing of files with short TRKN tags.</li>
		<li><a href="http://bugs.slimdevices.com/show_bug.cgi?id=14241">#14241</a> - Fixed Win32 crash when seeking in FLAC files</li>
		<li><a href="http://bugs.slimdevices.com/show_bug.cgi?id=14462">#14462</a> - Fixed reading of WAV files with 18-byte fmt chunks</li>
		<li><a href="http://bugs.slimdevices.com/show_bug.cgi?id=14476">#14476</a> - Fixed crashes when files contain very large cover art</li>
		<li><a href="http://bugs.slimdevices.com/show_bug.cgi?id=14658">#14658</a> - Fixed reading of MP4 tags on certain platforms</li>
		<li><a href="http://bugs.slimdevices.com/show_bug.cgi?id=14705">#14705</a> - Properly read ID3v2 frames in a file with a corrupt frame</li>
		<li><a href="http://bugs.slimdevices.com/show_bug.cgi?id=14728">#14728</a> - Try to work around broken taggers that write UTF-16 text to ID3v2.3 tags without a BOM</li>
		<li><a href="http://bugs.slimdevices.com/show_bug.cgi?id=14788">#14788</a> - Fixed crash when reading certain WMA tags</li>
	</ul>
	<br />
	
	<li>Bug Fixes:</li>
	<ul>
		<li><a href="http://bugs.slimdevices.com/show_bug.cgi?id=10429">#10429</a> - Added pref for extracting iTunes artwork, off by default</li>
		<li><a href="http://bugs.slimdevices.com/show_bug.cgi?id=13264">#13264</a> - If sleeping at end of song, don't start crossfading the next track</li>
		<li><a href="http://bugs.slimdevices.com/show_bug.cgi?id=13892">#13892</a> - Can't store music folder with non-latin characters</li>
		<li><a href="http://bugs.slimdevices.com/show_bug.cgi?id=14068">#14068</a> - Installer should pause longer when shutting down SqueezeTray</li>
		<li><a href="http://bugs.slimdevices.com/show_bug.cgi?id=14230">#14230</a> - Pause, play, starts a new track. Intermittent</li>
		<li><a href="http://bugs.slimdevices.com/show_bug.cgi?id=14340">#14340</a> - missing strings on controller</li>
		<li><a href="http://bugs.slimdevices.com/show_bug.cgi?id=14444">#14444</a> - Cannot View music folder with Traditional / Simplified Chinese folder name</li>
		<li><a href="http://bugs.slimdevices.com/show_bug.cgi?id=14438">#14438</a> - Non-Default skins lack My Apps menu item</li>
		<li><a href="http://bugs.slimdevices.com/show_bug.cgi?id=14451">#14451</a> - New install of Squeezebox Server 7.4 on ReadyNAS NV+ creates 2 instances of SBS</li>
		<li><a href="http://bugs.slimdevices.com/show_bug.cgi?id=14453">#14453</a> - Home menu inconsistent: App Gallery precedes My Apps on SqueezePlay, but follows on ip3k</li>
		<li><a href="http://bugs.slimdevices.com/show_bug.cgi?id=14470">#14470</a> - Scan crashes on MusicIP (Windows) import when encountering non-latin path/file names</li>
		<li><a href="http://bugs.slimdevices.com/show_bug.cgi?id=14471">#14471</a> - Can't open Control Panel if SBS is password protected</li>
		<li><a href="http://bugs.slimdevices.com/show_bug.cgi?id=14472">#14472</a> - Document CLI change from music_services to apps</li>
		<li><a href="http://bugs.slimdevices.com/show_bug.cgi?id=14485">#14485</a> - After 7.4.0, IR doesn't work</li>
		<li><a href="http://bugs.slimdevices.com/show_bug.cgi?id=14476">#14476</a> - Scanner fails when files contain very large artwork</li>
		<li><a href="http://bugs.slimdevices.com/show_bug.cgi?id=14503">#14503</a> - Browse Music Folder broken</li>
		<li><a href="http://bugs.slimdevices.com/show_bug.cgi?id=14506">#14506</a> - Control panel does not show information on password protected server</li>
		<li><a href="http://bugs.slimdevices.com/show_bug.cgi?id=14519">#14519</a> - Debian installer doesn't migrate settings from old squeezecenter</li>
		<li><a href="http://bugs.slimdevices.com/show_bug.cgi?id=14520">#14520</a> - ReadyNAS - starting with wrong locale information</li>
		<li><a href="http://bugs.slimdevices.com/show_bug.cgi?id=14521">#14521</a> - Save Playlist (on current playlist screen) causes reconnecting screen</li>
		<li><a href="http://bugs.slimdevices.com/show_bug.cgi?id=14573">#14573</a> - iTunes import crashes on DISCC for remote tracks</li>
		<li><a href="http://bugs.slimdevices.com/show_bug.cgi?id=14580">#14580</a> - ReadyNAS - Cannot playback AAC files</li>
		<li><a href="http://bugs.slimdevices.com/show_bug.cgi?id=14587">#14587</a> - Duplicate albums due to bad MuiscBrainz tags</li>
		<li><a href="http://bugs.slimdevices.com/show_bug.cgi?id=14588">#14588</a> - Scanner reports 'File not found' for non-ASCII characters</li>
		<li><a href="http://bugs.slimdevices.com/show_bug.cgi?id=14590">#14590</a> - ServiceManager should treat Windows 7, 2008 et al. like Vista</li>
		<li><a href="http://bugs.slimdevices.com/show_bug.cgi?id=14594">#14594</a> - No FF and REW in Napster tracks</li>
		<li><a href="http://bugs.slimdevices.com/show_bug.cgi?id=14599">#14599</a> - Control Panel Opens When Starting Squeezebox Server</li>
		<li><a href="http://bugs.slimdevices.com/show_bug.cgi?id=14597">#14597</a> - AAC to MP3 fails because of bug in convert.conf file</li>
		<li><a href="http://bugs.slimdevices.com/show_bug.cgi?id=14745">#14745</a> - Wrong Date on Squeezebox Classic when in standby</li>
		<li><a href="http://bugs.slimdevices.com/show_bug.cgi?id=14758">#14758</a> - iTunes imported music is not mixable in MusicIP</li>
		<li><a href="http://bugs.slimdevices.com/show_bug.cgi?id=14762">#14762</a> - Cyrillic encoding is broken in Browse Music Folder</li>
		<li><a href="http://bugs.slimdevices.com/show_bug.cgi?id=14783">#14783</a> - WAV -> FLAC on OSX fails: SOX error</li>
	</ul>
	<br />
</ul>

<h2><a name="v7.4.0" id="v7.4.0"></a>Version 7.4.0 - 2009-09-28</h2>
<ul>
	<li>Firmware updates:</li>
	<ul>
		<li>Boom - Version 50<br />	
			Squeezebox 2/3 - Version 130<br />
			Transporter - Version 80<br />
			Receiver - Version 65
		</li>
		<ul>
			<li><a href="http://bugs.slimdevices.com/show_bug.cgi?id=4834">#4834</a> - (Transporter) After switching to digital input device will not play music without a complete reset (3rd time's the charm?)</li>
			<li><a href="http://bugs.slimdevices.com/show_bug.cgi?id=11078">#11078</a> - Wired-only Classics can flood the network with broadcast packets</li>
			<li>Allow players in a sync group to move between servers while remaining in the same sync group.</li>
		</ul>
	</ul>
	<br />
	
	<li>Scanner:</li>
	<ul>
		<li>The file format scanning modules have been completely rewritten in C as a <a href="http://search.cpan.org/dist/Audio-Scan/">standalone module</a> with comprehensive unit tests.</li>
		<li>This reduces memory usage, improves scanning speed, and fixes many bugs.</li>
		<li>Seeking in WMA files is now supported.</li>
		<li>Seeking in VBR MP3 files is now more accurate.</li>
	</ul>
	<br />
	
	<li>System integration:</li>
	<ul>
		<li>New Control Panel for Windows, Console for Windows Home Server and Preference Pane for OSX as a shortcut to common activities</li>
	</ul>
	<br />
	
	<li>Preset Changes:</li>
	<ul>
		<li>Boom/IR presets are no longer associated with Favorites, and each player now has a separate preset list.</li>
		<li>When upgrading, any presets set within Favorites will be migrated to every player.</li>
		<li>Presets are now synced with mysqueezebox.com (Favorites are still not synced).</li>
		<li>Presets can no longer be set via the 'favorites add' command.</li>
		<li>For more information, please see bug <a href="http://bugs.slimdevices.com/show_bug.cgi?id=13248">#13248</a>.</li>
	</ul>
	<br />
	
	<li>Resource Usage:</li>
	<ul>
		<li>Several features of Squeezebox Server can be disabled to reduce memory usage. The following command-line flags are available:</li>
		<ul>
			<li>--noweb - Disable web interface.</li>
			<li>--notranscoding - Disable support for transcoding.</li>
			<li>--nosb1slimp3sync - Disable support for SliMP3 &amp; SB1 players and associated syncing.</li>
			<li>--noinfolog - Disable INFO-level logging.</li>
			<li>--nodebuglog - Disable DEBUG-level logging.</li>
		</ul>
	</ul>
	<br />

	<li>Bug Fixes:</li>
	<ul>
		<li><a href="http://bugs.slimdevices.com/show_bug.cgi?id=2611">#2611</a> - Add option to ignore some of iTunes playlists like eg. Videos, Purchased etc.</li>
		<li><a href="http://bugs.slimdevices.com/show_bug.cgi?id=3161">#3161</a> - Need more agressive auto-retry for internet radio
		<br>Once a connection is established then a reconnection will be attempted if it subsequently drops</li>
		<li><a href="http://bugs.slimdevices.com/show_bug.cgi?id=3592">#3592</a> - Add ability to name Squeezebox Server</li>
		<li><a href="http://bugs.slimdevices.com/show_bug.cgi?id=4584">#4584</a> - SqueezeCenter should support ALBUMARTISTSORT</li>
		<li><a href="http://bugs.slimdevices.com/show_bug.cgi?id=4665">#4665</a> - APEv2 tags supercede ID3 and ID3v2 tags</li>
		<li><a href="http://bugs.slimdevices.com/show_bug.cgi?id=7320">#7320</a> - Pressing Play from Web Page does not clear cache
		<br>When paused and connected to a remote stream of unknown duration, stop when buffer fills.</li>
		<li><a href="http://bugs.slimdevices.com/show_bug.cgi?id=7232">#7232</a> - Starting a DB Scan will halt currently playing Internet Radio stream</li>
		<li><a href="http://bugs.slimdevices.com/show_bug.cgi?id=8246">#8246</a> - Different behaviour with browsing shortcuts in Music Folder</li>
		<li><a href="http://bugs.slimdevices.com/show_bug.cgi?id=8434">#8434</a> - MP4 -&gt; FLAC conversion - big endian vs. little endian</li>
		<li><a href="http://bugs.slimdevices.com/show_bug.cgi?id=8563">#8563</a> - Scanner reads incorrect sample rate on 88.2kHz MP4 files</li>
		<li><a href="http://bugs.slimdevices.com/show_bug.cgi?id=9194">#9194</a> - Track::artist expensive; suggest cache result and avoid double calls</li>
		<li><a href="http://bugs.slimdevices.com/show_bug.cgi?id=9351">#9351</a> - Players unpause randomly</li>
		<li><a href="http://bugs.slimdevices.com/show_bug.cgi?id=9673">#9673</a> - Poor recovery from empty stream</li>
		<li><a href="http://bugs.slimdevices.com/show_bug.cgi?id=9713">#9713</a> - WMA files cannot FWD / RWD</li>
		<li><a href="http://bugs.slimdevices.com/show_bug.cgi?id=9752">#9752</a> - fade_volume doesn't always call callbacks at end of fade</li>
		<li><a href="http://bugs.slimdevices.com/show_bug.cgi?id=10026">#10026</a> - PCM != WAV<br>Add (restore) WAV seek capability</br></li>
		<li><a href="http://bugs.slimdevices.com/show_bug.cgi?id=10188">#10188</a> - Improved scanner logging</li>
		<li><a href="http://bugs.slimdevices.com/show_bug.cgi?id=10199">#10199</a> - Most transcoding doesn't work with non-ascii-characters in filename</li>
		<li><a href="http://bugs.slimdevices.com/show_bug.cgi?id=10278">#10278</a> - exit search jumps back to home menu</li>
		<li><a href="http://bugs.slimdevices.com/show_bug.cgi?id=10320">#10320</a> - Time command should remain paused if paused</li>
		<li><a href="http://bugs.slimdevices.com/show_bug.cgi?id=10443">#10443</a> - Failure to resume song on connection recovery after short network disruption</li>
		<li><a href="http://bugs.slimdevices.com/show_bug.cgi?id=10645">#10645</a> - Improve pausing on remote sources that support seeking</li>
		<li><a href="http://bugs.slimdevices.com/show_bug.cgi?id=10660">#10660</a> - Allow Squeezebox Server to downsample WAV using SoX</li>
		<li><a href="http://bugs.slimdevices.com/show_bug.cgi?id=10731">#10731</a> - WAV convert to LAME (MP3) fails</li>
		<li><a href="http://bugs.slimdevices.com/show_bug.cgi?id=10814">#10814</a> - Transcoding Framework only replaces variable once (need global replace)</li>
		<li><a href="http://bugs.slimdevices.com/show_bug.cgi?id=10841">#10841</a> - SC reverts to last stream played if ShoutCast server reached max. # listeners</li>
		<li><a href="http://bugs.slimdevices.com/show_bug.cgi?id=11099">#11099</a> - Now playing remote stream shows duration bar initially</li>
		<li><a href="http://bugs.slimdevices.com/show_bug.cgi?id=11285">#11285</a> - Allow Squeezebox Server to downsample AIF using SoX</li>
		<li><a href="http://bugs.slimdevices.com/show_bug.cgi?id=11447">#11447</a> - Clearing the current playlist does not clear the current index of the playlist</li>
		<li><a href="http://bugs.slimdevices.com/show_bug.cgi?id=11652">#11652</a> - Previous alarm goes off on Boom even though it was changed (Manoj Kasichainula)</li>
		<li><a href="http://bugs.slimdevices.com/show_bug.cgi?id=11722">#11722</a> - Fix RandomMix genre list sort order</li>
		<li><a href="http://bugs.slimdevices.com/show_bug.cgi?id=11780">#11780</a> - Scanner failing on common album names</li>
		<li><a href="http://bugs.slimdevices.com/show_bug.cgi?id=11912">#11912</a> - Repeat should be turned off by default</li>
		<li><a href="http://bugs.slimdevices.com/show_bug.cgi?id=11888">#11888</a> - Player should reconnect to a remote stream if the connection ends before the known duration</li>
		<li><a href="http://bugs.slimdevices.com/show_bug.cgi?id=12240">#12240</a> - Last.fm does not scrobble last track in playlist (until new playlist started)</li>
		<li><a href="http://bugs.slimdevices.com/show_bug.cgi?id=12873">#12873</a> - Sample Size information for FLAC doesn't show up in UI</li>
		<li><a href="http://bugs.slimdevices.com/show_bug.cgi?id=13248">#13248</a> - Change presets to be per-player, separate from favorites</li>
		<li><a href="http://bugs.slimdevices.com/show_bug.cgi?id=13600">#13600</a> - Non-western characters incorrectly sorted</li>
	</ul>
	<br />
</ul>

<h2><a name="v7.3.4" id="v7.3.4"></a>Version 7.3.4 - not released</h2>
<ul>
	<li>Platform Support:</li>
	<ul>
		<li>Support for Mac OS X Snow Leopard.  SqueezeCenter itself will run in 64-bit mode, but note that the Preference Pane only supports 32-bit mode.</li>
	</ul>
	<br />
	
	<li>Bug Fixes:</li>
	<ul>
		<li><a href="http://bugs.slimdevices.com/show_bug.cgi?id=4584">#4584</a> - Support for ALBUMARTISTSORT</li>
		<li><a href="http://bugs.slimdevices.com/show_bug.cgi?id=11217">#11217</a> - Un-mute does not work</li>
		<li><a href="http://bugs.slimdevices.com/show_bug.cgi?id=12475">#12475</a> - If initial DNS test fails, keep using original DNS servers</li>
	</ul>
</ul>

<h2><a name="v7.3.3" id="v7.3.3"></a>Version 7.3.3 - 2009-06-16</h2>
<ul>
	<li>Firmware updates:</li>
	<ul>
		<li>Boom - Version 47<br />	
			Squeezebox 2/3 - Version 127<br />
			Transporter - Version 77<br />
			Receiver - Version 62
		</li>
		<ul>
			<li>Ogg Vorbis streams can now be played.  Note that low-bitrate streams less than 64k are not supported due to excess memory requirements.</li>
			<li>No longer use OpenDNS as a fallback, as it may return inconsistent SN results from other devices on the network.</li>
			<li>Fixed DNS incompatibility with certain Netgear routers.</li> 
			<li><a href="http://bugs.slimdevices.com/show_bug.cgi?id=4418">#4418</a> - Ogg Vorbis streams crash player</li>
			<li><a href="http://bugs.slimdevices.com/show_bug.cgi?id=7857">#7857</a> - Player crashes when playing an Ogg file with large headers</li>
			<li><a href="http://bugs.slimdevices.com/show_bug.cgi?id=10638">#10638</a> - Boom: No sound from Line In in setup menu</li>
			<li><a href="http://bugs.slimdevices.com/show_bug.cgi?id=10815">#10815</a> - Extend STMn to indicate why decoder failed</li>
			<li><a href="http://bugs.slimdevices.com/show_bug.cgi?id=10944">#10944</a> - serv 0 does not return player to Select Music Source</li>
			<li><a href="http://bugs.slimdevices.com/show_bug.cgi?id=10945">#10945</a> - Boom will not power cycle from IR remote</li>
		</ul>
	</ul>
	<br />

	<li>Networking:</li>
	<ul>
		<li>No longer use OpenDNS as a fallback, as it may return inconsistent SN results from other devices on the network.</li>
	</ul>
	<br />

	<li>Bug Fixes:</li>
	<ul>
		<li><a href="http://bugs.slimdevices.com/show_bug.cgi?id=1361">#1361</a> - Mac: expand the music folder path if it's an alias, or SC would crash at startup</li>
		<li><a href="http://bugs.slimdevices.com/show_bug.cgi?id=7794">#7794</a> - Removal of Windows specific plugin in debian build</li>
		<li><a href="http://bugs.slimdevices.com/show_bug.cgi?id=8426">#8426</a> - Controller Artist Search is restricted to whole-album Artists</li>
		<li><a href="http://bugs.slimdevices.com/show_bug.cgi?id=8683">#8683</a> - Squeezecenter .deb's logrotate should not restart</li>
		<li><a href="http://bugs.slimdevices.com/show_bug.cgi?id=9472">#9472</a> - Remote playlist with multiple WMA streams plays only first stream</li>
		<li><a href="http://bugs.slimdevices.com/show_bug.cgi?id=9878">#9878</a> - Favorites with non-latin characters in their url don't work</li>
		<li><a href="http://bugs.slimdevices.com/show_bug.cgi?id=9931">#9931</a> - MIP playlist is not restored after a player reconnects to SC</li>
		<li><a href="http://bugs.slimdevices.com/show_bug.cgi?id=10060">#10060</a> - The alarm doesn't fade in if the source is Internet radio</li>
		<li><a href="http://bugs.slimdevices.com/show_bug.cgi?id=10087">#10087</a> - Backup alarm does not work if SC is password-protected</li>
		<li><a href="http://bugs.slimdevices.com/show_bug.cgi?id=10112">#10112</a> - Problem seeking in podcasts with large ID3v2 tags</li>
		<li><a href="http://bugs.slimdevices.com/show_bug.cgi?id=10310">#10310</a> - Changing volume on syncd player causes volume to jump to pre-syncd level</li>
		<li><a href="http://bugs.slimdevices.com/show_bug.cgi?id=10325">#10325</a> - Player UI (SB 3/Classic) clock gets stuck - does not update after a server was in suspend mode</li>
		<li><a href="http://bugs.slimdevices.com/show_bug.cgi?id=10371">#10371</a> - Bright white LED does not go off at end of play</li>
		<li><a href="http://bugs.slimdevices.com/show_bug.cgi?id=10458">#10458</a> - onStop handler is called when seeking</li>
		<li><a href="http://bugs.slimdevices.com/show_bug.cgi?id=10479">#10475</a> - Last 15 seconds of song gets chopped off (skipped)</li>
		<li><a href="http://bugs.slimdevices.com/show_bug.cgi?id=10479">#10479</a> - WMA files streamed from HTTP servers cause player to reboot</li>
		<li><a href="http://bugs.slimdevices.com/show_bug.cgi?id=10583">#10583</a> - VA albums handled as many one-track albums with 2 artists each</li>
		<li><a href="http://bugs.slimdevices.com/show_bug.cgi?id=10635">#10635</a> - Non-user-friendly message for bad podcast files</li>
		<li><a href="http://bugs.slimdevices.com/show_bug.cgi?id=10640">#10640</a> - Local real time clock showing in Now Playing in SN Radio</li>
		<li><a href="http://bugs.slimdevices.com/show_bug.cgi?id=10681">#10681</a> - Fail to start new track after underrun (esp. when synced)</li>
		<li><a href="http://bugs.slimdevices.com/show_bug.cgi?id=10692">#10692</a> - Early (premature) STMd (decoder buffer underrun) provokes hang</li>
		<li><a href="http://bugs.slimdevices.com/show_bug.cgi?id=10693">#10693</a> - Abort link present after scan complete in web UI</li>
		<li><a href="http://bugs.slimdevices.com/show_bug.cgi?id=10702">#10702</a> - MusicIP Mood menu missing from Jive's menu</li>
		<li><a href="http://bugs.slimdevices.com/show_bug.cgi?id=10724">#10724</a> - MB changed MUSICBRAINZ ALBUM ARTIST</li>
		<li><a href="http://bugs.slimdevices.com/show_bug.cgi?id=10730">#10730</a> - Downloads from SqueezeCenter cut off prematurely</li>
		<li><a href="http://bugs.slimdevices.com/show_bug.cgi?id=10736">#10736</a> - Extension Downloader shows plugins for upgrade when already at latest version</li>
		<li><a href="http://bugs.slimdevices.com/show_bug.cgi?id=10744">#10744</a> - International characters sorted wrong when browsing Music Folder</li>
		<li><a href="http://bugs.slimdevices.com/show_bug.cgi?id=10749">#10749</a> - Support "Album Artist" for FLAC used by JR Media Center</li>
		<li><a href="http://bugs.slimdevices.com/show_bug.cgi?id=10752">#10752</a> - Logging output is displayed in OSX installer's OK dialog box</li>
		<li><a href="http://bugs.slimdevices.com/show_bug.cgi?id=10761">#10761</a> - Formats::WMA doesn't map WM/ArtistSortOrder</li>
		<li><a href="http://bugs.slimdevices.com/show_bug.cgi?id=10762">#10762</a> - WMA: WM/Comments should be mapped to COMMENT</li>
		<li><a href="http://bugs.slimdevices.com/show_bug.cgi?id=10807">#10807</a> - Unavailable plugins can be placed on the Home Menu</li>
		<li><a href="http://bugs.slimdevices.com/show_bug.cgi?id=10818">#10818</a> - Some types of transcoding degrade SC & GUI responsiveness</li>
		<li><a href="http://bugs.slimdevices.com/show_bug.cgi?id=10828">#10828</a> - Unexpected unpause when synced upon power-on</li>
		<li><a href="http://bugs.slimdevices.com/show_bug.cgi?id=10833">#10833</a> - Startup time for remote streams is too slow</li>
		<li><a href="http://bugs.slimdevices.com/show_bug.cgi?id=10886">#10886</a> - Cannot play AIFF files ripped with dBpoweramp</li>
		<li><a href="http://bugs.slimdevices.com/show_bug.cgi?id=10928">#10928</a> - Settings Web UI broken in Safari</li>
		<li><a href="http://bugs.slimdevices.com/show_bug.cgi?id=10939">#10939</a> - Non-square artwork does not display correctly in web UI</li>
		<li><a href="http://bugs.slimdevices.com/show_bug.cgi?id=11001">#11001</a> - Icecast authenticated streams that allow 1 con/user sometimes fail</li>
		<li><a href="http://bugs.slimdevices.com/show_bug.cgi?id=11006">#11006</a> - No sound after upgrade; SOX has wrong arguments for Ogg-&gt;AIFF</li>
		<li><a href="http://bugs.slimdevices.com/show_bug.cgi?id=11056">#11056</a> - Vorbis Comment "DESCRIPTION" frame should be mapped to "COMMENT"</li>
		<li><a href="http://bugs.slimdevices.com/show_bug.cgi?id=11222">#11222</a> - Playing a playlist causes controller to disconnect from SC</li>
		<li><a href="http://bugs.slimdevices.com/show_bug.cgi?id=11259">#11259</a> - Network test not working on SB1</li>
		<li><a href="http://bugs.slimdevices.com/show_bug.cgi?id=11261">#11261</a> - After disconnecting from power, Boom would forget bass/treble/stereoxl</li>
		<li><a href="http://bugs.slimdevices.com/show_bug.cgi?id=11446">#11446</a> - Radio logos not showing</li>
	</ul>
</ul>

<h2><a name="v7.3.2" id="v7.3.2"></a>Version 7.3.2 - 2009-01-20</h2>
<ul>
	<li>Firmware updates:</li>
	<ul>
		<li>Boom - Version 43<br />	
			Squeezebox 2/3 - Version 123<br />
			Transporter - Version 73<br />
			Receiver - Version 58
		</li>
		<ul>
			<li>(Boom) Improved Woofer-Tweeter crossover.</li>
			<li><a href="http://bugs.slimdevices.com/show_bug.cgi?id=7681">#7681</a> - (Boom) In 'Off' mode it uses 8 Watts, while playing it uses 9 Watts</li>
			<li><a href="http://bugs.slimdevices.com/show_bug.cgi?id=7918">#7918</a> - strm-a (skip-ahead) can provoke STMo (output buffer underrun)</li>
			<li><a href="http://bugs.slimdevices.com/show_bug.cgi?id=9796">#9796</a> - (Boom) Firmware messages not shown if power off brightness is set to 0 (Dark)</li>
			<li><a href="http://bugs.slimdevices.com/show_bug.cgi?id=10161">#10161</a> - Some items are editable in Current Settings but changes do not stick</li>
			<li><a href="http://bugs.slimdevices.com/show_bug.cgi?id=10383">#10383</a> - All players should set firmware auto update option to true</li>
			<li><a href="http://bugs.slimdevices.com/show_bug.cgi?id=10493">#10493</a> - Long Rhapsody trial session IDs can fail with org.xml.sax.SAXParseException</li>
			<li><a href="http://bugs.slimdevices.com/show_bug.cgi?id=10705">#10705</a> - (Boom) RTC alarm is muted - only the alarm bell sign flashes</li>
		</ul>
	</ul>
	<br />

	<li>Bug Fixes:</li>
	<ul>
		<li><a href="http://bugs.slimdevices.com/show_bug.cgi?id=7966">#7966</a> - SqueezeCenter does not recognize wide characters if using iTunes</li>
		<li><a href="http://bugs.slimdevices.com/show_bug.cgi?id=9132">#9132</a> - Status command does not return updated ratings until SC restart</li>
		<li><a href="http://bugs.slimdevices.com/show_bug.cgi?id=9544">#9544</a> - Large number of plugins with web pages could break the web UI</li>
		<li><a href="http://bugs.slimdevices.com/show_bug.cgi?id=9623">#9623</a> - SqueezeCenter tried to download firmwares to Firmware dir</li>
		<li><a href="http://bugs.slimdevices.com/show_bug.cgi?id=9737">#9737</a> - Add clock display to SB/TP when pressing snooze button</li>
		<li><a href="http://bugs.slimdevices.com/show_bug.cgi?id=9754">#9754</a> - Settings screens lose scroll bar, buttons etc.</li>
		<li><a href="http://bugs.slimdevices.com/show_bug.cgi?id=9833">#9833</a> - RTC alarm should only be set if the next alarm is within 24 hours</li>
		<li><a href="http://bugs.slimdevices.com/show_bug.cgi?id=9962">#9962</a> - Player Settings->Remote not appearing in SLIMP3 web settings page</li>
		<li><a href="http://bugs.slimdevices.com/show_bug.cgi?id=9970">#9970</a> - Scanner crashes when handling FLAC with embedded cue and external cue</li>
		<li><a href="http://bugs.slimdevices.com/show_bug.cgi?id=9997">#9997</a> - Add updated sox with FLAC support
		<br>This means that downsampling of FLAC will produce FLAC instead of MP3 by default</li>
		<li><a href="http://bugs.slimdevices.com/show_bug.cgi?id=10033">#10033</a> - APE --> MP3 via Lame is broken</li>
		<li><a href="http://bugs.slimdevices.com/show_bug.cgi?id=10180">#10180</a> - add support for textkeys in raw CLI queries for albums, artists, genres and musicfolder</li>
		<li><a href="http://bugs.slimdevices.com/show_bug.cgi?id=10181">#10181</a> - Press and hold front panel power toggles power</li>
		<li><a href="http://bugs.slimdevices.com/show_bug.cgi?id=10186">#10186</a> - Add a set preset option to the favorites CLI</li>
		<li><a href="http://bugs.slimdevices.com/show_bug.cgi?id=10283">#10283</a> - Zap ignored during screen saver</li>
		<li><a href="http://bugs.slimdevices.com/show_bug.cgi?id=10361">#10361</a> - Display full file name instead of Windows' short file name for files with unicode in the path/name (most noticeable in Browse Music Folder)</li>
		<li><a href="http://bugs.slimdevices.com/show_bug.cgi?id=10386">#10386</a> - ID3 chunk in WAV files not read sometimes</li>
		<li><a href="http://bugs.slimdevices.com/show_bug.cgi?id=10391">#10391</a> - RandomMix with now genre selected leads to DB error</li>
		<li><a href="http://bugs.slimdevices.com/show_bug.cgi?id=10400">#10400</a> - Sync'd playlists don't advance with SLIMP3/SB1-only sync-group</li>
		<li><a href="http://bugs.slimdevices.com/show_bug.cgi?id=10406">#10406</a> - Sync'd playback occurs on powered off players</li>
		<li><a href="http://bugs.slimdevices.com/show_bug.cgi?id=10407">#10407</a> - Streaming can get blocked after a failure</li>
		<li><a href="http://bugs.slimdevices.com/show_bug.cgi?id=10419">#10419</a> - FWD/REW (scanning) broken for remote tracks</li>
		<li><a href="http://bugs.slimdevices.com/show_bug.cgi?id=10437">#10437</a> - Initial audio block algorithm fails for small initial chunks</li>
		<li><a href="http://bugs.slimdevices.com/show_bug.cgi?id=10438">#10438</a> - SliMP3/SB1 sync broken after first track</li>
		<li><a href="http://bugs.slimdevices.com/show_bug.cgi?id=10446">#10446</a> - No FeedBack in web UI on love/ban track</li>
		<li><a href="http://bugs.slimdevices.com/show_bug.cgi?id=10450">#10450</a> - Bad use of pretty string bitrate description instead of numeric value</li>
		<li><a href="http://bugs.slimdevices.com/show_bug.cgi?id=10451">#10451</a> - Pipeline / socketwrapper use may impose additional overhead</li>
		<li><a href="http://bugs.slimdevices.com/show_bug.cgi?id=10452">#10452</a> - Bogus " (Disc 1)" suffix appended to single-disc album titles of FLAC tracks ripped by dBpoweramp CD Ripper.</li>
		<li><a href="http://bugs.slimdevices.com/show_bug.cgi?id=10474">#10474</a> - New Windows sox build dependent upon cygwin1.dll</li>
		<li><a href="http://bugs.slimdevices.com/show_bug.cgi?id=10499">#10499</a> - Scanner and progress use different time formats</li>
		<li><a href="http://bugs.slimdevices.com/show_bug.cgi?id=10510">#10510</a> - Restore now playing show briefly on jump</li>
		<li><a href="http://bugs.slimdevices.com/show_bug.cgi?id=10514">#10514</a> - Volume Bar is not in center of screen</li>
		<li><a href="http://bugs.slimdevices.com/show_bug.cgi?id=10521">#10521</a> - Artist not updated in status view in Fishbone skin</li>
		<li><a href="http://bugs.slimdevices.com/show_bug.cgi?id=10534">#10534</a> - Uncaught streaming connection close can fill logfile</li>
		<li><a href="http://bugs.slimdevices.com/show_bug.cgi?id=10540">#10540</a> - Garbaged characters displayed when offering the download of a new version of SC</li>
		<li><a href="http://bugs.slimdevices.com/show_bug.cgi?id=10566">#10566</a> - Windows Media Player Playlists empty in SqueezeCenter 7.3.1</li>
		<li><a href="http://bugs.slimdevices.com/show_bug.cgi?id=10567">#10567</a> - Allow plugins to disable crossfade for certain tracks</li>
		<li><a href="http://bugs.slimdevices.com/show_bug.cgi?id=10615">#10615</a> - Synchronized play can stall / be silent at track change</li>
		<li><a href="http://bugs.slimdevices.com/show_bug.cgi?id=10634">#10634</a> - Sync unreliable after server sleep (standby)</li>
	</ul>
</ul>

<h2><a name="v7.3.1" id="v7.3.1"></a>Version 7.3.1 - 2008-12-22</h2>
<ul>
	<li>Firmware updates:</li>
	<ul>
		<li>Boom - Version 41<br />	
			Squeezebox 2/3 - Version 121<br />
			Transporter - Version 71<br />
			Receiver - Version 56
		</li>
		<ul>
			<li><a href="http://bugs.slimdevices.com/show_bug.cgi?id=7814">#7814</a> - Glitches in some MP3 radio streams</li>
			<li><a href="http://bugs.slimdevices.com/show_bug.cgi?id=9003">#9003</a> - Occasional loud noises when moving to a new Rhapsody track</li>
		</ul>
	</ul>
	<br />
	
	<li>Bug Fixes:</li>
	<ul> 	 
		<li><a href="http://bugs.slimdevices.com/show_bug.cgi?id=4578">#4578</a> - Accented characters in playlist entries don't rescan correctly</li>
		<li><a href="http://bugs.slimdevices.com/show_bug.cgi?id=5119">#5119</a> - Replay gain with positive gain setting can cause clipping</li>
		<li><a href="http://bugs.slimdevices.com/show_bug.cgi?id=8654">#8654</a> - Update to WavPack 4.50</li>
		<li><a href="http://bugs.slimdevices.com/show_bug.cgi?id=9553">#9553</a> - Track title metadata missing when track title contains ellipsis in cue file</li>
		<li><a href="http://bugs.slimdevices.com/show_bug.cgi?id=10009">#10009</a> - SC not able to read cyrillic-based name</li>
		<li><a href="http://bugs.slimdevices.com/show_bug.cgi?id=10053">#10053</a> - Random Mix favorites doesn't work from Controller</li>
		<li><a href="http://bugs.slimdevices.com/show_bug.cgi?id=10155">#10155</a> - Scanner does not find OGA files</li>
		<li><a href="http://bugs.slimdevices.com/show_bug.cgi?id=10293">#10293</a> - use custom-convert.conf instead of customized convert.conf on ReadyNAS</li>
		<li><a href="http://bugs.slimdevices.com/show_bug.cgi?id=10303">#10303</a> - WMA metadata is delayed too long</li>
		<li><a href="http://bugs.slimdevices.com/show_bug.cgi?id=10307">#10307</a> - build-perl-modules.pl DBD-mysql-3.002 calls wrong DBI version</li>
		<li><a href="http://bugs.slimdevices.com/show_bug.cgi?id=10315">#10315</a> - MusicIP Playlist names with non-ASCII characters need sanitizing on Windows</li>
		<li><a href="http://bugs.slimdevices.com/show_bug.cgi?id=10316">#10316</a> - MusicIP Mood names with non-ASCII characters need sanitizing on Windows</li>
		<li><a href="http://bugs.slimdevices.com/show_bug.cgi?id=10317">#10317</a> - Music Stores listed twice on new player</li>
		<li><a href="http://bugs.slimdevices.com/show_bug.cgi?id=10326">#10326</a> - Adding certain menu items to the player menu breaks the menu</li>
		<li><a href="http://bugs.slimdevices.com/show_bug.cgi?id=10331">#10331</a> - PrefSync from SN happens even if SN Integration is disabled in SC</li>
		<li><a href="http://bugs.slimdevices.com/show_bug.cgi?id=10334">#10334</a> - Typo in convert.conf for mov->mp3</li>
		<li><a href="http://bugs.slimdevices.com/show_bug.cgi?id=10379">#10379</a> - Pandora does not properly continue after an audio URL fails</li>
		<li><a href="http://bugs.slimdevices.com/show_bug.cgi?id=10388">#10388</a> - Change flac->flac to flac->wav or similar for flac/cue files on sparc based ReadyNAS</li>
	</ul>
</ul>

<h2><a name="v7.3" id="v7.3"></a>Version 7.3 - 2008-12-11</h2>
<ul>
	<li>Firmware updates:</li>
	<ul>
		<li>Boom - Version 40<br />	
			Squeezebox 2/3 - Version 120<br />
			Transporter - Version 70<br />
			Receiver - Version 55
		</li>
		<ul>
			<li>Improved Rhapsody performance.</li>
			<li>Support for Rhapsody seeking.</li>
			<li>Improved Sirius metadata handling.</li>
			<li>Support for WMA radio metadata.</li>
			<li>(Boom) Brightness setting would not stick if Boom gets disconnected from SC or wireless access point.</li>
			<li>(Boom) Fixed RTC clock not showing if Boom gets disconnected from wireless access point.</li>
			<li>(Boom) Changed wording for pre SC 7.2 error message asking people to upgrade their SC. Only show this error message when trying to connect to SC.</li>
			<li><a href="http://bugs.slimdevices.com/show_bug.cgi?id=1397">#1397</a> - Digital outputs remain active in sleep / off mode</li>
			<li><a href="http://bugs.slimdevices.com/show_bug.cgi?id=5206">#5206</a> - Add menu function to SB to perform a Factory Reset</li>
			<li><a href="http://bugs.slimdevices.com/show_bug.cgi?id=7995">#7995</a> - Send WOL from Boom before alarm is due</li>
			<li><a href="http://bugs.slimdevices.com/show_bug.cgi?id=8489">#8489</a> - (Boom) Changed "wheel" to "knob".</li>
			<li><a href="http://bugs.slimdevices.com/show_bug.cgi?id=8575">#8575</a> - Add right arrow to 'Current Settings' items that are editable</li>
			<li><a href="http://bugs.slimdevices.com/show_bug.cgi?id=8710">#8710</a> - Fixed a race condition where a track start event was not sent during track changes.</li>
			<li><a href="http://bugs.slimdevices.com/show_bug.cgi?id=9051">#9051</a> - (Boom) 'Always On' and 'Always Off' line-out modes</li>
			<li><a href="http://bugs.slimdevices.com/show_bug.cgi?id=3958">#3598</a>,
				<a href="http://bugs.slimdevices.com/show_bug.cgi?id=9266">#9266</a>,
				<a href="http://bugs.slimdevices.com/show_bug.cgi?id=9477">#9477</a> - All errors now show for about 30 seconds before the display goes dark on SB3/Transporter. When the display is dark, pressing any button shows the last error message again for about 30 seconds.</li>
			<li><a href="http://bugs.slimdevices.com/show_bug.cgi?id=9415">#9415</a> - DHCP timeout too short</li>
			<li><a href="http://bugs.slimdevices.com/show_bug.cgi?id=9517">#9517</a>,
				<a href="http://bugs.slimdevices.com/show_bug.cgi?id=9565">#9565</a> - Fixed bug in FLAC decoder that caused underrun events to not be sent.</li>
			<li><a href="http://bugs.slimdevices.com/show_bug.cgi?id=9597">#9597</a> - (Boom) Bass/treble controls do not affect headphone out</li>
			<li><a href="http://bugs.slimdevices.com/show_bug.cgi?id=9644">#9644</a> - WOL packet not sent from SBC if Duet setup in bridged mode</li>
			<li><a href="http://bugs.slimdevices.com/show_bug.cgi?id=9706">#9706</a> - Going to SC from SN can prompt user for stuff that's already been chosen.</li>
			<li><a href="http://bugs.slimdevices.com/show_bug.cgi?id=9836">#9836</a> - WMA ChunkTypeChangingMedia not handled properly</li>
		</ul>
	</ul>
	<br />
	
	<li>Web UI:</li>
	<ul>
		<li>Improved, simplified first run wizard</li>
		<li>New ScreenReader skin - based on Handheld, with some optimizations for screen readers as used by blind users.</li>
		<li>Faster page loading (reduced JS file size).</li>
		<li>Remember width of "Now Playing" panel</li>
		<li>"Extension Installer" for simplifying installation of SqueezeCenter Plugins and Squeezebox Controller Applets</li>
	</ul>
	<br />
	
	<li>Platform support:</li>
	<ul>
		<li>New Slim::Utils::OS classes allow for simplified SqueezeCenter customizing and platform support. See the <a href="http://wiki.slimdevices.com/index.php/Customizing_SqueezeCenter_using_Slim::Utils::OS::Custom">wiki article about Slim::Utils::OS::Custom</a> for details.</li>
		<li>Improved detection of initial server settings like music source, iTunes integration etc.</li>
		<li>Significantly reduce memory consumption of the scanner</li>
		<li>More memory and performance optimizations for low power platforms.</li>
		<li>Enable unattended installation on Windows</li>
		<li>SqueezeCenter log files are rotated when they grow beyond 100MB (Windows/OSX)</li>
	</ul>
	<br />
	
	<li>Synchronization & Streaming:</li>
	<ul>
		<li>Gapless synchronization (but not for SliMP3 or SB1)</li>
		<li>Crossfade with synchronization</li>
		<li>Mid-track join, when a new player joins a sync-group,
			by restarting all players in a sync-group at the current playing position
			(for stream sources that support this)</li>
		<li>Gapless play (well almost) on SliMP3 (but not when synced)</li>
		<li>Share bandwidth and support proper synced play of remote MMS/WMA streams, including Sirius.</li>
		<li>Share bandwidth when playing synced Rhapsody.</li>
		<li>Removed Rhapsody stream limit for synced players.  Each sync group now counts as one stream.</li>
	</ul>
	<br />
	
	<li>Internet Radio:</li>
	<ul>
		<li>Re-organized Internet Radio menu to make it easier to find radio stations.</li>
		<li>Now-Playing metadata support for RadioTime stations.</li>
	</ul>
	
	<li>Music Services:</li>
	<ul>
		<li>Deezer Radio (France, UK, Germany)</li>
	</ul>
	
	<li>Boom</li>
	<ul>
		<li>Speakers can be used even if headphones are plugged in</li>
	</ul>
	<br />
	
	<li>Bug Fixes:</li>

	<ul> 	 
		<li><a href="http://bugs.slimdevices.com/show_bug.cgi?id=529">#529</a> - Add feature to disable re-buffering at the beginning of each track when syncing</li>
		<li><a href="http://bugs.slimdevices.com/show_bug.cgi?id=571">#571</a>,
			<a href="http://bugs.slimdevices.com/show_bug.cgi?id=9153">#9153</a> - Transcoded files cannot FWD / RWD</li>
		<li><a href="http://bugs.slimdevices.com/show_bug.cgi?id=1943">#1943</a> - Rotating SlimServer logs (Windows/OSX only)</li>
		<li><a href="http://bugs.slimdevices.com/show_bug.cgi?id=1845">#1845</a> - crossfade and gapless does not function properly when synchronized</li>
		<li><a href="http://bugs.slimdevices.com/show_bug.cgi?id=3751">#3751</a> - Now Playing jumps ahead on SB1</li>
		<li><a href="http://bugs.slimdevices.com/show_bug.cgi?id=4266">#4266</a> - Bitrate limiting does not work for MP3 streams</li>
		<li><a href="http://bugs.slimdevices.com/show_bug.cgi?id=4578">#4578</a> - Accented characters in playlist entries don't rescan correctly</li>
		<li><a href="http://bugs.slimdevices.com/show_bug.cgi?id=4834">#4834</a> - After Switching to digital input device will not play music without a comlete reset.</li>
		<li><a href="http://bugs.slimdevices.com/show_bug.cgi?id=5637">#5637</a> - Speed up MusicIP scanning by (optionally) not reading metadata from MIP</li>
		<li><a href="http://bugs.slimdevices.com/show_bug.cgi?id=6407">#6407</a> - Transporter won't play optical when sync'd with squeezebox</li>
		<li><a href="http://bugs.slimdevices.com/show_bug.cgi?id=6537">#6537</a> - Respect title format pref for remote metadata</li>
		<li><a href="http://bugs.slimdevices.com/show_bug.cgi?id=6599">#6599</a> - WMA should support proxied streaming</li>
		<li><a href="http://bugs.slimdevices.com/show_bug.cgi?id=6615">#6615</a> - Does not repeat after remote stream failure at end of playlist</li>
		<li><a href="http://bugs.slimdevices.com/show_bug.cgi?id=7091">#7091</a> - Player settings are overridden by sync group settings</li>
		<li><a href="http://bugs.slimdevices.com/show_bug.cgi?id=7121">#7121</a> - Syncing a Powered off player to a powered on player can cause music from "off" player</li>
		<li><a href="http://bugs.slimdevices.com/show_bug.cgi?id=7501">#7501</a> - stream.mp3 stops at end of playlist and disappears from Web UI</li>
		<li><a href="http://bugs.slimdevices.com/show_bug.cgi?id=7531">#7531</a> - Sync/unsync operations sometimes need to consider players which are off</li>
		<li><a href="http://bugs.slimdevices.com/show_bug.cgi?id=7990">#7990</a> - CLI: Status subscribe: not all players notified when synchronization is cancelled</li>

		<li><a href="http://bugs.slimdevices.com/show_bug.cgi?id=8327">#8327</a> - Squeezecenter should downsample high-sample-rate files for older players</li>
		<li><a href="http://bugs.slimdevices.com/show_bug.cgi?id=8637">#8637</a> - Searching for files with non-ASCII characters on Linux works intermittently</li>
		<li><a href="http://bugs.slimdevices.com/show_bug.cgi?id=8766">#8766</a> - Deleted MusicIP filters should not be used anymore by SC</li>
		<li><a href="http://bugs.slimdevices.com/show_bug.cgi?id=8914">#8914</a> - Moving 1 player from a sync to SN will cause all players to halt playback</li>
		<li><a href="http://bugs.slimdevices.com/show_bug.cgi?id=8952">#8952</a> - Update notification needs to be localized</li>
		<li><a href="http://bugs.slimdevices.com/show_bug.cgi?id=9002">#9002</a> - MusicIP fails to import existing playlists</li> 
		<li><a href="http://bugs.slimdevices.com/show_bug.cgi?id=9039">#9039</a> - No track seeking when playing flac .cue files</li> 
		<li><a href="http://bugs.slimdevices.com/show_bug.cgi?id=9154">#9154</a> - When displaying 'large' artwork, certain info tags should be cut short...</li> 
		<li><a href="http://bugs.slimdevices.com/show_bug.cgi?id=9230">#9230</a> - SBC fails firmware upgrade if SC has a bad internet connection</li>
		<li><a href="http://bugs.slimdevices.com/show_bug.cgi?id=9272">#9272</a> - MusicIP import doesn't remove stale playlists</li> 
		<li><a href="http://bugs.slimdevices.com/show_bug.cgi?id=9368">#9368</a> - Unable to enter AM in alarm when switching Time Format</li>
		<li><a href="http://bugs.slimdevices.com/show_bug.cgi?id=9382">#9382</a> - 'Add Next' does not work from XMLBrowser menus</li>
		<li><a href="http://bugs.slimdevices.com/show_bug.cgi?id=9404">#9404</a> - Boom: Added minimum and sensitivity settings (web, player ui, jive) for automatic brightness</li> 
		<li><a href="http://bugs.slimdevices.com/show_bug.cgi?id=9405">#9405</a> - Restore original volume when alarm ends</li> 
		<li><a href="http://bugs.slimdevices.com/show_bug.cgi?id=9429">#9429</a> - Rescan music library shows wrong type during scan</li> 
		<li><a href="http://bugs.slimdevices.com/show_bug.cgi?id=9484">#9484</a> - Connection loss between controller and Squeezecenter while accessing large directories/albums (Music Folder Browsing)</li> 
		<li><a href="http://bugs.slimdevices.com/show_bug.cgi?id=9501">#9501</a> - Unattended installs difficult with present windows installer</li> 
		<li><a href="http://bugs.slimdevices.com/show_bug.cgi?id=9541">#9541</a> - DRM-ed ITunes files in playlists should not appear in Player UI</li> 
		<li><a href="http://bugs.slimdevices.com/show_bug.cgi?id=9555">#9555</a> - Some Rhapsody items don't work when saved as favorites</li>
		<li><a href="http://bugs.slimdevices.com/show_bug.cgi?id=9587">#9587</a> - Standard web interface freezes when a TwonkyMedia is on network</li> 
		<li><a href="http://bugs.slimdevices.com/show_bug.cgi?id=9598">#9598</a> - Add the ability to retrieve possible alarm playlist urls via CLI</li> 
		<li><a href="http://bugs.slimdevices.com/show_bug.cgi?id=9601">#9601</a> - Don't fallback to OpenDNS if non-primary local NS tests fail</li> 
		<li><a href="http://bugs.slimdevices.com/show_bug.cgi?id=9605">#9605</a> - MIP-Mixes won't contain tracks with non-ascii characters in it's file/directoryname</li> 
		<li><a href="http://bugs.slimdevices.com/show_bug.cgi?id=9608">#9608</a> - SC max synced players (List Box) - not displaying all players with many players connected</li> 
		<li><a href="http://bugs.slimdevices.com/show_bug.cgi?id=9666">#9666</a> - Time box missing from Alarm panel, once alarm is set</li> 
		<li><a href="http://bugs.slimdevices.com/show_bug.cgi?id=9681">#9681</a> - Spectrum analyzer screensaver behaves differently since SC7.2/FW112</li> 
		<li><a href="http://bugs.slimdevices.com/show_bug.cgi?id=9703">#9703</a> - Add date & time of last scan to Music Scan Details</li>
		<li><a href="http://bugs.slimdevices.com/show_bug.cgi?id=9709">#9709</a> - Stack Overflow podcast doesn't play (using direct streaming)</li>
		<li><a href="http://bugs.slimdevices.com/show_bug.cgi?id=9722">#9722</a> - Sync when already synced should show "unsyncing" show-briefly</li> 
		<li><a href="http://bugs.slimdevices.com/show_bug.cgi?id=9801">#9801</a> - stream.mp3 times out after a minute</li>
		<li><a href="http://bugs.slimdevices.com/show_bug.cgi?id=9818">#9818</a> - Real Time clock not set after clock change on server</li>
		<li><a href="http://bugs.slimdevices.com/show_bug.cgi?id=9863">#9863</a> - Add a "favorites exists url/id" command to CLI</li>
		<li><a href="http://bugs.slimdevices.com/show_bug.cgi?id=9899">#9899</a> - Send 'dsco' for an unrecognized player type</li>
		<li><a href="http://bugs.slimdevices.com/show_bug.cgi?id=9910">#9910</a> - Scroll once then stop and long titles breaks screensaver</li>
		<li><a href="http://bugs.slimdevices.com/show_bug.cgi?id=9913">#9913</a> - Disable 96KHz and 88.1KHz by default on products that can't play it</li>
		<li><a href="http://bugs.slimdevices.com/show_bug.cgi?id=10014">#10014</a> - Screen flashes off when browsing to a Now Playing current playlist (SB1 text display)</li>
	</ul>
</ul>

<h2><a name="v7.2.1" id="v7.2.1"></a>Version 7.2.1 - 2008-10-20</h2>
<ul>
	<li>Firmware updates:</li>
	<ul>
		<li>Boom - Version 33<br />	
			Squeezebox 2/3 - Version 113<br />
			Transporter - Version 63<br />
			Receiver - Version 48
		</li>
		<ul>
			<li>Reduced audio glitches during re-buffering.</li>
			<li><a href="http://bugs.slimdevices.com/show_bug.cgi?id=8375">#8375</a> - (Boom) Holding down Add (+) button during power cycle fails to perform factory reset</li>
			<li><a href="http://bugs.slimdevices.com/show_bug.cgi?id=9104">#9104</a> - (Boom) Improved ambient light sensor performance</li>
			<li><a href="http://bugs.slimdevices.com/show_bug.cgi?id=9142">#9142</a> - (Boom) "Power off audio: Outputs always on" inappropriate for Boom</li>
			<li><a href="http://bugs.slimdevices.com/show_bug.cgi?id=9532">#9532</a> - MP3 decoder chokes on files with large headers</li>
		</ul>
	</ul>
	<br />

	<li>Bug Fixes:<ul>
		<li><a href="http://bugs.slimdevices.com/show_bug.cgi?id=3992">#3992</a> - don't trigger play action when pressing play button from idle/now playing screensaver</li>
		<li><a href="http://bugs.slimdevices.com/show_bug.cgi?id=8146#c9">#8146</a> - During an alarm, only change line-out mode to sub-woofer if line-out is connected</li>
		<li><a href="http://bugs.slimdevices.com/show_bug.cgi?id=8555">#8555</a> - Time displayed on Now Playing screensaver (for Boom used as alarm/radio)</li>
		<li><a href="http://bugs.slimdevices.com/show_bug.cgi?id=8670#c3">#8670</a> - CLI queries fail when no client is connected</li>
		<li><a href="http://bugs.slimdevices.com/show_bug.cgi?id=9141">#9141</a> - SBR turns itself on</li>
		<li><a href="http://bugs.slimdevices.com/show_bug.cgi?id=9199">#9199</a> - Knob should not trigger volume in idle screen saver</li>
		<li><a href="http://bugs.slimdevices.com/show_bug.cgi?id=9240">#9240</a> - MP3::Info : ULT tag should be handled like USLT tag</li>
		<li><a href="http://bugs.slimdevices.com/show_bug.cgi?id=9277">#9277</a> - ASX playlists containing RTSP as first URL causes error</li>
		<li><a href="http://bugs.slimdevices.com/show_bug.cgi?id=9291">#9291</a> - 22050 Sample Rate 56k cbr mp3 does not play correctly</li>
		<li><a href="http://bugs.slimdevices.com/show_bug.cgi?id=9323">#9323</a> - Home Server and Lame 3.98 don't work well together</li>
		<li><a href="http://bugs.slimdevices.com/show_bug.cgi?id=9344">#9344</a> - Ensure latest font files included with plugins are used</li>
		<li><a href="http://bugs.slimdevices.com/show_bug.cgi?id=9340">#9340</a> - never hide the Radio home menu in Default skin</li>
		<li><a href="http://bugs.slimdevices.com/show_bug.cgi?id=9350">#9350</a> - can't change brightness on SliMP3/SB1 using the settings menu</li>
		<li><a href="http://bugs.slimdevices.com/show_bug.cgi?id=9359">#9359</a> - Scanner aborts when finding files with 'id' tag</li>
		<li><a href="http://bugs.slimdevices.com/show_bug.cgi?id=9363">#9363</a> - Add 224 kbps to Bitrate Limiting options</li>
		<li><a href="http://bugs.slimdevices.com/show_bug.cgi?id=9367">#9367</a> - Alarms are not rescheduled on system time changes, including DST</li>
		<li><a href="http://bugs.slimdevices.com/show_bug.cgi?id=9378">#9378</a> - Some podcasts do not display titles</li>
		<li><a href="http://bugs.slimdevices.com/show_bug.cgi?id=9420">#9420</a> - Squeezecenter 7.2 does not play ALAC on Linux</li>
		<li><a href="http://bugs.slimdevices.com/show_bug.cgi?id=9432">#9432</a> - 7.2 can crash on "new and changed music" scan</li>
		<li><a href="http://bugs.slimdevices.com/show_bug.cgi?id=9455">#9455</a> - Transporter VU Display Switches Off when Volume Up or Down is engaged</li>
		<li><a href="http://bugs.slimdevices.com/show_bug.cgi?id=9462">#9462</a> - xPL Plugin initializes with wrong local IP</li>
		<li><a href="http://bugs.slimdevices.com/show_bug.cgi?id=9476">#9476</a> - Make it easier to display clock by pressing snooze button when display is dark.  Show next alarm time on second press.</li>
		<li><a href="http://bugs.slimdevices.com/show_bug.cgi?id=9492">#9492</a> - Support OPML playlist defined in a single file</li>
		<li><a href="http://bugs.slimdevices.com/show_bug.cgi?id=9502">#9502</a> - INPUT.Text truncates valueRef param at first "0" char</li>
		<li><a href="http://bugs.slimdevices.com/show_bug.cgi?id=9545">#9545</a> - Press and hold Pause (Stop) fails in screensaver</li>
		<li><a href="http://bugs.slimdevices.com/show_bug.cgi?id=9546">#9546</a> - Add option to suppress scrobbling of internet radio</li>
		<li><a href="http://bugs.slimdevices.com/show_bug.cgi?id=9549">#9549</a> - Improve reading of ID3 tags in WAV files</li>
		<li><a href="http://bugs.slimdevices.com/show_bug.cgi?id=9093">#9093</a> - Powering off during alarm causes music to stop, start then stop again</li>
		<li><a href="http://bugs.slimdevices.com/show_bug.cgi?id=9333">#9333</a> - Adding an album shows wrong text on player UI</li>
	</ul>
	<br />
</ul>


<h2><a name="v7.2" id="v7.2"></a>Version 7.2 - 2008-08-28</h2>
<ul>
	<li>International:
	<ul>
		<li>Four new official translations: Danish, Suomi, Norsk, Svenska</li>
	</ul>
	<br />

	<li>Firmware updates:</li>
	<ul>
		<li>Boom - Version 32</li>
		<ul>
			<li>Initial Boom firmware.</li>
		</ul>
				
		<li>Squeezebox 2/3 - Version 112<br />
			Transporter - Version 62<br />
			Receiver - Version 47
		</li>
		<ul>
			<li><a href="http://bugs.slimdevices.com/show_bug.cgi?id=3958">#3958</a> - Show error messages during first setup (don't go dark after 10 seconds)</li>
			<li><a href="http://bugs.slimdevices.com/show_bug.cgi?id=4120">#4120</a>,
				<a href="http://bugs.slimdevices.com/show_bug.cgi?id=7773">#7773</a>,
				<a href="http://bugs.slimdevices.com/show_bug.cgi?id=8665">#8665</a> - Fix crash when switching between different wireless encryption modes.
			</li>
			<li><a href="http://bugs.slimdevices.com/show_bug.cgi?id=7594">#7594</a> - Revert latest WOL change and learn SC address again always (this will break setups where SC is behind a wireless bridge reporting its own instead of SCs MAC address)</li>
			<li><a href="http://bugs.slimdevices.com/show_bug.cgi?id=8959">#8959</a> - Local Control when SqueezeCenter/Network Down</li>
			<li><a href="http://bugs.slimdevices.com/show_bug.cgi?id=9003">#9003</a> - Occasional loud noises when moving to a new Rhapsody track</li>
			<li><a href="http://bugs.slimdevices.com/show_bug.cgi?id=9099">#9099</a> - SB3 Factory reset - due to single key on Bose Wave Radio remote</li>
			<li><a href="http://bugs.slimdevices.com/show_bug.cgi?id=9157">#9157</a> - Rhapsody error: not a version 3 EA file (code 105)</li>
		</ul>
		<li>Receiver Only</li>
		<ul>
			<li><a href="http://bugs.slimdevices.com/show_bug.cgi?id=8647">#8647</a> - Support WOL when pressing front button when LED is blue</li>
		</ul>
		<li>Transporter Only</li>
		<ul>
			<li><a href="http://bugs.slimdevices.com/show_bug.cgi?id=9005">#9005</a> - RS-232 broken</li>
			<li><a href="http://bugs.slimdevices.com/show_bug.cgi?id=9058">#9058</a> - Panic due to incorrect AC line voltage measurement</li>
		</ul>
	</ul>
	<br />

	<li>Web UI<ul>
		<li>Improved performance of web interface.</li>
		<li>Ask for confirmation when setting a password to prevent typos in web page protection.</li>
		<li>Split up Audio settings page into Audio and separate Synchronization pages</li>
	</ul>
	<br />

	<li>Bug Fixes:<ul>
		<li><a href="http://bugs.slimdevices.com/show_bug.cgi?id=7586">#7586</a> - FLAC.pm should be a little stricter parsing track titles from CDDB tags</li>
		<li><a href="http://bugs.slimdevices.com/show_bug.cgi?id=8116">#8116</a> - SongScanner key defs should be in default.map</li>
		<li><a href="http://bugs.slimdevices.com/show_bug.cgi?id=8443">#8443</a> - FLAC file with invalid embedded cue sheet isn't scanned properly</li>
		<li><a href="http://bugs.slimdevices.com/show_bug.cgi?id=8689">#8689</a> - Missing important encodings for XML parsing</li>
		<li><a href="http://bugs.slimdevices.com/show_bug.cgi?id=8704">#8704</a> - Seek: FFWD/REW scanner UI timer doesn't reset with each button press</li>
		<li><a href="http://bugs.slimdevices.com/show_bug.cgi?id=8797">#8797</a> - Support for LAME 3.98 default endianness change</li>
		<li><a href="http://bugs.slimdevices.com/show_bug.cgi?id=8926">#8926</a> - CLI interface not returning hasitems correctly for Staff Picks</li>
		<li><a href="http://bugs.slimdevices.com/show_bug.cgi?id=8939">#8939</a> - MP3 file with invalid id3v2 data causes the scanner to crash</li>
		<li><a href="http://bugs.slimdevices.com/show_bug.cgi?id=8986">#8986</a> - make sure iTunes/MusicIP settings are saved before audiodir, as changing audiodir automatically launches a rescan</li>
		<li><a href="http://bugs.slimdevices.com/show_bug.cgi?id=9031">#9031</a> - Shuffle tooltip undefined</li>
		<li><a href="http://bugs.slimdevices.com/show_bug.cgi?id=9065">#9065</a> - Windows Server 2008 and not Windows Vista</li>
		<li><a href="http://bugs.slimdevices.com/show_bug.cgi?id=9112">#9112</a> - Last.fm settings menu is useless when no account is registered</li>
		<li><a href="http://bugs.slimdevices.com/show_bug.cgi?id=9144">#9144</a> - Non-Default skin settings pages broken in Safari 3.1.2 on OS X</li>
		<li><a href="http://bugs.slimdevices.com/show_bug.cgi?id=9168">#9168</a> - PluginManager fails with more than one targetPlatform in install.xml</li>
		<li><a href="http://bugs.slimdevices.com/show_bug.cgi?id=9170">#9170</a> - xPL IR Code Broadcast Broken</li>
	</ul>
	<br />
	
	<li>Softsqueeze<ul>
		<li>Bumped Version to 3.7b0 (eternal beta now).</li>
		<li>Fixed version check to last through 7.5, followed by more appropriate warning after.</li>
		<li>New Boom skin and remote.</li>
	</ul>
	<br />

	<li>
		Improved alarm clock functionality:
		<ul>
			<li>Alarms can be set for any combination of days at a specified time, allowing weekday alarms, weekend alarms etc (<a href="http://bugs.slimdevices.com/show_bug.cgi?id=2263">#2263</a>)</li>
			<li>Alarms can now be snoozed</li>
			<li>The time is displayed on screen during an alarm with feedback about the current alarm or snooze</li>
			<li>The Date Time screensaver now indicates when the next alarm will go off</li>
			<li>Alarms can be configured as one-off alarms that disable themselves after they go off</li>
			<li>Ability to quickly disable all alarms (holiday mode)</li>
			<li>Can choose to one volume setting for all alarms, allowing the volume to be quickly changed</li>
			<li>
				Back end:
				<ul>
					<li>The CLI alarm and alarms commands have changed!  External callers will need to be updated to remain compatible</li>
					<li>INPUT.Time now exits on both left and right.  Plugins that use this mode will need to be updated to handle the new exit conditions.</li>
					<li>
						New Slim::Utils::Alarm class provides easy access to alarm functionality
						<ul>
							<li>The screensaver used during an alarm is configurable (via calls into Slim::Utils::Alarm)</li>
							<li>Plugins can register new playlists that can then be selected by the user as alarm playlists</li>
							<li>See docs in Slim::Utils::Alarm for more details
						</ul>
					</li>
				</ul>
			</li>
		</ul>
	</li>
</ul>

<h2><a name="v7.1" id="v7.1"></a>Version 7.1 - 2008-07-28</h2>

<ul>

	<li>Firmware updates:
	<ul>
		<li>Squeezebox 2/3 - Version 101<br />
			Transporter - Version 50<br />
			Receiver - Version 36
		</li>
		<ul>
			<li>Updated Rhapsody Direct to higher quality 192k MP3.</li>
			<li>Gapless MP3 fixes.</li>
			<li>Changed "fixed digital levels" to fix both digital and analog levels. This was necessitated by an architectural change.</li>
			<li><a href="http://bugs.slimdevices.com/show_bug.cgi?id=5720">#5720</a> - Gapless MP3 not possible if file has CRC</li>
			<li><a href="http://bugs.slimdevices.com/show_bug.cgi?id=6684">#6684</a> - Enable UDAP for SB3 and TR</li>
			<li><a href="http://bugs.slimdevices.com/show_bug.cgi?id=8698">#8698</a> - Strings fix for SB3 and added some missing translations.</li>
		</ul>
		<li>Transporter-specific features and fixes</li>
		<ul>
			<li>Added "effects loop" feature for hooking in an external DSP via S/PDIF.</li>
			<li>New programmable logic: Xilinx CPLD will be automatically upgraded,	but if you subsequently downgrade to an earlier firmware, it must be manually re-flashed to the older rev (press '1' on startup).</li>
			<li>Added support for native 88.2k playback.</li>
			<li>CPU optimizations in UART and IR blaster, freed up over 20 MIPS. Should prevent 24/96 FLAC from ever being able to max out the CPU, even with replaygain and spectrum analyzer enabled.</li>
			<li>Word clock and effects loop settings take effect immediately - no need to reconnect or restart the track.</li>
			<li>Make word clock and effects loop settings take effect immediately instead of on player's initial connection to the server.</li>
			<li><a href="http://bugs.slimdevices.com/show_bug.cgi?id=4322">#4322</a> - Digital input does not come back from pause reliably</li>
			<li><a href="http://bugs.slimdevices.com/show_bug.cgi?id=4436">#4436</a> - No AES output when wordclock signal is disconnected then reconnected</li>
			<li><a href="http://bugs.slimdevices.com/show_bug.cgi?id=4634">#4634</a> - Cannot slave to 96k external word clock</li>
			<li><a href="http://bugs.slimdevices.com/show_bug.cgi?id=4712">#4712</a> - Support for 88.2kHz sample rate</li>
			<li><a href="http://bugs.slimdevices.com/show_bug.cgi?id=4834">#4834</a> - After Switching to digital input device will not play music without a complete reset</li>
			<li><a href="http://bugs.slimdevices.com/show_bug.cgi?id=4895">#4895</a> - Lack of audio output after turning on</li>
			<li><a href="http://bugs.slimdevices.com/show_bug.cgi?id=6937">#6937</a> - Rhapsody fails to play in bridged mode</li>
			<li><a href="http://bugs.slimdevices.com/show_bug.cgi?id=7269">#7269</a> - Volume control breaking digital inputs</li>
		</ul>
	</ul>
	<br />
	
	<li>Music Services:
	<ul>
		<li>Support for Last.fm Radio</li>
	</ul>
	<br />

	<li>Seek Improvements:
	<ul>
		<li>Improved FF/REW seek UI.</li>
		<li>Seek support for natively streamed Ogg files.</li>
		<li>Seek support for remote MP3 files (i.e. podcasts) on servers that support it.</li>
		<li>Seek support for remote WMA files on Windows Media Servers.</li>
	</ul>
	<br />

	<li>Default Web UI:
	<ul>
		<li>SqueezeJS framework</li>
		<li>Show notification messages for various actions which might be delayed</li>
		<li>Add web GUI main menu icons for favorites</li>
		<li>Allow MusicIP moods and RandomPlay mixes to be saved as favorites</li>
	</ul>
	<br />

	<li>Player handling:
	<ul>
		<li>Discover players connected to other SqueezeCenters in your local network</li>
		<li>Connect players to and disconnect from other SqueezeCenters or SqueezeNetwork</li>
		<li>Add CLI support, player and web UI</li>
		<li>Add way to reset player to default values</li>
	</ul>
	<br />

	<li>Windows installer:
	<ul>
		<li>during installation check for port conflicts and blocking firewalls</li>
		<li>optionally remove all SC preferences, logs and registry keys to make sure a fresh install
			creates a working system</li>
	</ul>
	<br />

	<li>Bug Fixes:<ul>
		<li><a href="http://bugs.slimdevices.com/show_bug.cgi?id=1592">#1592</a> - Fast forward / rewind rework</li>
		<li><a href="http://bugs.slimdevices.com/show_bug.cgi?id=2319">#2319</a> - Don't crossfade successive album tracks</li>
		<li><a href="http://bugs.slimdevices.com/show_bug.cgi?id=3809">#3809</a> - No scanning (FF/RW) with Ogg</li>
		<li><a href="http://bugs.slimdevices.com/show_bug.cgi?id=4402">#4402</a> - If music library unavailable duplicate album entries created</li>
		<li><a href="http://bugs.slimdevices.com/show_bug.cgi?id=4760">#4760</a> - Players not doing FF/RW while synced, although display says otherwise</li>
		<li><a href="http://bugs.slimdevices.com/show_bug.cgi?id=5907">#5907</a> - Home on breadcrumb trail in Infobrowser Settings Edit -loses edit</li>
		<li><a href="http://bugs.slimdevices.com/show_bug.cgi?id=5979">#5979</a> - Add option to cancel a scan in progress</li>
		<li><a href="http://bugs.slimdevices.com/show_bug.cgi?id=6049">#6049</a> - Information Browser has duplicate entries</li>
		<li><a href="http://bugs.slimdevices.com/show_bug.cgi?id=6235">#6235</a> - Many players sync'ed: can't see names in classic/fishbone skin's status frame</li>
		<li><a href="http://bugs.slimdevices.com/show_bug.cgi?id=6266">#6266</a> - SqueezeCenter does not stream to iPod Touch or iPhone</li>
		<li><a href="http://bugs.slimdevices.com/show_bug.cgi?id=6471">#6471</a> - Huge thumbnails being generated in PNG format</li>
		<li><a href="http://bugs.slimdevices.com/show_bug.cgi?id=6836">#6836</a> - lack of cue sheet support for .ogg files</li>
		<li><a href="http://bugs.slimdevices.com/show_bug.cgi?id=6890">#6890</a> - Implement smarter RVA/track gain + SoundCheck logic</li>
		<li><a href="http://bugs.slimdevices.com/show_bug.cgi?id=7068">#7068</a> - Fast-forward/rewind is broken on controller</li>
		<li><a href="http://bugs.slimdevices.com/show_bug.cgi?id=7103">#7103</a> - Option to disable artwork pre-caching at scan time</li>
		<li><a href="http://bugs.slimdevices.com/show_bug.cgi?id=7489">#7489</a> - Safari/WebKit doesn't recognize encoding returned when saving SN settings in SC</li>
		<li><a href="http://bugs.slimdevices.com/show_bug.cgi?id=7497">#7497</a> - gototime when paused restarts play but does not unmute</li>
		<li><a href="http://bugs.slimdevices.com/show_bug.cgi?id=7702">#7702</a> - Random Mix: powered off player turns on and starts playing by itself</li>
		<li><a href="http://bugs.slimdevices.com/show_bug.cgi?id=7820">#7820</a> - Play doesn't cancel fast forward mode from controller</li>
		<li><a href="http://bugs.slimdevices.com/show_bug.cgi?id=8003">#8003</a> - Playing Pandora after leaving Controller idle over night doesn't work</li>
		<li><a href="http://bugs.slimdevices.com/show_bug.cgi?id=8112">#8112</a> - Playing a remote stream while player is off does not turn on player right away</li>
		<li><a href="http://bugs.slimdevices.com/show_bug.cgi?id=8148">#8148</a> - Playing Sirius Internet Radio via SoftSqueeze fails on stream</li>
		<li><a href="http://bugs.slimdevices.com/show_bug.cgi?id=8175">#8175</a> - Atom feeds may not parse properly</li>
		<li><a href="http://bugs.slimdevices.com/show_bug.cgi?id=8181">#8181</a> - Quote symbol causes adding song(s) to playlist to fail using Fishbone</li>
		<li><a href="http://bugs.slimdevices.com/show_bug.cgi?id=8192">#8192</a> - Toggling favorites form Songinfo page broken in non Default skins</li>
		<li><a href="http://bugs.slimdevices.com/show_bug.cgi?id=8212">#8212</a> - Default Crossfade duration is zero</li>
		<li><a href="http://bugs.slimdevices.com/show_bug.cgi?id=8248">#8248</a> - Use RadioTime logos in Now Playing</li>
		<li><a href="http://bugs.slimdevices.com/show_bug.cgi?id=8254">#8254</a> - Allowed IP Addresses field validation is not accurate</li>
		<li><a href="http://bugs.slimdevices.com/show_bug.cgi?id=8275">#8275</a> - MusicIP Mix for New Music broken</li>
		<li><a href="http://bugs.slimdevices.com/show_bug.cgi?id=8276">#8276</a> - Trackinfo from MusicIP mix fails</li>
		<li><a href="http://bugs.slimdevices.com/show_bug.cgi?id=8278">#8278</a> - Changing players in SC causes "Tune in URL" to play when it shouldn't</li>
		<li><a href="http://bugs.slimdevices.com/show_bug.cgi?id=8332">#8332</a> - MusicIP error when choosing mix parameters</li>
		<li><a href="http://bugs.slimdevices.com/show_bug.cgi?id=8334">#8334</a> - Menu does not return to HOME when switching from SN > SC</li>
		<li><a href="http://bugs.slimdevices.com/show_bug.cgi?id=8344">#8344</a> - disable authentication if user/password are empty</li>
		<li><a href="http://bugs.slimdevices.com/show_bug.cgi?id=8360">#8360</a> - 7.0.1 fails scanning on OSX</li>
		<li><a href="http://bugs.slimdevices.com/show_bug.cgi?id=8465">#8465</a> - Error message when trying to update SC while scan is running.</li>
		<li><a href="http://bugs.slimdevices.com/show_bug.cgi?id=8410">#8410</a> - Add possibility to force a character set to be used by SqueezeCenter where no such locale is available</li>
		<li><a href="http://bugs.slimdevices.com/show_bug.cgi?id=8519">#8519</a> - Support ID32 block type in WAV files</li>
		<li><a href="http://bugs.slimdevices.com/show_bug.cgi?id=8601">#8601</a> - WavPack files with large RIFF headers not parsed correctly</li>
		<li><a href="http://bugs.slimdevices.com/show_bug.cgi?id=8622">#8622</a> - Box for player selection is not correctly resized after player change</li>
		<li><a href="http://bugs.slimdevices.com/show_bug.cgi?id=8864">#8864</a> - Extended text scrolls on push/pop mode when it should not</li>
	</ul>
</ul>

<h2><a name="v7.0.1" id="v7.0.1"></a>Version 7.0.1 - 2008-05-14</h2>

<ul>
	<li>Firmware updates:
	<ul>
		<li>
			Squeezebox Classic - Version 88<br />
			Transporter - Version 37<br />
			Squeezebox Receiver - Version 23
		</li>
		<ul>
			<li><a href="http://bugs.slimdevices.com/show_bug.cgi?id=15">#15</a> - DHCP fails with Mac OS X network sharing DHCP server</li>
			<li><a href="http://bugs.slimdevices.com/show_bug.cgi?id=6513">#6513</a> - WPA / WPA2 Personal: Setting passphrase to more than 63 characters shows garbage characters and crashes the Squeezebox</li>
			<li><a href="http://bugs.slimdevices.com/show_bug.cgi?id=6994">#6994</a> - Problems connecting WPA and WPA2 to Netgear WNR3500</li>
			<li><a href="http://bugs.slimdevices.com/show_bug.cgi?id=7415">#7415</a> - Apple Time Capsule, Airport Express N don't work with Squeezebox</li>
			<li><a href="http://bugs.slimdevices.com/show_bug.cgi?id=7637">#7637</a> - Change serv 2 to www.test.squeezenetwork.com</li>
		</ul>
		</li>
		<li>Transporter - Version 37</li>
		<ul>
			<li><a href="http://bugs.slimdevices.com/show_bug.cgi?id=4653">#4653</a> - Right screen does not update during button tests</li>
		</ul>
		</li>
	</ul>
	<br />
	
	<li>Music Services:
	<ul>
		<li>Support for SIRIUS Internet Radio.</li>
	</ul>
	<br />
	
	<li>Squeezebox Controller:
	<ul>
		<li>Fully support per device language settings</li>
	</ul>
	<br />
	
	<li>Tag Reading:
	<ul>
		<li><a href="http://bugs.slimdevices.com/show_bug.cgi?id=3727">#3727</a> - Unicode genres are duplicated between MP3 and FLACs</li>
		<li><a href="http://bugs.slimdevices.com/show_bug.cgi?id=7782">#7782</a> - Use COVERART tag in Ogg files</li>
	</ul>
	<br />
	
	<li>Bug Fixes:<ul>
		<li><a href="http://bugs.slimdevices.com/show_bug.cgi?id=4092">#4092</a> - Multiple radio stations in a playlist don't work</li>
		<li><a href="http://bugs.slimdevices.com/show_bug.cgi?id=4276">#4276</a> - Accented / special characters in cue file name</li>
		<li><a href="http://bugs.slimdevices.com/show_bug.cgi?id=4361">#4361</a> - Albums with same name but different artists are wrongly grouped together if &quot;Treat multi-disc sets as a single album&quot; is set.</li>
		<li><a href="http://bugs.slimdevices.com/show_bug.cgi?id=5143">#5143</a> - View log file from web interface</li>
		<li><a href="http://bugs.slimdevices.com/show_bug.cgi?id=5339">#5339</a> - Music containing special characters does not appear when integrating iTunes XML on Linux</li>
		<li><a href="http://bugs.slimdevices.com/show_bug.cgi?id=5584">#5584</a> - Add support for Mac aliases in music folder</li>
		<li><a href="http://bugs.slimdevices.com/show_bug.cgi?id=5833">#5833</a> - log4perl error messages when scripts return to the console/shell</li>
		<li><a href="http://bugs.slimdevices.com/show_bug.cgi?id=6621">#6621</a> - Can't store non-latin characters in preference file</li>
		<li><a href="http://bugs.slimdevices.com/show_bug.cgi?id=6628">#6628</a> - Sync RadioTime and Last.fm prefs with SN</li>
		<li><a href="http://bugs.slimdevices.com/show_bug.cgi?id=6643">#6643</a> - Searching for "Various Artists" Hangs SC</li>
		<li><a href="http://bugs.slimdevices.com/show_bug.cgi?id=6689">#6689</a> - UTF-8 not rendered correctly on web browser in scan progress</li>
		<li><a href="http://bugs.slimdevices.com/show_bug.cgi?id=6712">#6712</a> - Rebuffering (due to output-buffer underrun) should have time-limit</li>
		<li><a href="http://bugs.slimdevices.com/show_bug.cgi?id=6720">#6720</a> - Year not removed from database when last song with that year is changed</li>
		<li><a href="http://bugs.slimdevices.com/show_bug.cgi?id=6789">#6789</a> - Accented characters in music folder setting not accepted</li>
		<li><a href="http://bugs.slimdevices.com/show_bug.cgi?id=6823">#6823</a> - Player name of newly attached player is empty in settings page</li>
		<li><a href="http://bugs.slimdevices.com/show_bug.cgi?id=6864">#6864</a> - SB1 synch problems
			<br>Please note that the original Squeezebox (Squeezebox v1) is less capable of maintaining synchronization than newer Squeezebox models.
			See the notes associated with this bug for more information
		</li>
		<li><a href="http://bugs.slimdevices.com/show_bug.cgi?id=6914">#6914</a> - Encoding problems in Podcasts display</li>
		<li><a href="http://bugs.slimdevices.com/show_bug.cgi?id=6920">#6920</a> - 88.2kHz 24-bit WMA displayed incorrectly</li>
		<li><a href="http://bugs.slimdevices.com/show_bug.cgi?id=6928">#6928</a> - CLI query playlist with stream items fails</li>
		<li><a href="http://bugs.slimdevices.com/show_bug.cgi?id=7053">#7053</a> - Tags with cyrillic characters breaks CLI</li>
		<li><a href="http://bugs.slimdevices.com/show_bug.cgi?id=7061">#7061</a> - Power on Resume behaviour is broken when not playing at power off</li>
		<li><a href="http://bugs.slimdevices.com/show_bug.cgi?id=7066">#7066</a> - Bad Favorites URLs can't be edited and made playable</li>
		<li><a href="http://bugs.slimdevices.com/show_bug.cgi?id=7073">#7073</a> - Filenames with accented characters truncated when browsing</li>
		<li><a href="http://bugs.slimdevices.com/show_bug.cgi?id=7089">#7089</a> - Items in Extras Menu are not ordered correctly</li>
		<li><a href="http://bugs.slimdevices.com/show_bug.cgi?id=7092">#7092</a> - New players should only be given a default name with a number if there's a player without a number with the same default name</li>
		<li><a href="http://bugs.slimdevices.com/show_bug.cgi?id=7286">#7286</a> - Scrolling through UTF-8 chars on medium font misses a couple of pixels</li>
		<li><a href="http://bugs.slimdevices.com/show_bug.cgi?id=7303">#7303</a> - MusicIP plugin active even when disabled</li>
		<li><a href="http://bugs.slimdevices.com/show_bug.cgi?id=7314">#7314</a> - DateTime screensaver doesn't display alarm bell for alarms on sundays</li>
		<li><a href="http://bugs.slimdevices.com/show_bug.cgi?id=7351">#7351</a> - Mac Installer prompts to stop server error</li>
		<li><a href="http://bugs.slimdevices.com/show_bug.cgi?id=7369">#7369</a> - Ampersand in iTunes playlists names kills those playlists</li>
		<li><a href="http://bugs.slimdevices.com/show_bug.cgi?id=7376">#7376</a> - SBC unresponsive when coming out of sleep mode</li>
		<li><a href="http://bugs.slimdevices.com/show_bug.cgi?id=7414">#7414</a> - Selecting favorites by typing numbers should be enabled again</li>
		<li><a href="http://bugs.slimdevices.com/show_bug.cgi?id=7424">#7424</a> - LAME Installed Correctly shown when it's not</li>
		<li><a href="http://bugs.slimdevices.com/show_bug.cgi?id=7426">#7426</a> - Power-on-resume does not work for Internet radio</li>
		<li><a href="http://bugs.slimdevices.com/show_bug.cgi?id=7430">#7430</a> - XMLBrowser pagination broken for search result lists</li>
		<li><a href="http://bugs.slimdevices.com/show_bug.cgi?id=7443">#7443</a> - Artwork doesn't show properly if each track has a different image</li>
		<li><a href="http://bugs.slimdevices.com/show_bug.cgi?id=7460">#7460</a> - mac (Monkey's Audio) darwin binary is PPC-only</li>
		<li><a href="http://bugs.slimdevices.com/show_bug.cgi?id=7465">#7465</a> - Strings are not updated when a plugin is updated</li>
		<li><a href="http://bugs.slimdevices.com/show_bug.cgi?id=7470">#7470</a> - Podcast Time Played/Remaining off on various UIs</li>
		<li><a href="http://bugs.slimdevices.com/show_bug.cgi?id=7478">#7478</a> - playlistTrack not mixable on player UI</li>
		<li><a href="http://bugs.slimdevices.com/show_bug.cgi?id=7479">#7479</a> - Lyrics does not display correctly accented characters</li>
		<li><a href="http://bugs.slimdevices.com/show_bug.cgi?id=7507">#7507</a> - Failure to scan dirs/files with names contaning non-latin chars</li>
		<li><a href="http://bugs.slimdevices.com/show_bug.cgi?id=7509">#7509</a> - Changing Last.fm accounts does not work for Audioscrobbler</li>
		<li><a href="http://bugs.slimdevices.com/show_bug.cgi?id=7517">#7517</a> - Rhapsody:  Song # 200 is &quot;Play All&quot; in top tracks for an artist.</li>
		<li><a href="http://bugs.slimdevices.com/show_bug.cgi?id=7524">#7524</a> - Non-blocking connect() fails on win32</li>
		<li><a href="http://bugs.slimdevices.com/show_bug.cgi?id=7526">#7526</a> - Problem switching players in Handheld skin</li>
		<li><a href="http://bugs.slimdevices.com/show_bug.cgi?id=7537">#7537</a> - MusicIP icon in invalid locations</li>
		<li><a href="http://bugs.slimdevices.com/show_bug.cgi?id=7547">#7547</a> - Don't utf8 decode file paths in CUE sheets</li>
		<li><a href="http://bugs.slimdevices.com/show_bug.cgi?id=7549">#7549</a> - No error message when selecting to transcode when decoder is not installed correctly</li>
		<li><a href="http://bugs.slimdevices.com/show_bug.cgi?id=7563">#7563</a> - Unable to add audio urls to favorties if mime type not known</li>
		<li><a href="http://bugs.slimdevices.com/show_bug.cgi?id=7574">#7574</a> - Problems with hebrew characters in various aspects of the product</li>
		<li><a href="http://bugs.slimdevices.com/show_bug.cgi?id=7582">#7582</a> - Random Mix plugin no longer distinguishes between 'add' and 'play' in player UI</li>
		<li><a href="http://bugs.slimdevices.com/show_bug.cgi?id=7583">#7583</a> - SlimServer 7.0 throws an exception when shutting down.</li>
		<li><a href="http://bugs.slimdevices.com/show_bug.cgi?id=7585">#7585</a> - DRM track in Playlists causes scanner to quit scan</li>
		<li><a href="http://bugs.slimdevices.com/show_bug.cgi?id=7610">#7610</a> - Playlists with . seperating words have the . converted to a space</li>
		<li><a href="http://bugs.slimdevices.com/show_bug.cgi?id=7633">#7633</a> - server.prefs re-written every 5 min. and prevents HDD spin-down</li>
		<li><a href="http://bugs.slimdevices.com/show_bug.cgi?id=7636">#7636</a> - CLI response when browsing XMLBrowser should include type of item</li>
		<li><a href="http://bugs.slimdevices.com/show_bug.cgi?id=7643">#7643</a> - CLI current duration value wrong for some plugins</li>
		<li><a href="http://bugs.slimdevices.com/show_bug.cgi?id=7648">#7648</a> - JPEG image headers truncated for some APIC frames</li>
		<li><a href="http://bugs.slimdevices.com/show_bug.cgi?id=7649">#7649</a> - MusicIP should return info about missing player instead of empty playlist</li>
		<li><a href="http://bugs.slimdevices.com/show_bug.cgi?id=7667">#7667</a> - Synchronize pop-up window doesn't use HTML label tags</li>
		<li><a href="http://bugs.slimdevices.com/show_bug.cgi?id=7675">#7675</a> - new scan is not launched when needed if only iTunes or MusicIP, but no music path is defined</li>
		<li><a href="http://bugs.slimdevices.com/show_bug.cgi?id=7679">#7679</a> - CLI search command does not respect itemsPerResponse parameter</li>
		<li><a href="http://bugs.slimdevices.com/show_bug.cgi?id=7684">#7684</a> - CLI hasitems tag doesnt return 0 when it should</li>
		<li><a href="http://bugs.slimdevices.com/show_bug.cgi?id=7685">#7685</a> - Unable to clear out SqueezeNetwork account info in SqueezeCenter</li>
		<li><a href="http://bugs.slimdevices.com/show_bug.cgi?id=7692">#7692</a> - Simplify access to log files</li>
		<li><a href="http://bugs.slimdevices.com/show_bug.cgi?id=7703">#7703</a> - Visualizer screen gets extended text stuck, won't clear</li>
		<li><a href="http://bugs.slimdevices.com/show_bug.cgi?id=7739">#7739</a> - pcmsamplesize not set right for all remote WMA files</li>
		<li><a href="http://bugs.slimdevices.com/show_bug.cgi?id=7744">#7744</a> - Player Plugin information menu is wrong</li>
		<li><a href="http://bugs.slimdevices.com/show_bug.cgi?id=7752">#7752</a> - scanner won't scan folders with "foreign " characters</li>
		<li><a href="http://bugs.slimdevices.com/show_bug.cgi?id=7769">#7769</a> - missing/wrong fields in Internet Radio Station Description on Controller when streaming to iTunes</li>
		<li><a href="http://bugs.slimdevices.com/show_bug.cgi?id=7778">#7778</a> - Song information doesn't always show duration in web interface</li>
		<li><a href="http://bugs.slimdevices.com/show_bug.cgi?id=7789">#7789</a> - Can't delete playlists in default and Fishbone skins </li>
		<li><a href="http://bugs.slimdevices.com/show_bug.cgi?id=7791">#7791</a> - Web UI blocks creating playlists with illegal characters, player UI does not </li>
		<li><a href="http://bugs.slimdevices.com/show_bug.cgi?id=7800">#7800</a> - cli_socket_accept doesn't accept() if max connections reached</li>
		<li><a href="http://bugs.slimdevices.com/show_bug.cgi?id=7818">#7818</a> - Sleep timer + Alarm does not reset idle timer, Pandora won't play</li>
		<li><a href="http://bugs.slimdevices.com/show_bug.cgi?id=7840">#7840</a> - does not find custom artwork.jpg files in folders that have a file name with non-latin characters</li>
		<li><a href="http://bugs.slimdevices.com/show_bug.cgi?id=7881">#7881</a> - Ogg tag parser is broken</li>
		<li><a href="http://bugs.slimdevices.com/show_bug.cgi?id=7907">#7907</a> - Artwork in FLAC not showing if picture type is not 3 (Cover)</li>
		<li><a href="http://bugs.slimdevices.com/show_bug.cgi?id=7936">#7936</a> - When enabling/disabling plugins, enforced plugins are always listed as changed</li>
		<li><a href="http://bugs.slimdevices.com/show_bug.cgi?id=7957">#7957</a> - VBRI header not read in MP3 files</li>
		<li><a href="http://bugs.slimdevices.com/show_bug.cgi?id=7960">#7960</a> - Random Plugin Not Honouring 'ADD' or 'ADD Next'</li>
		<li><a href="http://bugs.slimdevices.com/show_bug.cgi?id=7986">#7986</a> - Embedded Artwork Error in WMA lossless</li>
		<li><a href="http://bugs.slimdevices.com/show_bug.cgi?id=7992">#7992</a> - Bad query used for CLI 'artists in genre' queries</li>
		<li><a href="http://bugs.slimdevices.com/show_bug.cgi?id=8007">#8007</a> - Display Settings not correct for SB3</li>
		<li><a href="http://bugs.slimdevices.com/show_bug.cgi?id=8036">#8036</a> - CLI: albums query hangs sometimes with "a" tags</li>
		<li><a href="http://bugs.slimdevices.com/show_bug.cgi?id=8069">#8069</a> - Title Format pref not shown for stream.mp3 clients</li>
		<li><a href="http://bugs.slimdevices.com/show_bug.cgi?id=8101">#8101</a> - Rhapsody track search, pick "All Songs", plays wrong tracks.</li>
	</ul>
</ul>


<h2><a name="v7.0" id="v7.0"></a>Version 7.0 - 2008-03-03</h2>

<ul>
	<li>General:
	<ul>
		<li>Renamed SlimServer to SqueezeCenter</li>
	</ul>
	<br />

	<li>Firmware updates:
	<ul>
		<li>Use new OpenDNS servers if default DNS servers fail, when connecting to SN</li>

		<li>Squeezebox 2 - Version 86</li>
		<ul>
			<li><a href="http://bugs.slimdevices.com/show_bug.cgi?id=6478">#6478</a> - Fix slim discovery</li>
			<li><a href="http://bugs.slimdevices.com/show_bug.cgi?id=6030">#6030</a> - Fix WPA group key renewal</li>
			<li><a href="http://bugs.slimdevices.com/show_bug.cgi?id=4664">#4664</a> - Fix WOL if SC is behind a wireless bridge</li>
		</ul>
		</li>
		<li>Squeezebox 2 - Version 84</li>
		<ul>
			<li><a href="http://bugs.slimdevices.com/show_bug.cgi?id=5959">#5959</a> - Fix premature STMo</li>
			<li><a href="http://bugs.slimdevices.com/show_bug.cgi?id=6156">#6156</a> - Fix double STMs</li>
			<li><a href="http://bugs.slimdevices.com/show_bug.cgi?id=6256">#6256</a> - Replace SlimServer with SqueezeCenter</li>
		</ul>
		</li>
		<li>Squeezebox 2 - Version 83</li>
		<ul>
			<li><a href="http://bugs.slimdevices.com/show_bug.cgi?id=5171">#5171</a> - Some settings were lost when after a factory reset the player was connecting directly to SN (w/o first being connected to SC)</li>
		</ul>
		</li>
		<li>Transporter - Version 36</li>
		<ul>
			<li><a href="http://bugs.slimdevices.com/show_bug.cgi?id=6478">#6478</a> - Fix slim discovery</li>
			<li><a href="http://bugs.slimdevices.com/show_bug.cgi?id=6030">#6030</a> - Fix WPA group key renewal</li>
			<li><a href="http://bugs.slimdevices.com/show_bug.cgi?id=4664">#4664</a> - Fix WOL if SC is behind a wireless bridge</li>
			<li><a href="http://bugs.slimdevices.com/show_bug.cgi?id=5092">#5092</a> - Fix WOL for Transporter</li>
		</ul>
		</li>
		<li>Transporter - Version 34</li>
		<ul>
			<li><a href="http://bugs.slimdevices.com/show_bug.cgi?id=5959">#5959</a> - Fix premature STMo</li>
			<li><a href="http://bugs.slimdevices.com/show_bug.cgi?id=6156">#6156</a> - Fix double STMs</li>
			<li><a href="http://bugs.slimdevices.com/show_bug.cgi?id=6256">#6256</a> - Replace SlimServer with SqueezeCenter</li>
		</ul>
		</li>
		<li>Transporter - Version 33</li>
		<ul>
			<li><a href="http://bugs.slimdevices.com/show_bug.cgi?id=4580">#4580</a> - Fix brief noise when switching digital inputs</li>
			<li><a href="http://bugs.slimdevices.com/show_bug.cgi?id=5171">#5171</a> - Some settings were lost when after a factory reset the player was connecting directly to SN (w/o first being connected to SC)</li>
		</ul>
		</li>
	</ul>
	<br />

	<li>File Formats:
	<ul>
		<li>WavPack is now supported.</li>
	</ul>
	<br />

	<li>Internationalization:
	<ul>
		<li>Updated official translations (EN, DE, ES, FR, IT, NL) 
		<li>Updated Danish translations from Bjørn Haagensen
	</ul>
	<br />

	<li>Internet Radio/Music on Demand:
	<ul>
		<li>Support for Slacker</li>
		<li>Support for Pandora</li>
		<li>Support for Rhapsody Direct</li>
		<li>Support for MP3tunes</li>
		<li>Last.fm AudioScrobbler is now included.</li>
	</ul>
	<br />

	<li>SqueezeNetwork:
	<ul>
		<li>Preferences integration - preferences for SqueezeCenter and SqueezeNetwork are synchronized.</li>
		<li>View and switch players that are connected to SqueezeNetwork.</li>
	</ul>
	<br />

	<li>Skins:
	<ul>
		<li>Brand new default skin</li>
		<li>Old Default skin renamed to Classic</li>
		<li>Fishbone: ability to toggle display of album text in gallery view</li>
		<li>Fishbone: drag n drop playlist manipulation</li>
		<li>Classic & Fishbone: popup album track list when clicking on album art</li>
		<li>Classic & Fishbone: browse multiple levels with 'tree' view (icon on left of browse items)</li>
		<li>unsupported and unmaintained skins are no longer part of the distribution</li>
	</ul>
	<br />

	<li>Performance:
	<ul>
		<li><a href="http://bugs.slimdevices.com/show_bug.cgi?id=259">#259</a> - Syncing of multiple players has been greatly improved.  Players are now able to stay in sync with each other even in the face of poor network conditions or while playing long radio streams.</li>
	</ul>
	<br />

	<li>Player UI:
	<ul>
		<li>Suppress "Play All" at top level browse menus</li>
		<li>Play other songs on album feature is now a per-player setting - default is to use the older server preference if no player preference has been chosen yet</li>
		<li>Repeated pressing of browse or search button will now toggle through the list of options respectively</li>
	</ul>
	<br />

	<li>Platform Support:
	<ul>
		<li>Logging/Debugging has been overhauled. We now use Log::Log4perl</li>
		<li>Logging/Debugging is now multi-level and persistent across server restarts.<li>
	</ul>
	<br />

	<li>Tag Reading:
	<ul>
		<li>Some fixes to WMA tag reading</li>
		<li>Browse Music Folder can add album covers in new folders</li>
		<li>Ape tags now reported as the ID3 version if found</li>
	</ul>
	<br />

	<li>Plugins:
	<ul>
		<li>Pre-Distributed plugins now stored in Slim/Plugin</li>
		<li>Third party plugins require rewrite to new API</li>
		<li>Third party plugins only to be installed in Plugins folder</li>
	</ul>
	<br />

	<li>CLI API:
	<ul>
		<li>Browse Music Folder</li>
		<li>Browse filesystems from the server's point of view</li>
		<li>Rescan progress</li>
		<li>Please see the documentation in docs/cli-api.html for details, in particular about <strong>API changes that may impact your client</strong></li>
	</ul>
	<br />

	<li>Bug Fixes:<ul>
		<li><a href="http://bugs.slimdevices.com/show_bug.cgi?id=223">#223</a> - add WavPack support</li>
		<li><a href="http://bugs.slimdevices.com/show_bug.cgi?id=1524">#1524</a> - make live search skinnable</li>
		<li><a href="http://bugs.slimdevices.com/show_bug.cgi?id=3351">#3351</a> - Composers included in Artist count when browsing by Genre</li>
		<li><a href="http://bugs.slimdevices.com/show_bug.cgi?id=3548">#3548</a> - Cycle through menu by pressing the Search/Browse buttons</li>
		<li><a href="http://bugs.slimdevices.com/show_bug.cgi?id=4104">#4104</a> - link to FAQ under help shouldn't put ?player=[MACADDY] at end of url</li>
		<li><a href="http://bugs.slimdevices.com/show_bug.cgi?id=4137">#4137</a> - Sort the list of radios returned by radios query</li>
		<li><a href="http://bugs.slimdevices.com/show_bug.cgi?id=4188">#4188</a> - CUE-sheet can't be browsed in player, OK in web interface</li>
		<li><a href="http://bugs.slimdevices.com/show_bug.cgi?id=4259">#4259</a> - Fishbone never refreshes playlist</li>
		<li><a href="http://bugs.slimdevices.com/show_bug.cgi?id=4293">#4293</a> - Move to using Log::Log4perl to replace --d_* debugging.</li>
		<li><a href="http://bugs.slimdevices.com/show_bug.cgi?id=4338">#4338</a> - MusicMagic => MusicIP</li>
		<li><a href="http://bugs.slimdevices.com/show_bug.cgi?id=4351">#4351</a> - change to idle screensaver when playback stops during Now Playing" screensaver.</li>
		<li><a href="http://bugs.slimdevices.com/show_bug.cgi?id=4405">#4405</a> - Rhapsody/Upnp browse only works on Default skin</li>
		<li><a href="http://bugs.slimdevices.com/show_bug.cgi?id=4408">#4408</a> - MoodLogic errors with MoodLogic disabled</li>
		<li><a href="http://bugs.slimdevices.com/show_bug.cgi?id=4409">#4409</a> - All fonts lost</li>
		<li><a href="http://bugs.slimdevices.com/show_bug.cgi?id=4466">#4466</a> - Wrong sorting order in "browse songs" list at the player</li>
		<li><a href="http://bugs.slimdevices.com/show_bug.cgi?id=4421">#4421</a> - Pressing play when displaying a track title in the playlist plays Track 1</li>
		<li><a href="http://bugs.slimdevices.com/show_bug.cgi?id=4485">#4485</a> - Artwork files are not picked up in unicode-named folders</li>
		<li><a href="http://bugs.slimdevices.com/show_bug.cgi?id=4498">#4498</a> - Advanced search for compilation album shows all tracks twice</li>
		<li><a href="http://bugs.slimdevices.com/show_bug.cgi?id=4507">#4507</a> - Touch skin needs to work in IE</li>
		<li><a href="http://bugs.slimdevices.com/show_bug.cgi?id=4513">#4513</a> - SqueezeCenter should ignore the iTunes COMMENTs: ITUNPGAP & ITUNSMPB</li>
		<li><a href="http://bugs.slimdevices.com/show_bug.cgi?id=4516">#4516</a> - Enabling Playlists Breaks Search Results</li>
		<li><a href="http://bugs.slimdevices.com/show_bug.cgi?id=4579">#4579</a> - Bonjour fails to initialize</li>
		<li><a href="http://bugs.slimdevices.com/show_bug.cgi?id=4595">#4595</a> - CLI support for Browse music folder</li>
		<li><a href="http://bugs.slimdevices.com/show_bug.cgi?id=4598">#4598</a> - Better CLI scanner access</li>
		<li><a href="http://bugs.slimdevices.com/show_bug.cgi?id=4625">#4625</a> - artists cli query does not always return an artist for tracks in compilations</li>
		<li><a href="http://bugs.slimdevices.com/show_bug.cgi?id=4629">#4629</a> - For albums with ALBUMARTIST, track artists don't have any albums listed when searching for track artists from the player UI</li>
		<li><a href="http://bugs.slimdevices.com/show_bug.cgi?id=4678">#4678</a> - Localize DateTime screensaver</li>
		<li><a href="http://bugs.slimdevices.com/show_bug.cgi?id=4707">#4707</a> - Forcing transcode to MP3 results in a bit rate of 0</li>
		<li><a href="http://bugs.slimdevices.com/show_bug.cgi?id=4730">#4730</a> - Echo from CLI when next song in playlist</li>
		<li><a href="http://bugs.slimdevices.com/show_bug.cgi?id=4822">#4822</a> - Create a new playlist via CLI</li>
		<li><a href="http://bugs.slimdevices.com/show_bug.cgi?id=4849">#4849</a> - Default time display should not include seconds</li>
		<li><a href="http://bugs.slimdevices.com/show_bug.cgi?id=4873">#4873</a> - Error creating INI entry in Logitech.url</li>
		<li><a href="http://bugs.slimdevices.com/show_bug.cgi?id=4877">#4877</a> - Shorten files option in SqueezeCenter not needed any more</li>
		<li><a href="http://bugs.slimdevices.com/show_bug.cgi?id=4922">#4922</a> - When PlayList is empty, Download brings up a blank web page and gets stuck there</li>
		<li><a href="http://bugs.slimdevices.com/show_bug.cgi?id=4927">#4927</a> - ID3v2.4 date tags ignored</li>
		<li><a href="http://bugs.slimdevices.com/show_bug.cgi?id=4941">#4941</a> - New music limit not working</li>
		<li><a href="http://bugs.slimdevices.com/show_bug.cgi?id=4947">#4947</a> - Search does not search '0'</li>
		<li><a href="http://bugs.slimdevices.com/show_bug.cgi?id=4955">#4955</a> - items per page preference off by 1</li>
		<li><a href="http://bugs.slimdevices.com/show_bug.cgi?id=5075">#5075</a> - Upgrade flac binary to latest version (1.2.1)</li>
		<li><a href="http://bugs.slimdevices.com/show_bug.cgi?id=5080">#5080</a> - Live search doesn't display artist with albums</li>
		<li><a href="http://bugs.slimdevices.com/show_bug.cgi?id=5093">#5093</a> - Nokia770 skin on Nokia N800 shows a vertical scroll bar and the page footer moves bottom of the page when scrolling</li>
		<li><a href="http://bugs.slimdevices.com/show_bug.cgi?id=5112">#5112</a> - Allow multiple plugins to register buttons in same mode</li>
		<li><a href="http://bugs.slimdevices.com/show_bug.cgi?id=5159">#5159</a> - Album thumbnail lost when music file mtime changes</li>
		<li><a href="http://bugs.slimdevices.com/show_bug.cgi?id=5160">#5160</a> - Debian plugins path needs updating after Slim/Plugin/* reorg</li>
		<li><a href="http://bugs.slimdevices.com/show_bug.cgi?id=5165">#5165</a> - Option not to filter genres at album and track level doesn't work</li>
		<li><a href="http://bugs.slimdevices.com/show_bug.cgi?id=5193">#5193</a> - Restore CSRF protection. Patch by Peter Watkins</li>
		<li><a href="http://bugs.slimdevices.com/show_bug.cgi?id=5197">#5197</a> - I18n: Strange shortcut links in Artist view.</li>
		<li><a href="http://bugs.slimdevices.com/show_bug.cgi?id=5217">#5217</a> - First file in iTunes library is not scanned into SlimServer</li>
		<li><a href="http://bugs.slimdevices.com/show_bug.cgi?id=5218">#5218</a> - iTunes playlists scanned but not visible in interface</li>
		<li><a href="http://bugs.slimdevices.com/show_bug.cgi?id=5221">#5221</a> - Set Player block/unblock mode through CLI command</li>
		<li><a href="http://bugs.slimdevices.com/show_bug.cgi?id=5255">#5255</a> - CLI muting</li>
		<li><a href="http://bugs.slimdevices.com/show_bug.cgi?id=5287">#5287</a> - Artist link from basic search results ignores gallery setting</li>
		<li><a href="http://bugs.slimdevices.com/show_bug.cgi?id=5296">#5296</a> - MUSICBRAINZ_SORTNAME - not supported but in code?</li>
		<li><a href="http://bugs.slimdevices.com/show_bug.cgi?id=5324">#5324</a> - SqueezeCenter should run with group permissions from /etc/groups</li>
		<li><a href="http://bugs.slimdevices.com/show_bug.cgi?id=5432">#5432</a> - Random mix plugin no longer at menu top level</li>
		<li><a href="http://bugs.slimdevices.com/show_bug.cgi?id=5443">#5443</a> - Difficult specifying desired sort order (national characters)</li>
		<li><a href="http://bugs.slimdevices.com/show_bug.cgi?id=5444">#5444</a> - Random Mix status doesn't update in non-continuous mode</li>
		<li><a href="http://bugs.slimdevices.com/show_bug.cgi?id=5607">#5607</a> - Debugging settings not shown after restart</li>
		<li><a href="http://bugs.slimdevices.com/show_bug.cgi?id=5610">#5610</a> - ResetDisplay method failed</li>
		<li><a href="http://bugs.slimdevices.com/show_bug.cgi?id=5831">#5831</a> - APE tag processing isn't listed in the ID3 tag version</li>
		<li><a href="http://bugs.slimdevices.com/show_bug.cgi?id=5838">#5838</a> - returning bad data to illogical request</li>
		<li><a href="http://bugs.slimdevices.com/show_bug.cgi?id=5839">#5839</a> - Song order for addalbum makes no sense</li>
		<li><a href="http://bugs.slimdevices.com/show_bug.cgi?id=5842">#5842</a> - Can't play all songs from favorites</li>
		<li><a href="http://bugs.slimdevices.com/show_bug.cgi?id=5858">#5858</a> - Cookies on stream requests</li>
		<li><a href="http://bugs.slimdevices.com/show_bug.cgi?id=5871">#5871</a> - Numeric key selection not correct within Browse New Music</li>
		<li><a href="http://bugs.slimdevices.com/show_bug.cgi?id=5902">#5902</a> - Alarm triggers on all players / displays on all players</li>
		<li><a href="http://bugs.slimdevices.com/show_bug.cgi?id=5944">#5944</a> - No "Added to playlist" message when an album is picked from the Music Folder browser</li>
		<li><a href="http://bugs.slimdevices.com/show_bug.cgi?id=5973">#5973</a> - Slimserver cannot read Genre tag above numeric ID 79 for AIFF files.</li>
		<li><a href="http://bugs.slimdevices.com/show_bug.cgi?id=6163">#6163</a> - no way for 3rd party plugins to add custom icons</li>
		<li><a href="http://bugs.slimdevices.com/show_bug.cgi?id=6167">#6167</a> - Random Mix "recently played songs" value can not be set to zero.</li>
		<li><a href="http://bugs.slimdevices.com/show_bug.cgi?id=6294">#6294</a> - Track title is incorrect when album is a whole-CD flac file with cuesheet and track is in a playlist</li>
		<li><a href="http://bugs.slimdevices.com/show_bug.cgi?id=6507">#6507</a> - ALBUMARTIST tag causes ARTISTSORT tags to be lost</li>
		<li><a href="http://bugs.slimdevices.com/show_bug.cgi?id=3332">#3332</a> - Audio plays back at 44.1 KHz with 48Khz FLAC's when decompressing at server</li>
		<li><a href="http://bugs.slimdevices.com/show_bug.cgi?id=4098">#4098</a> - Wrong time after scanning through a file / scanning short songs jumps to next track</li>
		<li><a href="http://bugs.slimdevices.com/show_bug.cgi?id=4391">#4391</a> - Softsqueeze cannot play certain FLAC files</li>
		<li><a href="http://bugs.slimdevices.com/show_bug.cgi?id=4760">#4760</a> - Players not doing FF/RW while synced</li>
		<li><a href="http://bugs.slimdevices.com/show_bug.cgi?id=5210">#5210</a> - Now Playing & Time Incorrect On Synced Players with RandomPlay</li>
		<li><a href="http://bugs.slimdevices.com/show_bug.cgi?id=5271">#5271</a> - 7.0a1 does not play WAV file of 16 bits</li>
		<li><a href="http://bugs.slimdevices.com/show_bug.cgi?id=5631">#5631</a> - Problem with WMA files read from a UPnP media server</li>
		<li><a href="http://bugs.slimdevices.com/show_bug.cgi?id=6508">#6508</a> - Occasional songs freeze with no sound</li>
		<li><a href="http://bugs.slimdevices.com/show_bug.cgi?id=6540">#6539</a> - Sync via player UI breaks sometimes</li>
		<li><a href="http://bugs.slimdevices.com/show_bug.cgi?id=6666">#6666</a> - Synchronisation offset when unpausing if player has volume set to 0</li>		
	</ul>
</ul><|MERGE_RESOLUTION|>--- conflicted
+++ resolved
@@ -2,32 +2,19 @@
 <ul>
 	<li>New Features:</li>
 	<ul>
-<<<<<<< HEAD
 		<li>Replace custom OSX installer with a standard installation package (.pkg file). Please note that 
 		the OSX build now requires OSX 10.5 as a minimum.</li>
 		<li>Make the OSX PrefPane 64-bit compatible.</li>
-=======
-		<li>Re-implement Podcast plugin to support all players. Allow resuming a podcast you partially
-		listened to before.</li>
-		<li>Modify Internet Radio integration to work independently from mysb.com if needed.</li>
-		<li>A new generic image resizing proxy is now built in to LMS. It can be used instead of the 
-		image proxy hosted on mysqueezebox.com, or independently by plugins to eg. resize artwork 
-		local to your network (and therefore not reachable by the remote proxy).</li> 
->>>>>>> 020c6094
 		<li>The default behaviour on power-on is changed to resume what was playing before power-off.
 		This change will only apply to new players attached to the server;
 		the behaviour for existing players can be changed with Settings / Player / Audio.</li>
 		<li>Support for Ogg FLAC in the server and Squeezeplay-based players</li>
-<<<<<<< HEAD
-=======
-		<li>Added support for setting alarm playlist shuffle mode (thanks hickinbottoms!)</li>
-		<li>Allow clients to register artwork resizing specifications to be pre-cached during the media scan.</li>
->>>>>>> 020c6094
-	</ul>
-	<br />
-
-	<li>Bug Fixes:</li>
-	<ul>
+	</ul>
+	<br />
+
+	<li>Bug Fixes:</li>
+	<ul>
+		<li><a href="http://bugs.slimdevices.com/show_bug.cgi?id=8141">#8141</a> - Macintosh: Prevent Sleep While Playing</li>
 		<li><a href="http://bugs.slimdevices.com/show_bug.cgi?id=8180">#8180</a> - Squeezecenter prevents user logout after restart </li>
 		<li><a href="http://bugs.slimdevices.com/show_bug.cgi?id=17174">#17174</a> - Title info doesn't update correctly when multiple SBs are playing same station</li>
 		<li><a href="http://bugs.slimdevices.com/show_bug.cgi?id=17729">#17729</a> - On Linux SBS 7.4.1 and above: service cannot be stopped or restarted after an 'internal' restart</li>
