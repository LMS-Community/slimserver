--- conflicted
+++ resolved
@@ -1,4 +1,3 @@
-<<<<<<< HEAD
 <h2><a name="v7.3" id="v7.3"></a>Version 7.3 - 2008-xx-xx</h2>
 <ul>
 	<li>Web UI:</li>
@@ -36,10 +35,7 @@
 	</ul>
 </ul>
 
-<h2><a name="v7.2.x" id="v7.2.x"></a>Version 7.2.x - </h2>
-=======
 <h2><a name="v7.2.1" id="v7.2.1"></a>Version 7.2.1 - 2008-XX-XX</h2>
->>>>>>> 988b1e6c
 <ul>
 	<li>Rhapsody:</li>
 	<ul>
