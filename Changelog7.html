<<<<<<< HEAD
<h2><a name="v7.8.0" id="v7.8.0"></a>Version 7.8.0</h2>
<ul>
	<li>New Features:</li>
	<ul>
		<li>Re-implement Podcast plugin to support all players. Allow resuming a podcast you partially
		listened to before.</li>
		<li>Modify Internet Radio integration to work independently from mysb.com if needed.</li>
		<li>A new generic image resizing proxy is now built in to LMS. It can be used instead of the 
		image proxy hosted on mysqueezebox.com, or independently by plugins to eg. resize artwork 
		local to your network (and therefore not reachable by the remote proxy).</li> 
		<li>The default behaviour on power-on is changed to resume what was playing before power-off.
		This change will only apply to new players attached to the server;
		the behaviour for existing players can be changed with Settings / Player / Audio.</li>
		<li>Support for Ogg FLAC in the server and Squeezeplay-based players</li>
		<li>Added support for setting alarm playlist shuffle mode (thanks hickinbottoms!)</li>
		<li>Volume adjustment for Internet Radio (feature request <a href="http://bugs.slimdevices.com/show_bug.cgi?id=2431">#2431</a>)
		<li>Allow clients to register artwork resizing specifications to be pre-cached during the media scan.</li>
		<li>Add Triode LocalFile 'loc' ProtocolHandler support for squeezelite.</li>
	</ul>
	<br />

	<li>Bug Fixes:</li>
	<ul>
		<li><a href="http://bugs.slimdevices.com/show_bug.cgi?id=8180">#8180</a> - Squeezecenter prevents user logout after restart </li>
		<li><a href="http://bugs.slimdevices.com/show_bug.cgi?id=17174">#17174</a> - Title info doesn't update correctly when multiple SBs are playing same station</li>
		<li><a href="http://bugs.slimdevices.com/show_bug.cgi?id=17634">#17634</a> - Random art represents an album as cover art, if there is track art available</li>
		<li><a href="http://bugs.slimdevices.com/show_bug.cgi?id=17729">#17729</a> - On Linux SBS 7.4.1 and above: service cannot be stopped or restarted after an 'internal' restart</li>
		<li><a href="http://bugs.slimdevices.com/show_bug.cgi?id=17758">#17758</a> - Pop up symbols linger too long on the screen</li>
		<li><a href="http://bugs.slimdevices.com/show_bug.cgi?id=17920">#17920</a> - TuneIn Radio Options Context Menu - Results returned are unnecessarily limited and frequently 'not available'</li>
		<li><a href="http://bugs.slimdevices.com/show_bug.cgi?id=17933">#17933</a> - Failure to parse m3u playlists with relative paths</li>
		<li><a href="http://bugs.slimdevices.com/show_bug.cgi?id=17937">#17937</a> - Now Playing information can alternate between station and current-track titles at track skip</li>
		<li><a href="http://bugs.slimdevices.com/show_bug.cgi?id=17950">#17950</a> - %w macros (stream seconds duration) returns negative value</li>
	</ul>
	<br />
	<li>Other:</li>
	<ul>
		<li>Removed Mediafly plugin - the service has shut down in March 2012.</li>
		<li>Recognise Fedora as being a Red Hat system.</li>
		<li>Improve Perl 5.16 compatibility to silence some warnings.</li>
		<li>Don't enforce PNG when showing full size artwork, but only when resizing is requested. Converting a large JPG would result in a huge PNG</li>
=======
<h2><a name="v7.7.4" id="v7.7.4"></a>Version 7.7.4</h2>
<ul>
	<li>Bug Fixes:</li>
	<ul>
		<li><a href="http://bugs.slimdevices.com/show_bug.cgi?id=18045">#18045</a> - Additional Playlist Buttons not shown in search results</li>
>>>>>>> 79574437
	</ul>
	<br />
</ul>

<<<<<<< HEAD
<h2><a name="v7.7.3" id="v7.7.3"></a>Version 7.7.3</h2>
=======
<h2><a name="v7.7.3" id="v7.7.3"></a>Version 7.7.3 - 2013-08-21</h2>
>>>>>>> 79574437
<ul>
	<li>New Features:</li>
	<ul>
		<li>Replace custom OSX installer with a standard installation package (.pkg file). Please note that 
		the OSX build now requires OSX 10.5 as a minimum.</li>
		<li>Make the OSX PrefPane 64-bit compatible.</li>
	</ul>
	<br />

	<li>Server Changes:</li>
	<ul>
		<li>Improved support for radio station artwork. Improved radio station browsing.</li>
		<li>Remove legacy Napster plugin. Napster now is a Rhapsody company.</li>
	</ul>
	<br />
	
	<li>Platform Support:</li>
	<ul>
		<li>Mac OSX 10.9 Mavericks, which has Perl 5.16, is now supported.</li>
		<li>Perl 5.16 modules for Linux systems have been added.</li>
	</ul>
	<br />

	<li>Bug Fixes:</li>
	<ul>
		<li><a href="http://bugs.slimdevices.com/show_bug.cgi?id=8141">#8141</a> - Macintosh: Prevent Sleep While Playing</li>
		<li><a href="http://bugs.slimdevices.com/show_bug.cgi?id=15896">#15896</a> - Missing metadata information due to cr/lf in title information</li>
		<li><a href="http://bugs.slimdevices.com/show_bug.cgi?id=16409">#16409</a> - Playlists menu should show album/artist</li>
		<li><a href="http://bugs.slimdevices.com/show_bug.cgi?id=17542">#17542</a> - Albums not credited to Album Artist</li>
		<li><a href="http://bugs.slimdevices.com/show_bug.cgi?id=17635">#17635</a> - Search results have album art instead of track art</li>
		<li><a href="http://bugs.slimdevices.com/show_bug.cgi?id=17894">#17894</a> - urlmd5 column in tracks table aren't set correctly for FLAC + CUE images</li>
		<li><a href="http://bugs.slimdevices.com/show_bug.cgi?id=18036">#18036</a> - Cometd client manager fails to purge dead clients causing memory leakage</li>
		<li><a href="http://bugs.slimdevices.com/show_bug.cgi?id=18043">#18043</a> - urlmd5 column in tracks table not set properly for new playlists</li>
		<li>Fix "cannot request non-http url" issue when bringing up the context menu on a remote stream</li>
		<li>Artwork cache would grow forever</li>
		<li>Fix default expiry duration in cache code - it would expire immediately if not overwritten in the caller.</li>
		<li>Improve recovery from corrupted cache files</li>
	</ul>
	<br />
</ul>

<h2><a name="v7.7.2" id="v7.7.2"></a>Version 7.7.2 - 2012-03-27</h2>
<ul>
	<li>New Features:</li>
	<ul>
		<li>New packages for the ReadyNAS family of storage systems to support their ARM processor based devices.</li>
	</ul>
	<br />
	
	<li>Scanner Changes:</li>
	<ul>
		<li>The command-line scanner no longer supports scanning a path passed on the command-line. All paths to be scanned must be listed in the prefs file.</li>
	</ul>
	<br />

	<li>Bug Fixes:</li>
	<ul>
		<li><a href="http://bugs.slimdevices.com/show_bug.cgi?id=15001">#15001</a> - Save playlist plugin locks ip3k UI</li>
		<li><a href="http://bugs.slimdevices.com/show_bug.cgi?id=17422">#17422</a> - Artist, Album and Genre Favorites with non-latin characters don't work from Player UI</li>
		<li><a href="http://bugs.slimdevices.com/show_bug.cgi?id=17680">#17680</a> - General install issue of LMS on ReadyNAS Pro (ends up with an install error)</li>
		<li><a href="http://bugs.slimdevices.com/show_bug.cgi?id=17777">#17777</a> - New & changed scan does not scan playlists</li>
		<li><a href="http://bugs.slimdevices.com/show_bug.cgi?id=17807">#17807</a> - Windows installer is showing German messages if no localization is available</li>
		<li><a href="http://bugs.slimdevices.com/show_bug.cgi?id=17818">#17818</a> - logitechmediaserver breaks apparmor in Ubuntu</li>
		<li><a href="http://bugs.slimdevices.com/show_bug.cgi?id=17819">#17819</a> - Squeezebox folder is breaking ReadyNAS Samba configuration</li>
		<li><a href="http://bugs.slimdevices.com/show_bug.cgi?id=17835">#17835</a> - playlistcontrol cmd:load ... play_index:yyyy doesn't work with folders</li>
		<li><a href="http://bugs.slimdevices.com/show_bug.cgi?id=17837">#17837</a> - Browse Music Folder fails if a file of unwanted/invalid type is in a folder</li>
		<li><a href="http://bugs.slimdevices.com/show_bug.cgi?id=17843">#17843</a> - renaming /c/squeezeboxserver/ to /c/.squeezeboxserver/ causes repeated crashes</li>
		<li><a href="http://bugs.slimdevices.com/show_bug.cgi?id=17841">#17841</a> - directory traversal vulnerability in the web UI code</li>
		<li><a href="http://bugs.slimdevices.com/show_bug.cgi?id=17848">#17848</a> - LMS service does NOT install on Windows 7</li>
		<li><a href="http://bugs.slimdevices.com/show_bug.cgi?id=17852">#17852</a> - Support for new ReadyNAS Duo and NV+ V2 devices</li>
		<li><a href="http://bugs.slimdevices.com/show_bug.cgi?id=17855">#17855</a> - Only enable single output channel mode if actively synced</li>
		<li><a href="http://bugs.slimdevices.com/show_bug.cgi?id=17858">#17858</a> - Web UI shows red X instead of artwork for absolute URL in private network</li>
		<li><a href="http://bugs.slimdevices.com/show_bug.cgi?id=17876">#17876</a> - Unnecessary items in context menu for current-playlist tracks</li>
		<li><a href="http://bugs.slimdevices.com/show_bug.cgi?id=17877">#17877</a> - Resume after underrun broken for synchronized (ip3k) players</li>
		<li><a href="http://bugs.slimdevices.com/show_bug.cgi?id=17881">#17881</a> - BMF scan corrupts dB replacing title with file name</li>
		<li><a href="http://bugs.slimdevices.com/show_bug.cgi?id=17882">#17882</a> - Fixed wrong MP4 MIME type for DLNA (audio/m4a was used instead of audio/mp4)</li>
		<li><a href="http://bugs.slimdevices.com/show_bug.cgi?id=17885">#17885</a> - DLNA 7.3.28.2: GetProtocolInfo needs all DLNA profiles listed first</li>
		<li><a href="http://bugs.slimdevices.com/show_bug.cgi?id=17893">#17893</a> - Unnecessary push into current playlist when stopping playback</li>
	</ul>
	<br />
</ul>

<h2><a name="v7.7.1" id="v7.7.1"></a>Version 7.7.1 - 2011-12-14</h2>
<ul>
	<li>New Features:</li>
	<ul>
		<li>Improved MOG support to allow dynamic control of artist radio stations.</li>
	</ul>
	<br />
	
	<li>MySQL note:</li>
	<ul>
		<li>DBD::mysql binaries are no longer included. If you wish to run against a MySQL server you will need to install this manually for your version of Perl.</li>
	</ul>
	<br />

	<li>Bug Fixes:</li>
	<ul>
		<li><a href="http://bugs.slimdevices.com/show_bug.cgi?id=17140">#17140</a> - Non-square cover art thumbnails displayed with black borders</li>
		<li><a href="http://bugs.slimdevices.com/show_bug.cgi?id=17283">#17283</a> - Scanner can crash when renaming files and performing a rescan</li>
		<li><a href="http://bugs.slimdevices.com/show_bug.cgi?id=17348">#17348</a> - Some mp3/cue files would not scan and/or play correctly</li>
		<li><a href="http://bugs.slimdevices.com/show_bug.cgi?id=17441">#17441</a> - mp2/cue files no longer play</li>
		<li><a href="http://bugs.slimdevices.com/show_bug.cgi?id=17459">#17459</a> - Rhapsody channels and radio are not scrobbled</li>
		<li><a href="http://bugs.slimdevices.com/show_bug.cgi?id=17623">#17623</a> - Wrong directory in postinst script (Debian)</li>
		<li><a href="http://bugs.slimdevices.com/show_bug.cgi?id=17639">#17639</a> - Rescan buttons scans the wrong folder</li>
		<li><a href="http://bugs.slimdevices.com/show_bug.cgi?id=17643">#17643</a> - Displayed playlist not refreshed on repeat with reshuffle</li>
		<li><a href="http://bugs.slimdevices.com/show_bug.cgi?id=17644">#17644</a> - Squeezebox database and logfiles fill up OS-partition</li>
		<li><a href="http://bugs.slimdevices.com/show_bug.cgi?id=17647">#17647</a> - "Generic OPML Browser" plugin needs to be forced enabled</li>
		<li><a href="http://bugs.slimdevices.com/show_bug.cgi?id=17650">#17650</a> - MOG track duration is lost when skipping back and forth</li>
		<li><a href="http://bugs.slimdevices.com/show_bug.cgi?id=17656">#17656</a> - Include missing DLNA content-types for TS, M2TS, etc.</li>
		<li><a href="http://bugs.slimdevices.com/show_bug.cgi?id=17674">#17674</a> - Crash during rescan of music folder but only if you have images or video enabled</li>
		<li><a href="http://bugs.slimdevices.com/show_bug.cgi?id=17718">#17718</a> - Searching genres using "browselibrary items mode:genres" does not work</li>
		<li><a href="http://bugs.slimdevices.com/show_bug.cgi?id=17719">#17719</a> - Now Playing playlist in the web UI doesn't show correct metadata for remote music services</li>
		<li><a href="http://bugs.slimdevices.com/show_bug.cgi?id=17726">#17726</a> - Windows Control Panel can't authenticate to password protected server</li>
		<li><a href="http://bugs.slimdevices.com/show_bug.cgi?id=17728">#17728</a> - Web GUI Jumps to Track More Info on Playlist Play</li>
		<li><a href="http://bugs.slimdevices.com/show_bug.cgi?id=17731">#17731</a> - Playlist only scanning does not work</li>
		<li><a href="http://bugs.slimdevices.com/show_bug.cgi?id=17734">#17734</a> - Install stalls on Windows due to huge FileCache folder</li>
		<li><a href="http://bugs.slimdevices.com/show_bug.cgi?id=17736">#17736</a> - When running the update from the tray icon, MS VC libraries are not installed</li>
		<li><a href="http://bugs.slimdevices.com/show_bug.cgi?id=17737">#17737</a> - Album screensaver option creates huge menu</li>
		<li><a href="http://bugs.slimdevices.com/show_bug.cgi?id=17739">#17739</a> - require Windows XP or more recent for the installation to proceed</li>
		<li><a href="http://bugs.slimdevices.com/show_bug.cgi?id=17742">#17742</a> - Buffering status wrong for players that decode while buffering</li>
		<li><a href="http://bugs.slimdevices.com/show_bug.cgi?id=17749">#17749</a> - Database upgrade scripts missing for MySQL</li>
		<li><a href="http://bugs.slimdevices.com/show_bug.cgi?id=17752">#17752</a> - OSX PrefPane is missing localizations</li>
		<li><a href="http://bugs.slimdevices.com/show_bug.cgi?id=17762">#17762</a> - Control Panel Doesn't Open after Entering Credentials</li>
		<li><a href="http://bugs.slimdevices.com/show_bug.cgi?id=17764">#17764</a> - Embedded LMS fails to switch between sources</li>
		<li><a href="http://bugs.slimdevices.com/show_bug.cgi?id=17781">#17781</a> - Full wipecache is run when adding new folder with media type exclusion</li>
		<li><a href="http://bugs.slimdevices.com/show_bug.cgi?id=17800">#17800</a> - Invalid artwork regex leads to scan failure</li>
	</ul>
	<br />
</ul>

<h2><a name="v7.7.0" id="v7.7.0"></a>Version 7.7.0 aka Logitech Media Server - 2011-11-01</h2>
<ul>
	<li>New Features:</li>
	<ul>
		<li>DLNA/UPnP support:</li>
		<ul>
			<li>Media library is exposed as a Media Server.</li>
			<li>All connected players are exposed as Media Renderers (experimental).</li>
		</ul>
		<li>Image and video file scanning support has been added and is exposed via the DLNA media server.</li>
		<ul>
			<li>Supported video file types: asf, avi, divx, flv, hdmov, m1v, m2p, m2t, m2ts, m2v, m4v, mkv, mov, mpg, mpeg, mpe, mp2p, mp2t, mp4, mts, pes, ps, ts, vob, webm, wmv, xvid, 3gp, 3g2, 3gp2, 3gpp, mjpg</li>
			<li>Supported image file types: JPEG, PNG, GIF, BMP</li>
		</ul>
		<li>Multiple media directories can now be specified. Each directory can be configured for audio, images, and/or video.</li>
		<li>Support for MOG music service.</li>
	</ul>
	<br />

	<li>Platform Support:</li>
	<ul>
		<li>Perl 5.14 modules for Linux systems have been added.</li>
		<li>Win32 now uses ActivePerl 5.14.1.</li>
	</ul>
	<br />

	<li>Bug Fixes:</li>
	<ul>
		<li><a href="http://bugs.slimdevices.com/show_bug.cgi?id=4803">#4803</a> - Scanner does not validate RATING tags</li>
		<li><a href="http://bugs.slimdevices.com/show_bug.cgi?id=5091">#5091</a> - DLNA (UPnP) Server Support</li>
		<li><a href="http://bugs.slimdevices.com/show_bug.cgi?id=11289">#11289</a> - Scanner ignores first line of cue sheet if it has a UTF-8 BOM</li>
		<li><a href="http://bugs.slimdevices.com/show_bug.cgi?id=17090">#17090</a> - WMA seeking fails if file does not contain an ASF_Index object</li>
		<li><a href="http://bugs.slimdevices.com/show_bug.cgi?id=17213">#17213</a> - Error message installing SBS 32398 on Ubuntu 11.04</li>
		<li><a href="http://bugs.slimdevices.com/show_bug.cgi?id=17242">#17242</a> - Perl 5.12 modules in CPAN/arch not compatible with Debian Wheezy</li>
		<li><a href="http://bugs.slimdevices.com/show_bug.cgi?id=17358">#17358</a> - Importers (MusicIP, iTunes) are not run during a rescan</li>
	</ul>
	<br />
</ul>

<h2><a name="v7.6.2" id="v7.6.2"></a>Version 7.6.2 - unreleased</h2>
<ul>
	<li>Bug Fixes:</li>
	<ul>
		<li><a href="http://bugs.slimdevices.com/show_bug.cgi?id=13814">#13814</a> - Implement synchronized unpause</li>
		<li><a href="http://bugs.slimdevices.com/show_bug.cgi?id=15723">#15723</a> - wrong Icons showing up for my Apps and Apps gallery and more</li>
		<li><a href="http://bugs.slimdevices.com/show_bug.cgi?id=16343">#16343</a> - restart server can't work with --user/--group</li>
		<li><a href="http://bugs.slimdevices.com/show_bug.cgi?id=17228">#17228</a> - Missing favorites button (heart) in album view</li>
		<li><a href="http://bugs.slimdevices.com/show_bug.cgi?id=17164">#17164</a> - Clock runs slow using internal SB touch server</li>
		<li><a href="http://bugs.slimdevices.com/show_bug.cgi?id=17369">#17369</a> - No direct link to album on albuminfo page</li>
		<li><a href="http://bugs.slimdevices.com/show_bug.cgi?id=17370">#17370</a> - Songs with no album tag do not appear within "No Album" any more</li>
		<li><a href="http://bugs.slimdevices.com/show_bug.cgi?id=17373">#17373</a> - playing or adding "All Songs" after searching with a search term including a period is broken</li>
		<li><a href="http://bugs.slimdevices.com/show_bug.cgi?id=17378">#17378</a> - With Additional Playlist Buttons enabled there is no Play Next button in track view</li>
		<li><a href="http://bugs.slimdevices.com/show_bug.cgi?id=17442">#17442</a> - Use Text only/Small Artwork/Large Artwork setting only for album lists</li>
		<li><a href="http://bugs.slimdevices.com/show_bug.cgi?id=17452">#17452</a> - Rescan can go into an endless loop when a cue sheet has been removed</li>
		<li><a href="http://bugs.slimdevices.com/show_bug.cgi?id=17464">#17464</a> - Basic search fails with search string containing single quotes</li>
		<li><a href="http://bugs.slimdevices.com/show_bug.cgi?id=17465">#17465</a> - Double quotes aren't being escaped in text fields</li>
		<li><a href="http://bugs.slimdevices.com/show_bug.cgi?id=17472">#17472</a> - Erratic playing of AAC stream on IP3K players.</li>
		<li><a href="http://bugs.slimdevices.com/show_bug.cgi?id=17479">#17479</a> - Aborting a wipe scan doesn't kill the external scanner process</li>
		<li><a href="http://bugs.slimdevices.com/show_bug.cgi?id=17482">#17482</a> - CLI: "info total tracks/albums/artists" counts are not coherent with actual music database</li>
		<li><a href="http://bugs.slimdevices.com/show_bug.cgi?id=17489">#17489</a> - Artists containing ')' characters break a few things</li>
		<li><a href="http://bugs.slimdevices.com/show_bug.cgi?id=17493">#17493</a> - cannot access playlist information when using stream.mp3 client</li>
		<li><a href="http://bugs.slimdevices.com/show_bug.cgi?id=17524">#17524</a> - Large blank album icon above artist search results</li>
		<li><a href="http://bugs.slimdevices.com/show_bug.cgi?id=17529">#17529</a> - Now Playing screen is displayed at various "odd" times</li>
		<li><a href="http://bugs.slimdevices.com/show_bug.cgi?id=17530">#17530</a> - iTunes Plugin on Linux can fail to find files with Unicode paths</li>
	</ul>
	<br />
</ul>

<h2><a name="v7.6.1" id="v7.6.1"></a>Version 7.6.1 - 2011-08-22</h2>
<ul>
	<li>Bug Fixes:</li>
	<ul>
		<li><a href="http://bugs.slimdevices.com/show_bug.cgi?id=9725">#9725</a> - Split MusicBrainz artist tag with user-defined separator</li>
		<li><a href="http://bugs.slimdevices.com/show_bug.cgi?id=16037">#16037</a> - Music isn't found if playlist folder is the same as the music folder</li>
		<li><a href="http://bugs.slimdevices.com/show_bug.cgi?id=16060">#16060</a> - New &amp; changed scan doesn't clean up unused genres</li>
		<li><a href="http://bugs.slimdevices.com/show_bug.cgi?id=16554">#16554</a> - of multiple artists in tag 'artist' only one shown on controller nowplaying screen</li>
		<li><a href="http://bugs.slimdevices.com/show_bug.cgi?id=16901">#16901</a> - SBS fails to generate MusicIP mixes</li>
		<li><a href="http://bugs.slimdevices.com/show_bug.cgi?id=17068">#17068</a> - Lost Artwork playing radio stations</li>
		<li><a href="http://bugs.slimdevices.com/show_bug.cgi?id=17255">#17255</a> - Screensaver term(s) are being used in Now Playing?</li>
		<li><a href="http://bugs.slimdevices.com/show_bug.cgi?id=17298">#17298</a> - Filtering by artist is broken when playing an album</li>
		<li><a href="http://bugs.slimdevices.com/show_bug.cgi?id=17322">#17322</a> - Leading and trailing spaces in names should be trimmed</li>
		<li><a href="http://bugs.slimdevices.com/show_bug.cgi?id=17340">#17340</a> - Display track artists per song, not in album info</li>
		<li><a href="http://bugs.slimdevices.com/show_bug.cgi?id=17342">#17342</a> - A lot of deprecated warnings in log when saving playlist</li>
		<li><a href="http://bugs.slimdevices.com/show_bug.cgi?id=17343">#17343</a> - %FILE artwork format not working</li>
		<li><a href="http://bugs.slimdevices.com/show_bug.cgi?id=17352">#17352</a> - Null item contained in empty playlist</li>
		<li><a href="http://bugs.slimdevices.com/show_bug.cgi?id=17360">#17360</a> - Scan hangs with 7.6</li>
		<li><a href="http://bugs.slimdevices.com/show_bug.cgi?id=17361">#17361</a> - Server side artwork scaling with one dimension omitted does not work</li>
		<li><a href="http://bugs.slimdevices.com/show_bug.cgi?id=17362">#17362</a> - Sometimes 404 Not found is returned instead of default artwork for unknown track id's</li>
		<li><a href="http://bugs.slimdevices.com/show_bug.cgi?id=17363">#17363</a> - Alarm-Clock link is not working</li>
		<li><a href="http://bugs.slimdevices.com/show_bug.cgi?id=17364">#17364</a> - Songs without album tags don't properly appear under "No Album"</li>
		<li><a href="http://bugs.slimdevices.com/show_bug.cgi?id=17365">#17365</a> - Won't show some artwork</li>
		<li><a href="http://bugs.slimdevices.com/show_bug.cgi?id=17372">#17372</a> - TuneIn Radio app - Error when using the "TuneIn Radio Options" </li>
		<li><a href="http://bugs.slimdevices.com/show_bug.cgi?id=17374">#17374</a> - Can't play tracks in multiple sub-folders using Browse Music Folder</li>
		<li><a href="http://bugs.slimdevices.com/show_bug.cgi?id=17379">#17379</a> - Scanner progress not reported correctly for shortcuts or links</li>
		<li><a href="http://bugs.slimdevices.com/show_bug.cgi?id=17387">#17387</a> - Broken image in playlist when displaying album cover</li>
		<li><a href="http://bugs.slimdevices.com/show_bug.cgi?id=17382">#17382</a> - Artwork size incorrect when browsing into a playlist</li>
		<li><a href="http://bugs.slimdevices.com/show_bug.cgi?id=17395">#17395</a> - Support for /music/current/cover.jpg lost</li>
		<li><a href="http://bugs.slimdevices.com/show_bug.cgi?id=17397">#17397</a> - Scanner crashes with mp2/cue files</li>
		<li><a href="http://bugs.slimdevices.com/show_bug.cgi?id=17409">#17409</a> - Third party menus ordered incorrectly</li>
		<li><a href="http://bugs.slimdevices.com/show_bug.cgi?id=17410">#17410</a> - The MusicIP Mood Mix menu is sorted incorrectly in web interface</li>
		<li><a href="http://bugs.slimdevices.com/show_bug.cgi?id=17430">#17430</a> - On initial start after a clean installation, Music Browse menus would not be initialized</li>
		<li><a href="http://bugs.slimdevices.com/show_bug.cgi?id=17415">#17415</a> - Interface; not possible to shift back to default (MSIE9)</li>
		<li><a href="http://bugs.slimdevices.com/show_bug.cgi?id=17449">#17449</a> - Pressing Play on "empty" links in the web-UI causes server to use 100% for several minutes</li>
		<li><a href="http://bugs.slimdevices.com/show_bug.cgi?id=17450">#17450</a> - MusicIP import fails due to upper/lower case differences in the file path (Windows)</li>
		<li><a href="http://bugs.slimdevices.com/show_bug.cgi?id=17457">#17457</a> - Import actions failing on case insensitive filesystems (Windows)</li>
	</ul>
	<br />
</ul>

<h2><a name="v7.6.0" id="v7.6.0"></a>Version 7.6.0 - 2011-07-25</h2>
<ul>
	<li>Firmware updates:</li>
	<ul>
		<li>Boom - Version 57<br />	
			Squeezebox 2/3 - Version 137<br />
			Transporter - Version 87<br />
			Receiver - Version 77
		</li>
		<ul>
			<li><a href="http://bugs.slimdevices.com/show_bug.cgi?id=3932">#3932</a> - (Transporter) Discrete IR codes for power_on, power_off and digital_inputs</li>
			<li><a href="http://bugs.slimdevices.com/show_bug.cgi?id=4682">#4682</a> - Send WOL while in connecting state and receiving discrete power_on IR code</li>
			<li><a href="http://bugs.slimdevices.com/show_bug.cgi?id=12319">#12319</a> - (Boom) Change RTC alarm time to 1 hour (was 1 minute)</li>
			<li><a href="http://bugs.slimdevices.com/show_bug.cgi?id=15693">#15693</a> - (Transporter) Fix for spurious AC voltage readings</li>
			<li><a href="http://bugs.slimdevices.com/show_bug.cgi?id=16442">#16442</a> - (Transporter) audr command to change the AK4396 rolloff filter</li>
			<li>(Boom) Discrete IR codes for power_on, power_off and line_in</li>
			<li>Support for output_channels flags, to output only left or right channel, useful with synced Booms.</li>
			<li>Fixed DNS client handling when server returns multiple A records for MySB.</li>
			<li>Fixed a bug with text scrolling in scroll-once mode.</li>		
			<li>Added support for new Rhapsody SSL certificate.</li>
		</ul>
	</ul>
	<br />
	
	<li>New Services:</li>
	<ul>
		<li>Support for Orange Liveradio (all countries).</li>
	</ul>
	<br />
	
	<li>New Features:</li>
	<ul>
		<li>Transcoding is now supported when requesting an HTTP download (/music/[id]/download[.extension]).</li>
		<li>The default database is now SQLite. MySQL can still be used using ones own installation.</li>
		<li>Native decoding for WMA Pro (<a href="http://bugs.slimdevices.com/show_bug.cgi?id=13324">#13324</a>)
			and WMA Lossless (<a href="http://bugs.slimdevices.com/show_bug.cgi?id=13323">#13323</a>) has been added to Radio and Touch.</li>
		<li>Cue sheet support has been improved.  The following formats will currently work with cue sheets, including seeking:</li>
		<ul>
			<li>FLAC (native)</li>
			<li>Ogg Vorbis (native)</li>
			<li>MP3 (native)</li>
			<li>MPEG-4 AAC (native and transcoded)</li>
			<li>MPEG-4 ALAC (native and transcoded)</li>
			<li>WAV/AIFF (native and transcoded)</li>
			<li>WMA (native)</li>
			<li>WavPack (transcoded)</li>
		</ul>
		<li>MP3 cue sheet tracks are now played without gaps. A full rescan is required and scan time will be slower for these tracks.</li>
		<li>Harmony remote integration: Discrete IR codes to play presets 1-6.</li>
		<li>Transporter: DAC roll-off filter can now be toggled between sharp and slow.</li>
		<li>A database memory option has been added to the Advanced -> Performance settings page to allow the database to use more memory.</li>
		<li>Add original track filename to download url on trackinfo page (<a href="http://bugs.slimdevices.com/show_bug.cgi?id=16424">#16424</a>)</li>
	</ul>
	<br />
	
	<li>Other Major Changes:</li>
	<ul>
		<li>Major Rewrite of Library Browser</li>
		<ul>
			<li>A single core implementation supports WebUI, ip3k Player-UI (Boom, Transporter, Classic, SliMP3), SqueezePlay UI (Touch, Radio, Controller).</li>
			<li>Features generally much more consistent across the different user interfaces.</li>
			<li>Access to some features changed and some other features may behave differently or be unavailable:</li>
			<ul>
				<li>Playlist tracks listing includes artwork in Web and SqueezePlay UIs.</li>
				<li>Add-as-favorite and Delete-playlist items from SqueezePlay playlist tracks listing moved to playlist context menu (More).</li>
				<li><code>VBR_SCALE</code>, <code>BITRATE</code>, <code>TAGSIZE</code>, <code>VOLUME</code> (volume name), <code>PATH</code>, <code>FILE</code> and <code>EXT</code>
					substitution items no longer available for title format configuration
					(see Settings/Interface/Title&nbsp;Format and Settings/Player/<i>player</i>/Basic&nbsp;Settings/Title&nbsp;Format in the Web UI).</li>
			<li>XML Web-UI skin removed. Use CLI or JSON/RPC instead.</li>
			<li>Fishbone, Handheld, Nokia770, ScreenReader and Touch skins removed. Only Default and Classic remain supported.</li>
				<li>When used in the context of browse music folder, the cli command `playlistcontrol cmd:load folder_id:&lt;id&gt;  will only load the audio files that are contained in that directory, and will not load audio files from subdirectories within that directory. This was for support of fixing <a href='http://bugs.slimdevices.com/show_bug.cgi?id=17199'>bug 17199</a>. This represents a change in behavior with this command from previous versions of SBS.</li>
			</ul>
			<li>API for plugin developers to modify browsing experience (see <code>BrowseLibrary.pm</code> for documentation).</li>
		</ul>
		<li>The CLI serverstatus lastscan field has been changed to more correctly report the timestamp of the last time the database was changed by the scanner.</li>
		<li>The CLI charset tagged parameter has been removed from all commands that supported it. All input and output is now in UTF-8 (<a href="http://bugs.slimdevices.com/show_bug.cgi?id=16834">#16834</a>).</li>
	</ul>
	<br />
	
	<li>Bug Fixes:</li>
	<ul>
		<li><a href="http://bugs.slimdevices.com/show_bug.cgi?id=2735">#2735</a> - Add pagebar functionality to the CLI</li>
		<li><a href="http://bugs.slimdevices.com/show_bug.cgi?id=3161">#3161</a> - Need more aggressive auto-retry for internet radio</li>
		<li><a href="http://bugs.slimdevices.com/show_bug.cgi?id=5207">#5207</a> - I18n: Corrupt chars in Favorites</li>
		<li><a href="http://bugs.slimdevices.com/show_bug.cgi?id=6754">#6754</a> - Umlauts/accented characters don't show on player when browsing music folder</li>
		<li><a href="http://bugs.slimdevices.com/show_bug.cgi?id=7836">#7836</a> - Can't browse all albums by a following a track artist link</li>
		<li><a href="http://bugs.slimdevices.com/show_bug.cgi?id=8388">#8388</a> - Bug 8388 - Controller showing different input than what appears on SC</li>
		<li><a href="http://bugs.slimdevices.com/show_bug.cgi?id=8808">#8808</a> - Support transcoding on download URLs</li>
		<li><a href="http://bugs.slimdevices.com/show_bug.cgi?id=8877">#8877</a> - MP3 cue sheets are not gapless</li>
		<li><a href="http://bugs.slimdevices.com/show_bug.cgi?id=9947">#9947</a> - home.html is loaded several times when web UI is opened</li>
		<li><a href="http://bugs.slimdevices.com/show_bug.cgi?id=9897">#9897</a> - Directory Scan misses out on Files and Folders containing accented Characters</li>
		<li><a href="http://bugs.slimdevices.com/show_bug.cgi?id=10199">#10199</a> - Most transcoding doesn't work with non-ascii-characters in filename</li>
		<li><a href="http://bugs.slimdevices.com/show_bug.cgi?id=10324">#10324</a> - No longer merge artists or genres that differ only in accents, for example Bjork and Björk</li>
		<li><a href="http://bugs.slimdevices.com/show_bug.cgi?id=10805">#10805</a> - FF/REW (scanning) broken within .cue files (not FLAC)</li>
		<li><a href="http://bugs.slimdevices.com/show_bug.cgi?id=11950">#11950</a> - Support FLAC CUE sheets without transcoding</li>
		<li><a href="http://bugs.slimdevices.com/show_bug.cgi?id=13153">#13153</a> - Both web interface and squeezebox "hang" when one browses folders containing non-ascii chars</li>
		<li><a href="http://bugs.slimdevices.com/show_bug.cgi?id=13284">#13284</a> - Composer in artist list, while not chosen in SC</li>
		<li><a href="http://bugs.slimdevices.com/show_bug.cgi?id=14117">#14117</a> - Sync streaming can consume lots of memory when one player connection slow</li>
		<li><a href="http://bugs.slimdevices.com/show_bug.cgi?id=14825">#14825</a> - Allow multiple stream.mp3 streams from the same IP address by specifying ?player=id_string</li>
		<li><a href="http://bugs.slimdevices.com/show_bug.cgi?id=14641">#14641</a> - Cannot playback doublebyte files from Favourites</li>
		<li><a href="http://bugs.slimdevices.com/show_bug.cgi?id=14662">#14662</a> - Playing a specific track while track shuffle is enabled will play another track</li>
		<li><a href="http://bugs.slimdevices.com/show_bug.cgi?id=14723">#14723</a> - Genre&gt;Various Artists&gt;Play All. Creates the same playlist whatever genre is chosen.</li>
		<li><a href="http://bugs.slimdevices.com/show_bug.cgi?id=14832">#14823</a> - variousArtistsString & libraryname prefs don't handle non-latin characters correctly</li>
		<li><a href="http://bugs.slimdevices.com/show_bug.cgi?id=14951">#14951</a> - Unicode search in Web UI broken</li>
		<li><a href="http://bugs.slimdevices.com/show_bug.cgi?id=14971">#14971</a> - Default My Music browse menus can no longer be overridden/removed</li>
    	<li><a href="http://bugs.slimdevices.com/show_bug.cgi?id=15053">#15053</a> - #slim:noscan=1 makes a stream not playable</li>
		<li><a href="http://bugs.slimdevices.com/show_bug.cgi?id=15068">#15068</a> - Tracks without ALBUM tags not in browse menus</li>
		<li><a href="http://bugs.slimdevices.com/show_bug.cgi?id=15180">#15180</a> - Genres with only VA artist are 'Empty'</li>
		<li><a href="http://bugs.slimdevices.com/show_bug.cgi?id=15304">#15304</a> - "Play Other Songs In Album" doesn't work for "All Songs" of an artist</li>
		<li><a href="http://bugs.slimdevices.com/show_bug.cgi?id=15460">#15460</a> - Track with Extended ASCII in directory name fails to appear in Browse Music Folder</li>
		<li><a href="http://bugs.slimdevices.com/show_bug.cgi?id=15553">#15553</a> - Album missing on Squeezebox Radio (album artist or composer but no artist)</li>
		<li><a href="http://bugs.slimdevices.com/show_bug.cgi?id=15799">#15799</a> - When M3U playlists are written unicode characters in filenames are mangled</li>
		<li><a href="http://bugs.slimdevices.com/show_bug.cgi?id=15821">#15821</a> - Network interruption would leave "sticky" "File not found" message</li>
		<li><a href="http://bugs.slimdevices.com/show_bug.cgi?id=15826">#15826</a> - Need volume up / down events to be sent to SC even if at min or max</li>
		<li><a href="http://bugs.slimdevices.com/show_bug.cgi?id=15882">#15882</a> - Non-ASCII character in device name incorrectly displays in TinySC library name</li>
		<li><a href="http://bugs.slimdevices.com/show_bug.cgi?id=15868">#15868</a> - While playing songs from the USB if I switch between the songs the old song title re-appears for several seconds</li>
		<li><a href="http://bugs.slimdevices.com/show_bug.cgi?id=15887">#15887</a> - Mac: Account tab shows NULL in email field, w/ password</li>
		<li><a href="http://bugs.slimdevices.com/show_bug.cgi?id=15949">#15949</a> - Adding &gt;100 tracks from remote source (OMPL) makes blank entries in NP on SP and WebUI</li>
		<li><a href="http://bugs.slimdevices.com/show_bug.cgi?id=16138">#16138</a> - Query error </li>
		<li><a href="http://bugs.slimdevices.com/show_bug.cgi?id=16154">#16154</a> - If an internet radio stream fails, you can't replay the stream without first playing another stream.</li>
		<li><a href="http://bugs.slimdevices.com/show_bug.cgi?id=16191">#16191</a> - ALAC Songs being cutoff before they end</li>
		<li><a href="http://bugs.slimdevices.com/show_bug.cgi?id=16233">#16233</a> - mp3 stream with Xing header is handled wrong when proxied</li>
		<li><a href="http://bugs.slimdevices.com/show_bug.cgi?id=16275">#16275</a> - SB Touch: Rebuffering on 1st track</li>
		<li><a href="http://bugs.slimdevices.com/show_bug.cgi?id=16280">#16280</a> - SB Touch: Fix ambient light calculation.</li>
		<li><a href="http://bugs.slimdevices.com/show_bug.cgi?id=16308">#16308</a> - All MySqueezebox apps ignore Shuffle setting.</li>
		<li><a href="http://bugs.slimdevices.com/show_bug.cgi?id=16332">#16332</a> - SB Touch: Disable proximity LEDs after startup.</li>
		<li><a href="http://bugs.slimdevices.com/show_bug.cgi?id=16337">#16337</a> - Album Sort Method is not applied when browsing artists.</li>
		<li><a href="http://bugs.slimdevices.com/show_bug.cgi?id=16365">#16365</a> - SB Touch / Radio: Reduce ambient light sensor polling.</li>
		<li><a href="http://bugs.slimdevices.com/show_bug.cgi?id=16442">#16442</a> - Choice of Transporter roll-off filter</li>
		<li><a href="http://bugs.slimdevices.com/show_bug.cgi?id=16443">#16443</a> - URL to repositories page has changed</li>
		<li><a href="http://bugs.slimdevices.com/show_bug.cgi?id=16459">#16459</a> - Scan progress time display showing negative seconds</li>
		<li><a href="http://bugs.slimdevices.com/show_bug.cgi?id=16466">#16466</a> - Can't browse via composer in 7.6.0 on Touch</li>
		<li><a href="http://bugs.slimdevices.com/show_bug.cgi?id=16495">#16495</a> - Now Playing 'expand' function is broken</li>
		<li><a href="http://bugs.slimdevices.com/show_bug.cgi?id=16620">#16620</a> - Added 'F' option to new artwork resizing</li>
		<li><a href="http://bugs.slimdevices.com/show_bug.cgi?id=16662">#16662</a> - Incorrect UTF8 encoding returned by CLI</li>
		<li><a href="http://bugs.slimdevices.com/show_bug.cgi?id=16683">#16683</a> - Non-ASCII characters in file and directory names</li>
		<li><a href="http://bugs.slimdevices.com/show_bug.cgi?id=16686">#16686</a> - Alarm Time timeControl has 0 width on webUI when adding alarms</li>
		<li><a href="http://bugs.slimdevices.com/show_bug.cgi?id=16690">#16690</a> - Inconsistent capitalization of 'Now Playing'</li>
		<li><a href="http://bugs.slimdevices.com/show_bug.cgi?id=16708">#16708</a> - Internet Radio Search doesn't work in non-Default skins</li>
		<li><a href="http://bugs.slimdevices.com/show_bug.cgi?id=16814">#16814</a> - No artwork when using UNC audio path</li>
		<li><a href="http://bugs.slimdevices.com/show_bug.cgi?id=16922">#16992</a> - AudioScrobbler plugin repeatedly writes prefs file preventing disk spindown</li>
		<li><a href="http://bugs.slimdevices.com/show_bug.cgi?id=16791">#16791</a> - No tracks listed on compilation albums with an 'Album Artist' tag, but without a 'Compilation' tag, when browsing the artists menu using SB Controller (or iPeng)</li>
		<li><a href="http://bugs.slimdevices.com/show_bug.cgi?id=17073">#17073</a> - Playlist edit drag-and-drop only works for first page</li>
		<li><a href="http://bugs.slimdevices.com/show_bug.cgi?id=17173">#17173</a> - Random scanner crashes, especially on Windows.</li>
		<li><a href="http://bugs.slimdevices.com/show_bug.cgi?id=17199">#17199</a> - Add support for a cli command to play an entire album worth of tracks, beginning at track X</li>
		<li><a href="http://bugs.slimdevices.com/show_bug.cgi?id=17205">#17205</a> - Accented characters not correctly sorted in pagebar</li>
		<li><a href="http://bugs.slimdevices.com/show_bug.cgi?id=17309">#17309</a> - Fedora 14/OpenSUSE 11.4 and other newer Linux distros are broken</li>
		<li>SB Radio: Fixed hostname</li>
		<li>SB Controller, Radio, Touch: Updated busybox to 1.16.2</li>
	</ul>
	<br />
</ul>

<h2><a name="v7.5.6" id="v7.5.6"></a>Version 7.5.6</h2>
<ul>
	<li>Bug Fixes:</li>
	<ul>
		<li><a href="http://bugs.slimdevices.com/show_bug.cgi?id=17173">#17173</a> - Music Scan Terminated Unexpectedly (Directory Scan)</li>
	</ul>
	<br />
</ul>

<h2><a name="v7.5.5" id="v7.5.5"></a>Version 7.5.5 - 2011-07-11</h2>
<ul>
	<li>Firmware updates:</li>
	<ul>
		<li>Boom - Version 54<br />	
			Squeezebox 2/3 - Version 134<br />
			Transporter - Version 84<br />
			Receiver - Version 69
		</li>
		<ul>
			<li>Added support for new Rhapsody SSL certificate.</li>
		</ul>
	</ul>
	<br />
	
	<li>Platform Support:</li>
	<ul>
		<li>Mac OSX 10.7 Lion, which has Perl 5.12.3, is now supported.</li>
		<li>Perl 5.12 modules for Linux systems have been rebuilt with version 5.12.3 for improved compatibility.</li>
	</ul>
	<br />
	
	<li>Bug Fixes:</li>
	<ul>
		<li><a href="http://bugs.slimdevices.com/show_bug.cgi?id=15010">#15010</a> - player menus showing entries in wrong language</li>
	</ul>
	<br />
</ul>

<h2><a name="v7.5.4" id="v7.5.4"></a>Version 7.5.4 - 2011-04-25</h2>
<ul>
	<li>Firmware updates:</li>
	<ul>
		<li>Boom - Version 53<br />	
			Squeezebox 2/3 - Version 133<br />
			Transporter - Version 83<br />
			Receiver - Version 68
		</li>
		<ul>
			<li><a href="http://bugs.slimdevices.com/show_bug.cgi?id=16898">#16898</a> - Increased firmware idle disconnection timeout to 50 seconds.</li>
		</ul>
	</ul>
	<br />
	
	<li>New Features:</li>
	<ul>
		<li>Support for using the Comet API in long-polling mode.</li>
	</ul>
	<br />
	
	<li>Bug Fixes:</li>
	<ul>
		<li><a href="http://bugs.slimdevices.com/show_bug.cgi?id=16874">#16874</a> - 100% CPU lockup could occur while streaming AAC radio streams</li>
	</ul>
	<br />
</ul>

<h2><a name="v7.5.3" id="v7.5.3"></a>Version 7.5.3 - 2011-01-24</h2>
<ul>
	<li>Firmware updates:</li>
	<ul>
		<li>Boom - Version 52<br />	
			Squeezebox 2/3 - Version 132<br />
			Transporter - Version 82<br />
			Receiver - Version 67
		</li>
		<ul>
			<li>Reduced network traffic while connected to a server, especially MySB.</li>
			<li><a href="http://bugs.slimdevices.com/show_bug.cgi?id=16760">#16760</a> - 24/96 files on Transporter can cause popping during scrolling/visualizer</li>
		</ul>
	</ul>
	<br />
	
	<li>New Services:</li>
	<ul>
		<li>Support for Spotify (Radio and Touch players only).</li>
		<li>Support for WiMP.</li>
	</ul>
	<br />

	<li>Platform Support:</li>
	<ul>
		<li>Perl 5.12 is now supported on Linux, enabling the newest distributions to work out of the box.</li>
	</ul>
	<br />

	<li>Bug Fixes:</li>
	<ul>
		<li>Fixed a bug where connecting to MySB from the player UI would always incorrectly use a DNS lookup, leaving the player stuck on MySB.</li>
		<li><a href="http://bugs.slimdevices.com/show_bug.cgi?id=16183">#16183</a> - Pandora genre stations can cause blank screen</li>
		<li><a href="http://bugs.slimdevices.com/show_bug.cgi?id=16379">#16379</a> - aac->pcm using faad is wrong at non-44.1 samplerates</li>
		<li><a href="http://bugs.slimdevices.com/show_bug.cgi?id=16331">#16331</a> - SB Radio: Fix for random battery charging sound.</li>
		<li><a href="http://bugs.slimdevices.com/show_bug.cgi?id=16452">#16452</a> - forward slashes in artist and track names after import</li>
	</ul>
	<br />
</ul>

<h2><a name="v7.5.2" id="v7.5.2"></a>Version 7.5.2 - 2010-12-20</h2>
<ul>
	<li>Firmware updates:</li>
	<ul>
		<li>Boom - Version 51<br />	
			Squeezebox 2/3 - Version 131<br />
			Transporter - Version 81<br />
			Receiver - Version 66
		</li>
		<ul>
			<li>Boom: Discrete IR codes for power_on, power_off and line_in</li>
			<li><a href="http://bugs.slimdevices.com/show_bug.cgi?id=3932">#3932</a> - Transporter: Discrete IR codes for power_on, power_off and digital_inputs</li>
			<li><a href="http://bugs.slimdevices.com/show_bug.cgi?id=4622">#4622</a> - Client-side smooth text scrolling</li>
			<li><a href="http://bugs.slimdevices.com/show_bug.cgi?id=4682">#4682</a> - Send WOL while in connecting state and receiving discrete power_on IR code</li>
			<li><a href="http://bugs.slimdevices.com/show_bug.cgi?id=12319">#12319</a> - Boom: Change RTC alarm time to 1 hour (was 1 minute)</li>
			<li><a href="http://bugs.slimdevices.com/show_bug.cgi?id=16667">#16667</a> - Rhapsody stream failures</li>
		</ul>
	</ul>
	<br />
</ul>

<h2><a name="v7.5.1" id="v7.5.1"></a>Version 7.5.1 - 2010-06-10</h2>
<ul>
	
	<li>New Features:</li>
	<ul>
		<li>Seeking within MPEG-4 files (AAC/ALAC) is now supported for players with native playback (Radio, Touch).</li>
		<li>Switched to optimized build of faad for AAC/ALAC decoding on ReadyNAS Sparc.</li>
	</ul>
	<br />

	<li>Bug Fixes:</li>
	<ul>
		<li>ALAC playback was broken on PowerPC Macs.</li>
		<li>Fixed corrupted Rhapsody icon.</li>
		<li><a href="http://bugs.slimdevices.com/show_bug.cgi?id=12173">#12173</a> - Player selected in Settings becomes target in browse window</li>
		<li><a href="http://bugs.slimdevices.com/show_bug.cgi?id=15662">#15662</a> - Alarm-Volume-Level with synchronised Booms</li>
		<li><a href="http://bugs.slimdevices.com/show_bug.cgi?id=15847">#15847</a> - Add tag mapping for WM/AlbumSortOrder => ALBUMSORT</li>
		<li><a href="http://bugs.slimdevices.com/show_bug.cgi?id=15910">#15910</a> - Alarm screensaver setting does not work</li>
		<li><a href="http://bugs.slimdevices.com/show_bug.cgi?id=15914">#15914</a> - Add tag mapping for WM/Conductor => CONDUCTOR</li>
		<li><a href="http://bugs.slimdevices.com/show_bug.cgi?id=15968">#15968</a> - SbS give up too quickly with a couple of bad tracks in playlist</li>
		<li><a href="http://bugs.slimdevices.com/show_bug.cgi?id=15992">#15992</a> - APE tags are not read if a Lyrics tag is also present</li>
		<li><a href="http://bugs.slimdevices.com/show_bug.cgi?id=15995">#15995</a> - Default skin's panel width resets after 7 days</li>
		<li><a href="http://bugs.slimdevices.com/show_bug.cgi?id=16006">#16006</a> - Ogg & some MMS streams metadata not updated on SqueezePlay UIs</li>
		<li><a href="http://bugs.slimdevices.com/show_bug.cgi?id=16021">#16021</a> - Improve track info menu for RadioTime streams</li>
		<li><a href="http://bugs.slimdevices.com/show_bug.cgi?id=16025">#16025</a> - Apple Lossless tracks could cause a crash in faad</li>
		<li><a href="http://bugs.slimdevices.com/show_bug.cgi?id=16039">#16039</a> - My Apps shows all apps in web UI</li>
		<li><a href="http://bugs.slimdevices.com/show_bug.cgi?id=16052">#16052</a> - Some stations fail to play in 7.5, but play fine in 7.4 (bad stream headers)</li>
		<li><a href="http://bugs.slimdevices.com/show_bug.cgi?id=16056">#16056</a> - APE files with invalid tags can cause scanner to crash</li>
		<li><a href="http://bugs.slimdevices.com/show_bug.cgi?id=16074">#16074</a> - Virtual tracks within a cue sheet don't inherit parent content-type</li>
		<li><a href="http://bugs.slimdevices.com/show_bug.cgi?id=16096">#16096</a> - Alarm fade-in does not work in 7.5</li>
		<li><a href="http://bugs.slimdevices.com/show_bug.cgi?id=16140">#16140</a> - Library stats reporting fails for album within Genre > Various Artists</li>
		<li><a href="http://bugs.slimdevices.com/show_bug.cgi?id=16186">#16186</a> - ALAC transcoding support broken for ReadyNAS Sparc</li>
		<li><a href="http://bugs.slimdevices.com/show_bug.cgi?id=16238">#16238</a> - iTunes plugin incorrectly scans ALAC files as "Quicktime Movie" files</li>
		<li><a href="http://bugs.slimdevices.com/show_bug.cgi?id=16243">#16243</a> - AIFC (AIFF little-endian) files no longer play correctly</li>
		<li><a href="http://bugs.slimdevices.com/show_bug.cgi?id=16582">#16582</a> - Playback may stop at end of first track when one synced player is off</li>
	</ul>
	<br />
</ul>

<h2><a name="v7.5.0" id="v7.5.0"></a>Version 7.5.0 - 2010-04-06</h2>
<ul>
	<li>New Features:</li>
	<ul>
		<li>RadioTime: Use RadioTime's own track info menu which allows you to report stream problems, see related streams, etc.</li>
		<li>Added a View Tags menu to Track Info -> More Info that displays a raw listing of all tags found in the file.</li>
		<li>Added support for reading embedded cover art from APEv2 tags.</li>
		<li>Added support for Ogg Vorbis METADATA_BLOCK_PICTURE artwork tag.</li>
		<li>Added "global" search: enter search term once, easily search in local music, on online services, internet radio stations etc.</li>
		<li>Added "On mysqueezebox.com" sub folder to favorites list, to easily access favorites managed on mysqueezebox.com</li>
		<li>(Receiver) Added CLI for tricolor LED.</li>
		<li><a href="http://bugs.slimdevices.com/show_bug.cgi?id=8022">#8022</a> - Make SN favorites accessible through squeezecenter</li>
		<li><a href="http://bugs.slimdevices.com/show_bug.cgi?id=10027">#10027</a> - Support for ARTISTSORT, ALBUMSORT, and COMPILATION in CUE sheets. (Timothy Byrd)</li>
		<li><a href="http://bugs.slimdevices.com/show_bug.cgi?id=14674">#14674</a> - Make double clicking task bar icon action configurable</li>
	</ul>
	<br />
	
	<li>Resource Usage:</li>
	<ul>
		<li>Additional work on Squeezebox Server to reduce memory & other usage. The following command-line flags are available:</li>
		<ul>
			<li>--nostatistics - Disable maintenance of last-played, play-count and rating statistics.</li>
		</ul>
	</ul>

	<li>Transcoding:</li>
	<ul>
		<li>Added support for transcoding files in MPEG-4 SLS / HD-AAC format.</li>
		<li><code>sox</code> updated to version 14.3.0.</li>
		<li><code>faad2</code> patched to support ALAC (Apple Lossless encoding) including 24-bit support
		(<a href="http://bugs.slimdevices.com/show_bug.cgi?id=14700">bug 14700</a>);
		separate <code>alac</code> program for transcoding from ALAC withdrawn.</li>
		<li><code>faad2</code> patched to support seeking
		(<a href="http://bugs.slimdevices.com/show_bug.cgi?id=12723">bug 12723</a>,
		<a href="http://bugs.slimdevices.com/show_bug.cgi?id=8620">bug 8620</a>)
		<br><i>Note to people porting to other platforms:</i> the transcoding support for AAC and ALAC that is configured
		in <code>convert.conf</code> is dependent upon the two patches above.
		The combined patch is available at <a href="http://svn.slimdevices.com/repos/slim/7.5/trunk/vendor/faad2/seeking+alac.patch">
		http://svn.slimdevices.com/repos/slim/7.5/trunk/vendor/faad2/seeking+alac.patch</a></br></li>
	</ul>
	<br />
	
	<li>Bug Fixes:</li>
	<ul>
		<li>(Classic / Transporter / Boom) Fixed volume display when muting.</li>
		<li><a href="http://bugs.slimdevices.com/show_bug.cgi?id=3932">#3932</a> - (Transporter / Boom) Add discrete ir codes for power_on, power_off, digital_inputs and line_in</li>
		<li><a href="http://bugs.slimdevices.com/show_bug.cgi?id=6208">#6208</a> - Static/Noise delivered, then alac crashes when attempting to play 24 bit Apple Lossless songs</li>
		<li><a href="http://bugs.slimdevices.com/show_bug.cgi?id=8620">#8620</a> - Apple Lossless cannot fast forward/rewind</li>
		<li><a href="http://bugs.slimdevices.com/show_bug.cgi?id=10889">#10889</a> - Place configurable upper limit on playlist length.</li>
		<li><a href="http://bugs.slimdevices.com/show_bug.cgi?id=11506">#11506</a> - Napster WMA playback does not sync correctly when started</li>
		<li><a href="http://bugs.slimdevices.com/show_bug.cgi?id=11851">#11851</a> - Ambient light sensor update - minimal brightness, smoother dimming</li>
		<li><a href="http://bugs.slimdevices.com/show_bug.cgi?id=12229">#12229</a> - Disable WPS pin method - it's more secure than PBC but also very confusing</li>
		<li><a href="http://bugs.slimdevices.com/show_bug.cgi?id=12723">#12723</a> - Seeking support for AAC (for platforms capable of running faad) </li>
		<li><a href="http://bugs.slimdevices.com/show_bug.cgi?id=12756">#12756</a> - Alarm clock function AM/PM difficult to set </li>
		<li><a href="http://bugs.slimdevices.com/show_bug.cgi?id=13462">#13462</a> - touch-to-play needs to style and push correctly to now playing for correct XMLBrowse items</li>
		<li><a href="http://bugs.slimdevices.com/show_bug.cgi?id=13567">#13567</a> - Fix 'favorites', 'browse' and 'search' button on Touch remote</li>
		<li><a href="http://bugs.slimdevices.com/show_bug.cgi?id=13622">#13622</a> - Playlist has entries such as file:///fullpath/to/directory/ instead of artist-album</li>
		<li><a href="http://bugs.slimdevices.com/show_bug.cgi?id=14025">#14025</a> - MacOS X Preference Pane locks up when accessing Squeezebox Control Panel</li>
		<li><a href="http://bugs.slimdevices.com/show_bug.cgi?id=14218">#14218</a> - Boom's bass and treble self reset to maximum</li>
		<li><a href="http://bugs.slimdevices.com/show_bug.cgi?id=14386">#14386</a> - Scanning broken for FLACs with CUE sheets in paths containing UTF-8 characters</li>
		<li><a href="http://bugs.slimdevices.com/show_bug.cgi?id=14358">#14358</a> - Playing Last.fm from TrackInfo menu doesn't work</li>
		<li><a href="http://bugs.slimdevices.com/show_bug.cgi?id=14405">#14405</a> - Sending a query for Playlist Name returns no response</li>
		<li><a href="http://bugs.slimdevices.com/show_bug.cgi?id=14423">#14423</a> - IR play command handled twice</li>
		<li><a href="http://bugs.slimdevices.com/show_bug.cgi?id=14474">#14474</a> - Music Folder browsing ignores non-alphanumeric characters in it's sorting algorithm</li>
		<li><a href="http://bugs.slimdevices.com/show_bug.cgi?id=14538">#14538</a> - Long Date format doesn't use correct locale</li>
		<li><a href="http://bugs.slimdevices.com/show_bug.cgi?id=14602">#14602</a> - Control panel not using web proxy setting</li>
		<li><a href="http://bugs.slimdevices.com/show_bug.cgi?id=14648">#14648</a> - Local playlists with remote URLs missing title</li>
		<li><a href="http://bugs.slimdevices.com/show_bug.cgi?id=14700">#14700</a> - Update to ALAC 0.2.0 (24-bit support)</li>
		<li><a href="http://bugs.slimdevices.com/show_bug.cgi?id=14760">#14760</a> - Playing a music-service already-playing item should not restart it (go to Now Playing instead)</li>
		<li><a href="http://bugs.slimdevices.com/show_bug.cgi?id=14774">#14774</a> - Remove 'Preamp Volume Control' setting for SBR</li>
		<li><a href="http://bugs.slimdevices.com/show_bug.cgi?id=14848">#14848</a> - Rhapsody menus don't add single track through SqueezePlay</li>
		<li><a href="http://bugs.slimdevices.com/show_bug.cgi?id=14937">#14937</a> - Add mute ir code</li>
		<li><a href="http://bugs.slimdevices.com/show_bug.cgi?id=14942">#14942</a> - Cannot change mysb.com password if using IE 7 or IE 8</li>
		<li><a href="http://bugs.slimdevices.com/show_bug.cgi?id=14972">#14972</a> - Do not remove last known remote SC from music list so it can be selected and wake on lan is sent</li>
		<li><a href="http://bugs.slimdevices.com/show_bug.cgi?id=14977">#14977</a> - Run with no user extensions ("safe Mode ") is broken</li>
		<li><a href="http://bugs.slimdevices.com/show_bug.cgi?id=14986">#14986</a> - Fix backlight turning back on after a while when using blank SS</li>
		<li><a href="http://bugs.slimdevices.com/show_bug.cgi?id=15005">#15005</a> - I can enable username/password without confirming the password</li>
		<li><a href="http://bugs.slimdevices.com/show_bug.cgi?id=15039">#15039</a> - Can't stop or start from System Tray w/ Password Security Enabled</li>
		<li><a href="http://bugs.slimdevices.com/show_bug.cgi?id=15050">#15050</a> - Fix IP address in Remote Login help text</li>
		<li><a href="http://bugs.slimdevices.com/show_bug.cgi?id=15052">#15052</a> - Album favorites with non-latin characters are broken</li>
		<li><a href="http://bugs.slimdevices.com/show_bug.cgi?id=15117">#15117</a> - Neither clockSource nor fxloop prefs are stored in the player</li>
		<li><a href="http://bugs.slimdevices.com/show_bug.cgi?id=15129">#15129</a> - Music IP Integration on Windows Home Server provides wrong url with Seed song to API</li>
		<li><a href="http://bugs.slimdevices.com/show_bug.cgi?id=15179">#15179</a> - SP based players don't keep their names, but always accept whatever was stored on the connecting server</li>
		<li><a href="http://bugs.slimdevices.com/show_bug.cgi?id=15204">#15204</a> - CLI tag 'j' for coverart sometimes returned a full path instead of 1</li>
		<li><a href="http://bugs.slimdevices.com/show_bug.cgi?id=15271">#15271</a> - Radiotime station which have aac with mp3 and/or wma stream fail on ip3k players on ReadyNAS</li>
		<li><a href="http://bugs.slimdevices.com/show_bug.cgi?id=15371">#15371</a> - Play or Add a Genre Does Nothing</li>
		<li><a href="http://bugs.slimdevices.com/show_bug.cgi?id=15382">#15382</a> - "Power On Resume" setting is not respected</li>
		<li><a href="http://bugs.slimdevices.com/show_bug.cgi?id=15391">#15391</a> - Too much whining after months of beta, startup and refresh of server</li>
		<li><a href="http://bugs.slimdevices.com/show_bug.cgi?id=15474">#15474</a> - Playing radio station, turning on an additional player in sync-group causes skip in playlist</li>
		<li><a href="http://bugs.slimdevices.com/show_bug.cgi?id=15477">#15477</a> - New track stream can get (superfluous) packets from old stream</li>
		<li><a href="http://bugs.slimdevices.com/show_bug.cgi?id=15553">#15553</a> - Track with composer but no artist tag can't be browsed on SqueezePlay devices</li>
		<li><a href="http://bugs.slimdevices.com/show_bug.cgi?id=15556">#15556</a> - DHCP client fix - check IP address before using it</li>
		<li><a href="http://bugs.slimdevices.com/show_bug.cgi?id=15566">#15566</a> - (Controller) - Fix power management settings. Only reset to default if a setting is missing.</li>
		<li><a href="http://bugs.slimdevices.com/show_bug.cgi?id=15686">#15686</a> - Can't start a MusicIP Mix from a genre</li>
		<li><a href="http://bugs.slimdevices.com/show_bug.cgi?id=15815">#15815</a> - Now Playing information can alternate previous-next-previous-next at track skip</li>
	</ul>
	<br />
</ul>

<h2><a name="v7.4.2" id="v7.4.2"></a>Version 7.4.2 - 2010-02-25</h2>
<ul>
	<li>Bug Fixes:</li>
	<ul>
		<li>Fixed UPnP compatibility with Simplify Media server.</li>
		<li>Fixed FLAC seeking on files that contain ID3v2 tags.</li>
		<li>Fixed sample rate detection for MPEG-4 files.</li>
		<li>Changed Tag Version info to display all versions of ID3 tags contained within a file.</li>
		<li>Added missing Monkey's Audio (APE) decoder binaries for i386 FreeBSD, i386/ARM/PPC Linux.</li>
		<li><a href="http://bugs.slimdevices.com/show_bug.cgi?id=10449">#10449</a> - SqueezePlay, wrong track played when playing an artist's compilation albums</li>
		<li><a href="http://bugs.slimdevices.com/show_bug.cgi?id=13955">#13955</a> - Remote ASX playlist containing MP3 stream fails</li>
		<li><a href="http://bugs.slimdevices.com/show_bug.cgi?id=14110">#14110</a> - Fixed scanning of iTunNORM Sound Check value in MP3 files when there is only one comment</li>
		<li><a href="http://bugs.slimdevices.com/show_bug.cgi?id=14321">#14321</a> - Applet Installer shows duplicate entries</li>
		<li><a href="http://bugs.slimdevices.com/show_bug.cgi?id=14328">#14328</a> - Need useful error messages when artwork fails</li>
		<li><a href="http://bugs.slimdevices.com/show_bug.cgi?id=14496">#14496</a> - Player display goes blank after upgrading to 7.4</li>
		<li><a href="http://bugs.slimdevices.com/show_bug.cgi?id=14824">#14824</a> - Reciva Internet Radios claim to support Icy-MetaData, but then glitch on metadata packets (Simon Hyde)</li>
		<li><a href="http://bugs.slimdevices.com/show_bug.cgi?id=14861">#14861</a> - SBS preventing HDD shutdown</li>
		<li><a href="http://bugs.slimdevices.com/show_bug.cgi?id=14883">#14883</a> - Audio pops at the end of WAV/AIFF files</li>
		<li><a href="http://bugs.slimdevices.com/show_bug.cgi?id=14905">#14905</a> - Not compatible with Ubuntu 9.10 due to MySQL 5.1</li>
		<li><a href="http://bugs.slimdevices.com/show_bug.cgi?id=14913">#14913</a> - Scanner calculates incorrect bitrate on Windows</li>
		<li><a href="http://bugs.slimdevices.com/show_bug.cgi?id=14931">#14931</a> - Can't save preset 0 on SB3</li>
		<li><a href="http://bugs.slimdevices.com/show_bug.cgi?id=14933">#14933</a> - Scanner only includes one comment per song</li>
		<li><a href="http://bugs.slimdevices.com/show_bug.cgi?id=14946">#14946</a> - Strip trailing nulls from the end of WAV LIST INFO tags</li>
		<li><a href="http://bugs.slimdevices.com/show_bug.cgi?id=15001">#15001</a> - Save playlist plugin locks SQB classic UI</li>
		<li><a href="http://bugs.slimdevices.com/show_bug.cgi?id=15014">#15014</a> - Scanner should prefer Vorbis tags over ID3v2 tags for FLAC files</li>
		<li><a href="http://bugs.slimdevices.com/show_bug.cgi?id=15105">#15105</a> - Scanner intolerant of bad FILE value in embedded cue sheets</li> (Gordon Harris)
		<li><a href="http://bugs.slimdevices.com/show_bug.cgi?id=15190">#15190</a> - File Types page shows active option for WMA Lossless/Pro</li>
		<li><a href="http://bugs.slimdevices.com/show_bug.cgi?id=15196">#15196</a> - Multiple genre tags in ID3v2 not read properly</li>
		<li><a href="http://bugs.slimdevices.com/show_bug.cgi?id=15197">#15197</a> - Wrong bitrate/duration calculated for MPEG-2 Layer 3 files</li>
		<li><a href="http://bugs.slimdevices.com/show_bug.cgi?id=15262">#15262</a> - Unable to scan some MP4 files encoded by Nero</li>
		<li><a href="http://bugs.slimdevices.com/show_bug.cgi?id=15380">#15380</a> - Return the proper content-type when streaming files (agillis)</li>
		<li><a href="http://bugs.slimdevices.com/show_bug.cgi?id=15483">#15483</a> - Scanner fails when ReplayGain tag are invalid</li>
		<li><a href="http://bugs.slimdevices.com/show_bug.cgi?id=15490">#15490</a> - Gapless playback broken for PCM on SB1</li>
		<li><a href="http://bugs.slimdevices.com/show_bug.cgi?id=15491">#15491</a> - Try harder to read radio playlists that return text or HTML content-types</li>
		<li><a href="http://bugs.slimdevices.com/show_bug.cgi?id=15630">#15630</a> - Invalid characters in comment tags can break the scanner</li>
		<li><a href="http://bugs.slimdevices.com/show_bug.cgi?id=15707">#15707</a> - Lyrics tag in WMA files not scanned</li>
	</ul>
</ul>

<h2><a name="v7.4.1" id="v7.4.1"></a>Version 7.4.1 - 2009-10-21</h2>
<ul>
	<li>Apps:</li>
	<ul>
		<li>Added Queen app.</li>
	</ul>
	<br />
	
	<li>Platform Support:</li>
	<ul>
		<li>Binaries and tarballs are now available for the following platforms:
			<ul>
				<li>i386 FreeBSD 7.2</li>
				<li>ARM EABI Linux</li>
				<li>PowerPC Linux</li>
			</ul>
		</li>
	</ul>
	<br />
	
	<li>Scanner bug fixes and improvements:</li>
	<ul>
		<li>Improved speed of FLAC scanning.</li>
		<li>Improved accuracy of FLAC seeking.</li>
		<li>Re-added support for ID3v2 tags in FLAC files.</li>
		<li>AIFF: Fixed error when reading ID3 chunks with a bad chunk size.</li>
		<li>MP4: Fixed parsing of files with short TRKN tags.</li>
		<li><a href="http://bugs.slimdevices.com/show_bug.cgi?id=14241">#14241</a> - Fixed Win32 crash when seeking in FLAC files</li>
		<li><a href="http://bugs.slimdevices.com/show_bug.cgi?id=14462">#14462</a> - Fixed reading of WAV files with 18-byte fmt chunks</li>
		<li><a href="http://bugs.slimdevices.com/show_bug.cgi?id=14476">#14476</a> - Fixed crashes when files contain very large cover art</li>
		<li><a href="http://bugs.slimdevices.com/show_bug.cgi?id=14658">#14658</a> - Fixed reading of MP4 tags on certain platforms</li>
		<li><a href="http://bugs.slimdevices.com/show_bug.cgi?id=14705">#14705</a> - Properly read ID3v2 frames in a file with a corrupt frame</li>
		<li><a href="http://bugs.slimdevices.com/show_bug.cgi?id=14728">#14728</a> - Try to work around broken taggers that write UTF-16 text to ID3v2.3 tags without a BOM</li>
		<li><a href="http://bugs.slimdevices.com/show_bug.cgi?id=14788">#14788</a> - Fixed crash when reading certain WMA tags</li>
	</ul>
	<br />
	
	<li>Bug Fixes:</li>
	<ul>
		<li><a href="http://bugs.slimdevices.com/show_bug.cgi?id=10429">#10429</a> - Added pref for extracting iTunes artwork, off by default</li>
		<li><a href="http://bugs.slimdevices.com/show_bug.cgi?id=13264">#13264</a> - If sleeping at end of song, don't start crossfading the next track</li>
		<li><a href="http://bugs.slimdevices.com/show_bug.cgi?id=13892">#13892</a> - Can't store music folder with non-latin characters</li>
		<li><a href="http://bugs.slimdevices.com/show_bug.cgi?id=14068">#14068</a> - Installer should pause longer when shutting down SqueezeTray</li>
		<li><a href="http://bugs.slimdevices.com/show_bug.cgi?id=14230">#14230</a> - Pause, play, starts a new track. Intermittent</li>
		<li><a href="http://bugs.slimdevices.com/show_bug.cgi?id=14340">#14340</a> - missing strings on controller</li>
		<li><a href="http://bugs.slimdevices.com/show_bug.cgi?id=14444">#14444</a> - Cannot View music folder with Traditional / Simplified Chinese folder name</li>
		<li><a href="http://bugs.slimdevices.com/show_bug.cgi?id=14438">#14438</a> - Non-Default skins lack My Apps menu item</li>
		<li><a href="http://bugs.slimdevices.com/show_bug.cgi?id=14451">#14451</a> - New install of Squeezebox Server 7.4 on ReadyNAS NV+ creates 2 instances of SBS</li>
		<li><a href="http://bugs.slimdevices.com/show_bug.cgi?id=14453">#14453</a> - Home menu inconsistent: App Gallery precedes My Apps on SqueezePlay, but follows on ip3k</li>
		<li><a href="http://bugs.slimdevices.com/show_bug.cgi?id=14470">#14470</a> - Scan crashes on MusicIP (Windows) import when encountering non-latin path/file names</li>
		<li><a href="http://bugs.slimdevices.com/show_bug.cgi?id=14471">#14471</a> - Can't open Control Panel if SBS is password protected</li>
		<li><a href="http://bugs.slimdevices.com/show_bug.cgi?id=14472">#14472</a> - Document CLI change from music_services to apps</li>
		<li><a href="http://bugs.slimdevices.com/show_bug.cgi?id=14485">#14485</a> - After 7.4.0, IR doesn't work</li>
		<li><a href="http://bugs.slimdevices.com/show_bug.cgi?id=14476">#14476</a> - Scanner fails when files contain very large artwork</li>
		<li><a href="http://bugs.slimdevices.com/show_bug.cgi?id=14503">#14503</a> - Browse Music Folder broken</li>
		<li><a href="http://bugs.slimdevices.com/show_bug.cgi?id=14506">#14506</a> - Control panel does not show information on password protected server</li>
		<li><a href="http://bugs.slimdevices.com/show_bug.cgi?id=14519">#14519</a> - Debian installer doesn't migrate settings from old squeezecenter</li>
		<li><a href="http://bugs.slimdevices.com/show_bug.cgi?id=14520">#14520</a> - ReadyNAS - starting with wrong locale information</li>
		<li><a href="http://bugs.slimdevices.com/show_bug.cgi?id=14521">#14521</a> - Save Playlist (on current playlist screen) causes reconnecting screen</li>
		<li><a href="http://bugs.slimdevices.com/show_bug.cgi?id=14573">#14573</a> - iTunes import crashes on DISCC for remote tracks</li>
		<li><a href="http://bugs.slimdevices.com/show_bug.cgi?id=14580">#14580</a> - ReadyNAS - Cannot playback AAC files</li>
		<li><a href="http://bugs.slimdevices.com/show_bug.cgi?id=14587">#14587</a> - Duplicate albums due to bad MuiscBrainz tags</li>
		<li><a href="http://bugs.slimdevices.com/show_bug.cgi?id=14588">#14588</a> - Scanner reports 'File not found' for non-ASCII characters</li>
		<li><a href="http://bugs.slimdevices.com/show_bug.cgi?id=14590">#14590</a> - ServiceManager should treat Windows 7, 2008 et al. like Vista</li>
		<li><a href="http://bugs.slimdevices.com/show_bug.cgi?id=14594">#14594</a> - No FF and REW in Napster tracks</li>
		<li><a href="http://bugs.slimdevices.com/show_bug.cgi?id=14599">#14599</a> - Control Panel Opens When Starting Squeezebox Server</li>
		<li><a href="http://bugs.slimdevices.com/show_bug.cgi?id=14597">#14597</a> - AAC to MP3 fails because of bug in convert.conf file</li>
		<li><a href="http://bugs.slimdevices.com/show_bug.cgi?id=14745">#14745</a> - Wrong Date on Squeezebox Classic when in standby</li>
		<li><a href="http://bugs.slimdevices.com/show_bug.cgi?id=14758">#14758</a> - iTunes imported music is not mixable in MusicIP</li>
		<li><a href="http://bugs.slimdevices.com/show_bug.cgi?id=14762">#14762</a> - Cyrillic encoding is broken in Browse Music Folder</li>
		<li><a href="http://bugs.slimdevices.com/show_bug.cgi?id=14783">#14783</a> - WAV -> FLAC on OSX fails: SOX error</li>
	</ul>
	<br />
</ul>

<h2><a name="v7.4.0" id="v7.4.0"></a>Version 7.4.0 - 2009-09-28</h2>
<ul>
	<li>Firmware updates:</li>
	<ul>
		<li>Boom - Version 50<br />	
			Squeezebox 2/3 - Version 130<br />
			Transporter - Version 80<br />
			Receiver - Version 65
		</li>
		<ul>
			<li><a href="http://bugs.slimdevices.com/show_bug.cgi?id=4834">#4834</a> - (Transporter) After switching to digital input device will not play music without a complete reset (3rd time's the charm?)</li>
			<li><a href="http://bugs.slimdevices.com/show_bug.cgi?id=11078">#11078</a> - Wired-only Classics can flood the network with broadcast packets</li>
			<li>Allow players in a sync group to move between servers while remaining in the same sync group.</li>
		</ul>
	</ul>
	<br />
	
	<li>Scanner:</li>
	<ul>
		<li>The file format scanning modules have been completely rewritten in C as a <a href="http://search.cpan.org/dist/Audio-Scan/">standalone module</a> with comprehensive unit tests.</li>
		<li>This reduces memory usage, improves scanning speed, and fixes many bugs.</li>
		<li>Seeking in WMA files is now supported.</li>
		<li>Seeking in VBR MP3 files is now more accurate.</li>
	</ul>
	<br />
	
	<li>System integration:</li>
	<ul>
		<li>New Control Panel for Windows, Console for Windows Home Server and Preference Pane for OSX as a shortcut to common activities</li>
	</ul>
	<br />
	
	<li>Preset Changes:</li>
	<ul>
		<li>Boom/IR presets are no longer associated with Favorites, and each player now has a separate preset list.</li>
		<li>When upgrading, any presets set within Favorites will be migrated to every player.</li>
		<li>Presets are now synced with mysqueezebox.com (Favorites are still not synced).</li>
		<li>Presets can no longer be set via the 'favorites add' command.</li>
		<li>For more information, please see bug <a href="http://bugs.slimdevices.com/show_bug.cgi?id=13248">#13248</a>.</li>
	</ul>
	<br />
	
	<li>Resource Usage:</li>
	<ul>
		<li>Several features of Squeezebox Server can be disabled to reduce memory usage. The following command-line flags are available:</li>
		<ul>
			<li>--noweb - Disable web interface.</li>
			<li>--notranscoding - Disable support for transcoding.</li>
			<li>--nosb1slimp3sync - Disable support for SliMP3 &amp; SB1 players and associated syncing.</li>
			<li>--noinfolog - Disable INFO-level logging.</li>
			<li>--nodebuglog - Disable DEBUG-level logging.</li>
		</ul>
	</ul>
	<br />

	<li>Bug Fixes:</li>
	<ul>
		<li><a href="http://bugs.slimdevices.com/show_bug.cgi?id=2611">#2611</a> - Add option to ignore some of iTunes playlists like eg. Videos, Purchased etc.</li>
		<li><a href="http://bugs.slimdevices.com/show_bug.cgi?id=3161">#3161</a> - Need more agressive auto-retry for internet radio
		<br>Once a connection is established then a reconnection will be attempted if it subsequently drops</li>
		<li><a href="http://bugs.slimdevices.com/show_bug.cgi?id=3592">#3592</a> - Add ability to name Squeezebox Server</li>
		<li><a href="http://bugs.slimdevices.com/show_bug.cgi?id=4584">#4584</a> - SqueezeCenter should support ALBUMARTISTSORT</li>
		<li><a href="http://bugs.slimdevices.com/show_bug.cgi?id=4665">#4665</a> - APEv2 tags supercede ID3 and ID3v2 tags</li>
		<li><a href="http://bugs.slimdevices.com/show_bug.cgi?id=7320">#7320</a> - Pressing Play from Web Page does not clear cache
		<br>When paused and connected to a remote stream of unknown duration, stop when buffer fills.</li>
		<li><a href="http://bugs.slimdevices.com/show_bug.cgi?id=7232">#7232</a> - Starting a DB Scan will halt currently playing Internet Radio stream</li>
		<li><a href="http://bugs.slimdevices.com/show_bug.cgi?id=8246">#8246</a> - Different behaviour with browsing shortcuts in Music Folder</li>
		<li><a href="http://bugs.slimdevices.com/show_bug.cgi?id=8434">#8434</a> - MP4 -&gt; FLAC conversion - big endian vs. little endian</li>
		<li><a href="http://bugs.slimdevices.com/show_bug.cgi?id=8563">#8563</a> - Scanner reads incorrect sample rate on 88.2kHz MP4 files</li>
		<li><a href="http://bugs.slimdevices.com/show_bug.cgi?id=9194">#9194</a> - Track::artist expensive; suggest cache result and avoid double calls</li>
		<li><a href="http://bugs.slimdevices.com/show_bug.cgi?id=9351">#9351</a> - Players unpause randomly</li>
		<li><a href="http://bugs.slimdevices.com/show_bug.cgi?id=9673">#9673</a> - Poor recovery from empty stream</li>
		<li><a href="http://bugs.slimdevices.com/show_bug.cgi?id=9713">#9713</a> - WMA files cannot FWD / RWD</li>
		<li><a href="http://bugs.slimdevices.com/show_bug.cgi?id=9752">#9752</a> - fade_volume doesn't always call callbacks at end of fade</li>
		<li><a href="http://bugs.slimdevices.com/show_bug.cgi?id=10026">#10026</a> - PCM != WAV<br>Add (restore) WAV seek capability</br></li>
		<li><a href="http://bugs.slimdevices.com/show_bug.cgi?id=10188">#10188</a> - Improved scanner logging</li>
		<li><a href="http://bugs.slimdevices.com/show_bug.cgi?id=10199">#10199</a> - Most transcoding doesn't work with non-ascii-characters in filename</li>
		<li><a href="http://bugs.slimdevices.com/show_bug.cgi?id=10278">#10278</a> - exit search jumps back to home menu</li>
		<li><a href="http://bugs.slimdevices.com/show_bug.cgi?id=10320">#10320</a> - Time command should remain paused if paused</li>
		<li><a href="http://bugs.slimdevices.com/show_bug.cgi?id=10443">#10443</a> - Failure to resume song on connection recovery after short network disruption</li>
		<li><a href="http://bugs.slimdevices.com/show_bug.cgi?id=10645">#10645</a> - Improve pausing on remote sources that support seeking</li>
		<li><a href="http://bugs.slimdevices.com/show_bug.cgi?id=10660">#10660</a> - Allow Squeezebox Server to downsample WAV using SoX</li>
		<li><a href="http://bugs.slimdevices.com/show_bug.cgi?id=10731">#10731</a> - WAV convert to LAME (MP3) fails</li>
		<li><a href="http://bugs.slimdevices.com/show_bug.cgi?id=10814">#10814</a> - Transcoding Framework only replaces variable once (need global replace)</li>
		<li><a href="http://bugs.slimdevices.com/show_bug.cgi?id=10841">#10841</a> - SC reverts to last stream played if ShoutCast server reached max. # listeners</li>
		<li><a href="http://bugs.slimdevices.com/show_bug.cgi?id=11099">#11099</a> - Now playing remote stream shows duration bar initially</li>
		<li><a href="http://bugs.slimdevices.com/show_bug.cgi?id=11285">#11285</a> - Allow Squeezebox Server to downsample AIF using SoX</li>
		<li><a href="http://bugs.slimdevices.com/show_bug.cgi?id=11447">#11447</a> - Clearing the current playlist does not clear the current index of the playlist</li>
		<li><a href="http://bugs.slimdevices.com/show_bug.cgi?id=11652">#11652</a> - Previous alarm goes off on Boom even though it was changed (Manoj Kasichainula)</li>
		<li><a href="http://bugs.slimdevices.com/show_bug.cgi?id=11722">#11722</a> - Fix RandomMix genre list sort order</li>
		<li><a href="http://bugs.slimdevices.com/show_bug.cgi?id=11780">#11780</a> - Scanner failing on common album names</li>
		<li><a href="http://bugs.slimdevices.com/show_bug.cgi?id=11912">#11912</a> - Repeat should be turned off by default</li>
		<li><a href="http://bugs.slimdevices.com/show_bug.cgi?id=11888">#11888</a> - Player should reconnect to a remote stream if the connection ends before the known duration</li>
		<li><a href="http://bugs.slimdevices.com/show_bug.cgi?id=12240">#12240</a> - Last.fm does not scrobble last track in playlist (until new playlist started)</li>
		<li><a href="http://bugs.slimdevices.com/show_bug.cgi?id=12873">#12873</a> - Sample Size information for FLAC doesn't show up in UI</li>
		<li><a href="http://bugs.slimdevices.com/show_bug.cgi?id=13248">#13248</a> - Change presets to be per-player, separate from favorites</li>
		<li><a href="http://bugs.slimdevices.com/show_bug.cgi?id=13600">#13600</a> - Non-western characters incorrectly sorted</li>
	</ul>
	<br />
</ul>

<h2><a name="v7.3.4" id="v7.3.4"></a>Version 7.3.4 - not released</h2>
<ul>
	<li>Platform Support:</li>
	<ul>
		<li>Support for Mac OS X Snow Leopard.  SqueezeCenter itself will run in 64-bit mode, but note that the Preference Pane only supports 32-bit mode.</li>
	</ul>
	<br />
	
	<li>Bug Fixes:</li>
	<ul>
		<li><a href="http://bugs.slimdevices.com/show_bug.cgi?id=4584">#4584</a> - Support for ALBUMARTISTSORT</li>
		<li><a href="http://bugs.slimdevices.com/show_bug.cgi?id=11217">#11217</a> - Un-mute does not work</li>
		<li><a href="http://bugs.slimdevices.com/show_bug.cgi?id=12475">#12475</a> - If initial DNS test fails, keep using original DNS servers</li>
	</ul>
</ul>

<h2><a name="v7.3.3" id="v7.3.3"></a>Version 7.3.3 - 2009-06-16</h2>
<ul>
	<li>Firmware updates:</li>
	<ul>
		<li>Boom - Version 47<br />	
			Squeezebox 2/3 - Version 127<br />
			Transporter - Version 77<br />
			Receiver - Version 62
		</li>
		<ul>
			<li>Ogg Vorbis streams can now be played.  Note that low-bitrate streams less than 64k are not supported due to excess memory requirements.</li>
			<li>No longer use OpenDNS as a fallback, as it may return inconsistent SN results from other devices on the network.</li>
			<li>Fixed DNS incompatibility with certain Netgear routers.</li> 
			<li><a href="http://bugs.slimdevices.com/show_bug.cgi?id=4418">#4418</a> - Ogg Vorbis streams crash player</li>
			<li><a href="http://bugs.slimdevices.com/show_bug.cgi?id=7857">#7857</a> - Player crashes when playing an Ogg file with large headers</li>
			<li><a href="http://bugs.slimdevices.com/show_bug.cgi?id=10638">#10638</a> - Boom: No sound from Line In in setup menu</li>
			<li><a href="http://bugs.slimdevices.com/show_bug.cgi?id=10815">#10815</a> - Extend STMn to indicate why decoder failed</li>
			<li><a href="http://bugs.slimdevices.com/show_bug.cgi?id=10944">#10944</a> - serv 0 does not return player to Select Music Source</li>
			<li><a href="http://bugs.slimdevices.com/show_bug.cgi?id=10945">#10945</a> - Boom will not power cycle from IR remote</li>
		</ul>
	</ul>
	<br />

	<li>Networking:</li>
	<ul>
		<li>No longer use OpenDNS as a fallback, as it may return inconsistent SN results from other devices on the network.</li>
	</ul>
	<br />

	<li>Bug Fixes:</li>
	<ul>
		<li><a href="http://bugs.slimdevices.com/show_bug.cgi?id=1361">#1361</a> - Mac: expand the music folder path if it's an alias, or SC would crash at startup</li>
		<li><a href="http://bugs.slimdevices.com/show_bug.cgi?id=7794">#7794</a> - Removal of Windows specific plugin in debian build</li>
		<li><a href="http://bugs.slimdevices.com/show_bug.cgi?id=8426">#8426</a> - Controller Artist Search is restricted to whole-album Artists</li>
		<li><a href="http://bugs.slimdevices.com/show_bug.cgi?id=8683">#8683</a> - Squeezecenter .deb's logrotate should not restart</li>
		<li><a href="http://bugs.slimdevices.com/show_bug.cgi?id=9472">#9472</a> - Remote playlist with multiple WMA streams plays only first stream</li>
		<li><a href="http://bugs.slimdevices.com/show_bug.cgi?id=9878">#9878</a> - Favorites with non-latin characters in their url don't work</li>
		<li><a href="http://bugs.slimdevices.com/show_bug.cgi?id=9931">#9931</a> - MIP playlist is not restored after a player reconnects to SC</li>
		<li><a href="http://bugs.slimdevices.com/show_bug.cgi?id=10060">#10060</a> - The alarm doesn't fade in if the source is Internet radio</li>
		<li><a href="http://bugs.slimdevices.com/show_bug.cgi?id=10087">#10087</a> - Backup alarm does not work if SC is password-protected</li>
		<li><a href="http://bugs.slimdevices.com/show_bug.cgi?id=10112">#10112</a> - Problem seeking in podcasts with large ID3v2 tags</li>
		<li><a href="http://bugs.slimdevices.com/show_bug.cgi?id=10310">#10310</a> - Changing volume on syncd player causes volume to jump to pre-syncd level</li>
		<li><a href="http://bugs.slimdevices.com/show_bug.cgi?id=10325">#10325</a> - Player UI (SB 3/Classic) clock gets stuck - does not update after a server was in suspend mode</li>
		<li><a href="http://bugs.slimdevices.com/show_bug.cgi?id=10371">#10371</a> - Bright white LED does not go off at end of play</li>
		<li><a href="http://bugs.slimdevices.com/show_bug.cgi?id=10458">#10458</a> - onStop handler is called when seeking</li>
		<li><a href="http://bugs.slimdevices.com/show_bug.cgi?id=10479">#10475</a> - Last 15 seconds of song gets chopped off (skipped)</li>
		<li><a href="http://bugs.slimdevices.com/show_bug.cgi?id=10479">#10479</a> - WMA files streamed from HTTP servers cause player to reboot</li>
		<li><a href="http://bugs.slimdevices.com/show_bug.cgi?id=10583">#10583</a> - VA albums handled as many one-track albums with 2 artists each</li>
		<li><a href="http://bugs.slimdevices.com/show_bug.cgi?id=10635">#10635</a> - Non-user-friendly message for bad podcast files</li>
		<li><a href="http://bugs.slimdevices.com/show_bug.cgi?id=10640">#10640</a> - Local real time clock showing in Now Playing in SN Radio</li>
		<li><a href="http://bugs.slimdevices.com/show_bug.cgi?id=10681">#10681</a> - Fail to start new track after underrun (esp. when synced)</li>
		<li><a href="http://bugs.slimdevices.com/show_bug.cgi?id=10692">#10692</a> - Early (premature) STMd (decoder buffer underrun) provokes hang</li>
		<li><a href="http://bugs.slimdevices.com/show_bug.cgi?id=10693">#10693</a> - Abort link present after scan complete in web UI</li>
		<li><a href="http://bugs.slimdevices.com/show_bug.cgi?id=10702">#10702</a> - MusicIP Mood menu missing from Jive's menu</li>
		<li><a href="http://bugs.slimdevices.com/show_bug.cgi?id=10724">#10724</a> - MB changed MUSICBRAINZ ALBUM ARTIST</li>
		<li><a href="http://bugs.slimdevices.com/show_bug.cgi?id=10730">#10730</a> - Downloads from SqueezeCenter cut off prematurely</li>
		<li><a href="http://bugs.slimdevices.com/show_bug.cgi?id=10736">#10736</a> - Extension Downloader shows plugins for upgrade when already at latest version</li>
		<li><a href="http://bugs.slimdevices.com/show_bug.cgi?id=10744">#10744</a> - International characters sorted wrong when browsing Music Folder</li>
		<li><a href="http://bugs.slimdevices.com/show_bug.cgi?id=10749">#10749</a> - Support "Album Artist" for FLAC used by JR Media Center</li>
		<li><a href="http://bugs.slimdevices.com/show_bug.cgi?id=10752">#10752</a> - Logging output is displayed in OSX installer's OK dialog box</li>
		<li><a href="http://bugs.slimdevices.com/show_bug.cgi?id=10761">#10761</a> - Formats::WMA doesn't map WM/ArtistSortOrder</li>
		<li><a href="http://bugs.slimdevices.com/show_bug.cgi?id=10762">#10762</a> - WMA: WM/Comments should be mapped to COMMENT</li>
		<li><a href="http://bugs.slimdevices.com/show_bug.cgi?id=10807">#10807</a> - Unavailable plugins can be placed on the Home Menu</li>
		<li><a href="http://bugs.slimdevices.com/show_bug.cgi?id=10818">#10818</a> - Some types of transcoding degrade SC & GUI responsiveness</li>
		<li><a href="http://bugs.slimdevices.com/show_bug.cgi?id=10828">#10828</a> - Unexpected unpause when synced upon power-on</li>
		<li><a href="http://bugs.slimdevices.com/show_bug.cgi?id=10833">#10833</a> - Startup time for remote streams is too slow</li>
		<li><a href="http://bugs.slimdevices.com/show_bug.cgi?id=10886">#10886</a> - Cannot play AIFF files ripped with dBpoweramp</li>
		<li><a href="http://bugs.slimdevices.com/show_bug.cgi?id=10928">#10928</a> - Settings Web UI broken in Safari</li>
		<li><a href="http://bugs.slimdevices.com/show_bug.cgi?id=10939">#10939</a> - Non-square artwork does not display correctly in web UI</li>
		<li><a href="http://bugs.slimdevices.com/show_bug.cgi?id=11001">#11001</a> - Icecast authenticated streams that allow 1 con/user sometimes fail</li>
		<li><a href="http://bugs.slimdevices.com/show_bug.cgi?id=11006">#11006</a> - No sound after upgrade; SOX has wrong arguments for Ogg-&gt;AIFF</li>
		<li><a href="http://bugs.slimdevices.com/show_bug.cgi?id=11056">#11056</a> - Vorbis Comment "DESCRIPTION" frame should be mapped to "COMMENT"</li>
		<li><a href="http://bugs.slimdevices.com/show_bug.cgi?id=11222">#11222</a> - Playing a playlist causes controller to disconnect from SC</li>
		<li><a href="http://bugs.slimdevices.com/show_bug.cgi?id=11259">#11259</a> - Network test not working on SB1</li>
		<li><a href="http://bugs.slimdevices.com/show_bug.cgi?id=11261">#11261</a> - After disconnecting from power, Boom would forget bass/treble/stereoxl</li>
		<li><a href="http://bugs.slimdevices.com/show_bug.cgi?id=11446">#11446</a> - Radio logos not showing</li>
	</ul>
</ul>

<h2><a name="v7.3.2" id="v7.3.2"></a>Version 7.3.2 - 2009-01-20</h2>
<ul>
	<li>Firmware updates:</li>
	<ul>
		<li>Boom - Version 43<br />	
			Squeezebox 2/3 - Version 123<br />
			Transporter - Version 73<br />
			Receiver - Version 58
		</li>
		<ul>
			<li>(Boom) Improved Woofer-Tweeter crossover.</li>
			<li><a href="http://bugs.slimdevices.com/show_bug.cgi?id=7681">#7681</a> - (Boom) In 'Off' mode it uses 8 Watts, while playing it uses 9 Watts</li>
			<li><a href="http://bugs.slimdevices.com/show_bug.cgi?id=7918">#7918</a> - strm-a (skip-ahead) can provoke STMo (output buffer underrun)</li>
			<li><a href="http://bugs.slimdevices.com/show_bug.cgi?id=9796">#9796</a> - (Boom) Firmware messages not shown if power off brightness is set to 0 (Dark)</li>
			<li><a href="http://bugs.slimdevices.com/show_bug.cgi?id=10161">#10161</a> - Some items are editable in Current Settings but changes do not stick</li>
			<li><a href="http://bugs.slimdevices.com/show_bug.cgi?id=10383">#10383</a> - All players should set firmware auto update option to true</li>
			<li><a href="http://bugs.slimdevices.com/show_bug.cgi?id=10493">#10493</a> - Long Rhapsody trial session IDs can fail with org.xml.sax.SAXParseException</li>
			<li><a href="http://bugs.slimdevices.com/show_bug.cgi?id=10705">#10705</a> - (Boom) RTC alarm is muted - only the alarm bell sign flashes</li>
		</ul>
	</ul>
	<br />

	<li>Bug Fixes:</li>
	<ul>
		<li><a href="http://bugs.slimdevices.com/show_bug.cgi?id=7966">#7966</a> - SqueezeCenter does not recognize wide characters if using iTunes</li>
		<li><a href="http://bugs.slimdevices.com/show_bug.cgi?id=9132">#9132</a> - Status command does not return updated ratings until SC restart</li>
		<li><a href="http://bugs.slimdevices.com/show_bug.cgi?id=9544">#9544</a> - Large number of plugins with web pages could break the web UI</li>
		<li><a href="http://bugs.slimdevices.com/show_bug.cgi?id=9623">#9623</a> - SqueezeCenter tried to download firmwares to Firmware dir</li>
		<li><a href="http://bugs.slimdevices.com/show_bug.cgi?id=9737">#9737</a> - Add clock display to SB/TP when pressing snooze button</li>
		<li><a href="http://bugs.slimdevices.com/show_bug.cgi?id=9754">#9754</a> - Settings screens lose scroll bar, buttons etc.</li>
		<li><a href="http://bugs.slimdevices.com/show_bug.cgi?id=9833">#9833</a> - RTC alarm should only be set if the next alarm is within 24 hours</li>
		<li><a href="http://bugs.slimdevices.com/show_bug.cgi?id=9962">#9962</a> - Player Settings->Remote not appearing in SLIMP3 web settings page</li>
		<li><a href="http://bugs.slimdevices.com/show_bug.cgi?id=9970">#9970</a> - Scanner crashes when handling FLAC with embedded cue and external cue</li>
		<li><a href="http://bugs.slimdevices.com/show_bug.cgi?id=9997">#9997</a> - Add updated sox with FLAC support
		<br>This means that downsampling of FLAC will produce FLAC instead of MP3 by default</li>
		<li><a href="http://bugs.slimdevices.com/show_bug.cgi?id=10033">#10033</a> - APE --> MP3 via Lame is broken</li>
		<li><a href="http://bugs.slimdevices.com/show_bug.cgi?id=10180">#10180</a> - add support for textkeys in raw CLI queries for albums, artists, genres and musicfolder</li>
		<li><a href="http://bugs.slimdevices.com/show_bug.cgi?id=10181">#10181</a> - Press and hold front panel power toggles power</li>
		<li><a href="http://bugs.slimdevices.com/show_bug.cgi?id=10186">#10186</a> - Add a set preset option to the favorites CLI</li>
		<li><a href="http://bugs.slimdevices.com/show_bug.cgi?id=10283">#10283</a> - Zap ignored during screen saver</li>
		<li><a href="http://bugs.slimdevices.com/show_bug.cgi?id=10361">#10361</a> - Display full file name instead of Windows' short file name for files with unicode in the path/name (most noticeable in Browse Music Folder)</li>
		<li><a href="http://bugs.slimdevices.com/show_bug.cgi?id=10386">#10386</a> - ID3 chunk in WAV files not read sometimes</li>
		<li><a href="http://bugs.slimdevices.com/show_bug.cgi?id=10391">#10391</a> - RandomMix with now genre selected leads to DB error</li>
		<li><a href="http://bugs.slimdevices.com/show_bug.cgi?id=10400">#10400</a> - Sync'd playlists don't advance with SLIMP3/SB1-only sync-group</li>
		<li><a href="http://bugs.slimdevices.com/show_bug.cgi?id=10406">#10406</a> - Sync'd playback occurs on powered off players</li>
		<li><a href="http://bugs.slimdevices.com/show_bug.cgi?id=10407">#10407</a> - Streaming can get blocked after a failure</li>
		<li><a href="http://bugs.slimdevices.com/show_bug.cgi?id=10419">#10419</a> - FWD/REW (scanning) broken for remote tracks</li>
		<li><a href="http://bugs.slimdevices.com/show_bug.cgi?id=10437">#10437</a> - Initial audio block algorithm fails for small initial chunks</li>
		<li><a href="http://bugs.slimdevices.com/show_bug.cgi?id=10438">#10438</a> - SliMP3/SB1 sync broken after first track</li>
		<li><a href="http://bugs.slimdevices.com/show_bug.cgi?id=10446">#10446</a> - No FeedBack in web UI on love/ban track</li>
		<li><a href="http://bugs.slimdevices.com/show_bug.cgi?id=10450">#10450</a> - Bad use of pretty string bitrate description instead of numeric value</li>
		<li><a href="http://bugs.slimdevices.com/show_bug.cgi?id=10451">#10451</a> - Pipeline / socketwrapper use may impose additional overhead</li>
		<li><a href="http://bugs.slimdevices.com/show_bug.cgi?id=10452">#10452</a> - Bogus " (Disc 1)" suffix appended to single-disc album titles of FLAC tracks ripped by dBpoweramp CD Ripper.</li>
		<li><a href="http://bugs.slimdevices.com/show_bug.cgi?id=10474">#10474</a> - New Windows sox build dependent upon cygwin1.dll</li>
		<li><a href="http://bugs.slimdevices.com/show_bug.cgi?id=10499">#10499</a> - Scanner and progress use different time formats</li>
		<li><a href="http://bugs.slimdevices.com/show_bug.cgi?id=10510">#10510</a> - Restore now playing show briefly on jump</li>
		<li><a href="http://bugs.slimdevices.com/show_bug.cgi?id=10514">#10514</a> - Volume Bar is not in center of screen</li>
		<li><a href="http://bugs.slimdevices.com/show_bug.cgi?id=10521">#10521</a> - Artist not updated in status view in Fishbone skin</li>
		<li><a href="http://bugs.slimdevices.com/show_bug.cgi?id=10534">#10534</a> - Uncaught streaming connection close can fill logfile</li>
		<li><a href="http://bugs.slimdevices.com/show_bug.cgi?id=10540">#10540</a> - Garbaged characters displayed when offering the download of a new version of SC</li>
		<li><a href="http://bugs.slimdevices.com/show_bug.cgi?id=10566">#10566</a> - Windows Media Player Playlists empty in SqueezeCenter 7.3.1</li>
		<li><a href="http://bugs.slimdevices.com/show_bug.cgi?id=10567">#10567</a> - Allow plugins to disable crossfade for certain tracks</li>
		<li><a href="http://bugs.slimdevices.com/show_bug.cgi?id=10615">#10615</a> - Synchronized play can stall / be silent at track change</li>
		<li><a href="http://bugs.slimdevices.com/show_bug.cgi?id=10634">#10634</a> - Sync unreliable after server sleep (standby)</li>
	</ul>
</ul>

<h2><a name="v7.3.1" id="v7.3.1"></a>Version 7.3.1 - 2008-12-22</h2>
<ul>
	<li>Firmware updates:</li>
	<ul>
		<li>Boom - Version 41<br />	
			Squeezebox 2/3 - Version 121<br />
			Transporter - Version 71<br />
			Receiver - Version 56
		</li>
		<ul>
			<li><a href="http://bugs.slimdevices.com/show_bug.cgi?id=7814">#7814</a> - Glitches in some MP3 radio streams</li>
			<li><a href="http://bugs.slimdevices.com/show_bug.cgi?id=9003">#9003</a> - Occasional loud noises when moving to a new Rhapsody track</li>
		</ul>
	</ul>
	<br />
	
	<li>Bug Fixes:</li>
	<ul> 	 
		<li><a href="http://bugs.slimdevices.com/show_bug.cgi?id=4578">#4578</a> - Accented characters in playlist entries don't rescan correctly</li>
		<li><a href="http://bugs.slimdevices.com/show_bug.cgi?id=5119">#5119</a> - Replay gain with positive gain setting can cause clipping</li>
		<li><a href="http://bugs.slimdevices.com/show_bug.cgi?id=8654">#8654</a> - Update to WavPack 4.50</li>
		<li><a href="http://bugs.slimdevices.com/show_bug.cgi?id=9553">#9553</a> - Track title metadata missing when track title contains ellipsis in cue file</li>
		<li><a href="http://bugs.slimdevices.com/show_bug.cgi?id=10009">#10009</a> - SC not able to read cyrillic-based name</li>
		<li><a href="http://bugs.slimdevices.com/show_bug.cgi?id=10053">#10053</a> - Random Mix favorites doesn't work from Controller</li>
		<li><a href="http://bugs.slimdevices.com/show_bug.cgi?id=10155">#10155</a> - Scanner does not find OGA files</li>
		<li><a href="http://bugs.slimdevices.com/show_bug.cgi?id=10293">#10293</a> - use custom-convert.conf instead of customized convert.conf on ReadyNAS</li>
		<li><a href="http://bugs.slimdevices.com/show_bug.cgi?id=10303">#10303</a> - WMA metadata is delayed too long</li>
		<li><a href="http://bugs.slimdevices.com/show_bug.cgi?id=10307">#10307</a> - build-perl-modules.pl DBD-mysql-3.002 calls wrong DBI version</li>
		<li><a href="http://bugs.slimdevices.com/show_bug.cgi?id=10315">#10315</a> - MusicIP Playlist names with non-ASCII characters need sanitizing on Windows</li>
		<li><a href="http://bugs.slimdevices.com/show_bug.cgi?id=10316">#10316</a> - MusicIP Mood names with non-ASCII characters need sanitizing on Windows</li>
		<li><a href="http://bugs.slimdevices.com/show_bug.cgi?id=10317">#10317</a> - Music Stores listed twice on new player</li>
		<li><a href="http://bugs.slimdevices.com/show_bug.cgi?id=10326">#10326</a> - Adding certain menu items to the player menu breaks the menu</li>
		<li><a href="http://bugs.slimdevices.com/show_bug.cgi?id=10331">#10331</a> - PrefSync from SN happens even if SN Integration is disabled in SC</li>
		<li><a href="http://bugs.slimdevices.com/show_bug.cgi?id=10334">#10334</a> - Typo in convert.conf for mov->mp3</li>
		<li><a href="http://bugs.slimdevices.com/show_bug.cgi?id=10379">#10379</a> - Pandora does not properly continue after an audio URL fails</li>
		<li><a href="http://bugs.slimdevices.com/show_bug.cgi?id=10388">#10388</a> - Change flac->flac to flac->wav or similar for flac/cue files on sparc based ReadyNAS</li>
	</ul>
</ul>

<h2><a name="v7.3" id="v7.3"></a>Version 7.3 - 2008-12-11</h2>
<ul>
	<li>Firmware updates:</li>
	<ul>
		<li>Boom - Version 40<br />	
			Squeezebox 2/3 - Version 120<br />
			Transporter - Version 70<br />
			Receiver - Version 55
		</li>
		<ul>
			<li>Improved Rhapsody performance.</li>
			<li>Support for Rhapsody seeking.</li>
			<li>Improved Sirius metadata handling.</li>
			<li>Support for WMA radio metadata.</li>
			<li>(Boom) Brightness setting would not stick if Boom gets disconnected from SC or wireless access point.</li>
			<li>(Boom) Fixed RTC clock not showing if Boom gets disconnected from wireless access point.</li>
			<li>(Boom) Changed wording for pre SC 7.2 error message asking people to upgrade their SC. Only show this error message when trying to connect to SC.</li>
			<li><a href="http://bugs.slimdevices.com/show_bug.cgi?id=1397">#1397</a> - Digital outputs remain active in sleep / off mode</li>
			<li><a href="http://bugs.slimdevices.com/show_bug.cgi?id=5206">#5206</a> - Add menu function to SB to perform a Factory Reset</li>
			<li><a href="http://bugs.slimdevices.com/show_bug.cgi?id=7995">#7995</a> - Send WOL from Boom before alarm is due</li>
			<li><a href="http://bugs.slimdevices.com/show_bug.cgi?id=8489">#8489</a> - (Boom) Changed "wheel" to "knob".</li>
			<li><a href="http://bugs.slimdevices.com/show_bug.cgi?id=8575">#8575</a> - Add right arrow to 'Current Settings' items that are editable</li>
			<li><a href="http://bugs.slimdevices.com/show_bug.cgi?id=8710">#8710</a> - Fixed a race condition where a track start event was not sent during track changes.</li>
			<li><a href="http://bugs.slimdevices.com/show_bug.cgi?id=9051">#9051</a> - (Boom) 'Always On' and 'Always Off' line-out modes</li>
			<li><a href="http://bugs.slimdevices.com/show_bug.cgi?id=3958">#3598</a>,
				<a href="http://bugs.slimdevices.com/show_bug.cgi?id=9266">#9266</a>,
				<a href="http://bugs.slimdevices.com/show_bug.cgi?id=9477">#9477</a> - All errors now show for about 30 seconds before the display goes dark on SB3/Transporter. When the display is dark, pressing any button shows the last error message again for about 30 seconds.</li>
			<li><a href="http://bugs.slimdevices.com/show_bug.cgi?id=9415">#9415</a> - DHCP timeout too short</li>
			<li><a href="http://bugs.slimdevices.com/show_bug.cgi?id=9517">#9517</a>,
				<a href="http://bugs.slimdevices.com/show_bug.cgi?id=9565">#9565</a> - Fixed bug in FLAC decoder that caused underrun events to not be sent.</li>
			<li><a href="http://bugs.slimdevices.com/show_bug.cgi?id=9597">#9597</a> - (Boom) Bass/treble controls do not affect headphone out</li>
			<li><a href="http://bugs.slimdevices.com/show_bug.cgi?id=9644">#9644</a> - WOL packet not sent from SBC if Duet setup in bridged mode</li>
			<li><a href="http://bugs.slimdevices.com/show_bug.cgi?id=9706">#9706</a> - Going to SC from SN can prompt user for stuff that's already been chosen.</li>
			<li><a href="http://bugs.slimdevices.com/show_bug.cgi?id=9836">#9836</a> - WMA ChunkTypeChangingMedia not handled properly</li>
		</ul>
	</ul>
	<br />
	
	<li>Web UI:</li>
	<ul>
		<li>Improved, simplified first run wizard</li>
		<li>New ScreenReader skin - based on Handheld, with some optimizations for screen readers as used by blind users.</li>
		<li>Faster page loading (reduced JS file size).</li>
		<li>Remember width of "Now Playing" panel</li>
		<li>"Extension Installer" for simplifying installation of SqueezeCenter Plugins and Squeezebox Controller Applets</li>
	</ul>
	<br />
	
	<li>Platform support:</li>
	<ul>
		<li>New Slim::Utils::OS classes allow for simplified SqueezeCenter customizing and platform support. See the <a href="http://wiki.slimdevices.com/index.php/Customizing_SqueezeCenter_using_Slim::Utils::OS::Custom">wiki article about Slim::Utils::OS::Custom</a> for details.</li>
		<li>Improved detection of initial server settings like music source, iTunes integration etc.</li>
		<li>Significantly reduce memory consumption of the scanner</li>
		<li>More memory and performance optimizations for low power platforms.</li>
		<li>Enable unattended installation on Windows</li>
		<li>SqueezeCenter log files are rotated when they grow beyond 100MB (Windows/OSX)</li>
	</ul>
	<br />
	
	<li>Synchronization & Streaming:</li>
	<ul>
		<li>Gapless synchronization (but not for SliMP3 or SB1)</li>
		<li>Crossfade with synchronization</li>
		<li>Mid-track join, when a new player joins a sync-group,
			by restarting all players in a sync-group at the current playing position
			(for stream sources that support this)</li>
		<li>Gapless play (well almost) on SliMP3 (but not when synced)</li>
		<li>Share bandwidth and support proper synced play of remote MMS/WMA streams, including Sirius.</li>
		<li>Share bandwidth when playing synced Rhapsody.</li>
		<li>Removed Rhapsody stream limit for synced players.  Each sync group now counts as one stream.</li>
	</ul>
	<br />
	
	<li>Internet Radio:</li>
	<ul>
		<li>Re-organized Internet Radio menu to make it easier to find radio stations.</li>
		<li>Now-Playing metadata support for RadioTime stations.</li>
	</ul>
	
	<li>Music Services:</li>
	<ul>
		<li>Deezer Radio (France, UK, Germany)</li>
	</ul>
	
	<li>Boom</li>
	<ul>
		<li>Speakers can be used even if headphones are plugged in</li>
	</ul>
	<br />
	
	<li>Bug Fixes:</li>

	<ul> 	 
		<li><a href="http://bugs.slimdevices.com/show_bug.cgi?id=529">#529</a> - Add feature to disable re-buffering at the beginning of each track when syncing</li>
		<li><a href="http://bugs.slimdevices.com/show_bug.cgi?id=571">#571</a>,
			<a href="http://bugs.slimdevices.com/show_bug.cgi?id=9153">#9153</a> - Transcoded files cannot FWD / RWD</li>
		<li><a href="http://bugs.slimdevices.com/show_bug.cgi?id=1943">#1943</a> - Rotating SlimServer logs (Windows/OSX only)</li>
		<li><a href="http://bugs.slimdevices.com/show_bug.cgi?id=1845">#1845</a> - crossfade and gapless does not function properly when synchronized</li>
		<li><a href="http://bugs.slimdevices.com/show_bug.cgi?id=3751">#3751</a> - Now Playing jumps ahead on SB1</li>
		<li><a href="http://bugs.slimdevices.com/show_bug.cgi?id=4266">#4266</a> - Bitrate limiting does not work for MP3 streams</li>
		<li><a href="http://bugs.slimdevices.com/show_bug.cgi?id=4578">#4578</a> - Accented characters in playlist entries don't rescan correctly</li>
		<li><a href="http://bugs.slimdevices.com/show_bug.cgi?id=4834">#4834</a> - After Switching to digital input device will not play music without a comlete reset.</li>
		<li><a href="http://bugs.slimdevices.com/show_bug.cgi?id=5637">#5637</a> - Speed up MusicIP scanning by (optionally) not reading metadata from MIP</li>
		<li><a href="http://bugs.slimdevices.com/show_bug.cgi?id=6407">#6407</a> - Transporter won't play optical when sync'd with squeezebox</li>
		<li><a href="http://bugs.slimdevices.com/show_bug.cgi?id=6537">#6537</a> - Respect title format pref for remote metadata</li>
		<li><a href="http://bugs.slimdevices.com/show_bug.cgi?id=6599">#6599</a> - WMA should support proxied streaming</li>
		<li><a href="http://bugs.slimdevices.com/show_bug.cgi?id=6615">#6615</a> - Does not repeat after remote stream failure at end of playlist</li>
		<li><a href="http://bugs.slimdevices.com/show_bug.cgi?id=7091">#7091</a> - Player settings are overridden by sync group settings</li>
		<li><a href="http://bugs.slimdevices.com/show_bug.cgi?id=7121">#7121</a> - Syncing a Powered off player to a powered on player can cause music from "off" player</li>
		<li><a href="http://bugs.slimdevices.com/show_bug.cgi?id=7501">#7501</a> - stream.mp3 stops at end of playlist and disappears from Web UI</li>
		<li><a href="http://bugs.slimdevices.com/show_bug.cgi?id=7531">#7531</a> - Sync/unsync operations sometimes need to consider players which are off</li>
		<li><a href="http://bugs.slimdevices.com/show_bug.cgi?id=7990">#7990</a> - CLI: Status subscribe: not all players notified when synchronization is cancelled</li>

		<li><a href="http://bugs.slimdevices.com/show_bug.cgi?id=8327">#8327</a> - Squeezecenter should downsample high-sample-rate files for older players</li>
		<li><a href="http://bugs.slimdevices.com/show_bug.cgi?id=8637">#8637</a> - Searching for files with non-ASCII characters on Linux works intermittently</li>
		<li><a href="http://bugs.slimdevices.com/show_bug.cgi?id=8766">#8766</a> - Deleted MusicIP filters should not be used anymore by SC</li>
		<li><a href="http://bugs.slimdevices.com/show_bug.cgi?id=8914">#8914</a> - Moving 1 player from a sync to SN will cause all players to halt playback</li>
		<li><a href="http://bugs.slimdevices.com/show_bug.cgi?id=8952">#8952</a> - Update notification needs to be localized</li>
		<li><a href="http://bugs.slimdevices.com/show_bug.cgi?id=9002">#9002</a> - MusicIP fails to import existing playlists</li> 
		<li><a href="http://bugs.slimdevices.com/show_bug.cgi?id=9039">#9039</a> - No track seeking when playing flac .cue files</li> 
		<li><a href="http://bugs.slimdevices.com/show_bug.cgi?id=9154">#9154</a> - When displaying 'large' artwork, certain info tags should be cut short...</li> 
		<li><a href="http://bugs.slimdevices.com/show_bug.cgi?id=9230">#9230</a> - SBC fails firmware upgrade if SC has a bad internet connection</li>
		<li><a href="http://bugs.slimdevices.com/show_bug.cgi?id=9272">#9272</a> - MusicIP import doesn't remove stale playlists</li> 
		<li><a href="http://bugs.slimdevices.com/show_bug.cgi?id=9368">#9368</a> - Unable to enter AM in alarm when switching Time Format</li>
		<li><a href="http://bugs.slimdevices.com/show_bug.cgi?id=9382">#9382</a> - 'Add Next' does not work from XMLBrowser menus</li>
		<li><a href="http://bugs.slimdevices.com/show_bug.cgi?id=9404">#9404</a> - Boom: Added minimum and sensitivity settings (web, player ui, jive) for automatic brightness</li> 
		<li><a href="http://bugs.slimdevices.com/show_bug.cgi?id=9405">#9405</a> - Restore original volume when alarm ends</li> 
		<li><a href="http://bugs.slimdevices.com/show_bug.cgi?id=9429">#9429</a> - Rescan music library shows wrong type during scan</li> 
		<li><a href="http://bugs.slimdevices.com/show_bug.cgi?id=9484">#9484</a> - Connection loss between controller and Squeezecenter while accessing large directories/albums (Music Folder Browsing)</li> 
		<li><a href="http://bugs.slimdevices.com/show_bug.cgi?id=9501">#9501</a> - Unattended installs difficult with present windows installer</li> 
		<li><a href="http://bugs.slimdevices.com/show_bug.cgi?id=9541">#9541</a> - DRM-ed ITunes files in playlists should not appear in Player UI</li> 
		<li><a href="http://bugs.slimdevices.com/show_bug.cgi?id=9555">#9555</a> - Some Rhapsody items don't work when saved as favorites</li>
		<li><a href="http://bugs.slimdevices.com/show_bug.cgi?id=9587">#9587</a> - Standard web interface freezes when a TwonkyMedia is on network</li> 
		<li><a href="http://bugs.slimdevices.com/show_bug.cgi?id=9598">#9598</a> - Add the ability to retrieve possible alarm playlist urls via CLI</li> 
		<li><a href="http://bugs.slimdevices.com/show_bug.cgi?id=9601">#9601</a> - Don't fallback to OpenDNS if non-primary local NS tests fail</li> 
		<li><a href="http://bugs.slimdevices.com/show_bug.cgi?id=9605">#9605</a> - MIP-Mixes won't contain tracks with non-ascii characters in it's file/directoryname</li> 
		<li><a href="http://bugs.slimdevices.com/show_bug.cgi?id=9608">#9608</a> - SC max synced players (List Box) - not displaying all players with many players connected</li> 
		<li><a href="http://bugs.slimdevices.com/show_bug.cgi?id=9666">#9666</a> - Time box missing from Alarm panel, once alarm is set</li> 
		<li><a href="http://bugs.slimdevices.com/show_bug.cgi?id=9681">#9681</a> - Spectrum analyzer screensaver behaves differently since SC7.2/FW112</li> 
		<li><a href="http://bugs.slimdevices.com/show_bug.cgi?id=9703">#9703</a> - Add date & time of last scan to Music Scan Details</li>
		<li><a href="http://bugs.slimdevices.com/show_bug.cgi?id=9709">#9709</a> - Stack Overflow podcast doesn't play (using direct streaming)</li>
		<li><a href="http://bugs.slimdevices.com/show_bug.cgi?id=9722">#9722</a> - Sync when already synced should show "unsyncing" show-briefly</li> 
		<li><a href="http://bugs.slimdevices.com/show_bug.cgi?id=9801">#9801</a> - stream.mp3 times out after a minute</li>
		<li><a href="http://bugs.slimdevices.com/show_bug.cgi?id=9818">#9818</a> - Real Time clock not set after clock change on server</li>
		<li><a href="http://bugs.slimdevices.com/show_bug.cgi?id=9863">#9863</a> - Add a "favorites exists url/id" command to CLI</li>
		<li><a href="http://bugs.slimdevices.com/show_bug.cgi?id=9899">#9899</a> - Send 'dsco' for an unrecognized player type</li>
		<li><a href="http://bugs.slimdevices.com/show_bug.cgi?id=9910">#9910</a> - Scroll once then stop and long titles breaks screensaver</li>
		<li><a href="http://bugs.slimdevices.com/show_bug.cgi?id=9913">#9913</a> - Disable 96KHz and 88.1KHz by default on products that can't play it</li>
		<li><a href="http://bugs.slimdevices.com/show_bug.cgi?id=10014">#10014</a> - Screen flashes off when browsing to a Now Playing current playlist (SB1 text display)</li>
	</ul>
</ul>

<h2><a name="v7.2.1" id="v7.2.1"></a>Version 7.2.1 - 2008-10-20</h2>
<ul>
	<li>Firmware updates:</li>
	<ul>
		<li>Boom - Version 33<br />	
			Squeezebox 2/3 - Version 113<br />
			Transporter - Version 63<br />
			Receiver - Version 48
		</li>
		<ul>
			<li>Reduced audio glitches during re-buffering.</li>
			<li><a href="http://bugs.slimdevices.com/show_bug.cgi?id=8375">#8375</a> - (Boom) Holding down Add (+) button during power cycle fails to perform factory reset</li>
			<li><a href="http://bugs.slimdevices.com/show_bug.cgi?id=9104">#9104</a> - (Boom) Improved ambient light sensor performance</li>
			<li><a href="http://bugs.slimdevices.com/show_bug.cgi?id=9142">#9142</a> - (Boom) "Power off audio: Outputs always on" inappropriate for Boom</li>
			<li><a href="http://bugs.slimdevices.com/show_bug.cgi?id=9532">#9532</a> - MP3 decoder chokes on files with large headers</li>
		</ul>
	</ul>
	<br />

	<li>Bug Fixes:<ul>
		<li><a href="http://bugs.slimdevices.com/show_bug.cgi?id=3992">#3992</a> - don't trigger play action when pressing play button from idle/now playing screensaver</li>
		<li><a href="http://bugs.slimdevices.com/show_bug.cgi?id=8146#c9">#8146</a> - During an alarm, only change line-out mode to sub-woofer if line-out is connected</li>
		<li><a href="http://bugs.slimdevices.com/show_bug.cgi?id=8555">#8555</a> - Time displayed on Now Playing screensaver (for Boom used as alarm/radio)</li>
		<li><a href="http://bugs.slimdevices.com/show_bug.cgi?id=8670#c3">#8670</a> - CLI queries fail when no client is connected</li>
		<li><a href="http://bugs.slimdevices.com/show_bug.cgi?id=9141">#9141</a> - SBR turns itself on</li>
		<li><a href="http://bugs.slimdevices.com/show_bug.cgi?id=9199">#9199</a> - Knob should not trigger volume in idle screen saver</li>
		<li><a href="http://bugs.slimdevices.com/show_bug.cgi?id=9240">#9240</a> - MP3::Info : ULT tag should be handled like USLT tag</li>
		<li><a href="http://bugs.slimdevices.com/show_bug.cgi?id=9277">#9277</a> - ASX playlists containing RTSP as first URL causes error</li>
		<li><a href="http://bugs.slimdevices.com/show_bug.cgi?id=9291">#9291</a> - 22050 Sample Rate 56k cbr mp3 does not play correctly</li>
		<li><a href="http://bugs.slimdevices.com/show_bug.cgi?id=9323">#9323</a> - Home Server and Lame 3.98 don't work well together</li>
		<li><a href="http://bugs.slimdevices.com/show_bug.cgi?id=9344">#9344</a> - Ensure latest font files included with plugins are used</li>
		<li><a href="http://bugs.slimdevices.com/show_bug.cgi?id=9340">#9340</a> - never hide the Radio home menu in Default skin</li>
		<li><a href="http://bugs.slimdevices.com/show_bug.cgi?id=9350">#9350</a> - can't change brightness on SliMP3/SB1 using the settings menu</li>
		<li><a href="http://bugs.slimdevices.com/show_bug.cgi?id=9359">#9359</a> - Scanner aborts when finding files with 'id' tag</li>
		<li><a href="http://bugs.slimdevices.com/show_bug.cgi?id=9363">#9363</a> - Add 224 kbps to Bitrate Limiting options</li>
		<li><a href="http://bugs.slimdevices.com/show_bug.cgi?id=9367">#9367</a> - Alarms are not rescheduled on system time changes, including DST</li>
		<li><a href="http://bugs.slimdevices.com/show_bug.cgi?id=9378">#9378</a> - Some podcasts do not display titles</li>
		<li><a href="http://bugs.slimdevices.com/show_bug.cgi?id=9420">#9420</a> - Squeezecenter 7.2 does not play ALAC on Linux</li>
		<li><a href="http://bugs.slimdevices.com/show_bug.cgi?id=9432">#9432</a> - 7.2 can crash on "new and changed music" scan</li>
		<li><a href="http://bugs.slimdevices.com/show_bug.cgi?id=9455">#9455</a> - Transporter VU Display Switches Off when Volume Up or Down is engaged</li>
		<li><a href="http://bugs.slimdevices.com/show_bug.cgi?id=9462">#9462</a> - xPL Plugin initializes with wrong local IP</li>
		<li><a href="http://bugs.slimdevices.com/show_bug.cgi?id=9476">#9476</a> - Make it easier to display clock by pressing snooze button when display is dark.  Show next alarm time on second press.</li>
		<li><a href="http://bugs.slimdevices.com/show_bug.cgi?id=9492">#9492</a> - Support OPML playlist defined in a single file</li>
		<li><a href="http://bugs.slimdevices.com/show_bug.cgi?id=9502">#9502</a> - INPUT.Text truncates valueRef param at first "0" char</li>
		<li><a href="http://bugs.slimdevices.com/show_bug.cgi?id=9545">#9545</a> - Press and hold Pause (Stop) fails in screensaver</li>
		<li><a href="http://bugs.slimdevices.com/show_bug.cgi?id=9546">#9546</a> - Add option to suppress scrobbling of internet radio</li>
		<li><a href="http://bugs.slimdevices.com/show_bug.cgi?id=9549">#9549</a> - Improve reading of ID3 tags in WAV files</li>
		<li><a href="http://bugs.slimdevices.com/show_bug.cgi?id=9093">#9093</a> - Powering off during alarm causes music to stop, start then stop again</li>
		<li><a href="http://bugs.slimdevices.com/show_bug.cgi?id=9333">#9333</a> - Adding an album shows wrong text on player UI</li>
	</ul>
	<br />
</ul>


<h2><a name="v7.2" id="v7.2"></a>Version 7.2 - 2008-08-28</h2>
<ul>
	<li>International:
	<ul>
		<li>Four new official translations: Danish, Suomi, Norsk, Svenska</li>
	</ul>
	<br />

	<li>Firmware updates:</li>
	<ul>
		<li>Boom - Version 32</li>
		<ul>
			<li>Initial Boom firmware.</li>
		</ul>
				
		<li>Squeezebox 2/3 - Version 112<br />
			Transporter - Version 62<br />
			Receiver - Version 47
		</li>
		<ul>
			<li><a href="http://bugs.slimdevices.com/show_bug.cgi?id=3958">#3958</a> - Show error messages during first setup (don't go dark after 10 seconds)</li>
			<li><a href="http://bugs.slimdevices.com/show_bug.cgi?id=4120">#4120</a>,
				<a href="http://bugs.slimdevices.com/show_bug.cgi?id=7773">#7773</a>,
				<a href="http://bugs.slimdevices.com/show_bug.cgi?id=8665">#8665</a> - Fix crash when switching between different wireless encryption modes.
			</li>
			<li><a href="http://bugs.slimdevices.com/show_bug.cgi?id=7594">#7594</a> - Revert latest WOL change and learn SC address again always (this will break setups where SC is behind a wireless bridge reporting its own instead of SCs MAC address)</li>
			<li><a href="http://bugs.slimdevices.com/show_bug.cgi?id=8959">#8959</a> - Local Control when SqueezeCenter/Network Down</li>
			<li><a href="http://bugs.slimdevices.com/show_bug.cgi?id=9003">#9003</a> - Occasional loud noises when moving to a new Rhapsody track</li>
			<li><a href="http://bugs.slimdevices.com/show_bug.cgi?id=9099">#9099</a> - SB3 Factory reset - due to single key on Bose Wave Radio remote</li>
			<li><a href="http://bugs.slimdevices.com/show_bug.cgi?id=9157">#9157</a> - Rhapsody error: not a version 3 EA file (code 105)</li>
		</ul>
		<li>Receiver Only</li>
		<ul>
			<li><a href="http://bugs.slimdevices.com/show_bug.cgi?id=8647">#8647</a> - Support WOL when pressing front button when LED is blue</li>
		</ul>
		<li>Transporter Only</li>
		<ul>
			<li><a href="http://bugs.slimdevices.com/show_bug.cgi?id=9005">#9005</a> - RS-232 broken</li>
			<li><a href="http://bugs.slimdevices.com/show_bug.cgi?id=9058">#9058</a> - Panic due to incorrect AC line voltage measurement</li>
		</ul>
	</ul>
	<br />

	<li>Web UI<ul>
		<li>Improved performance of web interface.</li>
		<li>Ask for confirmation when setting a password to prevent typos in web page protection.</li>
		<li>Split up Audio settings page into Audio and separate Synchronization pages</li>
	</ul>
	<br />

	<li>Bug Fixes:<ul>
		<li><a href="http://bugs.slimdevices.com/show_bug.cgi?id=7586">#7586</a> - FLAC.pm should be a little stricter parsing track titles from CDDB tags</li>
		<li><a href="http://bugs.slimdevices.com/show_bug.cgi?id=8116">#8116</a> - SongScanner key defs should be in default.map</li>
		<li><a href="http://bugs.slimdevices.com/show_bug.cgi?id=8443">#8443</a> - FLAC file with invalid embedded cue sheet isn't scanned properly</li>
		<li><a href="http://bugs.slimdevices.com/show_bug.cgi?id=8689">#8689</a> - Missing important encodings for XML parsing</li>
		<li><a href="http://bugs.slimdevices.com/show_bug.cgi?id=8704">#8704</a> - Seek: FFWD/REW scanner UI timer doesn't reset with each button press</li>
		<li><a href="http://bugs.slimdevices.com/show_bug.cgi?id=8797">#8797</a> - Support for LAME 3.98 default endianness change</li>
		<li><a href="http://bugs.slimdevices.com/show_bug.cgi?id=8926">#8926</a> - CLI interface not returning hasitems correctly for Staff Picks</li>
		<li><a href="http://bugs.slimdevices.com/show_bug.cgi?id=8939">#8939</a> - MP3 file with invalid id3v2 data causes the scanner to crash</li>
		<li><a href="http://bugs.slimdevices.com/show_bug.cgi?id=8986">#8986</a> - make sure iTunes/MusicIP settings are saved before audiodir, as changing audiodir automatically launches a rescan</li>
		<li><a href="http://bugs.slimdevices.com/show_bug.cgi?id=9031">#9031</a> - Shuffle tooltip undefined</li>
		<li><a href="http://bugs.slimdevices.com/show_bug.cgi?id=9065">#9065</a> - Windows Server 2008 and not Windows Vista</li>
		<li><a href="http://bugs.slimdevices.com/show_bug.cgi?id=9112">#9112</a> - Last.fm settings menu is useless when no account is registered</li>
		<li><a href="http://bugs.slimdevices.com/show_bug.cgi?id=9144">#9144</a> - Non-Default skin settings pages broken in Safari 3.1.2 on OS X</li>
		<li><a href="http://bugs.slimdevices.com/show_bug.cgi?id=9168">#9168</a> - PluginManager fails with more than one targetPlatform in install.xml</li>
		<li><a href="http://bugs.slimdevices.com/show_bug.cgi?id=9170">#9170</a> - xPL IR Code Broadcast Broken</li>
	</ul>
	<br />
	
	<li>Softsqueeze<ul>
		<li>Bumped Version to 3.7b0 (eternal beta now).</li>
		<li>Fixed version check to last through 7.5, followed by more appropriate warning after.</li>
		<li>New Boom skin and remote.</li>
	</ul>
	<br />

	<li>
		Improved alarm clock functionality:
		<ul>
			<li>Alarms can be set for any combination of days at a specified time, allowing weekday alarms, weekend alarms etc (<a href="http://bugs.slimdevices.com/show_bug.cgi?id=2263">#2263</a>)</li>
			<li>Alarms can now be snoozed</li>
			<li>The time is displayed on screen during an alarm with feedback about the current alarm or snooze</li>
			<li>The Date Time screensaver now indicates when the next alarm will go off</li>
			<li>Alarms can be configured as one-off alarms that disable themselves after they go off</li>
			<li>Ability to quickly disable all alarms (holiday mode)</li>
			<li>Can choose to one volume setting for all alarms, allowing the volume to be quickly changed</li>
			<li>
				Back end:
				<ul>
					<li>The CLI alarm and alarms commands have changed!  External callers will need to be updated to remain compatible</li>
					<li>INPUT.Time now exits on both left and right.  Plugins that use this mode will need to be updated to handle the new exit conditions.</li>
					<li>
						New Slim::Utils::Alarm class provides easy access to alarm functionality
						<ul>
							<li>The screensaver used during an alarm is configurable (via calls into Slim::Utils::Alarm)</li>
							<li>Plugins can register new playlists that can then be selected by the user as alarm playlists</li>
							<li>See docs in Slim::Utils::Alarm for more details
						</ul>
					</li>
				</ul>
			</li>
		</ul>
	</li>
</ul>

<h2><a name="v7.1" id="v7.1"></a>Version 7.1 - 2008-07-28</h2>

<ul>

	<li>Firmware updates:
	<ul>
		<li>Squeezebox 2/3 - Version 101<br />
			Transporter - Version 50<br />
			Receiver - Version 36
		</li>
		<ul>
			<li>Updated Rhapsody Direct to higher quality 192k MP3.</li>
			<li>Gapless MP3 fixes.</li>
			<li>Changed "fixed digital levels" to fix both digital and analog levels. This was necessitated by an architectural change.</li>
			<li><a href="http://bugs.slimdevices.com/show_bug.cgi?id=5720">#5720</a> - Gapless MP3 not possible if file has CRC</li>
			<li><a href="http://bugs.slimdevices.com/show_bug.cgi?id=6684">#6684</a> - Enable UDAP for SB3 and TR</li>
			<li><a href="http://bugs.slimdevices.com/show_bug.cgi?id=8698">#8698</a> - Strings fix for SB3 and added some missing translations.</li>
		</ul>
		<li>Transporter-specific features and fixes</li>
		<ul>
			<li>Added "effects loop" feature for hooking in an external DSP via S/PDIF.</li>
			<li>New programmable logic: Xilinx CPLD will be automatically upgraded,	but if you subsequently downgrade to an earlier firmware, it must be manually re-flashed to the older rev (press '1' on startup).</li>
			<li>Added support for native 88.2k playback.</li>
			<li>CPU optimizations in UART and IR blaster, freed up over 20 MIPS. Should prevent 24/96 FLAC from ever being able to max out the CPU, even with replaygain and spectrum analyzer enabled.</li>
			<li>Word clock and effects loop settings take effect immediately - no need to reconnect or restart the track.</li>
			<li>Make word clock and effects loop settings take effect immediately instead of on player's initial connection to the server.</li>
			<li><a href="http://bugs.slimdevices.com/show_bug.cgi?id=4322">#4322</a> - Digital input does not come back from pause reliably</li>
			<li><a href="http://bugs.slimdevices.com/show_bug.cgi?id=4436">#4436</a> - No AES output when wordclock signal is disconnected then reconnected</li>
			<li><a href="http://bugs.slimdevices.com/show_bug.cgi?id=4634">#4634</a> - Cannot slave to 96k external word clock</li>
			<li><a href="http://bugs.slimdevices.com/show_bug.cgi?id=4712">#4712</a> - Support for 88.2kHz sample rate</li>
			<li><a href="http://bugs.slimdevices.com/show_bug.cgi?id=4834">#4834</a> - After Switching to digital input device will not play music without a complete reset</li>
			<li><a href="http://bugs.slimdevices.com/show_bug.cgi?id=4895">#4895</a> - Lack of audio output after turning on</li>
			<li><a href="http://bugs.slimdevices.com/show_bug.cgi?id=6937">#6937</a> - Rhapsody fails to play in bridged mode</li>
			<li><a href="http://bugs.slimdevices.com/show_bug.cgi?id=7269">#7269</a> - Volume control breaking digital inputs</li>
		</ul>
	</ul>
	<br />
	
	<li>Music Services:
	<ul>
		<li>Support for Last.fm Radio</li>
	</ul>
	<br />

	<li>Seek Improvements:
	<ul>
		<li>Improved FF/REW seek UI.</li>
		<li>Seek support for natively streamed Ogg files.</li>
		<li>Seek support for remote MP3 files (i.e. podcasts) on servers that support it.</li>
		<li>Seek support for remote WMA files on Windows Media Servers.</li>
	</ul>
	<br />

	<li>Default Web UI:
	<ul>
		<li>SqueezeJS framework</li>
		<li>Show notification messages for various actions which might be delayed</li>
		<li>Add web GUI main menu icons for favorites</li>
		<li>Allow MusicIP moods and RandomPlay mixes to be saved as favorites</li>
	</ul>
	<br />

	<li>Player handling:
	<ul>
		<li>Discover players connected to other SqueezeCenters in your local network</li>
		<li>Connect players to and disconnect from other SqueezeCenters or SqueezeNetwork</li>
		<li>Add CLI support, player and web UI</li>
		<li>Add way to reset player to default values</li>
	</ul>
	<br />

	<li>Windows installer:
	<ul>
		<li>during installation check for port conflicts and blocking firewalls</li>
		<li>optionally remove all SC preferences, logs and registry keys to make sure a fresh install
			creates a working system</li>
	</ul>
	<br />

	<li>Bug Fixes:<ul>
		<li><a href="http://bugs.slimdevices.com/show_bug.cgi?id=1592">#1592</a> - Fast forward / rewind rework</li>
		<li><a href="http://bugs.slimdevices.com/show_bug.cgi?id=2319">#2319</a> - Don't crossfade successive album tracks</li>
		<li><a href="http://bugs.slimdevices.com/show_bug.cgi?id=3809">#3809</a> - No scanning (FF/RW) with Ogg</li>
		<li><a href="http://bugs.slimdevices.com/show_bug.cgi?id=4402">#4402</a> - If music library unavailable duplicate album entries created</li>
		<li><a href="http://bugs.slimdevices.com/show_bug.cgi?id=4760">#4760</a> - Players not doing FF/RW while synced, although display says otherwise</li>
		<li><a href="http://bugs.slimdevices.com/show_bug.cgi?id=5907">#5907</a> - Home on breadcrumb trail in Infobrowser Settings Edit -loses edit</li>
		<li><a href="http://bugs.slimdevices.com/show_bug.cgi?id=5979">#5979</a> - Add option to cancel a scan in progress</li>
		<li><a href="http://bugs.slimdevices.com/show_bug.cgi?id=6049">#6049</a> - Information Browser has duplicate entries</li>
		<li><a href="http://bugs.slimdevices.com/show_bug.cgi?id=6235">#6235</a> - Many players sync'ed: can't see names in classic/fishbone skin's status frame</li>
		<li><a href="http://bugs.slimdevices.com/show_bug.cgi?id=6266">#6266</a> - SqueezeCenter does not stream to iPod Touch or iPhone</li>
		<li><a href="http://bugs.slimdevices.com/show_bug.cgi?id=6471">#6471</a> - Huge thumbnails being generated in PNG format</li>
		<li><a href="http://bugs.slimdevices.com/show_bug.cgi?id=6836">#6836</a> - lack of cue sheet support for .ogg files</li>
		<li><a href="http://bugs.slimdevices.com/show_bug.cgi?id=6890">#6890</a> - Implement smarter RVA/track gain + SoundCheck logic</li>
		<li><a href="http://bugs.slimdevices.com/show_bug.cgi?id=7068">#7068</a> - Fast-forward/rewind is broken on controller</li>
		<li><a href="http://bugs.slimdevices.com/show_bug.cgi?id=7103">#7103</a> - Option to disable artwork pre-caching at scan time</li>
		<li><a href="http://bugs.slimdevices.com/show_bug.cgi?id=7489">#7489</a> - Safari/WebKit doesn't recognize encoding returned when saving SN settings in SC</li>
		<li><a href="http://bugs.slimdevices.com/show_bug.cgi?id=7497">#7497</a> - gototime when paused restarts play but does not unmute</li>
		<li><a href="http://bugs.slimdevices.com/show_bug.cgi?id=7702">#7702</a> - Random Mix: powered off player turns on and starts playing by itself</li>
		<li><a href="http://bugs.slimdevices.com/show_bug.cgi?id=7820">#7820</a> - Play doesn't cancel fast forward mode from controller</li>
		<li><a href="http://bugs.slimdevices.com/show_bug.cgi?id=8003">#8003</a> - Playing Pandora after leaving Controller idle over night doesn't work</li>
		<li><a href="http://bugs.slimdevices.com/show_bug.cgi?id=8112">#8112</a> - Playing a remote stream while player is off does not turn on player right away</li>
		<li><a href="http://bugs.slimdevices.com/show_bug.cgi?id=8148">#8148</a> - Playing Sirius Internet Radio via SoftSqueeze fails on stream</li>
		<li><a href="http://bugs.slimdevices.com/show_bug.cgi?id=8175">#8175</a> - Atom feeds may not parse properly</li>
		<li><a href="http://bugs.slimdevices.com/show_bug.cgi?id=8181">#8181</a> - Quote symbol causes adding song(s) to playlist to fail using Fishbone</li>
		<li><a href="http://bugs.slimdevices.com/show_bug.cgi?id=8192">#8192</a> - Toggling favorites form Songinfo page broken in non Default skins</li>
		<li><a href="http://bugs.slimdevices.com/show_bug.cgi?id=8212">#8212</a> - Default Crossfade duration is zero</li>
		<li><a href="http://bugs.slimdevices.com/show_bug.cgi?id=8248">#8248</a> - Use RadioTime logos in Now Playing</li>
		<li><a href="http://bugs.slimdevices.com/show_bug.cgi?id=8254">#8254</a> - Allowed IP Addresses field validation is not accurate</li>
		<li><a href="http://bugs.slimdevices.com/show_bug.cgi?id=8275">#8275</a> - MusicIP Mix for New Music broken</li>
		<li><a href="http://bugs.slimdevices.com/show_bug.cgi?id=8276">#8276</a> - Trackinfo from MusicIP mix fails</li>
		<li><a href="http://bugs.slimdevices.com/show_bug.cgi?id=8278">#8278</a> - Changing players in SC causes "Tune in URL" to play when it shouldn't</li>
		<li><a href="http://bugs.slimdevices.com/show_bug.cgi?id=8332">#8332</a> - MusicIP error when choosing mix parameters</li>
		<li><a href="http://bugs.slimdevices.com/show_bug.cgi?id=8334">#8334</a> - Menu does not return to HOME when switching from SN > SC</li>
		<li><a href="http://bugs.slimdevices.com/show_bug.cgi?id=8344">#8344</a> - disable authentication if user/password are empty</li>
		<li><a href="http://bugs.slimdevices.com/show_bug.cgi?id=8360">#8360</a> - 7.0.1 fails scanning on OSX</li>
		<li><a href="http://bugs.slimdevices.com/show_bug.cgi?id=8465">#8465</a> - Error message when trying to update SC while scan is running.</li>
		<li><a href="http://bugs.slimdevices.com/show_bug.cgi?id=8410">#8410</a> - Add possibility to force a character set to be used by SqueezeCenter where no such locale is available</li>
		<li><a href="http://bugs.slimdevices.com/show_bug.cgi?id=8519">#8519</a> - Support ID32 block type in WAV files</li>
		<li><a href="http://bugs.slimdevices.com/show_bug.cgi?id=8601">#8601</a> - WavPack files with large RIFF headers not parsed correctly</li>
		<li><a href="http://bugs.slimdevices.com/show_bug.cgi?id=8622">#8622</a> - Box for player selection is not correctly resized after player change</li>
		<li><a href="http://bugs.slimdevices.com/show_bug.cgi?id=8864">#8864</a> - Extended text scrolls on push/pop mode when it should not</li>
	</ul>
</ul>

<h2><a name="v7.0.1" id="v7.0.1"></a>Version 7.0.1 - 2008-05-14</h2>

<ul>
	<li>Firmware updates:
	<ul>
		<li>
			Squeezebox Classic - Version 88<br />
			Transporter - Version 37<br />
			Squeezebox Receiver - Version 23
		</li>
		<ul>
			<li><a href="http://bugs.slimdevices.com/show_bug.cgi?id=15">#15</a> - DHCP fails with Mac OS X network sharing DHCP server</li>
			<li><a href="http://bugs.slimdevices.com/show_bug.cgi?id=6513">#6513</a> - WPA / WPA2 Personal: Setting passphrase to more than 63 characters shows garbage characters and crashes the Squeezebox</li>
			<li><a href="http://bugs.slimdevices.com/show_bug.cgi?id=6994">#6994</a> - Problems connecting WPA and WPA2 to Netgear WNR3500</li>
			<li><a href="http://bugs.slimdevices.com/show_bug.cgi?id=7415">#7415</a> - Apple Time Capsule, Airport Express N don't work with Squeezebox</li>
			<li><a href="http://bugs.slimdevices.com/show_bug.cgi?id=7637">#7637</a> - Change serv 2 to www.test.squeezenetwork.com</li>
		</ul>
		</li>
		<li>Transporter - Version 37</li>
		<ul>
			<li><a href="http://bugs.slimdevices.com/show_bug.cgi?id=4653">#4653</a> - Right screen does not update during button tests</li>
		</ul>
		</li>
	</ul>
	<br />
	
	<li>Music Services:
	<ul>
		<li>Support for SIRIUS Internet Radio.</li>
	</ul>
	<br />
	
	<li>Squeezebox Controller:
	<ul>
		<li>Fully support per device language settings</li>
	</ul>
	<br />
	
	<li>Tag Reading:
	<ul>
		<li><a href="http://bugs.slimdevices.com/show_bug.cgi?id=3727">#3727</a> - Unicode genres are duplicated between MP3 and FLACs</li>
		<li><a href="http://bugs.slimdevices.com/show_bug.cgi?id=7782">#7782</a> - Use COVERART tag in Ogg files</li>
	</ul>
	<br />
	
	<li>Bug Fixes:<ul>
		<li><a href="http://bugs.slimdevices.com/show_bug.cgi?id=4092">#4092</a> - Multiple radio stations in a playlist don't work</li>
		<li><a href="http://bugs.slimdevices.com/show_bug.cgi?id=4276">#4276</a> - Accented / special characters in cue file name</li>
		<li><a href="http://bugs.slimdevices.com/show_bug.cgi?id=4361">#4361</a> - Albums with same name but different artists are wrongly grouped together if &quot;Treat multi-disc sets as a single album&quot; is set.</li>
		<li><a href="http://bugs.slimdevices.com/show_bug.cgi?id=5143">#5143</a> - View log file from web interface</li>
		<li><a href="http://bugs.slimdevices.com/show_bug.cgi?id=5339">#5339</a> - Music containing special characters does not appear when integrating iTunes XML on Linux</li>
		<li><a href="http://bugs.slimdevices.com/show_bug.cgi?id=5584">#5584</a> - Add support for Mac aliases in music folder</li>
		<li><a href="http://bugs.slimdevices.com/show_bug.cgi?id=5833">#5833</a> - log4perl error messages when scripts return to the console/shell</li>
		<li><a href="http://bugs.slimdevices.com/show_bug.cgi?id=6621">#6621</a> - Can't store non-latin characters in preference file</li>
		<li><a href="http://bugs.slimdevices.com/show_bug.cgi?id=6628">#6628</a> - Sync RadioTime and Last.fm prefs with SN</li>
		<li><a href="http://bugs.slimdevices.com/show_bug.cgi?id=6643">#6643</a> - Searching for "Various Artists" Hangs SC</li>
		<li><a href="http://bugs.slimdevices.com/show_bug.cgi?id=6689">#6689</a> - UTF-8 not rendered correctly on web browser in scan progress</li>
		<li><a href="http://bugs.slimdevices.com/show_bug.cgi?id=6712">#6712</a> - Rebuffering (due to output-buffer underrun) should have time-limit</li>
		<li><a href="http://bugs.slimdevices.com/show_bug.cgi?id=6720">#6720</a> - Year not removed from database when last song with that year is changed</li>
		<li><a href="http://bugs.slimdevices.com/show_bug.cgi?id=6789">#6789</a> - Accented characters in music folder setting not accepted</li>
		<li><a href="http://bugs.slimdevices.com/show_bug.cgi?id=6823">#6823</a> - Player name of newly attached player is empty in settings page</li>
		<li><a href="http://bugs.slimdevices.com/show_bug.cgi?id=6864">#6864</a> - SB1 synch problems
			<br>Please note that the original Squeezebox (Squeezebox v1) is less capable of maintaining synchronization than newer Squeezebox models.
			See the notes associated with this bug for more information
		</li>
		<li><a href="http://bugs.slimdevices.com/show_bug.cgi?id=6914">#6914</a> - Encoding problems in Podcasts display</li>
		<li><a href="http://bugs.slimdevices.com/show_bug.cgi?id=6920">#6920</a> - 88.2kHz 24-bit WMA displayed incorrectly</li>
		<li><a href="http://bugs.slimdevices.com/show_bug.cgi?id=6928">#6928</a> - CLI query playlist with stream items fails</li>
		<li><a href="http://bugs.slimdevices.com/show_bug.cgi?id=7053">#7053</a> - Tags with cyrillic characters breaks CLI</li>
		<li><a href="http://bugs.slimdevices.com/show_bug.cgi?id=7061">#7061</a> - Power on Resume behaviour is broken when not playing at power off</li>
		<li><a href="http://bugs.slimdevices.com/show_bug.cgi?id=7066">#7066</a> - Bad Favorites URLs can't be edited and made playable</li>
		<li><a href="http://bugs.slimdevices.com/show_bug.cgi?id=7073">#7073</a> - Filenames with accented characters truncated when browsing</li>
		<li><a href="http://bugs.slimdevices.com/show_bug.cgi?id=7089">#7089</a> - Items in Extras Menu are not ordered correctly</li>
		<li><a href="http://bugs.slimdevices.com/show_bug.cgi?id=7092">#7092</a> - New players should only be given a default name with a number if there's a player without a number with the same default name</li>
		<li><a href="http://bugs.slimdevices.com/show_bug.cgi?id=7286">#7286</a> - Scrolling through UTF-8 chars on medium font misses a couple of pixels</li>
		<li><a href="http://bugs.slimdevices.com/show_bug.cgi?id=7303">#7303</a> - MusicIP plugin active even when disabled</li>
		<li><a href="http://bugs.slimdevices.com/show_bug.cgi?id=7314">#7314</a> - DateTime screensaver doesn't display alarm bell for alarms on sundays</li>
		<li><a href="http://bugs.slimdevices.com/show_bug.cgi?id=7351">#7351</a> - Mac Installer prompts to stop server error</li>
		<li><a href="http://bugs.slimdevices.com/show_bug.cgi?id=7369">#7369</a> - Ampersand in iTunes playlists names kills those playlists</li>
		<li><a href="http://bugs.slimdevices.com/show_bug.cgi?id=7376">#7376</a> - SBC unresponsive when coming out of sleep mode</li>
		<li><a href="http://bugs.slimdevices.com/show_bug.cgi?id=7414">#7414</a> - Selecting favorites by typing numbers should be enabled again</li>
		<li><a href="http://bugs.slimdevices.com/show_bug.cgi?id=7424">#7424</a> - LAME Installed Correctly shown when it's not</li>
		<li><a href="http://bugs.slimdevices.com/show_bug.cgi?id=7426">#7426</a> - Power-on-resume does not work for Internet radio</li>
		<li><a href="http://bugs.slimdevices.com/show_bug.cgi?id=7430">#7430</a> - XMLBrowser pagination broken for search result lists</li>
		<li><a href="http://bugs.slimdevices.com/show_bug.cgi?id=7443">#7443</a> - Artwork doesn't show properly if each track has a different image</li>
		<li><a href="http://bugs.slimdevices.com/show_bug.cgi?id=7460">#7460</a> - mac (Monkey's Audio) darwin binary is PPC-only</li>
		<li><a href="http://bugs.slimdevices.com/show_bug.cgi?id=7465">#7465</a> - Strings are not updated when a plugin is updated</li>
		<li><a href="http://bugs.slimdevices.com/show_bug.cgi?id=7470">#7470</a> - Podcast Time Played/Remaining off on various UIs</li>
		<li><a href="http://bugs.slimdevices.com/show_bug.cgi?id=7478">#7478</a> - playlistTrack not mixable on player UI</li>
		<li><a href="http://bugs.slimdevices.com/show_bug.cgi?id=7479">#7479</a> - Lyrics does not display correctly accented characters</li>
		<li><a href="http://bugs.slimdevices.com/show_bug.cgi?id=7507">#7507</a> - Failure to scan dirs/files with names contaning non-latin chars</li>
		<li><a href="http://bugs.slimdevices.com/show_bug.cgi?id=7509">#7509</a> - Changing Last.fm accounts does not work for Audioscrobbler</li>
		<li><a href="http://bugs.slimdevices.com/show_bug.cgi?id=7517">#7517</a> - Rhapsody:  Song # 200 is &quot;Play All&quot; in top tracks for an artist.</li>
		<li><a href="http://bugs.slimdevices.com/show_bug.cgi?id=7524">#7524</a> - Non-blocking connect() fails on win32</li>
		<li><a href="http://bugs.slimdevices.com/show_bug.cgi?id=7526">#7526</a> - Problem switching players in Handheld skin</li>
		<li><a href="http://bugs.slimdevices.com/show_bug.cgi?id=7537">#7537</a> - MusicIP icon in invalid locations</li>
		<li><a href="http://bugs.slimdevices.com/show_bug.cgi?id=7547">#7547</a> - Don't utf8 decode file paths in CUE sheets</li>
		<li><a href="http://bugs.slimdevices.com/show_bug.cgi?id=7549">#7549</a> - No error message when selecting to transcode when decoder is not installed correctly</li>
		<li><a href="http://bugs.slimdevices.com/show_bug.cgi?id=7563">#7563</a> - Unable to add audio urls to favorties if mime type not known</li>
		<li><a href="http://bugs.slimdevices.com/show_bug.cgi?id=7574">#7574</a> - Problems with hebrew characters in various aspects of the product</li>
		<li><a href="http://bugs.slimdevices.com/show_bug.cgi?id=7582">#7582</a> - Random Mix plugin no longer distinguishes between 'add' and 'play' in player UI</li>
		<li><a href="http://bugs.slimdevices.com/show_bug.cgi?id=7583">#7583</a> - SlimServer 7.0 throws an exception when shutting down.</li>
		<li><a href="http://bugs.slimdevices.com/show_bug.cgi?id=7585">#7585</a> - DRM track in Playlists causes scanner to quit scan</li>
		<li><a href="http://bugs.slimdevices.com/show_bug.cgi?id=7610">#7610</a> - Playlists with . seperating words have the . converted to a space</li>
		<li><a href="http://bugs.slimdevices.com/show_bug.cgi?id=7633">#7633</a> - server.prefs re-written every 5 min. and prevents HDD spin-down</li>
		<li><a href="http://bugs.slimdevices.com/show_bug.cgi?id=7636">#7636</a> - CLI response when browsing XMLBrowser should include type of item</li>
		<li><a href="http://bugs.slimdevices.com/show_bug.cgi?id=7643">#7643</a> - CLI current duration value wrong for some plugins</li>
		<li><a href="http://bugs.slimdevices.com/show_bug.cgi?id=7648">#7648</a> - JPEG image headers truncated for some APIC frames</li>
		<li><a href="http://bugs.slimdevices.com/show_bug.cgi?id=7649">#7649</a> - MusicIP should return info about missing player instead of empty playlist</li>
		<li><a href="http://bugs.slimdevices.com/show_bug.cgi?id=7667">#7667</a> - Synchronize pop-up window doesn't use HTML label tags</li>
		<li><a href="http://bugs.slimdevices.com/show_bug.cgi?id=7675">#7675</a> - new scan is not launched when needed if only iTunes or MusicIP, but no music path is defined</li>
		<li><a href="http://bugs.slimdevices.com/show_bug.cgi?id=7679">#7679</a> - CLI search command does not respect itemsPerResponse parameter</li>
		<li><a href="http://bugs.slimdevices.com/show_bug.cgi?id=7684">#7684</a> - CLI hasitems tag doesnt return 0 when it should</li>
		<li><a href="http://bugs.slimdevices.com/show_bug.cgi?id=7685">#7685</a> - Unable to clear out SqueezeNetwork account info in SqueezeCenter</li>
		<li><a href="http://bugs.slimdevices.com/show_bug.cgi?id=7692">#7692</a> - Simplify access to log files</li>
		<li><a href="http://bugs.slimdevices.com/show_bug.cgi?id=7703">#7703</a> - Visualizer screen gets extended text stuck, won't clear</li>
		<li><a href="http://bugs.slimdevices.com/show_bug.cgi?id=7739">#7739</a> - pcmsamplesize not set right for all remote WMA files</li>
		<li><a href="http://bugs.slimdevices.com/show_bug.cgi?id=7744">#7744</a> - Player Plugin information menu is wrong</li>
		<li><a href="http://bugs.slimdevices.com/show_bug.cgi?id=7752">#7752</a> - scanner won't scan folders with "foreign " characters</li>
		<li><a href="http://bugs.slimdevices.com/show_bug.cgi?id=7769">#7769</a> - missing/wrong fields in Internet Radio Station Description on Controller when streaming to iTunes</li>
		<li><a href="http://bugs.slimdevices.com/show_bug.cgi?id=7778">#7778</a> - Song information doesn't always show duration in web interface</li>
		<li><a href="http://bugs.slimdevices.com/show_bug.cgi?id=7789">#7789</a> - Can't delete playlists in default and Fishbone skins </li>
		<li><a href="http://bugs.slimdevices.com/show_bug.cgi?id=7791">#7791</a> - Web UI blocks creating playlists with illegal characters, player UI does not </li>
		<li><a href="http://bugs.slimdevices.com/show_bug.cgi?id=7800">#7800</a> - cli_socket_accept doesn't accept() if max connections reached</li>
		<li><a href="http://bugs.slimdevices.com/show_bug.cgi?id=7818">#7818</a> - Sleep timer + Alarm does not reset idle timer, Pandora won't play</li>
		<li><a href="http://bugs.slimdevices.com/show_bug.cgi?id=7840">#7840</a> - does not find custom artwork.jpg files in folders that have a file name with non-latin characters</li>
		<li><a href="http://bugs.slimdevices.com/show_bug.cgi?id=7881">#7881</a> - Ogg tag parser is broken</li>
		<li><a href="http://bugs.slimdevices.com/show_bug.cgi?id=7907">#7907</a> - Artwork in FLAC not showing if picture type is not 3 (Cover)</li>
		<li><a href="http://bugs.slimdevices.com/show_bug.cgi?id=7936">#7936</a> - When enabling/disabling plugins, enforced plugins are always listed as changed</li>
		<li><a href="http://bugs.slimdevices.com/show_bug.cgi?id=7957">#7957</a> - VBRI header not read in MP3 files</li>
		<li><a href="http://bugs.slimdevices.com/show_bug.cgi?id=7960">#7960</a> - Random Plugin Not Honouring 'ADD' or 'ADD Next'</li>
		<li><a href="http://bugs.slimdevices.com/show_bug.cgi?id=7986">#7986</a> - Embedded Artwork Error in WMA lossless</li>
		<li><a href="http://bugs.slimdevices.com/show_bug.cgi?id=7992">#7992</a> - Bad query used for CLI 'artists in genre' queries</li>
		<li><a href="http://bugs.slimdevices.com/show_bug.cgi?id=8007">#8007</a> - Display Settings not correct for SB3</li>
		<li><a href="http://bugs.slimdevices.com/show_bug.cgi?id=8036">#8036</a> - CLI: albums query hangs sometimes with "a" tags</li>
		<li><a href="http://bugs.slimdevices.com/show_bug.cgi?id=8069">#8069</a> - Title Format pref not shown for stream.mp3 clients</li>
		<li><a href="http://bugs.slimdevices.com/show_bug.cgi?id=8101">#8101</a> - Rhapsody track search, pick "All Songs", plays wrong tracks.</li>
	</ul>
</ul>


<h2><a name="v7.0" id="v7.0"></a>Version 7.0 - 2008-03-03</h2>

<ul>
	<li>General:
	<ul>
		<li>Renamed SlimServer to SqueezeCenter</li>
	</ul>
	<br />

	<li>Firmware updates:
	<ul>
		<li>Use new OpenDNS servers if default DNS servers fail, when connecting to SN</li>

		<li>Squeezebox 2 - Version 86</li>
		<ul>
			<li><a href="http://bugs.slimdevices.com/show_bug.cgi?id=6478">#6478</a> - Fix slim discovery</li>
			<li><a href="http://bugs.slimdevices.com/show_bug.cgi?id=6030">#6030</a> - Fix WPA group key renewal</li>
			<li><a href="http://bugs.slimdevices.com/show_bug.cgi?id=4664">#4664</a> - Fix WOL if SC is behind a wireless bridge</li>
		</ul>
		</li>
		<li>Squeezebox 2 - Version 84</li>
		<ul>
			<li><a href="http://bugs.slimdevices.com/show_bug.cgi?id=5959">#5959</a> - Fix premature STMo</li>
			<li><a href="http://bugs.slimdevices.com/show_bug.cgi?id=6156">#6156</a> - Fix double STMs</li>
			<li><a href="http://bugs.slimdevices.com/show_bug.cgi?id=6256">#6256</a> - Replace SlimServer with SqueezeCenter</li>
		</ul>
		</li>
		<li>Squeezebox 2 - Version 83</li>
		<ul>
			<li><a href="http://bugs.slimdevices.com/show_bug.cgi?id=5171">#5171</a> - Some settings were lost when after a factory reset the player was connecting directly to SN (w/o first being connected to SC)</li>
		</ul>
		</li>
		<li>Transporter - Version 36</li>
		<ul>
			<li><a href="http://bugs.slimdevices.com/show_bug.cgi?id=6478">#6478</a> - Fix slim discovery</li>
			<li><a href="http://bugs.slimdevices.com/show_bug.cgi?id=6030">#6030</a> - Fix WPA group key renewal</li>
			<li><a href="http://bugs.slimdevices.com/show_bug.cgi?id=4664">#4664</a> - Fix WOL if SC is behind a wireless bridge</li>
			<li><a href="http://bugs.slimdevices.com/show_bug.cgi?id=5092">#5092</a> - Fix WOL for Transporter</li>
		</ul>
		</li>
		<li>Transporter - Version 34</li>
		<ul>
			<li><a href="http://bugs.slimdevices.com/show_bug.cgi?id=5959">#5959</a> - Fix premature STMo</li>
			<li><a href="http://bugs.slimdevices.com/show_bug.cgi?id=6156">#6156</a> - Fix double STMs</li>
			<li><a href="http://bugs.slimdevices.com/show_bug.cgi?id=6256">#6256</a> - Replace SlimServer with SqueezeCenter</li>
		</ul>
		</li>
		<li>Transporter - Version 33</li>
		<ul>
			<li><a href="http://bugs.slimdevices.com/show_bug.cgi?id=4580">#4580</a> - Fix brief noise when switching digital inputs</li>
			<li><a href="http://bugs.slimdevices.com/show_bug.cgi?id=5171">#5171</a> - Some settings were lost when after a factory reset the player was connecting directly to SN (w/o first being connected to SC)</li>
		</ul>
		</li>
	</ul>
	<br />

	<li>File Formats:
	<ul>
		<li>WavPack is now supported.</li>
	</ul>
	<br />

	<li>Internationalization:
	<ul>
		<li>Updated official translations (EN, DE, ES, FR, IT, NL) 
		<li>Updated Danish translations from Bjørn Haagensen
	</ul>
	<br />

	<li>Internet Radio/Music on Demand:
	<ul>
		<li>Support for Slacker</li>
		<li>Support for Pandora</li>
		<li>Support for Rhapsody Direct</li>
		<li>Support for MP3tunes</li>
		<li>Last.fm AudioScrobbler is now included.</li>
	</ul>
	<br />

	<li>SqueezeNetwork:
	<ul>
		<li>Preferences integration - preferences for SqueezeCenter and SqueezeNetwork are synchronized.</li>
		<li>View and switch players that are connected to SqueezeNetwork.</li>
	</ul>
	<br />

	<li>Skins:
	<ul>
		<li>Brand new default skin</li>
		<li>Old Default skin renamed to Classic</li>
		<li>Fishbone: ability to toggle display of album text in gallery view</li>
		<li>Fishbone: drag n drop playlist manipulation</li>
		<li>Classic & Fishbone: popup album track list when clicking on album art</li>
		<li>Classic & Fishbone: browse multiple levels with 'tree' view (icon on left of browse items)</li>
		<li>unsupported and unmaintained skins are no longer part of the distribution</li>
	</ul>
	<br />

	<li>Performance:
	<ul>
		<li><a href="http://bugs.slimdevices.com/show_bug.cgi?id=259">#259</a> - Syncing of multiple players has been greatly improved.  Players are now able to stay in sync with each other even in the face of poor network conditions or while playing long radio streams.</li>
	</ul>
	<br />

	<li>Player UI:
	<ul>
		<li>Suppress "Play All" at top level browse menus</li>
		<li>Play other songs on album feature is now a per-player setting - default is to use the older server preference if no player preference has been chosen yet</li>
		<li>Repeated pressing of browse or search button will now toggle through the list of options respectively</li>
	</ul>
	<br />

	<li>Platform Support:
	<ul>
		<li>Logging/Debugging has been overhauled. We now use Log::Log4perl</li>
		<li>Logging/Debugging is now multi-level and persistent across server restarts.<li>
	</ul>
	<br />

	<li>Tag Reading:
	<ul>
		<li>Some fixes to WMA tag reading</li>
		<li>Browse Music Folder can add album covers in new folders</li>
		<li>Ape tags now reported as the ID3 version if found</li>
	</ul>
	<br />

	<li>Plugins:
	<ul>
		<li>Pre-Distributed plugins now stored in Slim/Plugin</li>
		<li>Third party plugins require rewrite to new API</li>
		<li>Third party plugins only to be installed in Plugins folder</li>
	</ul>
	<br />

	<li>CLI API:
	<ul>
		<li>Browse Music Folder</li>
		<li>Browse filesystems from the server's point of view</li>
		<li>Rescan progress</li>
		<li>Please see the documentation in docs/cli-api.html for details, in particular about <strong>API changes that may impact your client</strong></li>
	</ul>
	<br />

	<li>Bug Fixes:<ul>
		<li><a href="http://bugs.slimdevices.com/show_bug.cgi?id=223">#223</a> - add WavPack support</li>
		<li><a href="http://bugs.slimdevices.com/show_bug.cgi?id=1524">#1524</a> - make live search skinnable</li>
		<li><a href="http://bugs.slimdevices.com/show_bug.cgi?id=3351">#3351</a> - Composers included in Artist count when browsing by Genre</li>
		<li><a href="http://bugs.slimdevices.com/show_bug.cgi?id=3548">#3548</a> - Cycle through menu by pressing the Search/Browse buttons</li>
		<li><a href="http://bugs.slimdevices.com/show_bug.cgi?id=4104">#4104</a> - link to FAQ under help shouldn't put ?player=[MACADDY] at end of url</li>
		<li><a href="http://bugs.slimdevices.com/show_bug.cgi?id=4137">#4137</a> - Sort the list of radios returned by radios query</li>
		<li><a href="http://bugs.slimdevices.com/show_bug.cgi?id=4188">#4188</a> - CUE-sheet can't be browsed in player, OK in web interface</li>
		<li><a href="http://bugs.slimdevices.com/show_bug.cgi?id=4259">#4259</a> - Fishbone never refreshes playlist</li>
		<li><a href="http://bugs.slimdevices.com/show_bug.cgi?id=4293">#4293</a> - Move to using Log::Log4perl to replace --d_* debugging.</li>
		<li><a href="http://bugs.slimdevices.com/show_bug.cgi?id=4338">#4338</a> - MusicMagic => MusicIP</li>
		<li><a href="http://bugs.slimdevices.com/show_bug.cgi?id=4351">#4351</a> - change to idle screensaver when playback stops during Now Playing" screensaver.</li>
		<li><a href="http://bugs.slimdevices.com/show_bug.cgi?id=4405">#4405</a> - Rhapsody/Upnp browse only works on Default skin</li>
		<li><a href="http://bugs.slimdevices.com/show_bug.cgi?id=4408">#4408</a> - MoodLogic errors with MoodLogic disabled</li>
		<li><a href="http://bugs.slimdevices.com/show_bug.cgi?id=4409">#4409</a> - All fonts lost</li>
		<li><a href="http://bugs.slimdevices.com/show_bug.cgi?id=4466">#4466</a> - Wrong sorting order in "browse songs" list at the player</li>
		<li><a href="http://bugs.slimdevices.com/show_bug.cgi?id=4421">#4421</a> - Pressing play when displaying a track title in the playlist plays Track 1</li>
		<li><a href="http://bugs.slimdevices.com/show_bug.cgi?id=4485">#4485</a> - Artwork files are not picked up in unicode-named folders</li>
		<li><a href="http://bugs.slimdevices.com/show_bug.cgi?id=4498">#4498</a> - Advanced search for compilation album shows all tracks twice</li>
		<li><a href="http://bugs.slimdevices.com/show_bug.cgi?id=4507">#4507</a> - Touch skin needs to work in IE</li>
		<li><a href="http://bugs.slimdevices.com/show_bug.cgi?id=4513">#4513</a> - SqueezeCenter should ignore the iTunes COMMENTs: ITUNPGAP & ITUNSMPB</li>
		<li><a href="http://bugs.slimdevices.com/show_bug.cgi?id=4516">#4516</a> - Enabling Playlists Breaks Search Results</li>
		<li><a href="http://bugs.slimdevices.com/show_bug.cgi?id=4579">#4579</a> - Bonjour fails to initialize</li>
		<li><a href="http://bugs.slimdevices.com/show_bug.cgi?id=4595">#4595</a> - CLI support for Browse music folder</li>
		<li><a href="http://bugs.slimdevices.com/show_bug.cgi?id=4598">#4598</a> - Better CLI scanner access</li>
		<li><a href="http://bugs.slimdevices.com/show_bug.cgi?id=4625">#4625</a> - artists cli query does not always return an artist for tracks in compilations</li>
		<li><a href="http://bugs.slimdevices.com/show_bug.cgi?id=4629">#4629</a> - For albums with ALBUMARTIST, track artists don't have any albums listed when searching for track artists from the player UI</li>
		<li><a href="http://bugs.slimdevices.com/show_bug.cgi?id=4678">#4678</a> - Localize DateTime screensaver</li>
		<li><a href="http://bugs.slimdevices.com/show_bug.cgi?id=4707">#4707</a> - Forcing transcode to MP3 results in a bit rate of 0</li>
		<li><a href="http://bugs.slimdevices.com/show_bug.cgi?id=4730">#4730</a> - Echo from CLI when next song in playlist</li>
		<li><a href="http://bugs.slimdevices.com/show_bug.cgi?id=4822">#4822</a> - Create a new playlist via CLI</li>
		<li><a href="http://bugs.slimdevices.com/show_bug.cgi?id=4849">#4849</a> - Default time display should not include seconds</li>
		<li><a href="http://bugs.slimdevices.com/show_bug.cgi?id=4873">#4873</a> - Error creating INI entry in Logitech.url</li>
		<li><a href="http://bugs.slimdevices.com/show_bug.cgi?id=4877">#4877</a> - Shorten files option in SqueezeCenter not needed any more</li>
		<li><a href="http://bugs.slimdevices.com/show_bug.cgi?id=4922">#4922</a> - When PlayList is empty, Download brings up a blank web page and gets stuck there</li>
		<li><a href="http://bugs.slimdevices.com/show_bug.cgi?id=4927">#4927</a> - ID3v2.4 date tags ignored</li>
		<li><a href="http://bugs.slimdevices.com/show_bug.cgi?id=4941">#4941</a> - New music limit not working</li>
		<li><a href="http://bugs.slimdevices.com/show_bug.cgi?id=4947">#4947</a> - Search does not search '0'</li>
		<li><a href="http://bugs.slimdevices.com/show_bug.cgi?id=4955">#4955</a> - items per page preference off by 1</li>
		<li><a href="http://bugs.slimdevices.com/show_bug.cgi?id=5075">#5075</a> - Upgrade flac binary to latest version (1.2.1)</li>
		<li><a href="http://bugs.slimdevices.com/show_bug.cgi?id=5080">#5080</a> - Live search doesn't display artist with albums</li>
		<li><a href="http://bugs.slimdevices.com/show_bug.cgi?id=5093">#5093</a> - Nokia770 skin on Nokia N800 shows a vertical scroll bar and the page footer moves bottom of the page when scrolling</li>
		<li><a href="http://bugs.slimdevices.com/show_bug.cgi?id=5112">#5112</a> - Allow multiple plugins to register buttons in same mode</li>
		<li><a href="http://bugs.slimdevices.com/show_bug.cgi?id=5159">#5159</a> - Album thumbnail lost when music file mtime changes</li>
		<li><a href="http://bugs.slimdevices.com/show_bug.cgi?id=5160">#5160</a> - Debian plugins path needs updating after Slim/Plugin/* reorg</li>
		<li><a href="http://bugs.slimdevices.com/show_bug.cgi?id=5165">#5165</a> - Option not to filter genres at album and track level doesn't work</li>
		<li><a href="http://bugs.slimdevices.com/show_bug.cgi?id=5193">#5193</a> - Restore CSRF protection. Patch by Peter Watkins</li>
		<li><a href="http://bugs.slimdevices.com/show_bug.cgi?id=5197">#5197</a> - I18n: Strange shortcut links in Artist view.</li>
		<li><a href="http://bugs.slimdevices.com/show_bug.cgi?id=5217">#5217</a> - First file in iTunes library is not scanned into SlimServer</li>
		<li><a href="http://bugs.slimdevices.com/show_bug.cgi?id=5218">#5218</a> - iTunes playlists scanned but not visible in interface</li>
		<li><a href="http://bugs.slimdevices.com/show_bug.cgi?id=5221">#5221</a> - Set Player block/unblock mode through CLI command</li>
		<li><a href="http://bugs.slimdevices.com/show_bug.cgi?id=5255">#5255</a> - CLI muting</li>
		<li><a href="http://bugs.slimdevices.com/show_bug.cgi?id=5287">#5287</a> - Artist link from basic search results ignores gallery setting</li>
		<li><a href="http://bugs.slimdevices.com/show_bug.cgi?id=5296">#5296</a> - MUSICBRAINZ_SORTNAME - not supported but in code?</li>
		<li><a href="http://bugs.slimdevices.com/show_bug.cgi?id=5324">#5324</a> - SqueezeCenter should run with group permissions from /etc/groups</li>
		<li><a href="http://bugs.slimdevices.com/show_bug.cgi?id=5432">#5432</a> - Random mix plugin no longer at menu top level</li>
		<li><a href="http://bugs.slimdevices.com/show_bug.cgi?id=5443">#5443</a> - Difficult specifying desired sort order (national characters)</li>
		<li><a href="http://bugs.slimdevices.com/show_bug.cgi?id=5444">#5444</a> - Random Mix status doesn't update in non-continuous mode</li>
		<li><a href="http://bugs.slimdevices.com/show_bug.cgi?id=5607">#5607</a> - Debugging settings not shown after restart</li>
		<li><a href="http://bugs.slimdevices.com/show_bug.cgi?id=5610">#5610</a> - ResetDisplay method failed</li>
		<li><a href="http://bugs.slimdevices.com/show_bug.cgi?id=5831">#5831</a> - APE tag processing isn't listed in the ID3 tag version</li>
		<li><a href="http://bugs.slimdevices.com/show_bug.cgi?id=5838">#5838</a> - returning bad data to illogical request</li>
		<li><a href="http://bugs.slimdevices.com/show_bug.cgi?id=5839">#5839</a> - Song order for addalbum makes no sense</li>
		<li><a href="http://bugs.slimdevices.com/show_bug.cgi?id=5842">#5842</a> - Can't play all songs from favorites</li>
		<li><a href="http://bugs.slimdevices.com/show_bug.cgi?id=5858">#5858</a> - Cookies on stream requests</li>
		<li><a href="http://bugs.slimdevices.com/show_bug.cgi?id=5871">#5871</a> - Numeric key selection not correct within Browse New Music</li>
		<li><a href="http://bugs.slimdevices.com/show_bug.cgi?id=5902">#5902</a> - Alarm triggers on all players / displays on all players</li>
		<li><a href="http://bugs.slimdevices.com/show_bug.cgi?id=5944">#5944</a> - No "Added to playlist" message when an album is picked from the Music Folder browser</li>
		<li><a href="http://bugs.slimdevices.com/show_bug.cgi?id=5973">#5973</a> - Slimserver cannot read Genre tag above numeric ID 79 for AIFF files.</li>
		<li><a href="http://bugs.slimdevices.com/show_bug.cgi?id=6163">#6163</a> - no way for 3rd party plugins to add custom icons</li>
		<li><a href="http://bugs.slimdevices.com/show_bug.cgi?id=6167">#6167</a> - Random Mix "recently played songs" value can not be set to zero.</li>
		<li><a href="http://bugs.slimdevices.com/show_bug.cgi?id=6294">#6294</a> - Track title is incorrect when album is a whole-CD flac file with cuesheet and track is in a playlist</li>
		<li><a href="http://bugs.slimdevices.com/show_bug.cgi?id=6507">#6507</a> - ALBUMARTIST tag causes ARTISTSORT tags to be lost</li>
		<li><a href="http://bugs.slimdevices.com/show_bug.cgi?id=3332">#3332</a> - Audio plays back at 44.1 KHz with 48Khz FLAC's when decompressing at server</li>
		<li><a href="http://bugs.slimdevices.com/show_bug.cgi?id=4098">#4098</a> - Wrong time after scanning through a file / scanning short songs jumps to next track</li>
		<li><a href="http://bugs.slimdevices.com/show_bug.cgi?id=4391">#4391</a> - Softsqueeze cannot play certain FLAC files</li>
		<li><a href="http://bugs.slimdevices.com/show_bug.cgi?id=4760">#4760</a> - Players not doing FF/RW while synced</li>
		<li><a href="http://bugs.slimdevices.com/show_bug.cgi?id=5210">#5210</a> - Now Playing & Time Incorrect On Synced Players with RandomPlay</li>
		<li><a href="http://bugs.slimdevices.com/show_bug.cgi?id=5271">#5271</a> - 7.0a1 does not play WAV file of 16 bits</li>
		<li><a href="http://bugs.slimdevices.com/show_bug.cgi?id=5631">#5631</a> - Problem with WMA files read from a UPnP media server</li>
		<li><a href="http://bugs.slimdevices.com/show_bug.cgi?id=6508">#6508</a> - Occasional songs freeze with no sound</li>
		<li><a href="http://bugs.slimdevices.com/show_bug.cgi?id=6540">#6539</a> - Sync via player UI breaks sometimes</li>
		<li><a href="http://bugs.slimdevices.com/show_bug.cgi?id=6666">#6666</a> - Synchronisation offset when unpausing if player has volume set to 0</li>		
	</ul>
</ul><|MERGE_RESOLUTION|>--- conflicted
+++ resolved
@@ -1,4 +1,3 @@
-<<<<<<< HEAD
 <h2><a name="v7.8.0" id="v7.8.0"></a>Version 7.8.0</h2>
 <ul>
 	<li>New Features:</li>
@@ -39,22 +38,22 @@
 		<li>Recognise Fedora as being a Red Hat system.</li>
 		<li>Improve Perl 5.16 compatibility to silence some warnings.</li>
 		<li>Don't enforce PNG when showing full size artwork, but only when resizing is requested. Converting a large JPG would result in a huge PNG</li>
-=======
+	</ul>
+	<br />
+</ul>
+
+
 <h2><a name="v7.7.4" id="v7.7.4"></a>Version 7.7.4</h2>
 <ul>
 	<li>Bug Fixes:</li>
 	<ul>
 		<li><a href="http://bugs.slimdevices.com/show_bug.cgi?id=18045">#18045</a> - Additional Playlist Buttons not shown in search results</li>
->>>>>>> 79574437
-	</ul>
-	<br />
-</ul>
-
-<<<<<<< HEAD
-<h2><a name="v7.7.3" id="v7.7.3"></a>Version 7.7.3</h2>
-=======
+	</ul>
+	<br />
+</ul>
+
+
 <h2><a name="v7.7.3" id="v7.7.3"></a>Version 7.7.3 - 2013-08-21</h2>
->>>>>>> 79574437
 <ul>
 	<li>New Features:</li>
 	<ul>
