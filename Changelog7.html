<<<<<<< HEAD
<h2><a name="v7.6.0" id="v7.6.0"></a>Version 7.6.0</h2>
<ul>
	<li>New Features:</li>
	<ul>
		<li>Native decoding for WMA Pro and WMA Lossless has been added to Radio and Touch.</li>
		<li>Cue sheet support has been improved.  The following formats will currently work with cue sheets, including seeking:</li>
		<ul>
			<li>FLAC (native)</li>
			<li>Ogg Vorbis (native)</li>
			<li>MP3 (native)</li>
			<li>MPEG-4 AAC (native and transcoded)</li>
			<li>MPEG-4 ALAC (native and transcoded)</li>
			<li>WAV/AIFF (native and transcoded)</li>
			<li>WMA (native)</li>
			<li>WavPack (transcoded)</li>
		</ul>
		<li>MP3 cue sheet tracks are now played without gaps. A full rescan is required and scan time will be slower for these tracks.</li>
		<li>Harmony remote integration: Discrete IR codes to play presets 1-6.</li>
	</ul>
	<br />
	
	<li>Bug Fixes:</li>
	<ul>
		<li><a href="http://bugs.slimdevices.com/show_bug.cgi?id=8877">#8877</a> - MP3 cue sheets are not gapless</li>
		<li><a href="http://bugs.slimdevices.com/show_bug.cgi?id=9947">#9947</a> - home.html is loaded several times when web UI is opened</li>
		<li><a href="http://bugs.slimdevices.com/show_bug.cgi?id=10805">#10805</a> - FF/REW (scanning) broken within .cue files (not FLAC)</li>
		<li><a href="http://bugs.slimdevices.com/show_bug.cgi?id=11950">#11950</a> - Support FLAC CUE sheets without transcoding</li>
		<li><a href="http://bugs.slimdevices.com/show_bug.cgi?id=15821">#15821</a> - Network interruption would leave "sticky" "File not found" message</li>
		<li><a href="http://bugs.slimdevices.com/show_bug.cgi?id=15887">#15887</a> - Mac: Account tab shows NULL in email field, w/ password</li>
=======
<h2><a name="v7.5.2" id="v7.5.2"></a>Version 7.5.2</h2>
<ul>
	<li>Bug Fixes:</li>
	<ul>
		<li><a href="http://bugs.slimdevices.com/show_bug.cgi?id=16379">#16379</a> - aac->pcm using faad is wrong at non-44.1 samplerates</li>
>>>>>>> e6d84d93
	</ul>
	<br />
</ul>

<<<<<<< HEAD
<h2><a name="v7.5.1" id="v7.5.1"></a>Version 7.5.1</h2>
=======
<h2><a name="v7.5.1" id="v7.5.1"></a>Version 7.5.1 - 2010-06-10</h2>
>>>>>>> e6d84d93
<ul>
	
	<li>New Features:</li>
	<ul>
		<li>Seeking within MPEG-4 files (AAC/ALAC) is now supported for players with native playback (Radio, Touch).</li>
		<li>Switched to optimized build of faad for AAC/ALAC decoding on ReadyNAS Sparc.</li>
	</ul>
	<br />

	<li>Bug Fixes:</li>
	<ul>
		<li>ALAC playback was broken on PowerPC Macs.</li>
		<li>Fixed corrupted Rhapsody icon.</li>
		<li><a href="http://bugs.slimdevices.com/show_bug.cgi?id=12173">#12173</a> - Player selected in Settings becomes target in browse window</li>
		<li><a href="http://bugs.slimdevices.com/show_bug.cgi?id=15662">#15662</a> - Alarm-Volume-Level with synchronised Booms</li>
		<li><a href="http://bugs.slimdevices.com/show_bug.cgi?id=15847">#15847</a> - Add tag mapping for WM/AlbumSortOrder => ALBUMSORT</li>
		<li><a href="http://bugs.slimdevices.com/show_bug.cgi?id=15910">#15910</a> - Alarm screensaver setting does not work</li>
		<li><a href="http://bugs.slimdevices.com/show_bug.cgi?id=15914">#15914</a> - Add tag mapping for WM/Conductor => CONDUCTOR</li>
		<li><a href="http://bugs.slimdevices.com/show_bug.cgi?id=15968">#15968</a> - SbS give up too quickly with a couple of bad tracks in playlist</li>
		<li><a href="http://bugs.slimdevices.com/show_bug.cgi?id=15992">#15992</a> - APE tags are not read if a Lyrics tag is also present</li>
		<li><a href="http://bugs.slimdevices.com/show_bug.cgi?id=15995">#15995</a> - Default skin's panel width resets after 7 days</li>
		<li><a href="http://bugs.slimdevices.com/show_bug.cgi?id=16006">#16006</a> - Ogg & some MMS streams metadata not updated on SqueezePlay UIs</li>
		<li><a href="http://bugs.slimdevices.com/show_bug.cgi?id=16021">#16021</a> - Improve track info menu for RadioTime streams</li>
		<li><a href="http://bugs.slimdevices.com/show_bug.cgi?id=16025">#16025</a> - Apple Lossless tracks could cause a crash in faad</li>
		<li><a href="http://bugs.slimdevices.com/show_bug.cgi?id=16039">#16039</a> - My Apps shows all apps in web UI</li>
		<li><a href="http://bugs.slimdevices.com/show_bug.cgi?id=16052">#16052</a> - Some stations fail to play in 7.5, but play fine in 7.4 (bad stream headers)</li>
		<li><a href="http://bugs.slimdevices.com/show_bug.cgi?id=16056">#16056</a> - APE files with invalid tags can cause scanner to crash</li>
		<li><a href="http://bugs.slimdevices.com/show_bug.cgi?id=16074">#16074</a> - Virtual tracks within a cue sheet don't inherit parent content-type</li>
		<li><a href="http://bugs.slimdevices.com/show_bug.cgi?id=16096">#16096</a> - Alarm fade-in does not work in 7.5</li>
		<li><a href="http://bugs.slimdevices.com/show_bug.cgi?id=16140">#16140</a> - Library stats reporting fails for album within Genre > Various Artists</li>
		<li><a href="http://bugs.slimdevices.com/show_bug.cgi?id=16186">#16186</a> - ALAC transcoding support broken for ReadyNAS Sparc</li>
		<li><a href="http://bugs.slimdevices.com/show_bug.cgi?id=16238">#16238</a> - iTunes plugin incorrectly scans ALAC files as "Quicktime Movie" files</li>
		<li><a href="http://bugs.slimdevices.com/show_bug.cgi?id=16243">#16243</a> - AIFC (AIFF little-endian) files no longer play correctly</li>
	</ul>
	<br />
</ul>

<h2><a name="v7.5.0" id="v7.5.0"></a>Version 7.5.0 - 2010-04-06</h2>
<ul>
	<li>New Features:</li>
	<ul>
		<li>RadioTime: Use RadioTime's own track info menu which allows you to report stream problems, see related streams, etc.</li>
		<li>Added a View Tags menu to Track Info -> More Info that displays a raw listing of all tags found in the file.</li>
		<li>Added support for reading embedded cover art from APEv2 tags.</li>
		<li>Added support for Ogg Vorbis METADATA_BLOCK_PICTURE artwork tag.</li>
		<li>Added "global" search: enter search term once, easily search in local music, on online services, internet radio stations etc.</li>
		<li>Added "On mysqueezebox.com" sub folder to favorites list, to easily access favorites managed on mysqueezebox.com</li>
		<li>(Receiver) Added CLI for tricolor LED.</li>
		<li><a href="http://bugs.slimdevices.com/show_bug.cgi?id=8022">#8022</a> - Make SN favorites accessible through squeezecenter</li>
		<li><a href="http://bugs.slimdevices.com/show_bug.cgi?id=10027">#10027</a> - Support for ARTISTSORT, ALBUMSORT, and COMPILATION in CUE sheets. (Timothy Byrd)</li>
		<li><a href="http://bugs.slimdevices.com/show_bug.cgi?id=14674">#14674</a> - Make double clicking task bar icon action configurable</li>
	</ul>
	<br />
	
	<li>Resource Usage:</li>
	<ul>
		<li>Additional work on Squeezebox Server to reduce memory & other usage. The following command-line flags are available:</li>
		<ul>
			<li>--nostatistics - Disable maintenance of last-played, play-count and rating statistics.</li>
		</ul>
	</ul>

	<li>Transcoding:</li>
	<ul>
		<li>Added support for transcoding files in MPEG-4 SLS / HD-AAC format.</li>
		<li><code>sox</code> updated to version 14.3.0.</li>
		<li><code>faad2</code> patched to support ALAC (Apple Lossless encoding) including 24-bit support
		(<a href="http://bugs.slimdevices.com/show_bug.cgi?id=14700">bug 14700</a>);
		separate <code>alac</code> program for transcoding from ALAC withdrawn.</li>
		<li><code>faad2</code> patched to support seeking
		(<a href="http://bugs.slimdevices.com/show_bug.cgi?id=12723">bug 12723</a>,
		<a href="http://bugs.slimdevices.com/show_bug.cgi?id=8620">bug 8620</a>)
		<br><i>Note to people porting to other platforms:</i> the transcoding support for AAC and ALAC that is configured
		in <code>convert.conf</code> is dependent upon the two patches above.
		The combined patch is available at <a href="http://svn.slimdevices.com/repos/slim/7.5/trunk/vendor/faad2/seeking+alac.patch">
		http://svn.slimdevices.com/repos/slim/7.5/trunk/vendor/faad2/seeking+alac.patch</a></br></li>
	</ul>
	<br />
	
	<li>Bug Fixes:</li>
	<ul>
		<li>(Classic / Transporter / Boom) Fixed volume display when muting.</li>
		<li><a href="http://bugs.slimdevices.com/show_bug.cgi?id=3932">#3932</a> - (Transporter / Boom) Add discrete ir codes for power_on, power_off, digital_inputs and line_in</li>
		<li><a href="http://bugs.slimdevices.com/show_bug.cgi?id=6208">#6208</a> - Static/Noise delivered, then alac crashes when attempting to play 24 bit Apple Lossless songs</li>
		<li><a href="http://bugs.slimdevices.com/show_bug.cgi?id=8620">#8620</a> - Apple Lossless cannot fast forward/rewind</li>
		<li><a href="http://bugs.slimdevices.com/show_bug.cgi?id=10889">#10889</a> - Place configurable upper limit on playlist length.</li>
		<li><a href="http://bugs.slimdevices.com/show_bug.cgi?id=11506">#11506</a> - Napster WMA playback does not sync correctly when started</li>
		<li><a href="http://bugs.slimdevices.com/show_bug.cgi?id=11851">#11851</a> - Ambient light sensor update - minimal brightness, smoother dimming</li>
		<li><a href="http://bugs.slimdevices.com/show_bug.cgi?id=12229">#12229</a> - Disable WPS pin method - it's more secure than PBC but also very confusing</li>
		<li><a href="http://bugs.slimdevices.com/show_bug.cgi?id=12723">#12723</a> - Seeking support for AAC (for platforms capable of running faad) </li>
		<li><a href="http://bugs.slimdevices.com/show_bug.cgi?id=12756">#12756</a> - Alarm clock function AM/PM difficult to set </li>
		<li><a href="http://bugs.slimdevices.com/show_bug.cgi?id=13462">#13462</a> - touch-to-play needs to style and push correctly to now playing for correct XMLBrowse items</li>
		<li><a href="http://bugs.slimdevices.com/show_bug.cgi?id=13567">#13567</a> - Fix 'favorites', 'browse' and 'search' button on Touch remote</li>
		<li><a href="http://bugs.slimdevices.com/show_bug.cgi?id=13622">#13622</a> - Playlist has entries such as file:///fullpath/to/directory/ instead of artist-album</li>
		<li><a href="http://bugs.slimdevices.com/show_bug.cgi?id=14025">#14025</a> - MacOS X Preference Pane locks up when accessing Squeezebox Control Panel</li>
		<li><a href="http://bugs.slimdevices.com/show_bug.cgi?id=14218">#14218</a> - Boom's bass and treble self reset to maximum</li>
		<li><a href="http://bugs.slimdevices.com/show_bug.cgi?id=14386">#14386</a> - Scanning broken for FLACs with CUE sheets in paths containing UTF-8 characters</li>
		<li><a href="http://bugs.slimdevices.com/show_bug.cgi?id=14358">#14358</a> - Playing Last.fm from TrackInfo menu doesn't work</li>
		<li><a href="http://bugs.slimdevices.com/show_bug.cgi?id=14405">#14405</a> - Sending a query for Playlist Name returns no response</li>
		<li><a href="http://bugs.slimdevices.com/show_bug.cgi?id=14423">#14423</a> - IR play command handled twice</li>
		<li><a href="http://bugs.slimdevices.com/show_bug.cgi?id=14474">#14474</a> - Music Folder browsing ignores non-alphanumeric characters in it's sorting algorithm</li>
		<li><a href="http://bugs.slimdevices.com/show_bug.cgi?id=14538">#14538</a> - Long Date format doesn't use correct locale</li>
		<li><a href="http://bugs.slimdevices.com/show_bug.cgi?id=14602">#14602</a> - Control panel not using web proxy setting</li>
		<li><a href="http://bugs.slimdevices.com/show_bug.cgi?id=14648">#14648</a> - Local playlists with remote URLs missing title</li>
		<li><a href="http://bugs.slimdevices.com/show_bug.cgi?id=14700">#14700</a> - Update to ALAC 0.2.0 (24-bit support)</li>
		<li><a href="http://bugs.slimdevices.com/show_bug.cgi?id=14760">#14760</a> - Playing a music-service already-playing item should not restart it (go to Now Playing instead)</li>
		<li><a href="http://bugs.slimdevices.com/show_bug.cgi?id=14774">#14774</a> - Remove 'Preamp Volume Control' setting for SBR</li>
		<li><a href="http://bugs.slimdevices.com/show_bug.cgi?id=14848">#14848</a> - Rhapsody menus don't add single track through SqueezePlay</li>
		<li><a href="http://bugs.slimdevices.com/show_bug.cgi?id=14937">#14937</a> - Add mute ir code</li>
		<li><a href="http://bugs.slimdevices.com/show_bug.cgi?id=14942">#14942</a> - Cannot change mysb.com password if using IE 7 or IE 8</li>
		<li><a href="http://bugs.slimdevices.com/show_bug.cgi?id=14972">#14972</a> - Do not remove last known remote SC from music list so it can be selected and wake on lan is sent</li>
		<li><a href="http://bugs.slimdevices.com/show_bug.cgi?id=14977">#14977</a> - Run with no user extensions ("safe Mode ") is broken</li>
		<li><a href="http://bugs.slimdevices.com/show_bug.cgi?id=14986">#14986</a> - Fix backlight turning back on after a while when using blank SS</li>
		<li><a href="http://bugs.slimdevices.com/show_bug.cgi?id=15005">#15005</a> - I can enable username/password without confirming the password</li>
		<li><a href="http://bugs.slimdevices.com/show_bug.cgi?id=15039">#15039</a> - Can't stop or start from System Tray w/ Password Security Enabled</li>
		<li><a href="http://bugs.slimdevices.com/show_bug.cgi?id=15050">#15050</a> - Fix IP address in Remote Login help text</li>
		<li><a href="http://bugs.slimdevices.com/show_bug.cgi?id=15052">#15052</a> - Album favorites with non-latin characters are broken</li>
		<li><a href="http://bugs.slimdevices.com/show_bug.cgi?id=15117">#15117</a> - Neither clockSource nor fxloop prefs are stored in the player</li>
		<li><a href="http://bugs.slimdevices.com/show_bug.cgi?id=15129">#15129</a> - Music IP Integration on Windows Home Server provides wrong url with Seed song to API</li>
		<li><a href="http://bugs.slimdevices.com/show_bug.cgi?id=15179">#15179</a> - SP based players don't keep their names, but always accept whatever was stored on the connecting server</li>
		<li><a href="http://bugs.slimdevices.com/show_bug.cgi?id=15204">#15204</a> - CLI tag 'j' for coverart sometimes returned a full path instead of 1</li>
		<li><a href="http://bugs.slimdevices.com/show_bug.cgi?id=15271">#15271</a> - Radiotime station which have aac with mp3 and/or wma stream fail on ip3k players on ReadyNAS</li>
		<li><a href="http://bugs.slimdevices.com/show_bug.cgi?id=15371">#15371</a> - Play or Add a Genre Does Nothing</li>
		<li><a href="http://bugs.slimdevices.com/show_bug.cgi?id=15382">#15382</a> - "Power On Resume" setting is not respected</li>
		<li><a href="http://bugs.slimdevices.com/show_bug.cgi?id=15391">#15391</a> - Too much whining after months of beta, startup and refresh of server</li>
		<li><a href="http://bugs.slimdevices.com/show_bug.cgi?id=15474">#15474</a> - Playing radio station, turning on an additional player in sync-group causes skip in playlist</li>
		<li><a href="http://bugs.slimdevices.com/show_bug.cgi?id=15477">#15477</a> - New track stream can get (superfluous) packets from old stream</li>
		<li><a href="http://bugs.slimdevices.com/show_bug.cgi?id=15553">#15553</a> - Track with composer but no artist tag can't be browsed on SqueezePlay devices</li>
		<li><a href="http://bugs.slimdevices.com/show_bug.cgi?id=15556">#15556</a> - DHCP client fix - check IP address before using it</li>
		<li><a href="http://bugs.slimdevices.com/show_bug.cgi?id=15566">#15566</a> - (Controller) - Fix power management settings. Only reset to default if a setting is missing.</li>
		<li><a href="http://bugs.slimdevices.com/show_bug.cgi?id=15686">#15686</a> - Can't start a MusicIP Mix from a genre</li>
		<li><a href="http://bugs.slimdevices.com/show_bug.cgi?id=15815">#15815</a> - Now Playing information can alternate previous-next-previous-next at track skip</li>
	</ul>
	<br />
</ul>

<h2><a name="v7.4.2" id="v7.4.2"></a>Version 7.4.2 - 2010-02-25</h2>
<ul>
	<li>Bug Fixes:</li>
	<ul>
		<li>Fixed UPnP compatibility with Simplify Media server.</li>
		<li>Fixed FLAC seeking on files that contain ID3v2 tags.</li>
		<li>Fixed sample rate detection for MPEG-4 files.</li>
		<li>Changed Tag Version info to display all versions of ID3 tags contained within a file.</li>
		<li>Added missing Monkey's Audio (APE) decoder binaries for i386 FreeBSD, i386/ARM/PPC Linux.</li>
		<li><a href="http://bugs.slimdevices.com/show_bug.cgi?id=10449">#10449</a> - SqueezePlay, wrong track played when playing an artist's compilation albums</li>
		<li><a href="http://bugs.slimdevices.com/show_bug.cgi?id=13955">#13955</a> - Remote ASX playlist containing MP3 stream fails</li>
		<li><a href="http://bugs.slimdevices.com/show_bug.cgi?id=14110">#14110</a> - Fixed scanning of iTunNORM Sound Check value in MP3 files when there is only one comment</li>
		<li><a href="http://bugs.slimdevices.com/show_bug.cgi?id=14321">#14321</a> - Applet Installer shows duplicate entries</li>
		<li><a href="http://bugs.slimdevices.com/show_bug.cgi?id=14328">#14328</a> - Need useful error messages when artwork fails</li>
		<li><a href="http://bugs.slimdevices.com/show_bug.cgi?id=14496">#14496</a> - Player display goes blank after upgrading to 7.4</li>
		<li><a href="http://bugs.slimdevices.com/show_bug.cgi?id=14824">#14824</a> - Reciva Internet Radios claim to support Icy-MetaData, but then glitch on metadata packets (Simon Hyde)</li>
		<li><a href="http://bugs.slimdevices.com/show_bug.cgi?id=14861">#14861</a> - SBS preventing HDD shutdown</li>
		<li><a href="http://bugs.slimdevices.com/show_bug.cgi?id=14883">#14883</a> - Audio pops at the end of WAV/AIFF files</li>
		<li><a href="http://bugs.slimdevices.com/show_bug.cgi?id=14905">#14905</a> - Not compatible with Ubuntu 9.10 due to MySQL 5.1</li>
		<li><a href="http://bugs.slimdevices.com/show_bug.cgi?id=14913">#14913</a> - Scanner calculates incorrect bitrate on Windows</li>
		<li><a href="http://bugs.slimdevices.com/show_bug.cgi?id=14931">#14931</a> - Can't save preset 0 on SB3</li>
		<li><a href="http://bugs.slimdevices.com/show_bug.cgi?id=14933">#14933</a> - Scanner only includes one comment per song</li>
		<li><a href="http://bugs.slimdevices.com/show_bug.cgi?id=14946">#14946</a> - Strip trailing nulls from the end of WAV LIST INFO tags</li>
		<li><a href="http://bugs.slimdevices.com/show_bug.cgi?id=15001">#15001</a> - Save playlist plugin locks SQB classic UI</li>
		<li><a href="http://bugs.slimdevices.com/show_bug.cgi?id=15014">#15014</a> - Scanner should prefer Vorbis tags over ID3v2 tags for FLAC files</li>
		<li><a href="http://bugs.slimdevices.com/show_bug.cgi?id=15105">#15105</a> - Scanner intolerant of bad FILE value in embedded cue sheets</li> (Gordon Harris)
		<li><a href="http://bugs.slimdevices.com/show_bug.cgi?id=15190">#15190</a> - File Types page shows active option for WMA Lossless/Pro</li>
		<li><a href="http://bugs.slimdevices.com/show_bug.cgi?id=15196">#15196</a> - Multiple genre tags in ID3v2 not read properly</li>
		<li><a href="http://bugs.slimdevices.com/show_bug.cgi?id=15197">#15197</a> - Wrong bitrate/duration calculated for MPEG-2 Layer 3 files</li>
		<li><a href="http://bugs.slimdevices.com/show_bug.cgi?id=15262">#15262</a> - Unable to scan some MP4 files encoded by Nero</li>
		<li><a href="http://bugs.slimdevices.com/show_bug.cgi?id=15380">#15380</a> - Return the proper content-type when streaming files (agillis)</li>
		<li><a href="http://bugs.slimdevices.com/show_bug.cgi?id=15483">#15483</a> - Scanner fails when ReplayGain tag are invalid</li>
		<li><a href="http://bugs.slimdevices.com/show_bug.cgi?id=15490">#15490</a> - Gapless playback broken for PCM on SB1</li>
		<li><a href="http://bugs.slimdevices.com/show_bug.cgi?id=15491">#15491</a> - Try harder to read radio playlists that return text or HTML content-types</li>
		<li><a href="http://bugs.slimdevices.com/show_bug.cgi?id=15630">#15630</a> - Invalid characters in comment tags can break the scanner</li>
		<li><a href="http://bugs.slimdevices.com/show_bug.cgi?id=15707">#15707</a> - Lyrics tag in WMA files not scanned</li>
	</ul>
</ul>

<h2><a name="v7.4.1" id="v7.4.1"></a>Version 7.4.1 - 2009-10-21</h2>
<ul>
	<li>Apps:</li>
	<ul>
		<li>Added Queen app.</li>
	</ul>
	<br />
	
	<li>Platform Support:</li>
	<ul>
		<li>Binaries and tarballs are now available for the following platforms:
			<ul>
				<li>i386 FreeBSD 7.2</li>
				<li>ARM EABI Linux</li>
				<li>PowerPC Linux</li>
			</ul>
		</li>
	</ul>
	<br />
	
	<li>Scanner bug fixes and improvements:</li>
	<ul>
		<li>Improved speed of FLAC scanning.</li>
		<li>Improved accuracy of FLAC seeking.</li>
		<li>Re-added support for ID3v2 tags in FLAC files.</li>
		<li>AIFF: Fixed error when reading ID3 chunks with a bad chunk size.</li>
		<li>MP4: Fixed parsing of files with short TRKN tags.</li>
		<li><a href="http://bugs.slimdevices.com/show_bug.cgi?id=14241">#14241</a> - Fixed Win32 crash when seeking in FLAC files</li>
		<li><a href="http://bugs.slimdevices.com/show_bug.cgi?id=14462">#14462</a> - Fixed reading of WAV files with 18-byte fmt chunks</li>
		<li><a href="http://bugs.slimdevices.com/show_bug.cgi?id=14476">#14476</a> - Fixed crashes when files contain very large cover art</li>
		<li><a href="http://bugs.slimdevices.com/show_bug.cgi?id=14658">#14658</a> - Fixed reading of MP4 tags on certain platforms</li>
		<li><a href="http://bugs.slimdevices.com/show_bug.cgi?id=14705">#14705</a> - Properly read ID3v2 frames in a file with a corrupt frame</li>
		<li><a href="http://bugs.slimdevices.com/show_bug.cgi?id=14728">#14728</a> - Try to work around broken taggers that write UTF-16 text to ID3v2.3 tags without a BOM</li>
		<li><a href="http://bugs.slimdevices.com/show_bug.cgi?id=14788">#14788</a> - Fixed crash when reading certain WMA tags</li>
	</ul>
	<br />
	
	<li>Bug Fixes:</li>
	<ul>
		<li><a href="http://bugs.slimdevices.com/show_bug.cgi?id=10429">#10429</a> - Added pref for extracting iTunes artwork, off by default</li>
		<li><a href="http://bugs.slimdevices.com/show_bug.cgi?id=13264">#13264</a> - If sleeping at end of song, don't start crossfading the next track</li>
		<li><a href="http://bugs.slimdevices.com/show_bug.cgi?id=13892">#13892</a> - Can't store music folder with non-latin characters</li>
		<li><a href="http://bugs.slimdevices.com/show_bug.cgi?id=14068">#14068</a> - Installer should pause longer when shutting down SqueezeTray</li>
		<li><a href="http://bugs.slimdevices.com/show_bug.cgi?id=14230">#14230</a> - Pause, play, starts a new track. Intermittent</li>
		<li><a href="http://bugs.slimdevices.com/show_bug.cgi?id=14340">#14340</a> - missing strings on controller</li>
		<li><a href="http://bugs.slimdevices.com/show_bug.cgi?id=14444">#14444</a> - Cannot View music folder with Traditional / Simplified Chinese folder name</li>
		<li><a href="http://bugs.slimdevices.com/show_bug.cgi?id=14438">#14438</a> - Non-Default skins lack My Apps menu item</li>
		<li><a href="http://bugs.slimdevices.com/show_bug.cgi?id=14451">#14451</a> - New install of Squeezebox Server 7.4 on ReadyNAS NV+ creates 2 instances of SBS</li>
		<li><a href="http://bugs.slimdevices.com/show_bug.cgi?id=14453">#14453</a> - Home menu inconsistent: App Gallery precedes My Apps on SqueezePlay, but follows on ip3k</li>
		<li><a href="http://bugs.slimdevices.com/show_bug.cgi?id=14470">#14470</a> - Scan crashes on MusicIP (Windows) import when encountering non-latin path/file names</li>
		<li><a href="http://bugs.slimdevices.com/show_bug.cgi?id=14471">#14471</a> - Can't open Control Panel if SBS is password protected</li>
		<li><a href="http://bugs.slimdevices.com/show_bug.cgi?id=14472">#14472</a> - Document CLI change from music_services to apps</li>
		<li><a href="http://bugs.slimdevices.com/show_bug.cgi?id=14485">#14485</a> - After 7.4.0, IR doesn't work</li>
		<li><a href="http://bugs.slimdevices.com/show_bug.cgi?id=14476">#14476</a> - Scanner fails when files contain very large artwork</li>
		<li><a href="http://bugs.slimdevices.com/show_bug.cgi?id=14503">#14503</a> - Browse Music Folder broken</li>
		<li><a href="http://bugs.slimdevices.com/show_bug.cgi?id=14506">#14506</a> - Control panel does not show information on password protected server</li>
		<li><a href="http://bugs.slimdevices.com/show_bug.cgi?id=14519">#14519</a> - Debian installer doesn't migrate settings from old squeezecenter</li>
		<li><a href="http://bugs.slimdevices.com/show_bug.cgi?id=14520">#14520</a> - ReadyNAS - starting with wrong locale information</li>
		<li><a href="http://bugs.slimdevices.com/show_bug.cgi?id=14521">#14521</a> - Save Playlist (on current playlist screen) causes reconnecting screen</li>
		<li><a href="http://bugs.slimdevices.com/show_bug.cgi?id=14573">#14573</a> - iTunes import crashes on DISCC for remote tracks</li>
		<li><a href="http://bugs.slimdevices.com/show_bug.cgi?id=14580">#14580</a> - ReadyNAS - Cannot playback AAC files</li>
		<li><a href="http://bugs.slimdevices.com/show_bug.cgi?id=14587">#14587</a> - Duplicate albums due to bad MuiscBrainz tags</li>
		<li><a href="http://bugs.slimdevices.com/show_bug.cgi?id=14588">#14588</a> - Scanner reports 'File not found' for non-ASCII characters</li>
		<li><a href="http://bugs.slimdevices.com/show_bug.cgi?id=14590">#14590</a> - ServiceManager should treat Windows 7, 2008 et al. like Vista</li>
		<li><a href="http://bugs.slimdevices.com/show_bug.cgi?id=14594">#14594</a> - No FF and REW in Napster tracks</li>
		<li><a href="http://bugs.slimdevices.com/show_bug.cgi?id=14599">#14599</a> - Control Panel Opens When Starting Squeezebox Server</li>
		<li><a href="http://bugs.slimdevices.com/show_bug.cgi?id=14597">#14597</a> - AAC to MP3 fails because of bug in convert.conf file</li>
		<li><a href="http://bugs.slimdevices.com/show_bug.cgi?id=14745">#14745</a> - Wrong Date on Squeezebox Classic when in standby</li>
		<li><a href="http://bugs.slimdevices.com/show_bug.cgi?id=14758">#14758</a> - iTunes imported music is not mixable in MusicIP</li>
		<li><a href="http://bugs.slimdevices.com/show_bug.cgi?id=14762">#14762</a> - Cyrillic encoding is broken in Browse Music Folder</li>
		<li><a href="http://bugs.slimdevices.com/show_bug.cgi?id=14783">#14783</a> - WAV -> FLAC on OSX fails: SOX error</li>
	</ul>
	<br />
</ul>

<h2><a name="v7.4.0" id="v7.4.0"></a>Version 7.4.0 - 2009-09-28</h2>
<ul>
	<li>Firmware updates:</li>
	<ul>
		<li>Boom - Version 50<br />	
			Squeezebox 2/3 - Version 130<br />
			Transporter - Version 80<br />
			Receiver - Version 65
		</li>
		<ul>
			<li><a href="http://bugs.slimdevices.com/show_bug.cgi?id=4834">#4834</a> - (Transporter) After switching to digital input device will not play music without a complete reset (3rd time's the charm?)</li>
			<li><a href="http://bugs.slimdevices.com/show_bug.cgi?id=11078">#11078</a> - Wired-only Classics can flood the network with broadcast packets</li>
			<li>Allow players in a sync group to move between servers while remaining in the same sync group.</li>
		</ul>
	</ul>
	<br />
	
	<li>Scanner:</li>
	<ul>
		<li>The file format scanning modules have been completely rewritten in C as a <a href="http://search.cpan.org/dist/Audio-Scan/">standalone module</a> with comprehensive unit tests.</li>
		<li>This reduces memory usage, improves scanning speed, and fixes many bugs.</li>
		<li>Seeking in WMA files is now supported.</li>
		<li>Seeking in VBR MP3 files is now more accurate.</li>
	</ul>
	<br />
	
	<li>System integration:</li>
	<ul>
		<li>New Control Panel for Windows, Console for Windows Home Server and Preference Pane for OSX as a shortcut to common activities</li>
	</ul>
	<br />
	
	<li>Preset Changes:</li>
	<ul>
		<li>Boom/IR presets are no longer associated with Favorites, and each player now has a separate preset list.</li>
		<li>When upgrading, any presets set within Favorites will be migrated to every player.</li>
		<li>Presets are now synced with mysqueezebox.com (Favorites are still not synced).</li>
		<li>Presets can no longer be set via the 'favorites add' command.</li>
		<li>For more information, please see bug <a href="http://bugs.slimdevices.com/show_bug.cgi?id=13248">#13248</a>.</li>
	</ul>
	<br />
	
	<li>Resource Usage:</li>
	<ul>
		<li>Several features of Squeezebox Server can be disabled to reduce memory usage. The following command-line flags are available:</li>
		<ul>
			<li>--noweb - Disable web interface.</li>
			<li>--notranscoding - Disable support for transcoding.</li>
			<li>--nosb1slimp3sync - Disable support for SliMP3 &amp; SB1 players and associated syncing.</li>
			<li>--noinfolog - Disable INFO-level logging.</li>
			<li>--nodebuglog - Disable DEBUG-level logging.</li>
		</ul>
	</ul>
	<br />

	<li>Bug Fixes:</li>
		<li><a href="http://bugs.slimdevices.com/show_bug.cgi?id=2611">#2611</a> - Add option to ignore some of iTunes playlists like eg. Videos, Purchased etc.</li>
		<li><a href="http://bugs.slimdevices.com/show_bug.cgi?id=3161">#3161</a> - Need more agressive auto-retry for internet radio
		<br>Once a connection is established then a reconnection will be attempted if it subsequently drops</li>
		<li><a href="http://bugs.slimdevices.com/show_bug.cgi?id=3592">#3592</a> - Add ability to name Squeezebox Server</li>
		<li><a href="http://bugs.slimdevices.com/show_bug.cgi?id=4584">#4584</a> - SqueezeCenter should support ALBUMARTISTSORT</li>
		<li><a href="http://bugs.slimdevices.com/show_bug.cgi?id=4665">#4665</a> - APEv2 tags supercede ID3 and ID3v2 tags</li>
		<li><a href="http://bugs.slimdevices.com/show_bug.cgi?id=7320">#7320</a> - Pressing Play from Web Page does not clear cache
		<br>When paused and connected to a remote stream of unknown duration, stop when buffer fills.</li>
		<li><a href="http://bugs.slimdevices.com/show_bug.cgi?id=7232">#7232</a> - Starting a DB Scan will halt currently playing Internet Radio stream</li>
		<li><a href="http://bugs.slimdevices.com/show_bug.cgi?id=8246">#8246</a> - Different behaviour with browsing shortcuts in Music Folder</li>
		<li><a href="http://bugs.slimdevices.com/show_bug.cgi?id=8434">#8434</a> - MP4 -&gt; FLAC conversion - big endian vs. little endian</li>
		<li><a href="http://bugs.slimdevices.com/show_bug.cgi?id=8563">#8563</a> - Scanner reads incorrect sample rate on 88.2kHz MP4 files</li>
		<li><a href="http://bugs.slimdevices.com/show_bug.cgi?id=9194">#9194</a> - Track::artist expensive; suggest cache result and avoid double calls</li>
		<li><a href="http://bugs.slimdevices.com/show_bug.cgi?id=9351">#9351</a> - Players unpause randomly</li>
		<li><a href="http://bugs.slimdevices.com/show_bug.cgi?id=9673">#9673</a> - Poor recovery from empty stream</li>
		<li><a href="http://bugs.slimdevices.com/show_bug.cgi?id=9713">#9713</a> - WMA files cannot FWD / RWD</li>
		<li><a href="http://bugs.slimdevices.com/show_bug.cgi?id=9752">#9752</a> - fade_volume doesn't always call callbacks at end of fade</li>
		<li><a href="http://bugs.slimdevices.com/show_bug.cgi?id=10026">#10026</a> - PCM != WAV<br>Add (restore) WAV seek capability</br></li>
		<li><a href="http://bugs.slimdevices.com/show_bug.cgi?id=10188">#10188</a> - Improved scanner logging</li>
		<li><a href="http://bugs.slimdevices.com/show_bug.cgi?id=10199">#10199</a> - Most transcoding doesn't work with non-ascii-characters in filename</li>
		<li><a href="http://bugs.slimdevices.com/show_bug.cgi?id=10278">#10278</a> - exit search jumps back to home menu</li>
		<li><a href="http://bugs.slimdevices.com/show_bug.cgi?id=10320">#10320</a> - Time command should remain paused if paused</li>
		<li><a href="http://bugs.slimdevices.com/show_bug.cgi?id=10443">#10443</a> - Failure to resume song on connection recovery after short network disruption</li>
		<li><a href="http://bugs.slimdevices.com/show_bug.cgi?id=10645">#10645</a> - Improve pausing on remote sources that support seeking</li>
		<li><a href="http://bugs.slimdevices.com/show_bug.cgi?id=10660">#10660</a> - Allow Squeezebox Server to downsample WAV using SoX</li>
		<li><a href="http://bugs.slimdevices.com/show_bug.cgi?id=10731">#10731</a> - WAV convert to LAME (MP3) fails</li>
		<li><a href="http://bugs.slimdevices.com/show_bug.cgi?id=10814">#10814</a> - Transcoding Framework only replaces variable once (need global replace)</li>
		<li><a href="http://bugs.slimdevices.com/show_bug.cgi?id=10841">#10841</a> - SC reverts to last stream played if ShoutCast server reached max. # listeners</li>
		<li><a href="http://bugs.slimdevices.com/show_bug.cgi?id=11099">#11099</a> - Now playing remote stream shows duration bar initially</li>
		<li><a href="http://bugs.slimdevices.com/show_bug.cgi?id=11285">#11285</a> - Allow Squeezebox Server to downsample AIF using SoX</li>
		<li><a href="http://bugs.slimdevices.com/show_bug.cgi?id=11447">#11447</a> - Clearing the current playlist does not clear the current index of the playlist</li>
		<li><a href="http://bugs.slimdevices.com/show_bug.cgi?id=11652">#11652</a> - Previous alarm goes off on Boom even though it was changed (Manoj Kasichainula)</li>
		<li><a href="http://bugs.slimdevices.com/show_bug.cgi?id=11722">#11722</a> - Fix RandomMix genre list sort order</li>
		<li><a href="http://bugs.slimdevices.com/show_bug.cgi?id=11780">#11780</a> - Scanner failing on common album names</li>
		<li><a href="http://bugs.slimdevices.com/show_bug.cgi?id=11912">#11912</a> - Repeat should be turned off by default</li>
		<li><a href="http://bugs.slimdevices.com/show_bug.cgi?id=11888">#11888</a> - Player should reconnect to a remote stream if the connection ends before the known duration</li>
		<li><a href="http://bugs.slimdevices.com/show_bug.cgi?id=12240">#12240</a> - Last.fm does not scrobble last track in playlist (until new playlist started)</li>
		<li><a href="http://bugs.slimdevices.com/show_bug.cgi?id=12873">#12873</a> - Sample Size information for FLAC doesn't show up in UI</li>
		<li><a href="http://bugs.slimdevices.com/show_bug.cgi?id=13248">#13248</a> - Change presets to be per-player, separate from favorites</li>
		<li><a href="http://bugs.slimdevices.com/show_bug.cgi?id=13600">#13600</a> - Non-western characters incorrectly sorted</li>
	</ul>
	<br />
</ul>

<h2><a name="v7.3.4" id="v7.3.4"></a>Version 7.3.4 - not released</h2>
<ul>
	<li>Platform Support:</li>
	<ul>
		<li>Support for Mac OS X Snow Leopard.  SqueezeCenter itself will run in 64-bit mode, but note that the Preference Pane only supports 32-bit mode.</li>
	</ul>
	<br />
	
	<li>Bug Fixes:</li>
	<ul>
		<li><a href="http://bugs.slimdevices.com/show_bug.cgi?id=4584">#4584</a> - Support for ALBUMARTISTSORT</li>
		<li><a href="http://bugs.slimdevices.com/show_bug.cgi?id=11217">#11217</a> - Un-mute does not work</li>
		<li><a href="http://bugs.slimdevices.com/show_bug.cgi?id=12475">#12475</a> - If initial DNS test fails, keep using original DNS servers</li>
	</ul>
</ul>

<h2><a name="v7.3.3" id="v7.3.3"></a>Version 7.3.3 - 2009-06-16</h2>
<ul>
	<li>Firmware updates:</li>
	<ul>
		<li>Boom - Version 47<br />	
			Squeezebox 2/3 - Version 127<br />
			Transporter - Version 77<br />
			Receiver - Version 62
		</li>
		<ul>
			<li>Ogg Vorbis streams can now be played.  Note that low-bitrate streams less than 64k are not supported due to excess memory requirements.</li>
			<li>No longer use OpenDNS as a fallback, as it may return inconsistent SN results from other devices on the network.</li>
			<li>Fixed DNS incompatibility with certain Netgear routers.</li> 
			<li><a href="http://bugs.slimdevices.com/show_bug.cgi?id=4418">#4418</a> - Ogg Vorbis streams crash player</li>
			<li><a href="http://bugs.slimdevices.com/show_bug.cgi?id=7857">#7857</a> - Player crashes when playing an Ogg file with large headers</li>
			<li><a href="http://bugs.slimdevices.com/show_bug.cgi?id=10638">#10638</a> - Boom: No sound from Line In in setup menu</li>
			<li><a href="http://bugs.slimdevices.com/show_bug.cgi?id=10815">#10815</a> - Extend STMn to indicate why decoder failed</li>
			<li><a href="http://bugs.slimdevices.com/show_bug.cgi?id=10944">#10944</a> - serv 0 does not return player to Select Music Source</li>
			<li><a href="http://bugs.slimdevices.com/show_bug.cgi?id=10945">#10945</a> - Boom will not power cycle from IR remote</li>
		</ul>
	</ul>
	<br />

	<li>Networking:</li>
	<ul>
		<li>No longer use OpenDNS as a fallback, as it may return inconsistent SN results from other devices on the network.</li>
	</ul>
	<br />

	<li>Bug Fixes:</li>
	<ul>
		<li><a href="http://bugs.slimdevices.com/show_bug.cgi?id=1361">#1361</a> - Mac: expand the music folder path if it's an alias, or SC would crash at startup</li>
		<li><a href="http://bugs.slimdevices.com/show_bug.cgi?id=7794">#7794</a> - Removal of Windows specific plugin in debian build</li>
		<li><a href="http://bugs.slimdevices.com/show_bug.cgi?id=8426">#8426</a> - Controller Artist Search is restricted to whole-album Artists</li>
		<li><a href="http://bugs.slimdevices.com/show_bug.cgi?id=8683">#8683</a> - Squeezecenter .deb's logrotate should not restart</li>
		<li><a href="http://bugs.slimdevices.com/show_bug.cgi?id=9472">#9472</a> - Remote playlist with multiple WMA streams plays only first stream</li>
		<li><a href="http://bugs.slimdevices.com/show_bug.cgi?id=9878">#9878</a> - Favorites with non-latin characters in their url don't work</li>
		<li><a href="http://bugs.slimdevices.com/show_bug.cgi?id=9931">#9931</a> - MIP playlist is not restored after a player reconnects to SC</li>
		<li><a href="http://bugs.slimdevices.com/show_bug.cgi?id=10060">#10060</a> - The alarm doesn't fade in if the source is Internet radio</li>
		<li><a href="http://bugs.slimdevices.com/show_bug.cgi?id=10087">#10087</a> - Backup alarm does not work if SC is password-protected</li>
		<li><a href="http://bugs.slimdevices.com/show_bug.cgi?id=10112">#10112</a> - Problem seeking in podcasts with large ID3v2 tags</li>
		<li><a href="http://bugs.slimdevices.com/show_bug.cgi?id=10310">#10310</a> - Changing volume on syncd player causes volume to jump to pre-syncd level</li>
		<li><a href="http://bugs.slimdevices.com/show_bug.cgi?id=10325">#10325</a> - Player UI (SB 3/Classic) clock gets stuck - does not update after a server was in suspend mode</li>
		<li><a href="http://bugs.slimdevices.com/show_bug.cgi?id=10371">#10371</a> - Bright white LED does not go off at end of play</li>
		<li><a href="http://bugs.slimdevices.com/show_bug.cgi?id=10458">#10458</a> - onStop handler is called when seeking</li>
		<li><a href="http://bugs.slimdevices.com/show_bug.cgi?id=10479">#10475</a> - Last 15 seconds of song gets chopped off (skipped)</li>
		<li><a href="http://bugs.slimdevices.com/show_bug.cgi?id=10479">#10479</a> - WMA files streamed from HTTP servers cause player to reboot</li>
		<li><a href="http://bugs.slimdevices.com/show_bug.cgi?id=10583">#10583</a> - VA albums handled as many one-track albums with 2 artists each</li>
		<li><a href="http://bugs.slimdevices.com/show_bug.cgi?id=10635">#10635</a> - Non-user-friendly message for bad podcast files</li>
		<li><a href="http://bugs.slimdevices.com/show_bug.cgi?id=10640">#10640</a> - Local real time clock showing in Now Playing in SN Radio</li>
		<li><a href="http://bugs.slimdevices.com/show_bug.cgi?id=10681">#10681</a> - Fail to start new track after underrun (esp. when synced)</li>
		<li><a href="http://bugs.slimdevices.com/show_bug.cgi?id=10692">#10692</a> - Early (premature) STMd (decoder buffer underrun) provokes hang</li>
		<li><a href="http://bugs.slimdevices.com/show_bug.cgi?id=10693">#10693</a> - Abort link present after scan complete in web UI</li>
		<li><a href="http://bugs.slimdevices.com/show_bug.cgi?id=10702">#10702</a> - MusicIP Mood menu missing from Jive's menu</li>
		<li><a href="http://bugs.slimdevices.com/show_bug.cgi?id=10724">#10724</a> - MB changed MUSICBRAINZ ALBUM ARTIST</li>
		<li><a href="http://bugs.slimdevices.com/show_bug.cgi?id=10730">#10730</a> - Downloads from SqueezeCenter cut off prematurely</li>
		<li><a href="http://bugs.slimdevices.com/show_bug.cgi?id=10736">#10736</a> - Extension Downloader shows plugins for upgrade when already at latest version</li>
		<li><a href="http://bugs.slimdevices.com/show_bug.cgi?id=10744">#10744</a> - International characters sorted wrong when browsing Music Folder</li>
		<li><a href="http://bugs.slimdevices.com/show_bug.cgi?id=10749">#10749</a> - Support "Album Artist" for FLAC used by JR Media Center</li>
		<li><a href="http://bugs.slimdevices.com/show_bug.cgi?id=10752">#10752</a> - Logging output is displayed in OSX installer's OK dialog box</li>
		<li><a href="http://bugs.slimdevices.com/show_bug.cgi?id=10761">#10761</a> - Formats::WMA doesn't map WM/ArtistSortOrder</li>
		<li><a href="http://bugs.slimdevices.com/show_bug.cgi?id=10762">#10762</a> - WMA: WM/Comments should be mapped to COMMENT</li>
		<li><a href="http://bugs.slimdevices.com/show_bug.cgi?id=10807">#10807</a> - Unavailable plugins can be placed on the Home Menu</li>
		<li><a href="http://bugs.slimdevices.com/show_bug.cgi?id=10818">#10818</a> - Some types of transcoding degrade SC & GUI responsiveness</li>
		<li><a href="http://bugs.slimdevices.com/show_bug.cgi?id=10828">#10828</a> - Unexpected unpause when synced upon power-on</li>
		<li><a href="http://bugs.slimdevices.com/show_bug.cgi?id=10833">#10833</a> - Startup time for remote streams is too slow</li>
		<li><a href="http://bugs.slimdevices.com/show_bug.cgi?id=10886">#10886</a> - Cannot play AIFF files ripped with dBpoweramp</li>
		<li><a href="http://bugs.slimdevices.com/show_bug.cgi?id=10928">#10928</a> - Settings Web UI broken in Safari</li>
		<li><a href="http://bugs.slimdevices.com/show_bug.cgi?id=10939">#10939</a> - Non-square artwork does not display correctly in web UI</li>
		<li><a href="http://bugs.slimdevices.com/show_bug.cgi?id=11001">#11001</a> - Icecast authenticated streams that allow 1 con/user sometimes fail</li>
		<li><a href="http://bugs.slimdevices.com/show_bug.cgi?id=11006">#11006</a> - No sound after upgrade; SOX has wrong arguments for Ogg-&gt;AIFF</li>
		<li><a href="http://bugs.slimdevices.com/show_bug.cgi?id=11056">#11056</a> - Vorbis Comment "DESCRIPTION" frame should be mapped to "COMMENT"</li>
		<li><a href="http://bugs.slimdevices.com/show_bug.cgi?id=11222">#11222</a> - Playing a playlist causes controller to disconnect from SC</li>
		<li><a href="http://bugs.slimdevices.com/show_bug.cgi?id=11259">#11259</a> - Network test not working on SB1</li>
		<li><a href="http://bugs.slimdevices.com/show_bug.cgi?id=11261">#11261</a> - After disconnecting from power, Boom would forget bass/treble/stereoxl</li>
		<li><a href="http://bugs.slimdevices.com/show_bug.cgi?id=11446">#11446</a> - Radio logos not showing</li>
	</ul>
</ul>

<h2><a name="v7.3.2" id="v7.3.2"></a>Version 7.3.2 - 2009-01-20</h2>
<ul>
	<li>Firmware updates:</li>
	<ul>
		<li>Boom - Version 43<br />	
			Squeezebox 2/3 - Version 123<br />
			Transporter - Version 73<br />
			Receiver - Version 58
		</li>
		<ul>
			<li>(Boom) Improved Woofer-Tweeter crossover.</li>
			<li><a href="http://bugs.slimdevices.com/show_bug.cgi?id=7681">#7681</a> - (Boom) In 'Off' mode it uses 8 Watts, while playing it uses 9 Watts</li>
			<li><a href="http://bugs.slimdevices.com/show_bug.cgi?id=7918">#7918</a> - strm-a (skip-ahead) can provoke STMo (output buffer underrun)</li>
			<li><a href="http://bugs.slimdevices.com/show_bug.cgi?id=9796">#9796</a> - (Boom) Firmware messages not shown if power off brightness is set to 0 (Dark)</li>
			<li><a href="http://bugs.slimdevices.com/show_bug.cgi?id=10161">#10161</a> - Some items are editable in Current Settings but changes do not stick</li>
			<li><a href="http://bugs.slimdevices.com/show_bug.cgi?id=10383">#10383</a> - All players should set firmware auto update option to true</li>
			<li><a href="http://bugs.slimdevices.com/show_bug.cgi?id=10493">#10493</a> - Long Rhapsody trial session IDs can fail with org.xml.sax.SAXParseException</li>
			<li><a href="http://bugs.slimdevices.com/show_bug.cgi?id=10705">#10705</a> - (Boom) RTC alarm is muted - only the alarm bell sign flashes</li>
		</ul>
	</ul>
	<br />

	<li>Bug Fixes:</li>
	<ul>
		<li><a href="http://bugs.slimdevices.com/show_bug.cgi?id=7966">#7966</a> - SqueezeCenter does not recognize wide characters if using iTunes</li>
		<li><a href="http://bugs.slimdevices.com/show_bug.cgi?id=9132">#9132</a> - Status command does not return updated ratings until SC restart</li>
		<li><a href="http://bugs.slimdevices.com/show_bug.cgi?id=9544">#9544</a> - Large number of plugins with web pages could break the web UI</li>
		<li><a href="http://bugs.slimdevices.com/show_bug.cgi?id=9623">#9623</a> - SqueezeCenter tried to download firmwares to Firmware dir</li>
		<li><a href="http://bugs.slimdevices.com/show_bug.cgi?id=9737">#9737</a> - Add clock display to SB/TP when pressing snooze button</li>
		<li><a href="http://bugs.slimdevices.com/show_bug.cgi?id=9754">#9754</a> - Settings screens lose scroll bar, buttons etc.</li>
		<li><a href="http://bugs.slimdevices.com/show_bug.cgi?id=9833">#9833</a> - RTC alarm should only be set if the next alarm is within 24 hours</li>
		<li><a href="http://bugs.slimdevices.com/show_bug.cgi?id=9962">#9962</a> - Player Settings->Remote not appearing in SLIMP3 web settings page</li>
		<li><a href="http://bugs.slimdevices.com/show_bug.cgi?id=9970">#9970</a> - Scanner crashes when handling FLAC with embedded cue and external cue</li>
		<li><a href="http://bugs.slimdevices.com/show_bug.cgi?id=9997">#9997</a> - Add updated sox with FLAC support
		<br>This means that downsampling of FLAC will produce FLAC instead of MP3 by default</li>
		<li><a href="http://bugs.slimdevices.com/show_bug.cgi?id=10033">#10033</a> - APE --> MP3 via Lame is broken</li>
		<li><a href="http://bugs.slimdevices.com/show_bug.cgi?id=10180">#10180</a> - add support for textkeys in raw CLI queries for albums, artists, genres and musicfolder</li>
		<li><a href="http://bugs.slimdevices.com/show_bug.cgi?id=10181">#10181</a> - Press and hold front panel power toggles power</li>
		<li><a href="http://bugs.slimdevices.com/show_bug.cgi?id=10186">#10186</a> - Add a set preset option to the favorites CLI</li>
		<li><a href="http://bugs.slimdevices.com/show_bug.cgi?id=10283">#10283</a> - Zap ignored during screen saver</li>
		<li><a href="http://bugs.slimdevices.com/show_bug.cgi?id=10361">#10361</a> - Display full file name instead of Windows' short file name for files with unicode in the path/name (most noticeable in Browse Music Folder)</li>
		<li><a href="http://bugs.slimdevices.com/show_bug.cgi?id=10386">#10386</a> - ID3 chunk in WAV files not read sometimes</li>
		<li><a href="http://bugs.slimdevices.com/show_bug.cgi?id=10391">#10391</a> - RandomMix with now genre selected leads to DB error</li>
		<li><a href="http://bugs.slimdevices.com/show_bug.cgi?id=10400">#10400</a> - Sync'd playlists don't advance with SLIMP3/SB1-only sync-group</li>
		<li><a href="http://bugs.slimdevices.com/show_bug.cgi?id=10406">#10406</a> - Sync'd playback occurs on powered off players</li>
		<li><a href="http://bugs.slimdevices.com/show_bug.cgi?id=10407">#10407</a> - Streaming can get blocked after a failure</li>
		<li><a href="http://bugs.slimdevices.com/show_bug.cgi?id=10419">#10419</a> - FWD/REW (scanning) broken for remote tracks</li>
		<li><a href="http://bugs.slimdevices.com/show_bug.cgi?id=10437">#10437</a> - Initial audio block algorithm fails for small initial chunks</li>
		<li><a href="http://bugs.slimdevices.com/show_bug.cgi?id=10438">#10438</a> - SliMP3/SB1 sync broken after first track</li>
		<li><a href="http://bugs.slimdevices.com/show_bug.cgi?id=10446">#10446</a> - No FeedBack in web UI on love/ban track</li>
		<li><a href="http://bugs.slimdevices.com/show_bug.cgi?id=10450">#10450</a> - Bad use of pretty string bitrate description instead of numeric value</li>
		<li><a href="http://bugs.slimdevices.com/show_bug.cgi?id=10451">#10451</a> - Pipeline / socketwrapper use may impose additional overhead</li>
		<li><a href="http://bugs.slimdevices.com/show_bug.cgi?id=10452">#10452</a> - Bogus " (Disc 1)" suffix appended to single-disc album titles of FLAC tracks ripped by dBpoweramp CD Ripper.</li>
		<li><a href="http://bugs.slimdevices.com/show_bug.cgi?id=10474">#10474</a> - New Windows sox build dependent upon cygwin1.dll</li>
		<li><a href="http://bugs.slimdevices.com/show_bug.cgi?id=10499">#10499</a> - Scanner and progress use different time formats</li>
		<li><a href="http://bugs.slimdevices.com/show_bug.cgi?id=10510">#10510</a> - Restore now playing show briefly on jump</li>
		<li><a href="http://bugs.slimdevices.com/show_bug.cgi?id=10514">#10514</a> - Volume Bar is not in center of screen</li>
		<li><a href="http://bugs.slimdevices.com/show_bug.cgi?id=10521">#10521</a> - Artist not updated in status view in Fishbone skin</li>
		<li><a href="http://bugs.slimdevices.com/show_bug.cgi?id=10534">#10534</a> - Uncaught streaming connection close can fill logfile</li>
		<li><a href="http://bugs.slimdevices.com/show_bug.cgi?id=10540">#10540</a> - Garbaged characters displayed when offering the download of a new version of SC</li>
		<li><a href="http://bugs.slimdevices.com/show_bug.cgi?id=10566">#10566</a> - Windows Media Player Playlists empty in SqueezeCenter 7.3.1</li>
		<li><a href="http://bugs.slimdevices.com/show_bug.cgi?id=10567">#10567</a> - Allow plugins to disable crossfade for certain tracks</li>
		<li><a href="http://bugs.slimdevices.com/show_bug.cgi?id=10615">#10615</a> - Synchronized play can stall / be silent at track change</li>
		<li><a href="http://bugs.slimdevices.com/show_bug.cgi?id=10634">#10634</a> - Sync unreliable after server sleep (standby)</li>
	</ul>
</ul>

<h2><a name="v7.3.1" id="v7.3.1"></a>Version 7.3.1 - 2008-12-22</h2>
<ul>
	<li>Firmware updates:</li>
	<ul>
		<li>Boom - Version 41<br />	
			Squeezebox 2/3 - Version 121<br />
			Transporter - Version 71<br />
			Receiver - Version 56
		</li>
		<ul>
			<li><a href="http://bugs.slimdevices.com/show_bug.cgi?id=7814">#7814</a> - Glitches in some MP3 radio streams</li>
			<li><a href="http://bugs.slimdevices.com/show_bug.cgi?id=9003">#9003</a> - Occasional loud noises when moving to a new Rhapsody track</li>
		</ul>
	</ul>
	<br />
	
	<li>Bug Fixes:</li>
	<ul> 	 
		<li><a href="http://bugs.slimdevices.com/show_bug.cgi?id=4578">#4578</a> - Accented characters in playlist entries don't rescan correctly</li>
		<li><a href="http://bugs.slimdevices.com/show_bug.cgi?id=5119">#5119</a> - Replay gain with positive gain setting can cause clipping</li>
		<li><a href="http://bugs.slimdevices.com/show_bug.cgi?id=8654">#8654</a> - Update to WavPack 4.50</li>
		<li><a href="http://bugs.slimdevices.com/show_bug.cgi?id=9553">#9553</a> - Track title metadata missing when track title contains ellipsis in cue file</li>
		<li><a href="http://bugs.slimdevices.com/show_bug.cgi?id=10009">#10009</a> - SC not able to read cyrillic-based name</li>
		<li><a href="http://bugs.slimdevices.com/show_bug.cgi?id=10053">#10053</a> - Random Mix favorites doesn't work from Controller</li>
		<li><a href="http://bugs.slimdevices.com/show_bug.cgi?id=10155">#10155</a> - Scanner does not find OGA files</li>
		<li><a href="http://bugs.slimdevices.com/show_bug.cgi?id=10293">#10293</a> - use custom-convert.conf instead of customized convert.conf on ReadyNAS</li>
		<li><a href="http://bugs.slimdevices.com/show_bug.cgi?id=10303">#10303</a> - WMA metadata is delayed too long</li>
		<li><a href="http://bugs.slimdevices.com/show_bug.cgi?id=10307">#10307</a> - build-perl-modules.pl DBD-mysql-3.002 calls wrong DBI version</li>
		<li><a href="http://bugs.slimdevices.com/show_bug.cgi?id=10315">#10315</a> - MusicIP Playlist names with non-ASCII characters need sanitizing on Windows</li>
		<li><a href="http://bugs.slimdevices.com/show_bug.cgi?id=10316">#10316</a> - MusicIP Mood names with non-ASCII characters need sanitizing on Windows</li>
		<li><a href="http://bugs.slimdevices.com/show_bug.cgi?id=10317">#10317</a> - Music Stores listed twice on new player</li>
		<li><a href="http://bugs.slimdevices.com/show_bug.cgi?id=10326">#10326</a> - Adding certain menu items to the player menu breaks the menu</li>
		<li><a href="http://bugs.slimdevices.com/show_bug.cgi?id=10331">#10331</a> - PrefSync from SN happens even if SN Integration is disabled in SC</li>
		<li><a href="http://bugs.slimdevices.com/show_bug.cgi?id=10334">#10334</a> - Typo in convert.conf for mov->mp3</li>
		<li><a href="http://bugs.slimdevices.com/show_bug.cgi?id=10379">#10379</a> - Pandora does not properly continue after an audio URL fails</li>
		<li><a href="http://bugs.slimdevices.com/show_bug.cgi?id=10388">#10388</a> - Change flac->flac to flac->wav or similar for flac/cue files on sparc based ReadyNAS</li>
	</ul>
</ul>

<h2><a name="v7.3" id="v7.3"></a>Version 7.3 - 2008-12-11</h2>
<ul>
	<li>Firmware updates:</li>
	<ul>
		<li>Boom - Version 40<br />	
			Squeezebox 2/3 - Version 120<br />
			Transporter - Version 70<br />
			Receiver - Version 55
		</li>
		<ul>
			<li>Improved Rhapsody performance.</li>
			<li>Support for Rhapsody seeking.</li>
			<li>Improved Sirius metadata handling.</li>
			<li>Support for WMA radio metadata.</li>
			<li>(Boom) Brightness setting would not stick if Boom gets disconnected from SC or wireless access point.</li>
			<li>(Boom) Fixed RTC clock not showing if Boom gets disconnected from wireless access point.</li>
			<li>(Boom) Changed wording for pre SC 7.2 error message asking people to upgrade their SC. Only show this error message when trying to connect to SC.</li>
			<li><a href="http://bugs.slimdevices.com/show_bug.cgi?id=1397">#1397</a> - Digital outputs remain active in sleep / off mode</li>
			<li><a href="http://bugs.slimdevices.com/show_bug.cgi?id=5206">#5206</a> - Add menu function to SB to perform a Factory Reset</li>
			<li><a href="http://bugs.slimdevices.com/show_bug.cgi?id=7995">#7995</a> - Send WOL from Boom before alarm is due</li>
			<li><a href="http://bugs.slimdevices.com/show_bug.cgi?id=8489">#8489</a> - (Boom) Changed "wheel" to "knob".</li>
			<li><a href="http://bugs.slimdevices.com/show_bug.cgi?id=8575">#8575</a> - Add right arrow to 'Current Settings' items that are editable</li>
			<li><a href="http://bugs.slimdevices.com/show_bug.cgi?id=8710">#8710</a> - Fixed a race condition where a track start event was not sent during track changes.</li>
			<li><a href="http://bugs.slimdevices.com/show_bug.cgi?id=9051">#9051</a> - (Boom) 'Always On' and 'Always Off' line-out modes</li>
			<li><a href="http://bugs.slimdevices.com/show_bug.cgi?id=3958">#3598</a>,
				<a href="http://bugs.slimdevices.com/show_bug.cgi?id=9266">#9266</a>,
				<a href="http://bugs.slimdevices.com/show_bug.cgi?id=9477">#9477</a> - All errors now show for about 30 seconds before the display goes dark on SB3/Transporter. When the display is dark, pressing any button shows the last error message again for about 30 seconds.</li>
			<li><a href="http://bugs.slimdevices.com/show_bug.cgi?id=9415">#9415</a> - DHCP timeout too short</li>
			<li><a href="http://bugs.slimdevices.com/show_bug.cgi?id=9517">#9517</a>,
				<a href="http://bugs.slimdevices.com/show_bug.cgi?id=9565">#9565</a> - Fixed bug in FLAC decoder that caused underrun events to not be sent.</li>
			<li><a href="http://bugs.slimdevices.com/show_bug.cgi?id=9597">#9597</a> - (Boom) Bass/treble controls do not affect headphone out</li>
			<li><a href="http://bugs.slimdevices.com/show_bug.cgi?id=9644">#9644</a> - WOL packet not sent from SBC if Duet setup in bridged mode</li>
			<li><a href="http://bugs.slimdevices.com/show_bug.cgi?id=9706">#9706</a> - Going to SC from SN can prompt user for stuff that's already been chosen.</li>
			<li><a href="http://bugs.slimdevices.com/show_bug.cgi?id=9836">#9836</a> - WMA ChunkTypeChangingMedia not handled properly</li>
		</ul>
	</ul>
	<br />
	
	<li>Web UI:</li>
	<ul>
		<li>Improved, simplified first run wizard</li>
		<li>New ScreenReader skin - based on Handheld, with some optimizations for screen readers as used by blind users.</li>
		<li>Faster page loading (reduced JS file size).</li>
		<li>Remember width of "Now Playing" panel</li>
		<li>"Extension Installer" for simplifying installation of SqueezeCenter Plugins and Squeezebox Controller Applets</li>
	</ul>
	<br />
	
	<li>Platform support:</li>
	<ul>
		<li>New Slim::Utils::OS classes allow for simplified SqueezeCenter customizing and platform support. See the <a href="http://wiki.slimdevices.com/index.php/Customizing_SqueezeCenter_using_Slim::Utils::OS::Custom">wiki article about Slim::Utils::OS::Custom</a> for details.</li>
		<li>Improved detection of initial server settings like music source, iTunes integration etc.</li>
		<li>Significantly reduce memory consumption of the scanner</li>
		<li>More memory and performance optimizations for low power platforms.</li>
		<li>Enable unattended installation on Windows</li>
		<li>SqueezeCenter log files are rotated when they grow beyond 100MB (Windows/OSX)</li>
	</ul>
	<br />
	
	<li>Synchronization & Streaming:</li>
	<ul>
		<li>Gapless synchronization (but not for SliMP3 or SB1)</li>
		<li>Crossfade with synchronization</li>
		<li>Mid-track join, when a new player joins a sync-group,
			by restarting all players in a sync-group at the current playing position
			(for stream sources that support this)</li>
		<li>Gapless play (well almost) on SliMP3 (but not when synced)</li>
		<li>Share bandwidth and support proper synced play of remote MMS/WMA streams, including Sirius.</li>
		<li>Share bandwidth when playing synced Rhapsody.</li>
		<li>Removed Rhapsody stream limit for synced players.  Each sync group now counts as one stream.</li>
	</ul>
	<br />
	
	<li>Internet Radio:</li>
	<ul>
		<li>Re-organized Internet Radio menu to make it easier to find radio stations.</li>
		<li>Now-Playing metadata support for RadioTime stations.</li>
	</ul>
	
	<li>Music Services:</li>
	<ul>
		<li>Deezer Radio (France, UK, Germany)</li>
	</ul>
	
	<li>Boom</li>
	<ul>
		<li>Speakers can be used even if headphones are plugged in</li>
	</ul>
	<br />
	
	<li>Bug Fixes:</li>

	<ul> 	 
		<li><a href="http://bugs.slimdevices.com/show_bug.cgi?id=529">#529</a> - Add feature to disable re-buffering at the beginning of each track when syncing</li>
		<li><a href="http://bugs.slimdevices.com/show_bug.cgi?id=571">#571</a>,
			<a href="http://bugs.slimdevices.com/show_bug.cgi?id=9153">#9153</a> - Transcoded files cannot FWD / RWD</li>
		<li><a href="http://bugs.slimdevices.com/show_bug.cgi?id=1943">#1943</a> - Rotating SlimServer logs (Windows/OSX only)</li>
		<li><a href="http://bugs.slimdevices.com/show_bug.cgi?id=1845">#1845</a> - crossfade and gapless does not function properly when synchronized</li>
		<li><a href="http://bugs.slimdevices.com/show_bug.cgi?id=3751">#3751</a> - Now Playing jumps ahead on SB1</li>
		<li><a href="http://bugs.slimdevices.com/show_bug.cgi?id=4266">#4266</a> - Bitrate limiting does not work for MP3 streams</li>
		<li><a href="http://bugs.slimdevices.com/show_bug.cgi?id=4578">#4578</a> - Accented characters in playlist entries don't rescan correctly</li>
		<li><a href="http://bugs.slimdevices.com/show_bug.cgi?id=4834">#4834</a> - After Switching to digital input device will not play music without a comlete reset.</li>
		<li><a href="http://bugs.slimdevices.com/show_bug.cgi?id=5637">#5637</a> - Speed up MusicIP scanning by (optionally) not reading metadata from MIP</li>
		<li><a href="http://bugs.slimdevices.com/show_bug.cgi?id=6407">#6407</a> - Transporter won't play optical when sync'd with squeezebox</li>
		<li><a href="http://bugs.slimdevices.com/show_bug.cgi?id=6537">#6537</a> - Respect title format pref for remote metadata</li>
		<li><a href="http://bugs.slimdevices.com/show_bug.cgi?id=6599">#6599</a> - WMA should support proxied streaming</li>
		<li><a href="http://bugs.slimdevices.com/show_bug.cgi?id=6615">#6615</a> - Does not repeat after remote stream failure at end of playlist</li>
		<li><a href="http://bugs.slimdevices.com/show_bug.cgi?id=7091">#7091</a> - Player settings are overridden by sync group settings</li>
		<li><a href="http://bugs.slimdevices.com/show_bug.cgi?id=7121">#7121</a> - Syncing a Powered off player to a powered on player can cause music from "off" player</li>
		<li><a href="http://bugs.slimdevices.com/show_bug.cgi?id=7501">#7501</a> - stream.mp3 stops at end of playlist and disappears from Web UI</li>
		<li><a href="http://bugs.slimdevices.com/show_bug.cgi?id=7531">#7531</a> - Sync/unsync operations sometimes need to consider players which are off</li>
		<li><a href="http://bugs.slimdevices.com/show_bug.cgi?id=7990">#7990</a> - CLI: Status subscribe: not all players notified when synchronization is cancelled</li>

		<li><a href="http://bugs.slimdevices.com/show_bug.cgi?id=8327">#8327</a> - Squeezecenter should downsample high-sample-rate files for older players</li>
		<li><a href="http://bugs.slimdevices.com/show_bug.cgi?id=8637">#8637</a> - Searching for files with non-ASCII characters on Linux works intermittently</li>
		<li><a href="http://bugs.slimdevices.com/show_bug.cgi?id=8766">#8766</a> - Deleted MusicIP filters should not be used anymore by SC</li>
		<li><a href="http://bugs.slimdevices.com/show_bug.cgi?id=8914">#8914</a> - Moving 1 player from a sync to SN will cause all players to halt playback</li>
		<li><a href="http://bugs.slimdevices.com/show_bug.cgi?id=8952">#8952</a> - Update notification needs to be localized</li>
		<li><a href="http://bugs.slimdevices.com/show_bug.cgi?id=9002">#9002</a> - MusicIP fails to import existing playlists</li> 
		<li><a href="http://bugs.slimdevices.com/show_bug.cgi?id=9039">#9039</a> - No track seeking when playing flac .cue files</li> 
		<li><a href="http://bugs.slimdevices.com/show_bug.cgi?id=9154">#9154</a> - When displaying 'large' artwork, certain info tags should be cut short...</li> 
		<li><a href="http://bugs.slimdevices.com/show_bug.cgi?id=9230">#9230</a> - SBC fails firmware upgrade if SC has a bad internet connection</li>
		<li><a href="http://bugs.slimdevices.com/show_bug.cgi?id=9272">#9272</a> - MusicIP import doesn't remove stale playlists</li> 
		<li><a href="http://bugs.slimdevices.com/show_bug.cgi?id=9368">#9368</a> - Unable to enter AM in alarm when switching Time Format</li>
		<li><a href="http://bugs.slimdevices.com/show_bug.cgi?id=9382">#9382</a> - 'Add Next' does not work from XMLBrowser menus</li>
		<li><a href="http://bugs.slimdevices.com/show_bug.cgi?id=9404">#9404</a> - Boom: Added minimum and sensitivity settings (web, player ui, jive) for automatic brightness</li> 
		<li><a href="http://bugs.slimdevices.com/show_bug.cgi?id=9405">#9405</a> - Restore original volume when alarm ends</li> 
		<li><a href="http://bugs.slimdevices.com/show_bug.cgi?id=9429">#9429</a> - Rescan music library shows wrong type during scan</li> 
		<li><a href="http://bugs.slimdevices.com/show_bug.cgi?id=9484">#9484</a> - Connection loss between controller and Squeezecenter while accessing large directories/albums (Music Folder Browsing)</li> 
		<li><a href="http://bugs.slimdevices.com/show_bug.cgi?id=9501">#9501</a> - Unattended installs difficult with present windows installer</li> 
		<li><a href="http://bugs.slimdevices.com/show_bug.cgi?id=9541">#9541</a> - DRM-ed ITunes files in playlists should not appear in Player UI</li> 
		<li><a href="http://bugs.slimdevices.com/show_bug.cgi?id=9555">#9555</a> - Some Rhapsody items don't work when saved as favorites</li>
		<li><a href="http://bugs.slimdevices.com/show_bug.cgi?id=9587">#9587</a> - Standard web interface freezes when a TwonkyMedia is on network</li> 
		<li><a href="http://bugs.slimdevices.com/show_bug.cgi?id=9598">#9598</a> - Add the ability to retrieve possible alarm playlist urls via CLI</li> 
		<li><a href="http://bugs.slimdevices.com/show_bug.cgi?id=9601">#9601</a> - Don't fallback to OpenDNS if non-primary local NS tests fail</li> 
		<li><a href="http://bugs.slimdevices.com/show_bug.cgi?id=9605">#9605</a> - MIP-Mixes won't contain tracks with non-ascii characters in it's file/directoryname</li> 
		<li><a href="http://bugs.slimdevices.com/show_bug.cgi?id=9608">#9608</a> - SC max synced players (List Box) - not displaying all players with many players connected</li> 
		<li><a href="http://bugs.slimdevices.com/show_bug.cgi?id=9666">#9666</a> - Time box missing from Alarm panel, once alarm is set</li> 
		<li><a href="http://bugs.slimdevices.com/show_bug.cgi?id=9681">#9681</a> - Spectrum analyzer screensaver behaves differently since SC7.2/FW112</li> 
		<li><a href="http://bugs.slimdevices.com/show_bug.cgi?id=9703">#9703</a> - Add date & time of last scan to Music Scan Details</li>
		<li><a href="http://bugs.slimdevices.com/show_bug.cgi?id=9709">#9709</a> - Stack Overflow podcast doesn't play (using direct streaming)</li>
		<li><a href="http://bugs.slimdevices.com/show_bug.cgi?id=9722">#9722</a> - Sync when already synced should show "unsyncing" show-briefly</li> 
		<li><a href="http://bugs.slimdevices.com/show_bug.cgi?id=9801">#9801</a> - stream.mp3 times out after a minute</li>
		<li><a href="http://bugs.slimdevices.com/show_bug.cgi?id=9818">#9818</a> - Real Time clock not set after clock change on server</li>
		<li><a href="http://bugs.slimdevices.com/show_bug.cgi?id=9863">#9863</a> - Add a "favorites exists url/id" command to CLI</li>
		<li><a href="http://bugs.slimdevices.com/show_bug.cgi?id=9899">#9899</a> - Send 'dsco' for an unrecognized player type</li>
		<li><a href="http://bugs.slimdevices.com/show_bug.cgi?id=9910">#9910</a> - Scroll once then stop and long titles breaks screensaver</li>
		<li><a href="http://bugs.slimdevices.com/show_bug.cgi?id=9913">#9913</a> - Disable 96KHz and 88.1KHz by default on products that can't play it</li>
		<li><a href="http://bugs.slimdevices.com/show_bug.cgi?id=10014">#10014</a> - Screen flashes off when browsing to a Now Playing current playlist (SB1 text display)</li>
	</ul>
</ul>

<h2><a name="v7.2.1" id="v7.2.1"></a>Version 7.2.1 - 2008-10-20</h2>
<ul>
	<li>Firmware updates:</li>
	<ul>
		<li>Boom - Version 33<br />	
			Squeezebox 2/3 - Version 113<br />
			Transporter - Version 63<br />
			Receiver - Version 48
		</li>
		<ul>
			<li>Reduced audio glitches during re-buffering.</li>
			<li><a href="http://bugs.slimdevices.com/show_bug.cgi?id=8375">#8375</a> - (Boom) Holding down Add (+) button during power cycle fails to perform factory reset</li>
			<li><a href="http://bugs.slimdevices.com/show_bug.cgi?id=9104">#9104</a> - (Boom) Improved ambient light sensor performance</li>
			<li><a href="http://bugs.slimdevices.com/show_bug.cgi?id=9142">#9142</a> - (Boom) "Power off audio: Outputs always on" inappropriate for Boom</li>
			<li><a href="http://bugs.slimdevices.com/show_bug.cgi?id=9532">#9532</a> - MP3 decoder chokes on files with large headers</li>
		</ul>
	</ul>
	<br />

	<li>Bug Fixes:<ul>
		<li><a href="http://bugs.slimdevices.com/show_bug.cgi?id=3992">#3992</a> - don't trigger play action when pressing play button from idle/now playing screensaver</li>
		<li><a href="http://bugs.slimdevices.com/show_bug.cgi?id=8146#c9">#8146</a> - During an alarm, only change line-out mode to sub-woofer if line-out is connected</li>
		<li><a href="http://bugs.slimdevices.com/show_bug.cgi?id=8555">#8555</a> - Time displayed on Now Playing screensaver (for Boom used as alarm/radio)</li>
		<li><a href="http://bugs.slimdevices.com/show_bug.cgi?id=8670#c3">#8670</a> - CLI queries fail when no client is connected</li>
		<li><a href="http://bugs.slimdevices.com/show_bug.cgi?id=9141">#9141</a> - SBR turns itself on</li>
		<li><a href="http://bugs.slimdevices.com/show_bug.cgi?id=9199">#9199</a> - Knob should not trigger volume in idle screen saver</li>
		<li><a href="http://bugs.slimdevices.com/show_bug.cgi?id=9240">#9240</a> - MP3::Info : ULT tag should be handled like USLT tag</li>
		<li><a href="http://bugs.slimdevices.com/show_bug.cgi?id=9277">#9277</a> - ASX playlists containing RTSP as first URL causes error</li>
		<li><a href="http://bugs.slimdevices.com/show_bug.cgi?id=9291">#9291</a> - 22050 Sample Rate 56k cbr mp3 does not play correctly</li>
		<li><a href="http://bugs.slimdevices.com/show_bug.cgi?id=9323">#9323</a> - Home Server and Lame 3.98 don't work well together</li>
		<li><a href="http://bugs.slimdevices.com/show_bug.cgi?id=9344">#9344</a> - Ensure latest font files included with plugins are used</li>
		<li><a href="http://bugs.slimdevices.com/show_bug.cgi?id=9340">#9340</a> - never hide the Radio home menu in Default skin</li>
		<li><a href="http://bugs.slimdevices.com/show_bug.cgi?id=9350">#9350</a> - can't change brightness on SliMP3/SB1 using the settings menu</li>
		<li><a href="http://bugs.slimdevices.com/show_bug.cgi?id=9359">#9359</a> - Scanner aborts when finding files with 'id' tag</li>
		<li><a href="http://bugs.slimdevices.com/show_bug.cgi?id=9363">#9363</a> - Add 224 kbps to Bitrate Limiting options</li>
		<li><a href="http://bugs.slimdevices.com/show_bug.cgi?id=9367">#9367</a> - Alarms are not rescheduled on system time changes, including DST</li>
		<li><a href="http://bugs.slimdevices.com/show_bug.cgi?id=9378">#9378</a> - Some podcasts do not display titles</li>
		<li><a href="http://bugs.slimdevices.com/show_bug.cgi?id=9420">#9420</a> - Squeezecenter 7.2 does not play ALAC on Linux</li>
		<li><a href="http://bugs.slimdevices.com/show_bug.cgi?id=9432">#9432</a> - 7.2 can crash on "new and changed music" scan</li>
		<li><a href="http://bugs.slimdevices.com/show_bug.cgi?id=9455">#9455</a> - Transporter VU Display Switches Off when Volume Up or Down is engaged</li>
		<li><a href="http://bugs.slimdevices.com/show_bug.cgi?id=9462">#9462</a> - xPL Plugin initializes with wrong local IP</li>
		<li><a href="http://bugs.slimdevices.com/show_bug.cgi?id=9476">#9476</a> - Make it easier to display clock by pressing snooze button when display is dark.  Show next alarm time on second press.</li>
		<li><a href="http://bugs.slimdevices.com/show_bug.cgi?id=9492">#9492</a> - Support OPML playlist defined in a single file</li>
		<li><a href="http://bugs.slimdevices.com/show_bug.cgi?id=9502">#9502</a> - INPUT.Text truncates valueRef param at first "0" char</li>
		<li><a href="http://bugs.slimdevices.com/show_bug.cgi?id=9545">#9545</a> - Press and hold Pause (Stop) fails in screensaver</li>
		<li><a href="http://bugs.slimdevices.com/show_bug.cgi?id=9546">#9546</a> - Add option to suppress scrobbling of internet radio</li>
		<li><a href="http://bugs.slimdevices.com/show_bug.cgi?id=9549">#9549</a> - Improve reading of ID3 tags in WAV files</li>
		<li><a href="http://bugs.slimdevices.com/show_bug.cgi?id=9093">#9093</a> - Powering off during alarm causes music to stop, start then stop again</li>
		<li><a href="http://bugs.slimdevices.com/show_bug.cgi?id=9333">#9333</a> - Adding an album shows wrong text on player UI</li>
	</ul>
	<br />
</ul>


<h2><a name="v7.2" id="v7.2"></a>Version 7.2 - 2008-08-28</h2>
<ul>
	<li>International:
	<ul>
		<li>Four new official translations: Danish, Suomi, Norsk, Svenska</li>
	</ul>
	<br />

	<li>Firmware updates:</li>
	<ul>
		<li>Boom - Version 32</li>
		<ul>
			<li>Initial Boom firmware.</li>
		</ul>
				
		<li>Squeezebox 2/3 - Version 112<br />
			Transporter - Version 62<br />
			Receiver - Version 47
		</li>
		<ul>
			<li><a href="http://bugs.slimdevices.com/show_bug.cgi?id=3958">#3958</a> - Show error messages during first setup (don't go dark after 10 seconds)</li>
			<li><a href="http://bugs.slimdevices.com/show_bug.cgi?id=4120">#4120</a>,
				<a href="http://bugs.slimdevices.com/show_bug.cgi?id=7773">#7773</a>,
				<a href="http://bugs.slimdevices.com/show_bug.cgi?id=8665">#8665</a> - Fix crash when switching between different wireless encryption modes.
			</li>
			<li><a href="http://bugs.slimdevices.com/show_bug.cgi?id=7594">#7594</a> - Revert latest WOL change and learn SC address again always (this will break setups where SC is behind a wireless bridge reporting its own instead of SCs MAC address)</li>
			<li><a href="http://bugs.slimdevices.com/show_bug.cgi?id=8959">#8959</a> - Local Control when SqueezeCenter/Network Down</li>
			<li><a href="http://bugs.slimdevices.com/show_bug.cgi?id=9003">#9003</a> - Occasional loud noises when moving to a new Rhapsody track</li>
			<li><a href="http://bugs.slimdevices.com/show_bug.cgi?id=9099">#9099</a> - SB3 Factory reset - due to single key on Bose Wave Radio remote</li>
			<li><a href="http://bugs.slimdevices.com/show_bug.cgi?id=9157">#9157</a> - Rhapsody error: not a version 3 EA file (code 105)</li>
		</ul>
		<li>Receiver Only</li>
		<ul>
			<li><a href="http://bugs.slimdevices.com/show_bug.cgi?id=8647">#8647</a> - Support WOL when pressing front button when LED is blue</li>
		</ul>
		<li>Transporter Only</li>
		<ul>
			<li><a href="http://bugs.slimdevices.com/show_bug.cgi?id=9005">#9005</a> - RS-232 broken</li>
			<li><a href="http://bugs.slimdevices.com/show_bug.cgi?id=9058">#9058</a> - Panic due to incorrect AC line voltage measurement</li>
		</ul>
	</ul>
	<br />

	<li>Web UI<ul>
		<li>Improved performance of web interface.</li>
		<li>Ask for confirmation when setting a password to prevent typos in web page protection.</li>
		<li>Split up Audio settings page into Audio and separate Synchronization pages</li>
	</ul>
	<br />

	<li>Bug Fixes:<ul>
		<li><a href="http://bugs.slimdevices.com/show_bug.cgi?id=7586">#7586</a> - FLAC.pm should be a little stricter parsing track titles from CDDB tags</li>
		<li><a href="http://bugs.slimdevices.com/show_bug.cgi?id=8116">#8116</a> - SongScanner key defs should be in default.map</li>
		<li><a href="http://bugs.slimdevices.com/show_bug.cgi?id=8443">#8443</a> - FLAC file with invalid embedded cue sheet isn't scanned properly</li>
		<li><a href="http://bugs.slimdevices.com/show_bug.cgi?id=8689">#8689</a> - Missing important encodings for XML parsing</li>
		<li><a href="http://bugs.slimdevices.com/show_bug.cgi?id=8704">#8704</a> - Seek: FFWD/REW scanner UI timer doesn't reset with each button press</li>
		<li><a href="http://bugs.slimdevices.com/show_bug.cgi?id=8797">#8797</a> - Support for LAME 3.98 default endianness change</li>
		<li><a href="http://bugs.slimdevices.com/show_bug.cgi?id=8926">#8926</a> - CLI interface not returning hasitems correctly for Staff Picks</li>
		<li><a href="http://bugs.slimdevices.com/show_bug.cgi?id=8939">#8939</a> - MP3 file with invalid id3v2 data causes the scanner to crash</li>
		<li><a href="http://bugs.slimdevices.com/show_bug.cgi?id=8986">#8986</a> - make sure iTunes/MusicIP settings are saved before audiodir, as changing audiodir automatically launches a rescan</li>
		<li><a href="http://bugs.slimdevices.com/show_bug.cgi?id=9031">#9031</a> - Shuffle tooltip undefined</li>
		<li><a href="http://bugs.slimdevices.com/show_bug.cgi?id=9065">#9065</a> - Windows Server 2008 and not Windows Vista</li>
		<li><a href="http://bugs.slimdevices.com/show_bug.cgi?id=9112">#9112</a> - Last.fm settings menu is useless when no account is registered</li>
		<li><a href="http://bugs.slimdevices.com/show_bug.cgi?id=9144">#9144</a> - Non-Default skin settings pages broken in Safari 3.1.2 on OS X</li>
		<li><a href="http://bugs.slimdevices.com/show_bug.cgi?id=9168">#9168</a> - PluginManager fails with more than one targetPlatform in install.xml</li>
		<li><a href="http://bugs.slimdevices.com/show_bug.cgi?id=9170">#9170</a> - xPL IR Code Broadcast Broken</li>
	</ul>
	<br />
	
	<li>Softsqueeze<ul>
		<li>Bumped Version to 3.7b0 (eternal beta now).</li>
		<li>Fixed version check to last through 7.5, followed by more appropriate warning after.</li>
		<li>New Boom skin and remote.</li>
	</ul>
	<br />

	<li>
		Improved alarm clock functionality:
		<ul>
			<li>Alarms can be set for any combination of days at a specified time, allowing weekday alarms, weekend alarms etc (<a href="http://bugs.slimdevices.com/show_bug.cgi?id=2263">#2263</a>)</li>
			<li>Alarms can now be snoozed</li>
			<li>The time is displayed on screen during an alarm with feedback about the current alarm or snooze</li>
			<li>The Date Time screensaver now indicates when the next alarm will go off</li>
			<li>Alarms can be configured as one-off alarms that disable themselves after they go off</li>
			<li>Ability to quickly disable all alarms (holiday mode)</li>
			<li>Can choose to one volume setting for all alarms, allowing the volume to be quickly changed</li>
			<li>
				Back end:
				<ul>
					<li>The CLI alarm and alarms commands have changed!  External callers will need to be updated to remain compatible</li>
					<li>INPUT.Time now exits on both left and right.  Plugins that use this mode will need to be updated to handle the new exit conditions.</li>
					<li>
						New Slim::Utils::Alarm class provides easy access to alarm functionality
						<ul>
							<li>The screensaver used during an alarm is configurable (via calls into Slim::Utils::Alarm)</li>
							<li>Plugins can register new playlists that can then be selected by the user as alarm playlists</li>
							<li>See docs in Slim::Utils::Alarm for more details
						</ul>
					</li>
				</ul>
			</li>
		</ul>
	</li>
</ul>

<h2><a name="v7.1" id="v7.1"></a>Version 7.1 - 2008-07-28</h2>

<ul>

	<li>Firmware updates:
	<ul>
		<li>Squeezebox 2/3 - Version 101<br />
			Transporter - Version 50<br />
			Receiver - Version 36
		</li>
		<ul>
			<li>Updated Rhapsody Direct to higher quality 192k MP3.</li>
			<li>Gapless MP3 fixes.</li>
			<li>Changed "fixed digital levels" to fix both digital and analog levels. This was necessitated by an architectural change.</li>
			<li><a href="http://bugs.slimdevices.com/show_bug.cgi?id=5720">#5720</a> - Gapless MP3 not possible if file has CRC</li>
			<li><a href="http://bugs.slimdevices.com/show_bug.cgi?id=6684">#6684</a> - Enable UDAP for SB3 and TR</li>
			<li><a href="http://bugs.slimdevices.com/show_bug.cgi?id=8698">#8698</a> - Strings fix for SB3 and added some missing translations.</li>
		</ul>
		<li>Transporter-specific features and fixes</li>
		<ul>
			<li>Added "effects loop" feature for hooking in an external DSP via S/PDIF.</li>
			<li>New programmable logic: Xilinx CPLD will be automatically upgraded,	but if you subsequently downgrade to an earlier firmware, it must be manually re-flashed to the older rev (press '1' on startup).</li>
			<li>Added support for native 88.2k playback.</li>
			<li>CPU optimizations in UART and IR blaster, freed up over 20 MIPS. Should prevent 24/96 FLAC from ever being able to max out the CPU, even with replaygain and spectrum analyzer enabled.</li>
			<li>Word clock and effects loop settings take effect immediately - no need to reconnect or restart the track.</li>
			<li>Make word clock and effects loop settings take effect immediately instead of on player's initial connection to the server.</li>
			<li><a href="http://bugs.slimdevices.com/show_bug.cgi?id=4322">#4322</a> - Digital input does not come back from pause reliably</li>
			<li><a href="http://bugs.slimdevices.com/show_bug.cgi?id=4436">#4436</a> - No AES output when wordclock signal is disconnected then reconnected</li>
			<li><a href="http://bugs.slimdevices.com/show_bug.cgi?id=4634">#4634</a> - Cannot slave to 96k external word clock</li>
			<li><a href="http://bugs.slimdevices.com/show_bug.cgi?id=4712">#4712</a> - Support for 88.2kHz sample rate</li>
			<li><a href="http://bugs.slimdevices.com/show_bug.cgi?id=4834">#4834</a> - After Switching to digital input device will not play music without a complete reset</li>
			<li><a href="http://bugs.slimdevices.com/show_bug.cgi?id=4895">#4895</a> - Lack of audio output after turning on</li>
			<li><a href="http://bugs.slimdevices.com/show_bug.cgi?id=6937">#6937</a> - Rhapsody fails to play in bridged mode</li>
			<li><a href="http://bugs.slimdevices.com/show_bug.cgi?id=7269">#7269</a> - Volume control breaking digital inputs</li>
		</ul>
	</ul>
	<br />
	
	<li>Music Services:
	<ul>
		<li>Support for Last.fm Radio</li>
	</ul>
	<br />

	<li>Seek Improvements:
	<ul>
		<li>Improved FF/REW seek UI.</li>
		<li>Seek support for natively streamed Ogg files.</li>
		<li>Seek support for remote MP3 files (i.e. podcasts) on servers that support it.</li>
		<li>Seek support for remote WMA files on Windows Media Servers.</li>
	</ul>
	<br />

	<li>Default Web UI:
	<ul>
		<li>SqueezeJS framework</li>
		<li>Show notification messages for various actions which might be delayed</li>
		<li>Add web GUI main menu icons for favorites</li>
		<li>Allow MusicIP moods and RandomPlay mixes to be saved as favorites</li>
	</ul>
	<br />

	<li>Player handling:
	<ul>
		<li>Discover players connected to other SqueezeCenters in your local network</li>
		<li>Connect players to and disconnect from other SqueezeCenters or SqueezeNetwork</li>
		<li>Add CLI support, player and web UI</li>
		<li>Add way to reset player to default values</li>
	</ul>
	<br />

	<li>Windows installer:
	<ul>
		<li>during installation check for port conflicts and blocking firewalls</li>
		<li>optionally remove all SC preferences, logs and registry keys to make sure a fresh install
			creates a working system</li>
	</ul>
	<br />

	<li>Bug Fixes:<ul>
		<li><a href="http://bugs.slimdevices.com/show_bug.cgi?id=1592">#1592</a> - Fast forward / rewind rework</li>
		<li><a href="http://bugs.slimdevices.com/show_bug.cgi?id=2319">#2319</a> - Don't crossfade successive album tracks</li>
		<li><a href="http://bugs.slimdevices.com/show_bug.cgi?id=3809">#3809</a> - No scanning (FF/RW) with Ogg</li>
		<li><a href="http://bugs.slimdevices.com/show_bug.cgi?id=4402">#4402</a> - If music library unavailable duplicate album entries created</li>
		<li><a href="http://bugs.slimdevices.com/show_bug.cgi?id=4760">#4760</a> - Players not doing FF/RW while synced, although display says otherwise</li>
		<li><a href="http://bugs.slimdevices.com/show_bug.cgi?id=5907">#5907</a> - Home on breadcrumb trail in Infobrowser Settings Edit -loses edit</li>
		<li><a href="http://bugs.slimdevices.com/show_bug.cgi?id=5979">#5979</a> - Add option to cancel a scan in progress</li>
		<li><a href="http://bugs.slimdevices.com/show_bug.cgi?id=6049">#6049</a> - Information Browser has duplicate entries</li>
		<li><a href="http://bugs.slimdevices.com/show_bug.cgi?id=6235">#6235</a> - Many players sync'ed: can't see names in classic/fishbone skin's status frame</li>
		<li><a href="http://bugs.slimdevices.com/show_bug.cgi?id=6266">#6266</a> - SqueezeCenter does not stream to iPod Touch or iPhone</li>
		<li><a href="http://bugs.slimdevices.com/show_bug.cgi?id=6471">#6471</a> - Huge thumbnails being generated in PNG format</li>
		<li><a href="http://bugs.slimdevices.com/show_bug.cgi?id=6836">#6836</a> - lack of cue sheet support for .ogg files</li>
		<li><a href="http://bugs.slimdevices.com/show_bug.cgi?id=6890">#6890</a> - Implement smarter RVA/track gain + SoundCheck logic</li>
		<li><a href="http://bugs.slimdevices.com/show_bug.cgi?id=7068">#7068</a> - Fast-forward/rewind is broken on controller</li>
		<li><a href="http://bugs.slimdevices.com/show_bug.cgi?id=7103">#7103</a> - Option to disable artwork pre-caching at scan time</li>
		<li><a href="http://bugs.slimdevices.com/show_bug.cgi?id=7489">#7489</a> - Safari/WebKit doesn't recognize encoding returned when saving SN settings in SC</li>
		<li><a href="http://bugs.slimdevices.com/show_bug.cgi?id=7497">#7497</a> - gototime when paused restarts play but does not unmute</li>
		<li><a href="http://bugs.slimdevices.com/show_bug.cgi?id=7702">#7702</a> - Random Mix: powered off player turns on and starts playing by itself</li>
		<li><a href="http://bugs.slimdevices.com/show_bug.cgi?id=7820">#7820</a> - Play doesn't cancel fast forward mode from controller</li>
		<li><a href="http://bugs.slimdevices.com/show_bug.cgi?id=8003">#8003</a> - Playing Pandora after leaving Controller idle over night doesn't work</li>
		<li><a href="http://bugs.slimdevices.com/show_bug.cgi?id=8112">#8112</a> - Playing a remote stream while player is off does not turn on player right away</li>
		<li><a href="http://bugs.slimdevices.com/show_bug.cgi?id=8148">#8148</a> - Playing Sirius Internet Radio via SoftSqueeze fails on stream</li>
		<li><a href="http://bugs.slimdevices.com/show_bug.cgi?id=8175">#8175</a> - Atom feeds may not parse properly</li>
		<li><a href="http://bugs.slimdevices.com/show_bug.cgi?id=8181">#8181</a> - Quote symbol causes adding song(s) to playlist to fail using Fishbone</li>
		<li><a href="http://bugs.slimdevices.com/show_bug.cgi?id=8192">#8192</a> - Toggling favorites form Songinfo page broken in non Default skins</li>
		<li><a href="http://bugs.slimdevices.com/show_bug.cgi?id=8212">#8212</a> - Default Crossfade duration is zero</li>
		<li><a href="http://bugs.slimdevices.com/show_bug.cgi?id=8248">#8248</a> - Use RadioTime logos in Now Playing</li>
		<li><a href="http://bugs.slimdevices.com/show_bug.cgi?id=8254">#8254</a> - Allowed IP Addresses field validation is not accurate</li>
		<li><a href="http://bugs.slimdevices.com/show_bug.cgi?id=8275">#8275</a> - MusicIP Mix for New Music broken</li>
		<li><a href="http://bugs.slimdevices.com/show_bug.cgi?id=8276">#8276</a> - Trackinfo from MusicIP mix fails</li>
		<li><a href="http://bugs.slimdevices.com/show_bug.cgi?id=8278">#8278</a> - Changing players in SC causes "Tune in URL" to play when it shouldn't</li>
		<li><a href="http://bugs.slimdevices.com/show_bug.cgi?id=8332">#8332</a> - MusicIP error when choosing mix parameters</li>
		<li><a href="http://bugs.slimdevices.com/show_bug.cgi?id=8334">#8334</a> - Menu does not return to HOME when switching from SN > SC</li>
		<li><a href="http://bugs.slimdevices.com/show_bug.cgi?id=8344">#8344</a> - disable authentication if user/password are empty</li>
		<li><a href="http://bugs.slimdevices.com/show_bug.cgi?id=8360">#8360</a> - 7.0.1 fails scanning on OSX</li>
		<li><a href="http://bugs.slimdevices.com/show_bug.cgi?id=8465">#8465</a> - Error message when trying to update SC while scan is running.</li>
		<li><a href="http://bugs.slimdevices.com/show_bug.cgi?id=8410">#8410</a> - Add possibility to force a character set to be used by SqueezeCenter where no such locale is available</li>
		<li><a href="http://bugs.slimdevices.com/show_bug.cgi?id=8519">#8519</a> - Support ID32 block type in WAV files</li>
		<li><a href="http://bugs.slimdevices.com/show_bug.cgi?id=8601">#8601</a> - WavPack files with large RIFF headers not parsed correctly</li>
		<li><a href="http://bugs.slimdevices.com/show_bug.cgi?id=8622">#8622</a> - Box for player selection is not correctly resized after player change</li>
		<li><a href="http://bugs.slimdevices.com/show_bug.cgi?id=8864">#8864</a> - Extended text scrolls on push/pop mode when it should not</li>
	</ul>
</ul>

<h2><a name="v7.0.1" id="v7.0.1"></a>Version 7.0.1 - 2008-05-14</h2>

<ul>
	<li>Firmware updates:
	<ul>
		<li>
			Squeezebox Classic - Version 88<br />
			Transporter - Version 37<br />
			Squeezebox Receiver - Version 23
		</li>
		<ul>
			<li><a href="http://bugs.slimdevices.com/show_bug.cgi?id=15">#15</a> - DHCP fails with Mac OS X network sharing DHCP server</li>
			<li><a href="http://bugs.slimdevices.com/show_bug.cgi?id=6513">#6513</a> - WPA / WPA2 Personal: Setting passphrase to more than 63 characters shows garbage characters and crashes the Squeezebox</li>
			<li><a href="http://bugs.slimdevices.com/show_bug.cgi?id=6994">#6994</a> - Problems connecting WPA and WPA2 to Netgear WNR3500</li>
			<li><a href="http://bugs.slimdevices.com/show_bug.cgi?id=7415">#7415</a> - Apple Time Capsule, Airport Express N don't work with Squeezebox</li>
			<li><a href="http://bugs.slimdevices.com/show_bug.cgi?id=7637">#7637</a> - Change serv 2 to www.test.squeezenetwork.com</li>
		</ul>
		</li>
		<li>Transporter - Version 37</li>
		<ul>
			<li><a href="http://bugs.slimdevices.com/show_bug.cgi?id=4653">#4653</a> - Right screen does not update during button tests</li>
		</ul>
		</li>
	</ul>
	<br />
	
	<li>Music Services:
	<ul>
		<li>Support for SIRIUS Internet Radio.</li>
	</ul>
	<br />
	
	<li>Squeezebox Controller:
	<ul>
		<li>Fully support per device language settings</li>
	</ul>
	<br />
	
	<li>Tag Reading:
	<ul>
		<li><a href="http://bugs.slimdevices.com/show_bug.cgi?id=3727">#3727</a> - Unicode genres are duplicated between MP3 and FLACs</li>
		<li><a href="http://bugs.slimdevices.com/show_bug.cgi?id=7782">#7782</a> - Use COVERART tag in Ogg files</li>
	</ul>
	<br />
	
	<li>Bug Fixes:<ul>
		<li><a href="http://bugs.slimdevices.com/show_bug.cgi?id=4092">#4092</a> - Multiple radio stations in a playlist don't work</li>
		<li><a href="http://bugs.slimdevices.com/show_bug.cgi?id=4276">#4276</a> - Accented / special characters in cue file name</li>
		<li><a href="http://bugs.slimdevices.com/show_bug.cgi?id=4361">#4361</a> - Albums with same name but different artists are wrongly grouped together if &quot;Treat multi-disc sets as a single album&quot; is set.</li>
		<li><a href="http://bugs.slimdevices.com/show_bug.cgi?id=5143">#5143</a> - View log file from web interface</li>
		<li><a href="http://bugs.slimdevices.com/show_bug.cgi?id=5339">#5339</a> - Music containing special characters does not appear when integrating iTunes XML on Linux</li>
		<li><a href="http://bugs.slimdevices.com/show_bug.cgi?id=5584">#5584</a> - Add support for Mac aliases in music folder</li>
		<li><a href="http://bugs.slimdevices.com/show_bug.cgi?id=5833">#5833</a> - log4perl error messages when scripts return to the console/shell</li>
		<li><a href="http://bugs.slimdevices.com/show_bug.cgi?id=6621">#6621</a> - Can't store non-latin characters in preference file</li>
		<li><a href="http://bugs.slimdevices.com/show_bug.cgi?id=6628">#6628</a> - Sync RadioTime and Last.fm prefs with SN</li>
		<li><a href="http://bugs.slimdevices.com/show_bug.cgi?id=6643">#6643</a> - Searching for "Various Artists" Hangs SC</li>
		<li><a href="http://bugs.slimdevices.com/show_bug.cgi?id=6689">#6689</a> - UTF-8 not rendered correctly on web browser in scan progress</li>
		<li><a href="http://bugs.slimdevices.com/show_bug.cgi?id=6712">#6712</a> - Rebuffering (due to output-buffer underrun) should have time-limit</li>
		<li><a href="http://bugs.slimdevices.com/show_bug.cgi?id=6720">#6720</a> - Year not removed from database when last song with that year is changed</li>
		<li><a href="http://bugs.slimdevices.com/show_bug.cgi?id=6789">#6789</a> - Accented characters in music folder setting not accepted</li>
		<li><a href="http://bugs.slimdevices.com/show_bug.cgi?id=6823">#6823</a> - Player name of newly attached player is empty in settings page</li>
		<li><a href="http://bugs.slimdevices.com/show_bug.cgi?id=6864">#6864</a> - SB1 synch problems
			<br>Please note that the original Squeezebox (Squeezebox v1) is less capable of maintaining synchronization than newer Squeezebox models.
			See the notes associated with this bug for more information
		</li>
		<li><a href="http://bugs.slimdevices.com/show_bug.cgi?id=6914">#6914</a> - Encoding problems in Podcasts display</li>
		<li><a href="http://bugs.slimdevices.com/show_bug.cgi?id=6920">#6920</a> - 88.2kHz 24-bit WMA displayed incorrectly</li>
		<li><a href="http://bugs.slimdevices.com/show_bug.cgi?id=6928">#6928</a> - CLI query playlist with stream items fails</li>
		<li><a href="http://bugs.slimdevices.com/show_bug.cgi?id=7053">#7053</a> - Tags with cyrillic characters breaks CLI</li>
		<li><a href="http://bugs.slimdevices.com/show_bug.cgi?id=7061">#7061</a> - Power on Resume behaviour is broken when not playing at power off</li>
		<li><a href="http://bugs.slimdevices.com/show_bug.cgi?id=7066">#7066</a> - Bad Favorites URLs can't be edited and made playable</li>
		<li><a href="http://bugs.slimdevices.com/show_bug.cgi?id=7073">#7073</a> - Filenames with accented characters truncated when browsing</li>
		<li><a href="http://bugs.slimdevices.com/show_bug.cgi?id=7089">#7089</a> - Items in Extras Menu are not ordered correctly</li>
		<li><a href="http://bugs.slimdevices.com/show_bug.cgi?id=7092">#7092</a> - New players should only be given a default name with a number if there's a player without a number with the same default name</li>
		<li><a href="http://bugs.slimdevices.com/show_bug.cgi?id=7286">#7286</a> - Scrolling through UTF-8 chars on medium font misses a couple of pixels</li>
		<li><a href="http://bugs.slimdevices.com/show_bug.cgi?id=7303">#7303</a> - MusicIP plugin active even when disabled</li>
		<li><a href="http://bugs.slimdevices.com/show_bug.cgi?id=7314">#7314</a> - DateTime screensaver doesn't display alarm bell for alarms on sundays</li>
		<li><a href="http://bugs.slimdevices.com/show_bug.cgi?id=7351">#7351</a> - Mac Installer prompts to stop server error</li>
		<li><a href="http://bugs.slimdevices.com/show_bug.cgi?id=7369">#7369</a> - Ampersand in iTunes playlists names kills those playlists</li>
		<li><a href="http://bugs.slimdevices.com/show_bug.cgi?id=7376">#7376</a> - SBC unresponsive when coming out of sleep mode</li>
		<li><a href="http://bugs.slimdevices.com/show_bug.cgi?id=7414">#7414</a> - Selecting favorites by typing numbers should be enabled again</li>
		<li><a href="http://bugs.slimdevices.com/show_bug.cgi?id=7424">#7424</a> - LAME Installed Correctly shown when it's not</li>
		<li><a href="http://bugs.slimdevices.com/show_bug.cgi?id=7426">#7426</a> - Power-on-resume does not work for Internet radio</li>
		<li><a href="http://bugs.slimdevices.com/show_bug.cgi?id=7430">#7430</a> - XMLBrowser pagination broken for search result lists</li>
		<li><a href="http://bugs.slimdevices.com/show_bug.cgi?id=7443">#7443</a> - Artwork doesn't show properly if each track has a different image</li>
		<li><a href="http://bugs.slimdevices.com/show_bug.cgi?id=7460">#7460</a> - mac (Monkey's Audio) darwin binary is PPC-only</li>
		<li><a href="http://bugs.slimdevices.com/show_bug.cgi?id=7465">#7465</a> - Strings are not updated when a plugin is updated</li>
		<li><a href="http://bugs.slimdevices.com/show_bug.cgi?id=7470">#7470</a> - Podcast Time Played/Remaining off on various UIs</li>
		<li><a href="http://bugs.slimdevices.com/show_bug.cgi?id=7478">#7478</a> - playlistTrack not mixable on player UI</li>
		<li><a href="http://bugs.slimdevices.com/show_bug.cgi?id=7479">#7479</a> - Lyrics does not display correctly accented characters</li>
		<li><a href="http://bugs.slimdevices.com/show_bug.cgi?id=7507">#7507</a> - Failure to scan dirs/files with names contaning non-latin chars</li>
		<li><a href="http://bugs.slimdevices.com/show_bug.cgi?id=7509">#7509</a> - Changing Last.fm accounts does not work for Audioscrobbler</li>
		<li><a href="http://bugs.slimdevices.com/show_bug.cgi?id=7517">#7517</a> - Rhapsody:  Song # 200 is &quot;Play All&quot; in top tracks for an artist.</li>
		<li><a href="http://bugs.slimdevices.com/show_bug.cgi?id=7524">#7524</a> - Non-blocking connect() fails on win32</li>
		<li><a href="http://bugs.slimdevices.com/show_bug.cgi?id=7526">#7526</a> - Problem switching players in Handheld skin</li>
		<li><a href="http://bugs.slimdevices.com/show_bug.cgi?id=7537">#7537</a> - MusicIP icon in invalid locations</li>
		<li><a href="http://bugs.slimdevices.com/show_bug.cgi?id=7547">#7547</a> - Don't utf8 decode file paths in CUE sheets</li>
		<li><a href="http://bugs.slimdevices.com/show_bug.cgi?id=7549">#7549</a> - No error message when selecting to transcode when decoder is not installed correctly</li>
		<li><a href="http://bugs.slimdevices.com/show_bug.cgi?id=7563">#7563</a> - Unable to add audio urls to favorties if mime type not known</li>
		<li><a href="http://bugs.slimdevices.com/show_bug.cgi?id=7574">#7574</a> - Problems with hebrew characters in various aspects of the product</li>
		<li><a href="http://bugs.slimdevices.com/show_bug.cgi?id=7582">#7582</a> - Random Mix plugin no longer distinguishes between 'add' and 'play' in player UI</li>
		<li><a href="http://bugs.slimdevices.com/show_bug.cgi?id=7583">#7583</a> - SlimServer 7.0 throws an exception when shutting down.</li>
		<li><a href="http://bugs.slimdevices.com/show_bug.cgi?id=7585">#7585</a> - DRM track in Playlists causes scanner to quit scan</li>
		<li><a href="http://bugs.slimdevices.com/show_bug.cgi?id=7610">#7610</a> - Playlists with . seperating words have the . converted to a space</li>
		<li><a href="http://bugs.slimdevices.com/show_bug.cgi?id=7633">#7633</a> - server.prefs re-written every 5 min. and prevents HDD spin-down</li>
		<li><a href="http://bugs.slimdevices.com/show_bug.cgi?id=7636">#7636</a> - CLI response when browsing XMLBrowser should include type of item</li>
		<li><a href="http://bugs.slimdevices.com/show_bug.cgi?id=7643">#7643</a> - CLI current duration value wrong for some plugins</li>
		<li><a href="http://bugs.slimdevices.com/show_bug.cgi?id=7648">#7648</a> - JPEG image headers truncated for some APIC frames</li>
		<li><a href="http://bugs.slimdevices.com/show_bug.cgi?id=7649">#7649</a> - MusicIP should return info about missing player instead of empty playlist</li>
		<li><a href="http://bugs.slimdevices.com/show_bug.cgi?id=7667">#7667</a> - Synchronize pop-up window doesn't use HTML label tags</li>
		<li><a href="http://bugs.slimdevices.com/show_bug.cgi?id=7675">#7675</a> - new scan is not launched when needed if only iTunes or MusicIP, but no music path is defined</li>
		<li><a href="http://bugs.slimdevices.com/show_bug.cgi?id=7679">#7679</a> - CLI search command does not respect itemsPerResponse parameter</li>
		<li><a href="http://bugs.slimdevices.com/show_bug.cgi?id=7684">#7684</a> - CLI hasitems tag doesnt return 0 when it should</li>
		<li><a href="http://bugs.slimdevices.com/show_bug.cgi?id=7685">#7685</a> - Unable to clear out SqueezeNetwork account info in SqueezeCenter</li>
		<li><a href="http://bugs.slimdevices.com/show_bug.cgi?id=7692">#7692</a> - Simplify access to log files</li>
		<li><a href="http://bugs.slimdevices.com/show_bug.cgi?id=7703">#7703</a> - Visualizer screen gets extended text stuck, won't clear</li>
		<li><a href="http://bugs.slimdevices.com/show_bug.cgi?id=7739">#7739</a> - pcmsamplesize not set right for all remote WMA files</li>
		<li><a href="http://bugs.slimdevices.com/show_bug.cgi?id=7744">#7744</a> - Player Plugin information menu is wrong</li>
		<li><a href="http://bugs.slimdevices.com/show_bug.cgi?id=7752">#7752</a> - scanner won't scan folders with "foreign " characters</li>
		<li><a href="http://bugs.slimdevices.com/show_bug.cgi?id=7769">#7769</a> - missing/wrong fields in Internet Radio Station Description on Controller when streaming to iTunes</li>
		<li><a href="http://bugs.slimdevices.com/show_bug.cgi?id=7778">#7778</a> - Song information doesn't always show duration in web interface</li>
		<li><a href="http://bugs.slimdevices.com/show_bug.cgi?id=7789">#7789</a> - Can't delete playlists in default and Fishbone skins </li>
		<li><a href="http://bugs.slimdevices.com/show_bug.cgi?id=7791">#7791</a> - Web UI blocks creating playlists with illegal characters, player UI does not </li>
		<li><a href="http://bugs.slimdevices.com/show_bug.cgi?id=7800">#7800</a> - cli_socket_accept doesn't accept() if max connections reached</li>
		<li><a href="http://bugs.slimdevices.com/show_bug.cgi?id=7818">#7818</a> - Sleep timer + Alarm does not reset idle timer, Pandora won't play</li>
		<li><a href="http://bugs.slimdevices.com/show_bug.cgi?id=7840">#7840</a> - does not find custom artwork.jpg files in folders that have a file name with non-latin characters</li>
		<li><a href="http://bugs.slimdevices.com/show_bug.cgi?id=7881">#7881</a> - Ogg tag parser is broken</li>
		<li><a href="http://bugs.slimdevices.com/show_bug.cgi?id=7907">#7907</a> - Artwork in FLAC not showing if picture type is not 3 (Cover)</li>
		<li><a href="http://bugs.slimdevices.com/show_bug.cgi?id=7936">#7936</a> - When enabling/disabling plugins, enforced plugins are always listed as changed</li>
		<li><a href="http://bugs.slimdevices.com/show_bug.cgi?id=7957">#7957</a> - VBRI header not read in MP3 files</li>
		<li><a href="http://bugs.slimdevices.com/show_bug.cgi?id=7960">#7960</a> - Random Plugin Not Honouring 'ADD' or 'ADD Next'</li>
		<li><a href="http://bugs.slimdevices.com/show_bug.cgi?id=7986">#7986</a> - Embedded Artwork Error in WMA lossless</li>
		<li><a href="http://bugs.slimdevices.com/show_bug.cgi?id=7992">#7992</a> - Bad query used for CLI 'artists in genre' queries</li>
		<li><a href="http://bugs.slimdevices.com/show_bug.cgi?id=8007">#8007</a> - Display Settings not correct for SB3</li>
		<li><a href="http://bugs.slimdevices.com/show_bug.cgi?id=8036">#8036</a> - CLI: albums query hangs sometimes with "a" tags</li>
		<li><a href="http://bugs.slimdevices.com/show_bug.cgi?id=8069">#8069</a> - Title Format pref not shown for stream.mp3 clients</li>
		<li><a href="http://bugs.slimdevices.com/show_bug.cgi?id=8101">#8101</a> - Rhapsody track search, pick "All Songs", plays wrong tracks.</li>
	</ul>
</ul>


<h2><a name="v7.0" id="v7.0"></a>Version 7.0 - 2008-03-03</h2>

<ul>
	<li>General:
	<ul>
		<li>Renamed SlimServer to SqueezeCenter</li>
	</ul>
	<br />

	<li>Firmware updates:
	<ul>
		<li>Use new OpenDNS servers if default DNS servers fail, when connecting to SN</li>

		<li>Squeezebox 2 - Version 86</li>
		<ul>
			<li><a href="http://bugs.slimdevices.com/show_bug.cgi?id=6478">#6478</a> - Fix slim discovery</li>
			<li><a href="http://bugs.slimdevices.com/show_bug.cgi?id=6030">#6030</a> - Fix WPA group key renewal</li>
			<li><a href="http://bugs.slimdevices.com/show_bug.cgi?id=4664">#4664</a> - Fix WOL if SC is behind a wireless bridge</li>
		</ul>
		</li>
		<li>Squeezebox 2 - Version 84</li>
		<ul>
			<li><a href="http://bugs.slimdevices.com/show_bug.cgi?id=5959">#5959</a> - Fix premature STMo</li>
			<li><a href="http://bugs.slimdevices.com/show_bug.cgi?id=6156">#6156</a> - Fix double STMs</li>
			<li><a href="http://bugs.slimdevices.com/show_bug.cgi?id=6256">#6256</a> - Replace SlimServer with SqueezeCenter</li>
		</ul>
		</li>
		<li>Squeezebox 2 - Version 83</li>
		<ul>
			<li><a href="http://bugs.slimdevices.com/show_bug.cgi?id=5171">#5171</a> - Some settings were lost when after a factory reset the player was connecting directly to SN (w/o first being connected to SC)</li>
		</ul>
		</li>
		<li>Transporter - Version 36</li>
		<ul>
			<li><a href="http://bugs.slimdevices.com/show_bug.cgi?id=6478">#6478</a> - Fix slim discovery</li>
			<li><a href="http://bugs.slimdevices.com/show_bug.cgi?id=6030">#6030</a> - Fix WPA group key renewal</li>
			<li><a href="http://bugs.slimdevices.com/show_bug.cgi?id=4664">#4664</a> - Fix WOL if SC is behind a wireless bridge</li>
			<li><a href="http://bugs.slimdevices.com/show_bug.cgi?id=5092">#5092</a> - Fix WOL for Transporter</li>
		</ul>
		</li>
		<li>Transporter - Version 34</li>
		<ul>
			<li><a href="http://bugs.slimdevices.com/show_bug.cgi?id=5959">#5959</a> - Fix premature STMo</li>
			<li><a href="http://bugs.slimdevices.com/show_bug.cgi?id=6156">#6156</a> - Fix double STMs</li>
			<li><a href="http://bugs.slimdevices.com/show_bug.cgi?id=6256">#6256</a> - Replace SlimServer with SqueezeCenter</li>
		</ul>
		</li>
		<li>Transporter - Version 33</li>
		<ul>
			<li><a href="http://bugs.slimdevices.com/show_bug.cgi?id=4580">#4580</a> - Fix brief noise when switching digital inputs</li>
			<li><a href="http://bugs.slimdevices.com/show_bug.cgi?id=5171">#5171</a> - Some settings were lost when after a factory reset the player was connecting directly to SN (w/o first being connected to SC)</li>
		</ul>
		</li>
	</ul>
	<br />

	<li>File Formats:
	<ul>
		<li>WavPack is now supported.</li>
	</ul>
	<br />

	<li>Internationalization:
	<ul>
		<li>Updated official translations (EN, DE, ES, FR, IT, NL) 
		<li>Updated Danish translations from Bjørn Haagensen
	</ul>
	<br />

	<li>Internet Radio/Music on Demand:
	<ul>
		<li>Support for Slacker</li>
		<li>Support for Pandora</li>
		<li>Support for Rhapsody Direct</li>
		<li>Support for MP3tunes</li>
		<li>Last.fm AudioScrobbler is now included.</li>
	</ul>
	<br />

	<li>SqueezeNetwork:
	<ul>
		<li>Preferences integration - preferences for SqueezeCenter and SqueezeNetwork are synchronized.</li>
		<li>View and switch players that are connected to SqueezeNetwork.</li>
	</ul>
	<br />

	<li>Skins:
	<ul>
		<li>Brand new default skin</li>
		<li>Old Default skin renamed to Classic</li>
		<li>Fishbone: ability to toggle display of album text in gallery view</li>
		<li>Fishbone: drag n drop playlist manipulation</li>
		<li>Classic & Fishbone: popup album track list when clicking on album art</li>
		<li>Classic & Fishbone: browse multiple levels with 'tree' view (icon on left of browse items)</li>
		<li>unsupported and unmaintained skins are no longer part of the distribution</li>
	</ul>
	<br />

	<li>Performance:
	<ul>
		<li><a href="http://bugs.slimdevices.com/show_bug.cgi?id=259">#259</a> - Syncing of multiple players has been greatly improved.  Players are now able to stay in sync with each other even in the face of poor network conditions or while playing long radio streams.</li>
	</ul>
	<br />

	<li>Player UI:
	<ul>
		<li>Suppress "Play All" at top level browse menus</li>
		<li>Play other songs on album feature is now a per-player setting - default is to use the older server preference if no player preference has been chosen yet</li>
		<li>Repeated pressing of browse or search button will now toggle through the list of options respectively</li>
	</ul>
	<br />

	<li>Platform Support:
	<ul>
		<li>Logging/Debugging has been overhauled. We now use Log::Log4perl</li>
		<li>Logging/Debugging is now multi-level and persistent across server restarts.<li>
	</ul>
	<br />

	<li>Tag Reading:
	<ul>
		<li>Some fixes to WMA tag reading</li>
		<li>Browse Music Folder can add album covers in new folders</li>
		<li>Ape tags now reported as the ID3 version if found</li>
	</ul>
	<br />

	<li>Plugins:
	<ul>
		<li>Pre-Distributed plugins now stored in Slim/Plugin</li>
		<li>Third party plugins require rewrite to new API</li>
		<li>Third party plugins only to be installed in Plugins folder</li>
	</ul>
	<br />

	<li>CLI API:
	<ul>
		<li>Browse Music Folder</li>
		<li>Browse filesystems from the server's point of view</li>
		<li>Rescan progress</li>
		<li>Please see the documentation in docs/cli-api.html for details, in particular about <strong>API changes that may impact your client</strong></li>
	</ul>
	<br />

	<li>Bug Fixes:<ul>
		<li><a href="http://bugs.slimdevices.com/show_bug.cgi?id=223">#223</a> - add WavPack support</li>
		<li><a href="http://bugs.slimdevices.com/show_bug.cgi?id=1524">#1524</a> - make live search skinnable</li>
		<li><a href="http://bugs.slimdevices.com/show_bug.cgi?id=3351">#3351</a> - Composers included in Artist count when browsing by Genre</li>
		<li><a href="http://bugs.slimdevices.com/show_bug.cgi?id=3548">#3548</a> - Cycle through menu by pressing the Search/Browse buttons</li>
		<li><a href="http://bugs.slimdevices.com/show_bug.cgi?id=4104">#4104</a> - link to FAQ under help shouldn't put ?player=[MACADDY] at end of url</li>
		<li><a href="http://bugs.slimdevices.com/show_bug.cgi?id=4137">#4137</a> - Sort the list of radios returned by radios query</li>
		<li><a href="http://bugs.slimdevices.com/show_bug.cgi?id=4188">#4188</a> - CUE-sheet can't be browsed in player, OK in web interface</li>
		<li><a href="http://bugs.slimdevices.com/show_bug.cgi?id=4259">#4259</a> - Fishbone never refreshes playlist</li>
		<li><a href="http://bugs.slimdevices.com/show_bug.cgi?id=4293">#4293</a> - Move to using Log::Log4perl to replace --d_* debugging.</li>
		<li><a href="http://bugs.slimdevices.com/show_bug.cgi?id=4338">#4338</a> - MusicMagic => MusicIP</li>
		<li><a href="http://bugs.slimdevices.com/show_bug.cgi?id=4351">#4351</a> - change to idle screensaver when playback stops during Now Playing" screensaver.</li>
		<li><a href="http://bugs.slimdevices.com/show_bug.cgi?id=4405">#4405</a> - Rhapsody/Upnp browse only works on Default skin</li>
		<li><a href="http://bugs.slimdevices.com/show_bug.cgi?id=4408">#4408</a> - MoodLogic errors with MoodLogic disabled</li>
		<li><a href="http://bugs.slimdevices.com/show_bug.cgi?id=4409">#4409</a> - All fonts lost</li>
		<li><a href="http://bugs.slimdevices.com/show_bug.cgi?id=4466">#4466</a> - Wrong sorting order in "browse songs" list at the player</li>
		<li><a href="http://bugs.slimdevices.com/show_bug.cgi?id=4421">#4421</a> - Pressing play when displaying a track title in the playlist plays Track 1</li>
		<li><a href="http://bugs.slimdevices.com/show_bug.cgi?id=4485">#4485</a> - Artwork files are not picked up in unicode-named folders</li>
		<li><a href="http://bugs.slimdevices.com/show_bug.cgi?id=4498">#4498</a> - Advanced search for compilation album shows all tracks twice</li>
		<li><a href="http://bugs.slimdevices.com/show_bug.cgi?id=4507">#4507</a> - Touch skin needs to work in IE</li>
		<li><a href="http://bugs.slimdevices.com/show_bug.cgi?id=4513">#4513</a> - SqueezeCenter should ignore the iTunes COMMENTs: ITUNPGAP & ITUNSMPB</li>
		<li><a href="http://bugs.slimdevices.com/show_bug.cgi?id=4516">#4516</a> - Enabling Playlists Breaks Search Results</li>
		<li><a href="http://bugs.slimdevices.com/show_bug.cgi?id=4579">#4579</a> - Bonjour fails to initialize</li>
		<li><a href="http://bugs.slimdevices.com/show_bug.cgi?id=4595">#4595</a> - CLI support for Browse music folder</li>
		<li><a href="http://bugs.slimdevices.com/show_bug.cgi?id=4598">#4598</a> - Better CLI scanner access</li>
		<li><a href="http://bugs.slimdevices.com/show_bug.cgi?id=4625">#4625</a> - artists cli query does not always return an artist for tracks in compilations</li>
		<li><a href="http://bugs.slimdevices.com/show_bug.cgi?id=4629">#4629</a> - For albums with ALBUMARTIST, track artists don't have any albums listed when searching for track artists from the player UI</li>
		<li><a href="http://bugs.slimdevices.com/show_bug.cgi?id=4678">#4678</a> - Localize DateTime screensaver</li>
		<li><a href="http://bugs.slimdevices.com/show_bug.cgi?id=4707">#4707</a> - Forcing transcode to MP3 results in a bit rate of 0</li>
		<li><a href="http://bugs.slimdevices.com/show_bug.cgi?id=4730">#4730</a> - Echo from CLI when next song in playlist</li>
		<li><a href="http://bugs.slimdevices.com/show_bug.cgi?id=4822">#4822</a> - Create a new playlist via CLI</li>
		<li><a href="http://bugs.slimdevices.com/show_bug.cgi?id=4849">#4849</a> - Default time display should not include seconds</li>
		<li><a href="http://bugs.slimdevices.com/show_bug.cgi?id=4873">#4873</a> - Error creating INI entry in Logitech.url</li>
		<li><a href="http://bugs.slimdevices.com/show_bug.cgi?id=4877">#4877</a> - Shorten files option in SqueezeCenter not needed any more</li>
		<li><a href="http://bugs.slimdevices.com/show_bug.cgi?id=4922">#4922</a> - When PlayList is empty, Download brings up a blank web page and gets stuck there</li>
		<li><a href="http://bugs.slimdevices.com/show_bug.cgi?id=4927">#4927</a> - ID3v2.4 date tags ignored</li>
		<li><a href="http://bugs.slimdevices.com/show_bug.cgi?id=4941">#4941</a> - New music limit not working</li>
		<li><a href="http://bugs.slimdevices.com/show_bug.cgi?id=4947">#4947</a> - Search does not search '0'</li>
		<li><a href="http://bugs.slimdevices.com/show_bug.cgi?id=4955">#4955</a> - items per page preference off by 1</li>
		<li><a href="http://bugs.slimdevices.com/show_bug.cgi?id=5075">#5075</a> - Upgrade flac binary to latest version (1.2.1)</li>
		<li><a href="http://bugs.slimdevices.com/show_bug.cgi?id=5080">#5080</a> - Live search doesn't display artist with albums</li>
		<li><a href="http://bugs.slimdevices.com/show_bug.cgi?id=5093">#5093</a> - Nokia770 skin on Nokia N800 shows a vertical scroll bar and the page footer moves bottom of the page when scrolling</li>
		<li><a href="http://bugs.slimdevices.com/show_bug.cgi?id=5112">#5112</a> - Allow multiple plugins to register buttons in same mode</li>
		<li><a href="http://bugs.slimdevices.com/show_bug.cgi?id=5159">#5159</a> - Album thumbnail lost when music file mtime changes</li>
		<li><a href="http://bugs.slimdevices.com/show_bug.cgi?id=5160">#5160</a> - Debian plugins path needs updating after Slim/Plugin/* reorg</li>
		<li><a href="http://bugs.slimdevices.com/show_bug.cgi?id=5165">#5165</a> - Option not to filter genres at album and track level doesn't work</li>
		<li><a href="http://bugs.slimdevices.com/show_bug.cgi?id=5193">#5193</a> - Restore CSRF protection. Patch by Peter Watkins</li>
		<li><a href="http://bugs.slimdevices.com/show_bug.cgi?id=5197">#5197</a> - I18n: Strange shortcut links in Artist view.</li>
		<li><a href="http://bugs.slimdevices.com/show_bug.cgi?id=5217">#5217</a> - First file in iTunes library is not scanned into SlimServer</li>
		<li><a href="http://bugs.slimdevices.com/show_bug.cgi?id=5218">#5218</a> - iTunes playlists scanned but not visible in interface</li>
		<li><a href="http://bugs.slimdevices.com/show_bug.cgi?id=5221">#5221</a> - Set Player block/unblock mode through CLI command</li>
		<li><a href="http://bugs.slimdevices.com/show_bug.cgi?id=5255">#5255</a> - CLI muting</li>
		<li><a href="http://bugs.slimdevices.com/show_bug.cgi?id=5287">#5287</a> - Artist link from basic search results ignores gallery setting</li>
		<li><a href="http://bugs.slimdevices.com/show_bug.cgi?id=5296">#5296</a> - MUSICBRAINZ_SORTNAME - not supported but in code?</li>
		<li><a href="http://bugs.slimdevices.com/show_bug.cgi?id=5324">#5324</a> - SqueezeCenter should run with group permissions from /etc/groups</li>
		<li><a href="http://bugs.slimdevices.com/show_bug.cgi?id=5432">#5432</a> - Random mix plugin no longer at menu top level</li>
		<li><a href="http://bugs.slimdevices.com/show_bug.cgi?id=5443">#5443</a> - Difficult specifying desired sort order (national characters)</li>
		<li><a href="http://bugs.slimdevices.com/show_bug.cgi?id=5444">#5444</a> - Random Mix status doesn't update in non-continuous mode</li>
		<li><a href="http://bugs.slimdevices.com/show_bug.cgi?id=5607">#5607</a> - Debugging settings not shown after restart</li>
		<li><a href="http://bugs.slimdevices.com/show_bug.cgi?id=5610">#5610</a> - ResetDisplay method failed</li>
		<li><a href="http://bugs.slimdevices.com/show_bug.cgi?id=5831">#5831</a> - APE tag processing isn't listed in the ID3 tag version</li>
		<li><a href="http://bugs.slimdevices.com/show_bug.cgi?id=5838">#5838</a> - returning bad data to illogical request</li>
		<li><a href="http://bugs.slimdevices.com/show_bug.cgi?id=5839">#5839</a> - Song order for addalbum makes no sense</li>
		<li><a href="http://bugs.slimdevices.com/show_bug.cgi?id=5842">#5842</a> - Can't play all songs from favorites</li>
		<li><a href="http://bugs.slimdevices.com/show_bug.cgi?id=5858">#5858</a> - Cookies on stream requests</li>
		<li><a href="http://bugs.slimdevices.com/show_bug.cgi?id=5871">#5871</a> - Numeric key selection not correct within Browse New Music</li>
		<li><a href="http://bugs.slimdevices.com/show_bug.cgi?id=5902">#5902</a> - Alarm triggers on all players / displays on all players</li>
		<li><a href="http://bugs.slimdevices.com/show_bug.cgi?id=5944">#5944</a> - No "Added to playlist" message when an album is picked from the Music Folder browser</li>
		<li><a href="http://bugs.slimdevices.com/show_bug.cgi?id=5973">#5973</a> - Slimserver cannot read Genre tag above numeric ID 79 for AIFF files.</li>
		<li><a href="http://bugs.slimdevices.com/show_bug.cgi?id=6163">#6163</a> - no way for 3rd party plugins to add custom icons</li>
		<li><a href="http://bugs.slimdevices.com/show_bug.cgi?id=6167">#6167</a> - Random Mix "recently played songs" value can not be set to zero.</li>
		<li><a href="http://bugs.slimdevices.com/show_bug.cgi?id=6294">#6294</a> - Track title is incorrect when album is a whole-CD flac file with cuesheet and track is in a playlist</li>
		<li><a href="http://bugs.slimdevices.com/show_bug.cgi?id=6507">#6507</a> - ALBUMARTIST tag causes ARTISTSORT tags to be lost</li>
		<li><a href="http://bugs.slimdevices.com/show_bug.cgi?id=3332">#3332</a> - Audio plays back at 44.1 KHz with 48Khz FLAC's when decompressing at server</li>
		<li><a href="http://bugs.slimdevices.com/show_bug.cgi?id=4098">#4098</a> - Wrong time after scanning through a file / scanning short songs jumps to next track</li>
		<li><a href="http://bugs.slimdevices.com/show_bug.cgi?id=4391">#4391</a> - Softsqueeze cannot play certain FLAC files</li>
		<li><a href="http://bugs.slimdevices.com/show_bug.cgi?id=4760">#4760</a> - Players not doing FF/RW while synced</li>
		<li><a href="http://bugs.slimdevices.com/show_bug.cgi?id=5210">#5210</a> - Now Playing & Time Incorrect On Synced Players with RandomPlay</li>
		<li><a href="http://bugs.slimdevices.com/show_bug.cgi?id=5271">#5271</a> - 7.0a1 does not play WAV file of 16 bits</li>
		<li><a href="http://bugs.slimdevices.com/show_bug.cgi?id=5631">#5631</a> - Problem with WMA files read from a UPnP media server</li>
		<li><a href="http://bugs.slimdevices.com/show_bug.cgi?id=6508">#6508</a> - Occasional songs freeze with no sound</li>
		<li><a href="http://bugs.slimdevices.com/show_bug.cgi?id=6540">#6539</a> - Sync via player UI breaks sometimes</li>
		<li><a href="http://bugs.slimdevices.com/show_bug.cgi?id=6666">#6666</a> - Synchronisation offset when unpausing if player has volume set to 0</li>		
	</ul>
</ul><|MERGE_RESOLUTION|>--- conflicted
+++ resolved
@@ -1,4 +1,3 @@
-<<<<<<< HEAD
 <h2><a name="v7.6.0" id="v7.6.0"></a>Version 7.6.0</h2>
 <ul>
 	<li>New Features:</li>
@@ -28,22 +27,20 @@
 		<li><a href="http://bugs.slimdevices.com/show_bug.cgi?id=11950">#11950</a> - Support FLAC CUE sheets without transcoding</li>
 		<li><a href="http://bugs.slimdevices.com/show_bug.cgi?id=15821">#15821</a> - Network interruption would leave "sticky" "File not found" message</li>
 		<li><a href="http://bugs.slimdevices.com/show_bug.cgi?id=15887">#15887</a> - Mac: Account tab shows NULL in email field, w/ password</li>
-=======
+	</ul>
+	<br />
+</ul>
+
 <h2><a name="v7.5.2" id="v7.5.2"></a>Version 7.5.2</h2>
 <ul>
 	<li>Bug Fixes:</li>
 	<ul>
 		<li><a href="http://bugs.slimdevices.com/show_bug.cgi?id=16379">#16379</a> - aac->pcm using faad is wrong at non-44.1 samplerates</li>
->>>>>>> e6d84d93
-	</ul>
-	<br />
-</ul>
-
-<<<<<<< HEAD
-<h2><a name="v7.5.1" id="v7.5.1"></a>Version 7.5.1</h2>
-=======
+	</ul>
+	<br />
+</ul>
+
 <h2><a name="v7.5.1" id="v7.5.1"></a>Version 7.5.1 - 2010-06-10</h2>
->>>>>>> e6d84d93
 <ul>
 	
 	<li>New Features:</li>
