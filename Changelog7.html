<<<<<<< HEAD
<h2><a name="v7.6.0" id="v7.6.0"></a>Version 7.6.0</h2>
<ul>
	<li>Firmware updates:</li>
	<ul>
		<li>Boom - Version 56<br />	
			Squeezebox 2/3 - Version 136<br />
			Transporter - Version 86<br />
			Receiver - Version 71
		</li>
		<ul>
			<li><a href="http://bugs.slimdevices.com/show_bug.cgi?id=3932">#3932</a> - (Transporter) Discrete IR codes for power_on, power_off and digital_inputs</li>
			<li><a href="http://bugs.slimdevices.com/show_bug.cgi?id=4682">#4682</a> - Send WOL while in connecting state and receiving discrete power_on IR code</li>
			<li><a href="http://bugs.slimdevices.com/show_bug.cgi?id=12319">#12319</a> - (Boom) Change RTC alarm time to 1 hour (was 1 minute)</li>
			<li><a href="http://bugs.slimdevices.com/show_bug.cgi?id=15693">#15693</a> - (Transporter) Fix for spurious AC voltage readings</li>
			<li><a href="http://bugs.slimdevices.com/show_bug.cgi?id=16442">#16442</a> - (Transporter) audr command to change the AK4396 rolloff filter</li>
			<li>(Boom) Discrete IR codes for power_on, power_off and line_in</li>
			<li>Support for output_channels flags, to output only left or right channel, useful with synced Booms.</li>
			<li>Fixed DNS client handling when server returns multiple A records for MySB.</li>			
		</ul>
	</ul>
	<br />
	
	<li>New Features:</li>
	<ul>
		<li>Experimental UPnP/DLNA support:</li>
		<ul>
			<li>Music library is exposed as a Media Server.</li>
			<li>All connected players are exposed as Media Renderers.</li>
		</ul>
		<li>Transcoding is now supported when requesting an HTTP download (/music/[id]/download[.extension]).</li>
		<li>The default database is now SQLite. MySQL can still be used by selecting it on the Advanced -> Performance page.</li>
		<li>Native decoding for WMA Pro (<a href="http://bugs.slimdevices.com/show_bug.cgi?id=13324">#13324</a>)
			and WMA Lossless (<a href="http://bugs.slimdevices.com/show_bug.cgi?id=13323">#13323</a>) has been added to Radio and Touch.</li>
		<li>Cue sheet support has been improved.  The following formats will currently work with cue sheets, including seeking:</li>
		<ul>
			<li>FLAC (native)</li>
			<li>Ogg Vorbis (native)</li>
			<li>MP3 (native)</li>
			<li>MPEG-4 AAC (native and transcoded)</li>
			<li>MPEG-4 ALAC (native and transcoded)</li>
			<li>WAV/AIFF (native and transcoded)</li>
			<li>WMA (native)</li>
			<li>WavPack (transcoded)</li>
		</ul>
		<li>MP3 cue sheet tracks are now played without gaps. A full rescan is required and scan time will be slower for these tracks.</li>
		<li>Harmony remote integration: Discrete IR codes to play presets 1-6.</li>
		<li>Transporter: DAC roll-off filter can now be toggled between sharp and slow.</li>
		<li>A database memory option has been added to the Advanced -> Performance settings page to allow the database to use more memory.</li>
		<li>Add original track filename to download url on trackinfo page (<a href="http://bugs.slimdevices.com/show_bug.cgi?id=16424">#16424</a>)</li>
	</ul>
	<br />
	
	<li>Other Major Changes:</li>
	<ul>
		<li>The CLI serverstatus lastscan field has been changed to more correctly report the timestamp of the last time the database was changed by the scanner.</li>
		<li>The CLI charset tagged parameter has been removed from all commands that supported it. All input and output is now in UTF-8 (<a href="http://bugs.slimdevices.com/show_bug.cgi?id=16834">#16834</a>).</li>
	</ul>
	<br />
	
	<li>Bug Fixes:</li>
	<ul>
		<li><a href="http://bugs.slimdevices.com/show_bug.cgi?id=3161">#3161</a> - Need more aggressive auto-retry for internet radio</li>
		<li><a href="http://bugs.slimdevices.com/show_bug.cgi?id=5207">#5207</a> - I18n: Corrupt chars in Favorites</li>
		<li><a href="http://bugs.slimdevices.com/show_bug.cgi?id=6754">#6754</a> - Umlauts/accented characters don't show on player when browsing music folder</li>
		<li><a href="http://bugs.slimdevices.com/show_bug.cgi?id=8808">#8808</a> - Support transcoding on download URLs</li>
		<li><a href="http://bugs.slimdevices.com/show_bug.cgi?id=8877">#8877</a> - MP3 cue sheets are not gapless</li>
		<li><a href="http://bugs.slimdevices.com/show_bug.cgi?id=9947">#9947</a> - home.html is loaded several times when web UI is opened</li>
		<li><a href="http://bugs.slimdevices.com/show_bug.cgi?id=9897">#9897</a> - Directory Scan misses out on Files and Folders containing accented Characters</li>
		<li><a href="http://bugs.slimdevices.com/show_bug.cgi?id=10199">#10199</a> - Most transcoding doesn't work with non-ascii-characters in filename</li>
		<li><a href="http://bugs.slimdevices.com/show_bug.cgi?id=10324">#10324</a> - No longer merge artists or genres that differ only in accents, for example Bjork and Björk</li>
		<li><a href="http://bugs.slimdevices.com/show_bug.cgi?id=10805">#10805</a> - FF/REW (scanning) broken within .cue files (not FLAC)</li>
		<li><a href="http://bugs.slimdevices.com/show_bug.cgi?id=11950">#11950</a> - Support FLAC CUE sheets without transcoding</li>
		<li><a href="http://bugs.slimdevices.com/show_bug.cgi?id=13153">#13153</a> - Both web interface and squeezebox "hang" when one browses folders containing non-ascii chars</li>
		<li><a href="http://bugs.slimdevices.com/show_bug.cgi?id=14117">#14117</a> - Sync streaming can consume lots of memory when one player connection slow</li>
		<li><a href="http://bugs.slimdevices.com/show_bug.cgi?id=14825">#14825</a> - Allow multiple stream.mp3 streams from the same IP address by specifying ?player=id_string</li>
		<li><a href="http://bugs.slimdevices.com/show_bug.cgi?id=14641">#14641</a> - Cannot playback doublebyte files from Favourites</li>
		<li><a href="http://bugs.slimdevices.com/show_bug.cgi?id=14662">#14662</a> - Playing a specific track while track shuffle is enabled will play another track</li>
		<li><a href="http://bugs.slimdevices.com/show_bug.cgi?id=14832">#14823</a> - variousArtistsString & libraryname prefs don't handle non-latin characters correctly</li>
		<li><a href="http://bugs.slimdevices.com/show_bug.cgi?id=14951">#14951</a> - Unicode search in Web UI broken</li>
		<li><a href="http://bugs.slimdevices.com/show_bug.cgi?id=15460">#15460</a> - Track with Extended ASCII in directory name fails to appear in Browse Music Folder</li>
		<li><a href="http://bugs.slimdevices.com/show_bug.cgi?id=15799">#15799</a> - When M3U playlists are written unicode characters in filenames are mangled</li>
		<li><a href="http://bugs.slimdevices.com/show_bug.cgi?id=15821">#15821</a> - Network interruption would leave "sticky" "File not found" message</li>
		<li><a href="http://bugs.slimdevices.com/show_bug.cgi?id=15826">#15826</a> - Need volume up / down events to be sent to SC even if at min or max</li>
		<li><a href="http://bugs.slimdevices.com/show_bug.cgi?id=15882">#15882</a> - Non-ASCII character in device name incorrectly displays in TinySC library name</li>
		<li><a href="http://bugs.slimdevices.com/show_bug.cgi?id=15868">#15868</a> - While playing songs from the USB if I switch between the songs the old song title re-appears for several seconds</li>
		<li><a href="http://bugs.slimdevices.com/show_bug.cgi?id=15887">#15887</a> - Mac: Account tab shows NULL in email field, w/ password</li>
		<li><a href="http://bugs.slimdevices.com/show_bug.cgi?id=15949">#15949</a> - Adding &gt;100 tracks from remote source (OMPL) makes blank entries in NP on SP and WebUI</li>
		<li><a href="http://bugs.slimdevices.com/show_bug.cgi?id=16138">#16138</a> - Query error </li>
		<li><a href="http://bugs.slimdevices.com/show_bug.cgi?id=16154">#16154</a> - If an internet radio stream fails, you can't replay the stream without first playing another stream.</li>
		<li><a href="http://bugs.slimdevices.com/show_bug.cgi?id=16191">#16191</a> - ALAC Songs being cutoff before they end</li>
		<li><a href="http://bugs.slimdevices.com/show_bug.cgi?id=16233">#16233</a> - mp3 stream with Xing header is handled wrong when proxied</li>
		<li><a href="http://bugs.slimdevices.com/show_bug.cgi?id=16275">#16275</a> - SB Touch: Rebuffering on 1st track</li>
		<li><a href="http://bugs.slimdevices.com/show_bug.cgi?id=16280">#16280</a> - SB Touch: Fix ambient light calculation.</li>
		<li><a href="http://bugs.slimdevices.com/show_bug.cgi?id=16332">#16332</a> - SB Touch: Disable proximity LEDs after startup.</li>
		<li><a href="http://bugs.slimdevices.com/show_bug.cgi?id=16365">#16365</a> - SB Touch / Radio: Reduce ambient light sensor polling.</li>
		<li><a href="http://bugs.slimdevices.com/show_bug.cgi?id=16442">#16442</a> - Choice of Transporter roll-off filter</li>
		<li><a href="http://bugs.slimdevices.com/show_bug.cgi?id=16443">#16443</a> - URL to repositories page has changed</li>
		<li><a href="http://bugs.slimdevices.com/show_bug.cgi?id=16459">#16459</a> - Scan progress time display showing negative seconds</li>
		<li><a href="http://bugs.slimdevices.com/show_bug.cgi?id=16495">#16495</a> - Now Playing 'expand' function is broken</li>
		<li><a href="http://bugs.slimdevices.com/show_bug.cgi?id=16620">#16620</a> - Added 'F' option to new artwork resizing</li>
		<li><a href="http://bugs.slimdevices.com/show_bug.cgi?id=16662">#16662</a> - Incorrect UTF8 encoding returned by CLI</li>
		<li><a href="http://bugs.slimdevices.com/show_bug.cgi?id=16683">#16683</a> - Non-ASCII characters in file and directory names</li>
		<li><a href="http://bugs.slimdevices.com/show_bug.cgi?id=16686">#16686</a> - Alarm Time timeControl has 0 width on webUI when adding alarms</li>
		<li><a href="http://bugs.slimdevices.com/show_bug.cgi?id=16690">#16690</a> - Inconsistent capitalization of 'Now Playing'</li>
		<li><a href="http://bugs.slimdevices.com/show_bug.cgi?id=16708">#16708</a> - Internet Radio Search doesn't work in non-Default skins</li>
		<li><a href="http://bugs.slimdevices.com/show_bug.cgi?id=16814">#16814</a> - No artwork when using UNC audio path</li>
		<li><a href="http://bugs.slimdevices.com/show_bug.cgi?id=16922">#16992</a> - AudioScrobbler plugin repeatedly writes prefs file preventing disk spindown</li>
		<li>SB Radio: Fixed hostname</li>
		<li>SB Controller, Radio, Touch: Updated busybox to 1.16.2</li>
=======
<h2><a name="v7.5.5" id="v7.5.5"></a>Version 7.5.5</h2>
<ul>
	<li>Bug Fixes:</li>
	<ul>
		<li><a href="http://bugs.slimdevices.com/show_bug.cgi?id=15010">#15010</a> - player menus showing entries in wrong language</li>
>>>>>>> 0779c4bd
	</ul>
	<br />
</ul>

<<<<<<< HEAD
<h2><a name="v7.5.4" id="v7.5.4"></a>Version 7.5.4</h2>
=======
<h2><a name="v7.5.4" id="v7.5.4"></a>Version 7.5.4 - 2011-04-25</h2>
>>>>>>> 0779c4bd
<ul>
	<li>Firmware updates:</li>
	<ul>
		<li>Boom - Version 53<br />	
			Squeezebox 2/3 - Version 133<br />
			Transporter - Version 83<br />
			Receiver - Version 68
		</li>
		<ul>
			<li><a href="http://bugs.slimdevices.com/show_bug.cgi?id=16898">#16898</a> - Increased firmware idle disconnection timeout to 50 seconds.</li>
		</ul>
	</ul>
	<br />
	
	<li>New Features:</li>
	<ul>
		<li>Support for using the Comet API in long-polling mode.</li>
	</ul>
	<br />
	
	<li>Bug Fixes:</li>
	<ul>
		<li><a href="http://bugs.slimdevices.com/show_bug.cgi?id=16874">#16874</a> - 100% CPU lockup could occur while streaming AAC radio streams</li>
	</ul>
	<br />
</ul>

<h2><a name="v7.5.3" id="v7.5.3"></a>Version 7.5.3 - 2011-01-24</h2>
<ul>
	<li>Firmware updates:</li>
	<ul>
		<li>Boom - Version 52<br />	
			Squeezebox 2/3 - Version 132<br />
			Transporter - Version 82<br />
			Receiver - Version 67
		</li>
		<ul>
			<li>Reduced network traffic while connected to a server, especially MySB.</li>
			<li><a href="http://bugs.slimdevices.com/show_bug.cgi?id=16760">#16760</a> - 24/96 files on Transporter can cause popping during scrolling/visualizer</li>
		</ul>
	</ul>
	<br />
	
	<li>New Services:</li>
	<ul>
		<li>Support for Spotify (Radio and Touch players only).</li>
		<li>Support for WiMP.</li>
	</ul>
	<br />

	<li>Platform Support:</li>
	<ul>
		<li>Perl 5.12 is now supported on Linux, enabling the newest distributions to work out of the box.</li>
	</ul>
	<br />

	<li>Bug Fixes:</li>
	<ul>
		<li>Fixed a bug where connecting to MySB from the player UI would always incorrectly use a DNS lookup, leaving the player stuck on MySB.</li>
		<li><a href="http://bugs.slimdevices.com/show_bug.cgi?id=16183">#16183</a> - Pandora genre stations can cause blank screen</li>
		<li><a href="http://bugs.slimdevices.com/show_bug.cgi?id=16379">#16379</a> - aac->pcm using faad is wrong at non-44.1 samplerates</li>
		<li><a href="http://bugs.slimdevices.com/show_bug.cgi?id=16331">#16331</a> - SB Radio: Fix for random battery charging sound.</li>
		<li><a href="http://bugs.slimdevices.com/show_bug.cgi?id=16452">#16452</a> - forward slashes in artist and track names after import</li>
	</ul>
	<br />
</ul>

<h2><a name="v7.5.2" id="v7.5.2"></a>Version 7.5.2 - 2010-12-20</h2>
<ul>
	<li>Firmware updates:</li>
	<ul>
		<li>Boom - Version 51<br />	
			Squeezebox 2/3 - Version 131<br />
			Transporter - Version 81<br />
			Receiver - Version 66
		</li>
		<ul>
			<li>Boom: Discrete IR codes for power_on, power_off and line_in</li>
			<li><a href="http://bugs.slimdevices.com/show_bug.cgi?id=3932">#3932</a> - Transporter: Discrete IR codes for power_on, power_off and digital_inputs</li>
			<li><a href="http://bugs.slimdevices.com/show_bug.cgi?id=4622">#4622</a> - Client-side smooth text scrolling</li>
			<li><a href="http://bugs.slimdevices.com/show_bug.cgi?id=4682">#4682</a> - Send WOL while in connecting state and receiving discrete power_on IR code</li>
			<li><a href="http://bugs.slimdevices.com/show_bug.cgi?id=12319">#12319</a> - Boom: Change RTC alarm time to 1 hour (was 1 minute)</li>
			<li><a href="http://bugs.slimdevices.com/show_bug.cgi?id=16667">#16667</a> - Rhapsody stream failures</li>
		</ul>
	</ul>
	<br />
</ul>

<h2><a name="v7.5.1" id="v7.5.1"></a>Version 7.5.1 - 2010-06-10</h2>
<ul>
	
	<li>New Features:</li>
	<ul>
		<li>Seeking within MPEG-4 files (AAC/ALAC) is now supported for players with native playback (Radio, Touch).</li>
		<li>Switched to optimized build of faad for AAC/ALAC decoding on ReadyNAS Sparc.</li>
	</ul>
	<br />

	<li>Bug Fixes:</li>
	<ul>
		<li>ALAC playback was broken on PowerPC Macs.</li>
		<li>Fixed corrupted Rhapsody icon.</li>
		<li><a href="http://bugs.slimdevices.com/show_bug.cgi?id=12173">#12173</a> - Player selected in Settings becomes target in browse window</li>
		<li><a href="http://bugs.slimdevices.com/show_bug.cgi?id=15662">#15662</a> - Alarm-Volume-Level with synchronised Booms</li>
		<li><a href="http://bugs.slimdevices.com/show_bug.cgi?id=15847">#15847</a> - Add tag mapping for WM/AlbumSortOrder => ALBUMSORT</li>
		<li><a href="http://bugs.slimdevices.com/show_bug.cgi?id=15910">#15910</a> - Alarm screensaver setting does not work</li>
		<li><a href="http://bugs.slimdevices.com/show_bug.cgi?id=15914">#15914</a> - Add tag mapping for WM/Conductor => CONDUCTOR</li>
		<li><a href="http://bugs.slimdevices.com/show_bug.cgi?id=15968">#15968</a> - SbS give up too quickly with a couple of bad tracks in playlist</li>
		<li><a href="http://bugs.slimdevices.com/show_bug.cgi?id=15992">#15992</a> - APE tags are not read if a Lyrics tag is also present</li>
		<li><a href="http://bugs.slimdevices.com/show_bug.cgi?id=15995">#15995</a> - Default skin's panel width resets after 7 days</li>
		<li><a href="http://bugs.slimdevices.com/show_bug.cgi?id=16006">#16006</a> - Ogg & some MMS streams metadata not updated on SqueezePlay UIs</li>
		<li><a href="http://bugs.slimdevices.com/show_bug.cgi?id=16021">#16021</a> - Improve track info menu for RadioTime streams</li>
		<li><a href="http://bugs.slimdevices.com/show_bug.cgi?id=16025">#16025</a> - Apple Lossless tracks could cause a crash in faad</li>
		<li><a href="http://bugs.slimdevices.com/show_bug.cgi?id=16039">#16039</a> - My Apps shows all apps in web UI</li>
		<li><a href="http://bugs.slimdevices.com/show_bug.cgi?id=16052">#16052</a> - Some stations fail to play in 7.5, but play fine in 7.4 (bad stream headers)</li>
		<li><a href="http://bugs.slimdevices.com/show_bug.cgi?id=16056">#16056</a> - APE files with invalid tags can cause scanner to crash</li>
		<li><a href="http://bugs.slimdevices.com/show_bug.cgi?id=16074">#16074</a> - Virtual tracks within a cue sheet don't inherit parent content-type</li>
		<li><a href="http://bugs.slimdevices.com/show_bug.cgi?id=16096">#16096</a> - Alarm fade-in does not work in 7.5</li>
		<li><a href="http://bugs.slimdevices.com/show_bug.cgi?id=16140">#16140</a> - Library stats reporting fails for album within Genre > Various Artists</li>
		<li><a href="http://bugs.slimdevices.com/show_bug.cgi?id=16186">#16186</a> - ALAC transcoding support broken for ReadyNAS Sparc</li>
		<li><a href="http://bugs.slimdevices.com/show_bug.cgi?id=16238">#16238</a> - iTunes plugin incorrectly scans ALAC files as "Quicktime Movie" files</li>
		<li><a href="http://bugs.slimdevices.com/show_bug.cgi?id=16243">#16243</a> - AIFC (AIFF little-endian) files no longer play correctly</li>
		<li><a href="http://bugs.slimdevices.com/show_bug.cgi?id=16582">#16582</a> - Playback may stop at end of first track when one synced player is off</li>
	</ul>
	<br />
</ul>

<h2><a name="v7.5.0" id="v7.5.0"></a>Version 7.5.0 - 2010-04-06</h2>
<ul>
	<li>New Features:</li>
	<ul>
		<li>RadioTime: Use RadioTime's own track info menu which allows you to report stream problems, see related streams, etc.</li>
		<li>Added a View Tags menu to Track Info -> More Info that displays a raw listing of all tags found in the file.</li>
		<li>Added support for reading embedded cover art from APEv2 tags.</li>
		<li>Added support for Ogg Vorbis METADATA_BLOCK_PICTURE artwork tag.</li>
		<li>Added "global" search: enter search term once, easily search in local music, on online services, internet radio stations etc.</li>
		<li>Added "On mysqueezebox.com" sub folder to favorites list, to easily access favorites managed on mysqueezebox.com</li>
		<li>(Receiver) Added CLI for tricolor LED.</li>
		<li><a href="http://bugs.slimdevices.com/show_bug.cgi?id=8022">#8022</a> - Make SN favorites accessible through squeezecenter</li>
		<li><a href="http://bugs.slimdevices.com/show_bug.cgi?id=10027">#10027</a> - Support for ARTISTSORT, ALBUMSORT, and COMPILATION in CUE sheets. (Timothy Byrd)</li>
		<li><a href="http://bugs.slimdevices.com/show_bug.cgi?id=14674">#14674</a> - Make double clicking task bar icon action configurable</li>
	</ul>
	<br />
	
	<li>Resource Usage:</li>
	<ul>
		<li>Additional work on Squeezebox Server to reduce memory & other usage. The following command-line flags are available:</li>
		<ul>
			<li>--nostatistics - Disable maintenance of last-played, play-count and rating statistics.</li>
		</ul>
	</ul>

	<li>Transcoding:</li>
	<ul>
		<li>Added support for transcoding files in MPEG-4 SLS / HD-AAC format.</li>
		<li><code>sox</code> updated to version 14.3.0.</li>
		<li><code>faad2</code> patched to support ALAC (Apple Lossless encoding) including 24-bit support
		(<a href="http://bugs.slimdevices.com/show_bug.cgi?id=14700">bug 14700</a>);
		separate <code>alac</code> program for transcoding from ALAC withdrawn.</li>
		<li><code>faad2</code> patched to support seeking
		(<a href="http://bugs.slimdevices.com/show_bug.cgi?id=12723">bug 12723</a>,
		<a href="http://bugs.slimdevices.com/show_bug.cgi?id=8620">bug 8620</a>)
		<br><i>Note to people porting to other platforms:</i> the transcoding support for AAC and ALAC that is configured
		in <code>convert.conf</code> is dependent upon the two patches above.
		The combined patch is available at <a href="http://svn.slimdevices.com/repos/slim/7.5/trunk/vendor/faad2/seeking+alac.patch">
		http://svn.slimdevices.com/repos/slim/7.5/trunk/vendor/faad2/seeking+alac.patch</a></br></li>
	</ul>
	<br />
	
	<li>Bug Fixes:</li>
	<ul>
		<li>(Classic / Transporter / Boom) Fixed volume display when muting.</li>
		<li><a href="http://bugs.slimdevices.com/show_bug.cgi?id=3932">#3932</a> - (Transporter / Boom) Add discrete ir codes for power_on, power_off, digital_inputs and line_in</li>
		<li><a href="http://bugs.slimdevices.com/show_bug.cgi?id=6208">#6208</a> - Static/Noise delivered, then alac crashes when attempting to play 24 bit Apple Lossless songs</li>
		<li><a href="http://bugs.slimdevices.com/show_bug.cgi?id=8620">#8620</a> - Apple Lossless cannot fast forward/rewind</li>
		<li><a href="http://bugs.slimdevices.com/show_bug.cgi?id=10889">#10889</a> - Place configurable upper limit on playlist length.</li>
		<li><a href="http://bugs.slimdevices.com/show_bug.cgi?id=11506">#11506</a> - Napster WMA playback does not sync correctly when started</li>
		<li><a href="http://bugs.slimdevices.com/show_bug.cgi?id=11851">#11851</a> - Ambient light sensor update - minimal brightness, smoother dimming</li>
		<li><a href="http://bugs.slimdevices.com/show_bug.cgi?id=12229">#12229</a> - Disable WPS pin method - it's more secure than PBC but also very confusing</li>
		<li><a href="http://bugs.slimdevices.com/show_bug.cgi?id=12723">#12723</a> - Seeking support for AAC (for platforms capable of running faad) </li>
		<li><a href="http://bugs.slimdevices.com/show_bug.cgi?id=12756">#12756</a> - Alarm clock function AM/PM difficult to set </li>
		<li><a href="http://bugs.slimdevices.com/show_bug.cgi?id=13462">#13462</a> - touch-to-play needs to style and push correctly to now playing for correct XMLBrowse items</li>
		<li><a href="http://bugs.slimdevices.com/show_bug.cgi?id=13567">#13567</a> - Fix 'favorites', 'browse' and 'search' button on Touch remote</li>
		<li><a href="http://bugs.slimdevices.com/show_bug.cgi?id=13622">#13622</a> - Playlist has entries such as file:///fullpath/to/directory/ instead of artist-album</li>
		<li><a href="http://bugs.slimdevices.com/show_bug.cgi?id=14025">#14025</a> - MacOS X Preference Pane locks up when accessing Squeezebox Control Panel</li>
		<li><a href="http://bugs.slimdevices.com/show_bug.cgi?id=14218">#14218</a> - Boom's bass and treble self reset to maximum</li>
		<li><a href="http://bugs.slimdevices.com/show_bug.cgi?id=14386">#14386</a> - Scanning broken for FLACs with CUE sheets in paths containing UTF-8 characters</li>
		<li><a href="http://bugs.slimdevices.com/show_bug.cgi?id=14358">#14358</a> - Playing Last.fm from TrackInfo menu doesn't work</li>
		<li><a href="http://bugs.slimdevices.com/show_bug.cgi?id=14405">#14405</a> - Sending a query for Playlist Name returns no response</li>
		<li><a href="http://bugs.slimdevices.com/show_bug.cgi?id=14423">#14423</a> - IR play command handled twice</li>
		<li><a href="http://bugs.slimdevices.com/show_bug.cgi?id=14474">#14474</a> - Music Folder browsing ignores non-alphanumeric characters in it's sorting algorithm</li>
		<li><a href="http://bugs.slimdevices.com/show_bug.cgi?id=14538">#14538</a> - Long Date format doesn't use correct locale</li>
		<li><a href="http://bugs.slimdevices.com/show_bug.cgi?id=14602">#14602</a> - Control panel not using web proxy setting</li>
		<li><a href="http://bugs.slimdevices.com/show_bug.cgi?id=14648">#14648</a> - Local playlists with remote URLs missing title</li>
		<li><a href="http://bugs.slimdevices.com/show_bug.cgi?id=14700">#14700</a> - Update to ALAC 0.2.0 (24-bit support)</li>
		<li><a href="http://bugs.slimdevices.com/show_bug.cgi?id=14760">#14760</a> - Playing a music-service already-playing item should not restart it (go to Now Playing instead)</li>
		<li><a href="http://bugs.slimdevices.com/show_bug.cgi?id=14774">#14774</a> - Remove 'Preamp Volume Control' setting for SBR</li>
		<li><a href="http://bugs.slimdevices.com/show_bug.cgi?id=14848">#14848</a> - Rhapsody menus don't add single track through SqueezePlay</li>
		<li><a href="http://bugs.slimdevices.com/show_bug.cgi?id=14937">#14937</a> - Add mute ir code</li>
		<li><a href="http://bugs.slimdevices.com/show_bug.cgi?id=14942">#14942</a> - Cannot change mysb.com password if using IE 7 or IE 8</li>
		<li><a href="http://bugs.slimdevices.com/show_bug.cgi?id=14972">#14972</a> - Do not remove last known remote SC from music list so it can be selected and wake on lan is sent</li>
		<li><a href="http://bugs.slimdevices.com/show_bug.cgi?id=14977">#14977</a> - Run with no user extensions ("safe Mode ") is broken</li>
		<li><a href="http://bugs.slimdevices.com/show_bug.cgi?id=14986">#14986</a> - Fix backlight turning back on after a while when using blank SS</li>
		<li><a href="http://bugs.slimdevices.com/show_bug.cgi?id=15005">#15005</a> - I can enable username/password without confirming the password</li>
		<li><a href="http://bugs.slimdevices.com/show_bug.cgi?id=15039">#15039</a> - Can't stop or start from System Tray w/ Password Security Enabled</li>
		<li><a href="http://bugs.slimdevices.com/show_bug.cgi?id=15050">#15050</a> - Fix IP address in Remote Login help text</li>
		<li><a href="http://bugs.slimdevices.com/show_bug.cgi?id=15052">#15052</a> - Album favorites with non-latin characters are broken</li>
		<li><a href="http://bugs.slimdevices.com/show_bug.cgi?id=15117">#15117</a> - Neither clockSource nor fxloop prefs are stored in the player</li>
		<li><a href="http://bugs.slimdevices.com/show_bug.cgi?id=15129">#15129</a> - Music IP Integration on Windows Home Server provides wrong url with Seed song to API</li>
		<li><a href="http://bugs.slimdevices.com/show_bug.cgi?id=15179">#15179</a> - SP based players don't keep their names, but always accept whatever was stored on the connecting server</li>
		<li><a href="http://bugs.slimdevices.com/show_bug.cgi?id=15204">#15204</a> - CLI tag 'j' for coverart sometimes returned a full path instead of 1</li>
		<li><a href="http://bugs.slimdevices.com/show_bug.cgi?id=15271">#15271</a> - Radiotime station which have aac with mp3 and/or wma stream fail on ip3k players on ReadyNAS</li>
		<li><a href="http://bugs.slimdevices.com/show_bug.cgi?id=15371">#15371</a> - Play or Add a Genre Does Nothing</li>
		<li><a href="http://bugs.slimdevices.com/show_bug.cgi?id=15382">#15382</a> - "Power On Resume" setting is not respected</li>
		<li><a href="http://bugs.slimdevices.com/show_bug.cgi?id=15391">#15391</a> - Too much whining after months of beta, startup and refresh of server</li>
		<li><a href="http://bugs.slimdevices.com/show_bug.cgi?id=15474">#15474</a> - Playing radio station, turning on an additional player in sync-group causes skip in playlist</li>
		<li><a href="http://bugs.slimdevices.com/show_bug.cgi?id=15477">#15477</a> - New track stream can get (superfluous) packets from old stream</li>
		<li><a href="http://bugs.slimdevices.com/show_bug.cgi?id=15553">#15553</a> - Track with composer but no artist tag can't be browsed on SqueezePlay devices</li>
		<li><a href="http://bugs.slimdevices.com/show_bug.cgi?id=15556">#15556</a> - DHCP client fix - check IP address before using it</li>
		<li><a href="http://bugs.slimdevices.com/show_bug.cgi?id=15566">#15566</a> - (Controller) - Fix power management settings. Only reset to default if a setting is missing.</li>
		<li><a href="http://bugs.slimdevices.com/show_bug.cgi?id=15686">#15686</a> - Can't start a MusicIP Mix from a genre</li>
		<li><a href="http://bugs.slimdevices.com/show_bug.cgi?id=15815">#15815</a> - Now Playing information can alternate previous-next-previous-next at track skip</li>
	</ul>
	<br />
</ul>

<h2><a name="v7.4.2" id="v7.4.2"></a>Version 7.4.2 - 2010-02-25</h2>
<ul>
	<li>Bug Fixes:</li>
	<ul>
		<li>Fixed UPnP compatibility with Simplify Media server.</li>
		<li>Fixed FLAC seeking on files that contain ID3v2 tags.</li>
		<li>Fixed sample rate detection for MPEG-4 files.</li>
		<li>Changed Tag Version info to display all versions of ID3 tags contained within a file.</li>
		<li>Added missing Monkey's Audio (APE) decoder binaries for i386 FreeBSD, i386/ARM/PPC Linux.</li>
		<li><a href="http://bugs.slimdevices.com/show_bug.cgi?id=10449">#10449</a> - SqueezePlay, wrong track played when playing an artist's compilation albums</li>
		<li><a href="http://bugs.slimdevices.com/show_bug.cgi?id=13955">#13955</a> - Remote ASX playlist containing MP3 stream fails</li>
		<li><a href="http://bugs.slimdevices.com/show_bug.cgi?id=14110">#14110</a> - Fixed scanning of iTunNORM Sound Check value in MP3 files when there is only one comment</li>
		<li><a href="http://bugs.slimdevices.com/show_bug.cgi?id=14321">#14321</a> - Applet Installer shows duplicate entries</li>
		<li><a href="http://bugs.slimdevices.com/show_bug.cgi?id=14328">#14328</a> - Need useful error messages when artwork fails</li>
		<li><a href="http://bugs.slimdevices.com/show_bug.cgi?id=14496">#14496</a> - Player display goes blank after upgrading to 7.4</li>
		<li><a href="http://bugs.slimdevices.com/show_bug.cgi?id=14824">#14824</a> - Reciva Internet Radios claim to support Icy-MetaData, but then glitch on metadata packets (Simon Hyde)</li>
		<li><a href="http://bugs.slimdevices.com/show_bug.cgi?id=14861">#14861</a> - SBS preventing HDD shutdown</li>
		<li><a href="http://bugs.slimdevices.com/show_bug.cgi?id=14883">#14883</a> - Audio pops at the end of WAV/AIFF files</li>
		<li><a href="http://bugs.slimdevices.com/show_bug.cgi?id=14905">#14905</a> - Not compatible with Ubuntu 9.10 due to MySQL 5.1</li>
		<li><a href="http://bugs.slimdevices.com/show_bug.cgi?id=14913">#14913</a> - Scanner calculates incorrect bitrate on Windows</li>
		<li><a href="http://bugs.slimdevices.com/show_bug.cgi?id=14931">#14931</a> - Can't save preset 0 on SB3</li>
		<li><a href="http://bugs.slimdevices.com/show_bug.cgi?id=14933">#14933</a> - Scanner only includes one comment per song</li>
		<li><a href="http://bugs.slimdevices.com/show_bug.cgi?id=14946">#14946</a> - Strip trailing nulls from the end of WAV LIST INFO tags</li>
		<li><a href="http://bugs.slimdevices.com/show_bug.cgi?id=15001">#15001</a> - Save playlist plugin locks SQB classic UI</li>
		<li><a href="http://bugs.slimdevices.com/show_bug.cgi?id=15014">#15014</a> - Scanner should prefer Vorbis tags over ID3v2 tags for FLAC files</li>
		<li><a href="http://bugs.slimdevices.com/show_bug.cgi?id=15105">#15105</a> - Scanner intolerant of bad FILE value in embedded cue sheets</li> (Gordon Harris)
		<li><a href="http://bugs.slimdevices.com/show_bug.cgi?id=15190">#15190</a> - File Types page shows active option for WMA Lossless/Pro</li>
		<li><a href="http://bugs.slimdevices.com/show_bug.cgi?id=15196">#15196</a> - Multiple genre tags in ID3v2 not read properly</li>
		<li><a href="http://bugs.slimdevices.com/show_bug.cgi?id=15197">#15197</a> - Wrong bitrate/duration calculated for MPEG-2 Layer 3 files</li>
		<li><a href="http://bugs.slimdevices.com/show_bug.cgi?id=15262">#15262</a> - Unable to scan some MP4 files encoded by Nero</li>
		<li><a href="http://bugs.slimdevices.com/show_bug.cgi?id=15380">#15380</a> - Return the proper content-type when streaming files (agillis)</li>
		<li><a href="http://bugs.slimdevices.com/show_bug.cgi?id=15483">#15483</a> - Scanner fails when ReplayGain tag are invalid</li>
		<li><a href="http://bugs.slimdevices.com/show_bug.cgi?id=15490">#15490</a> - Gapless playback broken for PCM on SB1</li>
		<li><a href="http://bugs.slimdevices.com/show_bug.cgi?id=15491">#15491</a> - Try harder to read radio playlists that return text or HTML content-types</li>
		<li><a href="http://bugs.slimdevices.com/show_bug.cgi?id=15630">#15630</a> - Invalid characters in comment tags can break the scanner</li>
		<li><a href="http://bugs.slimdevices.com/show_bug.cgi?id=15707">#15707</a> - Lyrics tag in WMA files not scanned</li>
	</ul>
</ul>

<h2><a name="v7.4.1" id="v7.4.1"></a>Version 7.4.1 - 2009-10-21</h2>
<ul>
	<li>Apps:</li>
	<ul>
		<li>Added Queen app.</li>
	</ul>
	<br />
	
	<li>Platform Support:</li>
	<ul>
		<li>Binaries and tarballs are now available for the following platforms:
			<ul>
				<li>i386 FreeBSD 7.2</li>
				<li>ARM EABI Linux</li>
				<li>PowerPC Linux</li>
			</ul>
		</li>
	</ul>
	<br />
	
	<li>Scanner bug fixes and improvements:</li>
	<ul>
		<li>Improved speed of FLAC scanning.</li>
		<li>Improved accuracy of FLAC seeking.</li>
		<li>Re-added support for ID3v2 tags in FLAC files.</li>
		<li>AIFF: Fixed error when reading ID3 chunks with a bad chunk size.</li>
		<li>MP4: Fixed parsing of files with short TRKN tags.</li>
		<li><a href="http://bugs.slimdevices.com/show_bug.cgi?id=14241">#14241</a> - Fixed Win32 crash when seeking in FLAC files</li>
		<li><a href="http://bugs.slimdevices.com/show_bug.cgi?id=14462">#14462</a> - Fixed reading of WAV files with 18-byte fmt chunks</li>
		<li><a href="http://bugs.slimdevices.com/show_bug.cgi?id=14476">#14476</a> - Fixed crashes when files contain very large cover art</li>
		<li><a href="http://bugs.slimdevices.com/show_bug.cgi?id=14658">#14658</a> - Fixed reading of MP4 tags on certain platforms</li>
		<li><a href="http://bugs.slimdevices.com/show_bug.cgi?id=14705">#14705</a> - Properly read ID3v2 frames in a file with a corrupt frame</li>
		<li><a href="http://bugs.slimdevices.com/show_bug.cgi?id=14728">#14728</a> - Try to work around broken taggers that write UTF-16 text to ID3v2.3 tags without a BOM</li>
		<li><a href="http://bugs.slimdevices.com/show_bug.cgi?id=14788">#14788</a> - Fixed crash when reading certain WMA tags</li>
	</ul>
	<br />
	
	<li>Bug Fixes:</li>
	<ul>
		<li><a href="http://bugs.slimdevices.com/show_bug.cgi?id=10429">#10429</a> - Added pref for extracting iTunes artwork, off by default</li>
		<li><a href="http://bugs.slimdevices.com/show_bug.cgi?id=13264">#13264</a> - If sleeping at end of song, don't start crossfading the next track</li>
		<li><a href="http://bugs.slimdevices.com/show_bug.cgi?id=13892">#13892</a> - Can't store music folder with non-latin characters</li>
		<li><a href="http://bugs.slimdevices.com/show_bug.cgi?id=14068">#14068</a> - Installer should pause longer when shutting down SqueezeTray</li>
		<li><a href="http://bugs.slimdevices.com/show_bug.cgi?id=14230">#14230</a> - Pause, play, starts a new track. Intermittent</li>
		<li><a href="http://bugs.slimdevices.com/show_bug.cgi?id=14340">#14340</a> - missing strings on controller</li>
		<li><a href="http://bugs.slimdevices.com/show_bug.cgi?id=14444">#14444</a> - Cannot View music folder with Traditional / Simplified Chinese folder name</li>
		<li><a href="http://bugs.slimdevices.com/show_bug.cgi?id=14438">#14438</a> - Non-Default skins lack My Apps menu item</li>
		<li><a href="http://bugs.slimdevices.com/show_bug.cgi?id=14451">#14451</a> - New install of Squeezebox Server 7.4 on ReadyNAS NV+ creates 2 instances of SBS</li>
		<li><a href="http://bugs.slimdevices.com/show_bug.cgi?id=14453">#14453</a> - Home menu inconsistent: App Gallery precedes My Apps on SqueezePlay, but follows on ip3k</li>
		<li><a href="http://bugs.slimdevices.com/show_bug.cgi?id=14470">#14470</a> - Scan crashes on MusicIP (Windows) import when encountering non-latin path/file names</li>
		<li><a href="http://bugs.slimdevices.com/show_bug.cgi?id=14471">#14471</a> - Can't open Control Panel if SBS is password protected</li>
		<li><a href="http://bugs.slimdevices.com/show_bug.cgi?id=14472">#14472</a> - Document CLI change from music_services to apps</li>
		<li><a href="http://bugs.slimdevices.com/show_bug.cgi?id=14485">#14485</a> - After 7.4.0, IR doesn't work</li>
		<li><a href="http://bugs.slimdevices.com/show_bug.cgi?id=14476">#14476</a> - Scanner fails when files contain very large artwork</li>
		<li><a href="http://bugs.slimdevices.com/show_bug.cgi?id=14503">#14503</a> - Browse Music Folder broken</li>
		<li><a href="http://bugs.slimdevices.com/show_bug.cgi?id=14506">#14506</a> - Control panel does not show information on password protected server</li>
		<li><a href="http://bugs.slimdevices.com/show_bug.cgi?id=14519">#14519</a> - Debian installer doesn't migrate settings from old squeezecenter</li>
		<li><a href="http://bugs.slimdevices.com/show_bug.cgi?id=14520">#14520</a> - ReadyNAS - starting with wrong locale information</li>
		<li><a href="http://bugs.slimdevices.com/show_bug.cgi?id=14521">#14521</a> - Save Playlist (on current playlist screen) causes reconnecting screen</li>
		<li><a href="http://bugs.slimdevices.com/show_bug.cgi?id=14573">#14573</a> - iTunes import crashes on DISCC for remote tracks</li>
		<li><a href="http://bugs.slimdevices.com/show_bug.cgi?id=14580">#14580</a> - ReadyNAS - Cannot playback AAC files</li>
		<li><a href="http://bugs.slimdevices.com/show_bug.cgi?id=14587">#14587</a> - Duplicate albums due to bad MuiscBrainz tags</li>
		<li><a href="http://bugs.slimdevices.com/show_bug.cgi?id=14588">#14588</a> - Scanner reports 'File not found' for non-ASCII characters</li>
		<li><a href="http://bugs.slimdevices.com/show_bug.cgi?id=14590">#14590</a> - ServiceManager should treat Windows 7, 2008 et al. like Vista</li>
		<li><a href="http://bugs.slimdevices.com/show_bug.cgi?id=14594">#14594</a> - No FF and REW in Napster tracks</li>
		<li><a href="http://bugs.slimdevices.com/show_bug.cgi?id=14599">#14599</a> - Control Panel Opens When Starting Squeezebox Server</li>
		<li><a href="http://bugs.slimdevices.com/show_bug.cgi?id=14597">#14597</a> - AAC to MP3 fails because of bug in convert.conf file</li>
		<li><a href="http://bugs.slimdevices.com/show_bug.cgi?id=14745">#14745</a> - Wrong Date on Squeezebox Classic when in standby</li>
		<li><a href="http://bugs.slimdevices.com/show_bug.cgi?id=14758">#14758</a> - iTunes imported music is not mixable in MusicIP</li>
		<li><a href="http://bugs.slimdevices.com/show_bug.cgi?id=14762">#14762</a> - Cyrillic encoding is broken in Browse Music Folder</li>
		<li><a href="http://bugs.slimdevices.com/show_bug.cgi?id=14783">#14783</a> - WAV -> FLAC on OSX fails: SOX error</li>
	</ul>
	<br />
</ul>

<h2><a name="v7.4.0" id="v7.4.0"></a>Version 7.4.0 - 2009-09-28</h2>
<ul>
	<li>Firmware updates:</li>
	<ul>
		<li>Boom - Version 50<br />	
			Squeezebox 2/3 - Version 130<br />
			Transporter - Version 80<br />
			Receiver - Version 65
		</li>
		<ul>
			<li><a href="http://bugs.slimdevices.com/show_bug.cgi?id=4834">#4834</a> - (Transporter) After switching to digital input device will not play music without a complete reset (3rd time's the charm?)</li>
			<li><a href="http://bugs.slimdevices.com/show_bug.cgi?id=11078">#11078</a> - Wired-only Classics can flood the network with broadcast packets</li>
			<li>Allow players in a sync group to move between servers while remaining in the same sync group.</li>
		</ul>
	</ul>
	<br />
	
	<li>Scanner:</li>
	<ul>
		<li>The file format scanning modules have been completely rewritten in C as a <a href="http://search.cpan.org/dist/Audio-Scan/">standalone module</a> with comprehensive unit tests.</li>
		<li>This reduces memory usage, improves scanning speed, and fixes many bugs.</li>
		<li>Seeking in WMA files is now supported.</li>
		<li>Seeking in VBR MP3 files is now more accurate.</li>
	</ul>
	<br />
	
	<li>System integration:</li>
	<ul>
		<li>New Control Panel for Windows, Console for Windows Home Server and Preference Pane for OSX as a shortcut to common activities</li>
	</ul>
	<br />
	
	<li>Preset Changes:</li>
	<ul>
		<li>Boom/IR presets are no longer associated with Favorites, and each player now has a separate preset list.</li>
		<li>When upgrading, any presets set within Favorites will be migrated to every player.</li>
		<li>Presets are now synced with mysqueezebox.com (Favorites are still not synced).</li>
		<li>Presets can no longer be set via the 'favorites add' command.</li>
		<li>For more information, please see bug <a href="http://bugs.slimdevices.com/show_bug.cgi?id=13248">#13248</a>.</li>
	</ul>
	<br />
	
	<li>Resource Usage:</li>
	<ul>
		<li>Several features of Squeezebox Server can be disabled to reduce memory usage. The following command-line flags are available:</li>
		<ul>
			<li>--noweb - Disable web interface.</li>
			<li>--notranscoding - Disable support for transcoding.</li>
			<li>--nosb1slimp3sync - Disable support for SliMP3 &amp; SB1 players and associated syncing.</li>
			<li>--noinfolog - Disable INFO-level logging.</li>
			<li>--nodebuglog - Disable DEBUG-level logging.</li>
		</ul>
	</ul>
	<br />

	<li>Bug Fixes:</li>
		<li><a href="http://bugs.slimdevices.com/show_bug.cgi?id=2611">#2611</a> - Add option to ignore some of iTunes playlists like eg. Videos, Purchased etc.</li>
		<li><a href="http://bugs.slimdevices.com/show_bug.cgi?id=3161">#3161</a> - Need more agressive auto-retry for internet radio
		<br>Once a connection is established then a reconnection will be attempted if it subsequently drops</li>
		<li><a href="http://bugs.slimdevices.com/show_bug.cgi?id=3592">#3592</a> - Add ability to name Squeezebox Server</li>
		<li><a href="http://bugs.slimdevices.com/show_bug.cgi?id=4584">#4584</a> - SqueezeCenter should support ALBUMARTISTSORT</li>
		<li><a href="http://bugs.slimdevices.com/show_bug.cgi?id=4665">#4665</a> - APEv2 tags supercede ID3 and ID3v2 tags</li>
		<li><a href="http://bugs.slimdevices.com/show_bug.cgi?id=7320">#7320</a> - Pressing Play from Web Page does not clear cache
		<br>When paused and connected to a remote stream of unknown duration, stop when buffer fills.</li>
		<li><a href="http://bugs.slimdevices.com/show_bug.cgi?id=7232">#7232</a> - Starting a DB Scan will halt currently playing Internet Radio stream</li>
		<li><a href="http://bugs.slimdevices.com/show_bug.cgi?id=8246">#8246</a> - Different behaviour with browsing shortcuts in Music Folder</li>
		<li><a href="http://bugs.slimdevices.com/show_bug.cgi?id=8434">#8434</a> - MP4 -&gt; FLAC conversion - big endian vs. little endian</li>
		<li><a href="http://bugs.slimdevices.com/show_bug.cgi?id=8563">#8563</a> - Scanner reads incorrect sample rate on 88.2kHz MP4 files</li>
		<li><a href="http://bugs.slimdevices.com/show_bug.cgi?id=9194">#9194</a> - Track::artist expensive; suggest cache result and avoid double calls</li>
		<li><a href="http://bugs.slimdevices.com/show_bug.cgi?id=9351">#9351</a> - Players unpause randomly</li>
		<li><a href="http://bugs.slimdevices.com/show_bug.cgi?id=9673">#9673</a> - Poor recovery from empty stream</li>
		<li><a href="http://bugs.slimdevices.com/show_bug.cgi?id=9713">#9713</a> - WMA files cannot FWD / RWD</li>
		<li><a href="http://bugs.slimdevices.com/show_bug.cgi?id=9752">#9752</a> - fade_volume doesn't always call callbacks at end of fade</li>
		<li><a href="http://bugs.slimdevices.com/show_bug.cgi?id=10026">#10026</a> - PCM != WAV<br>Add (restore) WAV seek capability</br></li>
		<li><a href="http://bugs.slimdevices.com/show_bug.cgi?id=10188">#10188</a> - Improved scanner logging</li>
		<li><a href="http://bugs.slimdevices.com/show_bug.cgi?id=10199">#10199</a> - Most transcoding doesn't work with non-ascii-characters in filename</li>
		<li><a href="http://bugs.slimdevices.com/show_bug.cgi?id=10278">#10278</a> - exit search jumps back to home menu</li>
		<li><a href="http://bugs.slimdevices.com/show_bug.cgi?id=10320">#10320</a> - Time command should remain paused if paused</li>
		<li><a href="http://bugs.slimdevices.com/show_bug.cgi?id=10443">#10443</a> - Failure to resume song on connection recovery after short network disruption</li>
		<li><a href="http://bugs.slimdevices.com/show_bug.cgi?id=10645">#10645</a> - Improve pausing on remote sources that support seeking</li>
		<li><a href="http://bugs.slimdevices.com/show_bug.cgi?id=10660">#10660</a> - Allow Squeezebox Server to downsample WAV using SoX</li>
		<li><a href="http://bugs.slimdevices.com/show_bug.cgi?id=10731">#10731</a> - WAV convert to LAME (MP3) fails</li>
		<li><a href="http://bugs.slimdevices.com/show_bug.cgi?id=10814">#10814</a> - Transcoding Framework only replaces variable once (need global replace)</li>
		<li><a href="http://bugs.slimdevices.com/show_bug.cgi?id=10841">#10841</a> - SC reverts to last stream played if ShoutCast server reached max. # listeners</li>
		<li><a href="http://bugs.slimdevices.com/show_bug.cgi?id=11099">#11099</a> - Now playing remote stream shows duration bar initially</li>
		<li><a href="http://bugs.slimdevices.com/show_bug.cgi?id=11285">#11285</a> - Allow Squeezebox Server to downsample AIF using SoX</li>
		<li><a href="http://bugs.slimdevices.com/show_bug.cgi?id=11447">#11447</a> - Clearing the current playlist does not clear the current index of the playlist</li>
		<li><a href="http://bugs.slimdevices.com/show_bug.cgi?id=11652">#11652</a> - Previous alarm goes off on Boom even though it was changed (Manoj Kasichainula)</li>
		<li><a href="http://bugs.slimdevices.com/show_bug.cgi?id=11722">#11722</a> - Fix RandomMix genre list sort order</li>
		<li><a href="http://bugs.slimdevices.com/show_bug.cgi?id=11780">#11780</a> - Scanner failing on common album names</li>
		<li><a href="http://bugs.slimdevices.com/show_bug.cgi?id=11912">#11912</a> - Repeat should be turned off by default</li>
		<li><a href="http://bugs.slimdevices.com/show_bug.cgi?id=11888">#11888</a> - Player should reconnect to a remote stream if the connection ends before the known duration</li>
		<li><a href="http://bugs.slimdevices.com/show_bug.cgi?id=12240">#12240</a> - Last.fm does not scrobble last track in playlist (until new playlist started)</li>
		<li><a href="http://bugs.slimdevices.com/show_bug.cgi?id=12873">#12873</a> - Sample Size information for FLAC doesn't show up in UI</li>
		<li><a href="http://bugs.slimdevices.com/show_bug.cgi?id=13248">#13248</a> - Change presets to be per-player, separate from favorites</li>
		<li><a href="http://bugs.slimdevices.com/show_bug.cgi?id=13600">#13600</a> - Non-western characters incorrectly sorted</li>
	</ul>
	<br />
</ul>

<h2><a name="v7.3.4" id="v7.3.4"></a>Version 7.3.4 - not released</h2>
<ul>
	<li>Platform Support:</li>
	<ul>
		<li>Support for Mac OS X Snow Leopard.  SqueezeCenter itself will run in 64-bit mode, but note that the Preference Pane only supports 32-bit mode.</li>
	</ul>
	<br />
	
	<li>Bug Fixes:</li>
	<ul>
		<li><a href="http://bugs.slimdevices.com/show_bug.cgi?id=4584">#4584</a> - Support for ALBUMARTISTSORT</li>
		<li><a href="http://bugs.slimdevices.com/show_bug.cgi?id=11217">#11217</a> - Un-mute does not work</li>
		<li><a href="http://bugs.slimdevices.com/show_bug.cgi?id=12475">#12475</a> - If initial DNS test fails, keep using original DNS servers</li>
	</ul>
</ul>

<h2><a name="v7.3.3" id="v7.3.3"></a>Version 7.3.3 - 2009-06-16</h2>
<ul>
	<li>Firmware updates:</li>
	<ul>
		<li>Boom - Version 47<br />	
			Squeezebox 2/3 - Version 127<br />
			Transporter - Version 77<br />
			Receiver - Version 62
		</li>
		<ul>
			<li>Ogg Vorbis streams can now be played.  Note that low-bitrate streams less than 64k are not supported due to excess memory requirements.</li>
			<li>No longer use OpenDNS as a fallback, as it may return inconsistent SN results from other devices on the network.</li>
			<li>Fixed DNS incompatibility with certain Netgear routers.</li> 
			<li><a href="http://bugs.slimdevices.com/show_bug.cgi?id=4418">#4418</a> - Ogg Vorbis streams crash player</li>
			<li><a href="http://bugs.slimdevices.com/show_bug.cgi?id=7857">#7857</a> - Player crashes when playing an Ogg file with large headers</li>
			<li><a href="http://bugs.slimdevices.com/show_bug.cgi?id=10638">#10638</a> - Boom: No sound from Line In in setup menu</li>
			<li><a href="http://bugs.slimdevices.com/show_bug.cgi?id=10815">#10815</a> - Extend STMn to indicate why decoder failed</li>
			<li><a href="http://bugs.slimdevices.com/show_bug.cgi?id=10944">#10944</a> - serv 0 does not return player to Select Music Source</li>
			<li><a href="http://bugs.slimdevices.com/show_bug.cgi?id=10945">#10945</a> - Boom will not power cycle from IR remote</li>
		</ul>
	</ul>
	<br />

	<li>Networking:</li>
	<ul>
		<li>No longer use OpenDNS as a fallback, as it may return inconsistent SN results from other devices on the network.</li>
	</ul>
	<br />

	<li>Bug Fixes:</li>
	<ul>
		<li><a href="http://bugs.slimdevices.com/show_bug.cgi?id=1361">#1361</a> - Mac: expand the music folder path if it's an alias, or SC would crash at startup</li>
		<li><a href="http://bugs.slimdevices.com/show_bug.cgi?id=7794">#7794</a> - Removal of Windows specific plugin in debian build</li>
		<li><a href="http://bugs.slimdevices.com/show_bug.cgi?id=8426">#8426</a> - Controller Artist Search is restricted to whole-album Artists</li>
		<li><a href="http://bugs.slimdevices.com/show_bug.cgi?id=8683">#8683</a> - Squeezecenter .deb's logrotate should not restart</li>
		<li><a href="http://bugs.slimdevices.com/show_bug.cgi?id=9472">#9472</a> - Remote playlist with multiple WMA streams plays only first stream</li>
		<li><a href="http://bugs.slimdevices.com/show_bug.cgi?id=9878">#9878</a> - Favorites with non-latin characters in their url don't work</li>
		<li><a href="http://bugs.slimdevices.com/show_bug.cgi?id=9931">#9931</a> - MIP playlist is not restored after a player reconnects to SC</li>
		<li><a href="http://bugs.slimdevices.com/show_bug.cgi?id=10060">#10060</a> - The alarm doesn't fade in if the source is Internet radio</li>
		<li><a href="http://bugs.slimdevices.com/show_bug.cgi?id=10087">#10087</a> - Backup alarm does not work if SC is password-protected</li>
		<li><a href="http://bugs.slimdevices.com/show_bug.cgi?id=10112">#10112</a> - Problem seeking in podcasts with large ID3v2 tags</li>
		<li><a href="http://bugs.slimdevices.com/show_bug.cgi?id=10310">#10310</a> - Changing volume on syncd player causes volume to jump to pre-syncd level</li>
		<li><a href="http://bugs.slimdevices.com/show_bug.cgi?id=10325">#10325</a> - Player UI (SB 3/Classic) clock gets stuck - does not update after a server was in suspend mode</li>
		<li><a href="http://bugs.slimdevices.com/show_bug.cgi?id=10371">#10371</a> - Bright white LED does not go off at end of play</li>
		<li><a href="http://bugs.slimdevices.com/show_bug.cgi?id=10458">#10458</a> - onStop handler is called when seeking</li>
		<li><a href="http://bugs.slimdevices.com/show_bug.cgi?id=10479">#10475</a> - Last 15 seconds of song gets chopped off (skipped)</li>
		<li><a href="http://bugs.slimdevices.com/show_bug.cgi?id=10479">#10479</a> - WMA files streamed from HTTP servers cause player to reboot</li>
		<li><a href="http://bugs.slimdevices.com/show_bug.cgi?id=10583">#10583</a> - VA albums handled as many one-track albums with 2 artists each</li>
		<li><a href="http://bugs.slimdevices.com/show_bug.cgi?id=10635">#10635</a> - Non-user-friendly message for bad podcast files</li>
		<li><a href="http://bugs.slimdevices.com/show_bug.cgi?id=10640">#10640</a> - Local real time clock showing in Now Playing in SN Radio</li>
		<li><a href="http://bugs.slimdevices.com/show_bug.cgi?id=10681">#10681</a> - Fail to start new track after underrun (esp. when synced)</li>
		<li><a href="http://bugs.slimdevices.com/show_bug.cgi?id=10692">#10692</a> - Early (premature) STMd (decoder buffer underrun) provokes hang</li>
		<li><a href="http://bugs.slimdevices.com/show_bug.cgi?id=10693">#10693</a> - Abort link present after scan complete in web UI</li>
		<li><a href="http://bugs.slimdevices.com/show_bug.cgi?id=10702">#10702</a> - MusicIP Mood menu missing from Jive's menu</li>
		<li><a href="http://bugs.slimdevices.com/show_bug.cgi?id=10724">#10724</a> - MB changed MUSICBRAINZ ALBUM ARTIST</li>
		<li><a href="http://bugs.slimdevices.com/show_bug.cgi?id=10730">#10730</a> - Downloads from SqueezeCenter cut off prematurely</li>
		<li><a href="http://bugs.slimdevices.com/show_bug.cgi?id=10736">#10736</a> - Extension Downloader shows plugins for upgrade when already at latest version</li>
		<li><a href="http://bugs.slimdevices.com/show_bug.cgi?id=10744">#10744</a> - International characters sorted wrong when browsing Music Folder</li>
		<li><a href="http://bugs.slimdevices.com/show_bug.cgi?id=10749">#10749</a> - Support "Album Artist" for FLAC used by JR Media Center</li>
		<li><a href="http://bugs.slimdevices.com/show_bug.cgi?id=10752">#10752</a> - Logging output is displayed in OSX installer's OK dialog box</li>
		<li><a href="http://bugs.slimdevices.com/show_bug.cgi?id=10761">#10761</a> - Formats::WMA doesn't map WM/ArtistSortOrder</li>
		<li><a href="http://bugs.slimdevices.com/show_bug.cgi?id=10762">#10762</a> - WMA: WM/Comments should be mapped to COMMENT</li>
		<li><a href="http://bugs.slimdevices.com/show_bug.cgi?id=10807">#10807</a> - Unavailable plugins can be placed on the Home Menu</li>
		<li><a href="http://bugs.slimdevices.com/show_bug.cgi?id=10818">#10818</a> - Some types of transcoding degrade SC & GUI responsiveness</li>
		<li><a href="http://bugs.slimdevices.com/show_bug.cgi?id=10828">#10828</a> - Unexpected unpause when synced upon power-on</li>
		<li><a href="http://bugs.slimdevices.com/show_bug.cgi?id=10833">#10833</a> - Startup time for remote streams is too slow</li>
		<li><a href="http://bugs.slimdevices.com/show_bug.cgi?id=10886">#10886</a> - Cannot play AIFF files ripped with dBpoweramp</li>
		<li><a href="http://bugs.slimdevices.com/show_bug.cgi?id=10928">#10928</a> - Settings Web UI broken in Safari</li>
		<li><a href="http://bugs.slimdevices.com/show_bug.cgi?id=10939">#10939</a> - Non-square artwork does not display correctly in web UI</li>
		<li><a href="http://bugs.slimdevices.com/show_bug.cgi?id=11001">#11001</a> - Icecast authenticated streams that allow 1 con/user sometimes fail</li>
		<li><a href="http://bugs.slimdevices.com/show_bug.cgi?id=11006">#11006</a> - No sound after upgrade; SOX has wrong arguments for Ogg-&gt;AIFF</li>
		<li><a href="http://bugs.slimdevices.com/show_bug.cgi?id=11056">#11056</a> - Vorbis Comment "DESCRIPTION" frame should be mapped to "COMMENT"</li>
		<li><a href="http://bugs.slimdevices.com/show_bug.cgi?id=11222">#11222</a> - Playing a playlist causes controller to disconnect from SC</li>
		<li><a href="http://bugs.slimdevices.com/show_bug.cgi?id=11259">#11259</a> - Network test not working on SB1</li>
		<li><a href="http://bugs.slimdevices.com/show_bug.cgi?id=11261">#11261</a> - After disconnecting from power, Boom would forget bass/treble/stereoxl</li>
		<li><a href="http://bugs.slimdevices.com/show_bug.cgi?id=11446">#11446</a> - Radio logos not showing</li>
	</ul>
</ul>

<h2><a name="v7.3.2" id="v7.3.2"></a>Version 7.3.2 - 2009-01-20</h2>
<ul>
	<li>Firmware updates:</li>
	<ul>
		<li>Boom - Version 43<br />	
			Squeezebox 2/3 - Version 123<br />
			Transporter - Version 73<br />
			Receiver - Version 58
		</li>
		<ul>
			<li>(Boom) Improved Woofer-Tweeter crossover.</li>
			<li><a href="http://bugs.slimdevices.com/show_bug.cgi?id=7681">#7681</a> - (Boom) In 'Off' mode it uses 8 Watts, while playing it uses 9 Watts</li>
			<li><a href="http://bugs.slimdevices.com/show_bug.cgi?id=7918">#7918</a> - strm-a (skip-ahead) can provoke STMo (output buffer underrun)</li>
			<li><a href="http://bugs.slimdevices.com/show_bug.cgi?id=9796">#9796</a> - (Boom) Firmware messages not shown if power off brightness is set to 0 (Dark)</li>
			<li><a href="http://bugs.slimdevices.com/show_bug.cgi?id=10161">#10161</a> - Some items are editable in Current Settings but changes do not stick</li>
			<li><a href="http://bugs.slimdevices.com/show_bug.cgi?id=10383">#10383</a> - All players should set firmware auto update option to true</li>
			<li><a href="http://bugs.slimdevices.com/show_bug.cgi?id=10493">#10493</a> - Long Rhapsody trial session IDs can fail with org.xml.sax.SAXParseException</li>
			<li><a href="http://bugs.slimdevices.com/show_bug.cgi?id=10705">#10705</a> - (Boom) RTC alarm is muted - only the alarm bell sign flashes</li>
		</ul>
	</ul>
	<br />

	<li>Bug Fixes:</li>
	<ul>
		<li><a href="http://bugs.slimdevices.com/show_bug.cgi?id=7966">#7966</a> - SqueezeCenter does not recognize wide characters if using iTunes</li>
		<li><a href="http://bugs.slimdevices.com/show_bug.cgi?id=9132">#9132</a> - Status command does not return updated ratings until SC restart</li>
		<li><a href="http://bugs.slimdevices.com/show_bug.cgi?id=9544">#9544</a> - Large number of plugins with web pages could break the web UI</li>
		<li><a href="http://bugs.slimdevices.com/show_bug.cgi?id=9623">#9623</a> - SqueezeCenter tried to download firmwares to Firmware dir</li>
		<li><a href="http://bugs.slimdevices.com/show_bug.cgi?id=9737">#9737</a> - Add clock display to SB/TP when pressing snooze button</li>
		<li><a href="http://bugs.slimdevices.com/show_bug.cgi?id=9754">#9754</a> - Settings screens lose scroll bar, buttons etc.</li>
		<li><a href="http://bugs.slimdevices.com/show_bug.cgi?id=9833">#9833</a> - RTC alarm should only be set if the next alarm is within 24 hours</li>
		<li><a href="http://bugs.slimdevices.com/show_bug.cgi?id=9962">#9962</a> - Player Settings->Remote not appearing in SLIMP3 web settings page</li>
		<li><a href="http://bugs.slimdevices.com/show_bug.cgi?id=9970">#9970</a> - Scanner crashes when handling FLAC with embedded cue and external cue</li>
		<li><a href="http://bugs.slimdevices.com/show_bug.cgi?id=9997">#9997</a> - Add updated sox with FLAC support
		<br>This means that downsampling of FLAC will produce FLAC instead of MP3 by default</li>
		<li><a href="http://bugs.slimdevices.com/show_bug.cgi?id=10033">#10033</a> - APE --> MP3 via Lame is broken</li>
		<li><a href="http://bugs.slimdevices.com/show_bug.cgi?id=10180">#10180</a> - add support for textkeys in raw CLI queries for albums, artists, genres and musicfolder</li>
		<li><a href="http://bugs.slimdevices.com/show_bug.cgi?id=10181">#10181</a> - Press and hold front panel power toggles power</li>
		<li><a href="http://bugs.slimdevices.com/show_bug.cgi?id=10186">#10186</a> - Add a set preset option to the favorites CLI</li>
		<li><a href="http://bugs.slimdevices.com/show_bug.cgi?id=10283">#10283</a> - Zap ignored during screen saver</li>
		<li><a href="http://bugs.slimdevices.com/show_bug.cgi?id=10361">#10361</a> - Display full file name instead of Windows' short file name for files with unicode in the path/name (most noticeable in Browse Music Folder)</li>
		<li><a href="http://bugs.slimdevices.com/show_bug.cgi?id=10386">#10386</a> - ID3 chunk in WAV files not read sometimes</li>
		<li><a href="http://bugs.slimdevices.com/show_bug.cgi?id=10391">#10391</a> - RandomMix with now genre selected leads to DB error</li>
		<li><a href="http://bugs.slimdevices.com/show_bug.cgi?id=10400">#10400</a> - Sync'd playlists don't advance with SLIMP3/SB1-only sync-group</li>
		<li><a href="http://bugs.slimdevices.com/show_bug.cgi?id=10406">#10406</a> - Sync'd playback occurs on powered off players</li>
		<li><a href="http://bugs.slimdevices.com/show_bug.cgi?id=10407">#10407</a> - Streaming can get blocked after a failure</li>
		<li><a href="http://bugs.slimdevices.com/show_bug.cgi?id=10419">#10419</a> - FWD/REW (scanning) broken for remote tracks</li>
		<li><a href="http://bugs.slimdevices.com/show_bug.cgi?id=10437">#10437</a> - Initial audio block algorithm fails for small initial chunks</li>
		<li><a href="http://bugs.slimdevices.com/show_bug.cgi?id=10438">#10438</a> - SliMP3/SB1 sync broken after first track</li>
		<li><a href="http://bugs.slimdevices.com/show_bug.cgi?id=10446">#10446</a> - No FeedBack in web UI on love/ban track</li>
		<li><a href="http://bugs.slimdevices.com/show_bug.cgi?id=10450">#10450</a> - Bad use of pretty string bitrate description instead of numeric value</li>
		<li><a href="http://bugs.slimdevices.com/show_bug.cgi?id=10451">#10451</a> - Pipeline / socketwrapper use may impose additional overhead</li>
		<li><a href="http://bugs.slimdevices.com/show_bug.cgi?id=10452">#10452</a> - Bogus " (Disc 1)" suffix appended to single-disc album titles of FLAC tracks ripped by dBpoweramp CD Ripper.</li>
		<li><a href="http://bugs.slimdevices.com/show_bug.cgi?id=10474">#10474</a> - New Windows sox build dependent upon cygwin1.dll</li>
		<li><a href="http://bugs.slimdevices.com/show_bug.cgi?id=10499">#10499</a> - Scanner and progress use different time formats</li>
		<li><a href="http://bugs.slimdevices.com/show_bug.cgi?id=10510">#10510</a> - Restore now playing show briefly on jump</li>
		<li><a href="http://bugs.slimdevices.com/show_bug.cgi?id=10514">#10514</a> - Volume Bar is not in center of screen</li>
		<li><a href="http://bugs.slimdevices.com/show_bug.cgi?id=10521">#10521</a> - Artist not updated in status view in Fishbone skin</li>
		<li><a href="http://bugs.slimdevices.com/show_bug.cgi?id=10534">#10534</a> - Uncaught streaming connection close can fill logfile</li>
		<li><a href="http://bugs.slimdevices.com/show_bug.cgi?id=10540">#10540</a> - Garbaged characters displayed when offering the download of a new version of SC</li>
		<li><a href="http://bugs.slimdevices.com/show_bug.cgi?id=10566">#10566</a> - Windows Media Player Playlists empty in SqueezeCenter 7.3.1</li>
		<li><a href="http://bugs.slimdevices.com/show_bug.cgi?id=10567">#10567</a> - Allow plugins to disable crossfade for certain tracks</li>
		<li><a href="http://bugs.slimdevices.com/show_bug.cgi?id=10615">#10615</a> - Synchronized play can stall / be silent at track change</li>
		<li><a href="http://bugs.slimdevices.com/show_bug.cgi?id=10634">#10634</a> - Sync unreliable after server sleep (standby)</li>
	</ul>
</ul>

<h2><a name="v7.3.1" id="v7.3.1"></a>Version 7.3.1 - 2008-12-22</h2>
<ul>
	<li>Firmware updates:</li>
	<ul>
		<li>Boom - Version 41<br />	
			Squeezebox 2/3 - Version 121<br />
			Transporter - Version 71<br />
			Receiver - Version 56
		</li>
		<ul>
			<li><a href="http://bugs.slimdevices.com/show_bug.cgi?id=7814">#7814</a> - Glitches in some MP3 radio streams</li>
			<li><a href="http://bugs.slimdevices.com/show_bug.cgi?id=9003">#9003</a> - Occasional loud noises when moving to a new Rhapsody track</li>
		</ul>
	</ul>
	<br />
	
	<li>Bug Fixes:</li>
	<ul> 	 
		<li><a href="http://bugs.slimdevices.com/show_bug.cgi?id=4578">#4578</a> - Accented characters in playlist entries don't rescan correctly</li>
		<li><a href="http://bugs.slimdevices.com/show_bug.cgi?id=5119">#5119</a> - Replay gain with positive gain setting can cause clipping</li>
		<li><a href="http://bugs.slimdevices.com/show_bug.cgi?id=8654">#8654</a> - Update to WavPack 4.50</li>
		<li><a href="http://bugs.slimdevices.com/show_bug.cgi?id=9553">#9553</a> - Track title metadata missing when track title contains ellipsis in cue file</li>
		<li><a href="http://bugs.slimdevices.com/show_bug.cgi?id=10009">#10009</a> - SC not able to read cyrillic-based name</li>
		<li><a href="http://bugs.slimdevices.com/show_bug.cgi?id=10053">#10053</a> - Random Mix favorites doesn't work from Controller</li>
		<li><a href="http://bugs.slimdevices.com/show_bug.cgi?id=10155">#10155</a> - Scanner does not find OGA files</li>
		<li><a href="http://bugs.slimdevices.com/show_bug.cgi?id=10293">#10293</a> - use custom-convert.conf instead of customized convert.conf on ReadyNAS</li>
		<li><a href="http://bugs.slimdevices.com/show_bug.cgi?id=10303">#10303</a> - WMA metadata is delayed too long</li>
		<li><a href="http://bugs.slimdevices.com/show_bug.cgi?id=10307">#10307</a> - build-perl-modules.pl DBD-mysql-3.002 calls wrong DBI version</li>
		<li><a href="http://bugs.slimdevices.com/show_bug.cgi?id=10315">#10315</a> - MusicIP Playlist names with non-ASCII characters need sanitizing on Windows</li>
		<li><a href="http://bugs.slimdevices.com/show_bug.cgi?id=10316">#10316</a> - MusicIP Mood names with non-ASCII characters need sanitizing on Windows</li>
		<li><a href="http://bugs.slimdevices.com/show_bug.cgi?id=10317">#10317</a> - Music Stores listed twice on new player</li>
		<li><a href="http://bugs.slimdevices.com/show_bug.cgi?id=10326">#10326</a> - Adding certain menu items to the player menu breaks the menu</li>
		<li><a href="http://bugs.slimdevices.com/show_bug.cgi?id=10331">#10331</a> - PrefSync from SN happens even if SN Integration is disabled in SC</li>
		<li><a href="http://bugs.slimdevices.com/show_bug.cgi?id=10334">#10334</a> - Typo in convert.conf for mov->mp3</li>
		<li><a href="http://bugs.slimdevices.com/show_bug.cgi?id=10379">#10379</a> - Pandora does not properly continue after an audio URL fails</li>
		<li><a href="http://bugs.slimdevices.com/show_bug.cgi?id=10388">#10388</a> - Change flac->flac to flac->wav or similar for flac/cue files on sparc based ReadyNAS</li>
	</ul>
</ul>

<h2><a name="v7.3" id="v7.3"></a>Version 7.3 - 2008-12-11</h2>
<ul>
	<li>Firmware updates:</li>
	<ul>
		<li>Boom - Version 40<br />	
			Squeezebox 2/3 - Version 120<br />
			Transporter - Version 70<br />
			Receiver - Version 55
		</li>
		<ul>
			<li>Improved Rhapsody performance.</li>
			<li>Support for Rhapsody seeking.</li>
			<li>Improved Sirius metadata handling.</li>
			<li>Support for WMA radio metadata.</li>
			<li>(Boom) Brightness setting would not stick if Boom gets disconnected from SC or wireless access point.</li>
			<li>(Boom) Fixed RTC clock not showing if Boom gets disconnected from wireless access point.</li>
			<li>(Boom) Changed wording for pre SC 7.2 error message asking people to upgrade their SC. Only show this error message when trying to connect to SC.</li>
			<li><a href="http://bugs.slimdevices.com/show_bug.cgi?id=1397">#1397</a> - Digital outputs remain active in sleep / off mode</li>
			<li><a href="http://bugs.slimdevices.com/show_bug.cgi?id=5206">#5206</a> - Add menu function to SB to perform a Factory Reset</li>
			<li><a href="http://bugs.slimdevices.com/show_bug.cgi?id=7995">#7995</a> - Send WOL from Boom before alarm is due</li>
			<li><a href="http://bugs.slimdevices.com/show_bug.cgi?id=8489">#8489</a> - (Boom) Changed "wheel" to "knob".</li>
			<li><a href="http://bugs.slimdevices.com/show_bug.cgi?id=8575">#8575</a> - Add right arrow to 'Current Settings' items that are editable</li>
			<li><a href="http://bugs.slimdevices.com/show_bug.cgi?id=8710">#8710</a> - Fixed a race condition where a track start event was not sent during track changes.</li>
			<li><a href="http://bugs.slimdevices.com/show_bug.cgi?id=9051">#9051</a> - (Boom) 'Always On' and 'Always Off' line-out modes</li>
			<li><a href="http://bugs.slimdevices.com/show_bug.cgi?id=3958">#3598</a>,
				<a href="http://bugs.slimdevices.com/show_bug.cgi?id=9266">#9266</a>,
				<a href="http://bugs.slimdevices.com/show_bug.cgi?id=9477">#9477</a> - All errors now show for about 30 seconds before the display goes dark on SB3/Transporter. When the display is dark, pressing any button shows the last error message again for about 30 seconds.</li>
			<li><a href="http://bugs.slimdevices.com/show_bug.cgi?id=9415">#9415</a> - DHCP timeout too short</li>
			<li><a href="http://bugs.slimdevices.com/show_bug.cgi?id=9517">#9517</a>,
				<a href="http://bugs.slimdevices.com/show_bug.cgi?id=9565">#9565</a> - Fixed bug in FLAC decoder that caused underrun events to not be sent.</li>
			<li><a href="http://bugs.slimdevices.com/show_bug.cgi?id=9597">#9597</a> - (Boom) Bass/treble controls do not affect headphone out</li>
			<li><a href="http://bugs.slimdevices.com/show_bug.cgi?id=9644">#9644</a> - WOL packet not sent from SBC if Duet setup in bridged mode</li>
			<li><a href="http://bugs.slimdevices.com/show_bug.cgi?id=9706">#9706</a> - Going to SC from SN can prompt user for stuff that's already been chosen.</li>
			<li><a href="http://bugs.slimdevices.com/show_bug.cgi?id=9836">#9836</a> - WMA ChunkTypeChangingMedia not handled properly</li>
		</ul>
	</ul>
	<br />
	
	<li>Web UI:</li>
	<ul>
		<li>Improved, simplified first run wizard</li>
		<li>New ScreenReader skin - based on Handheld, with some optimizations for screen readers as used by blind users.</li>
		<li>Faster page loading (reduced JS file size).</li>
		<li>Remember width of "Now Playing" panel</li>
		<li>"Extension Installer" for simplifying installation of SqueezeCenter Plugins and Squeezebox Controller Applets</li>
	</ul>
	<br />
	
	<li>Platform support:</li>
	<ul>
		<li>New Slim::Utils::OS classes allow for simplified SqueezeCenter customizing and platform support. See the <a href="http://wiki.slimdevices.com/index.php/Customizing_SqueezeCenter_using_Slim::Utils::OS::Custom">wiki article about Slim::Utils::OS::Custom</a> for details.</li>
		<li>Improved detection of initial server settings like music source, iTunes integration etc.</li>
		<li>Significantly reduce memory consumption of the scanner</li>
		<li>More memory and performance optimizations for low power platforms.</li>
		<li>Enable unattended installation on Windows</li>
		<li>SqueezeCenter log files are rotated when they grow beyond 100MB (Windows/OSX)</li>
	</ul>
	<br />
	
	<li>Synchronization & Streaming:</li>
	<ul>
		<li>Gapless synchronization (but not for SliMP3 or SB1)</li>
		<li>Crossfade with synchronization</li>
		<li>Mid-track join, when a new player joins a sync-group,
			by restarting all players in a sync-group at the current playing position
			(for stream sources that support this)</li>
		<li>Gapless play (well almost) on SliMP3 (but not when synced)</li>
		<li>Share bandwidth and support proper synced play of remote MMS/WMA streams, including Sirius.</li>
		<li>Share bandwidth when playing synced Rhapsody.</li>
		<li>Removed Rhapsody stream limit for synced players.  Each sync group now counts as one stream.</li>
	</ul>
	<br />
	
	<li>Internet Radio:</li>
	<ul>
		<li>Re-organized Internet Radio menu to make it easier to find radio stations.</li>
		<li>Now-Playing metadata support for RadioTime stations.</li>
	</ul>
	
	<li>Music Services:</li>
	<ul>
		<li>Deezer Radio (France, UK, Germany)</li>
	</ul>
	
	<li>Boom</li>
	<ul>
		<li>Speakers can be used even if headphones are plugged in</li>
	</ul>
	<br />
	
	<li>Bug Fixes:</li>

	<ul> 	 
		<li><a href="http://bugs.slimdevices.com/show_bug.cgi?id=529">#529</a> - Add feature to disable re-buffering at the beginning of each track when syncing</li>
		<li><a href="http://bugs.slimdevices.com/show_bug.cgi?id=571">#571</a>,
			<a href="http://bugs.slimdevices.com/show_bug.cgi?id=9153">#9153</a> - Transcoded files cannot FWD / RWD</li>
		<li><a href="http://bugs.slimdevices.com/show_bug.cgi?id=1943">#1943</a> - Rotating SlimServer logs (Windows/OSX only)</li>
		<li><a href="http://bugs.slimdevices.com/show_bug.cgi?id=1845">#1845</a> - crossfade and gapless does not function properly when synchronized</li>
		<li><a href="http://bugs.slimdevices.com/show_bug.cgi?id=3751">#3751</a> - Now Playing jumps ahead on SB1</li>
		<li><a href="http://bugs.slimdevices.com/show_bug.cgi?id=4266">#4266</a> - Bitrate limiting does not work for MP3 streams</li>
		<li><a href="http://bugs.slimdevices.com/show_bug.cgi?id=4578">#4578</a> - Accented characters in playlist entries don't rescan correctly</li>
		<li><a href="http://bugs.slimdevices.com/show_bug.cgi?id=4834">#4834</a> - After Switching to digital input device will not play music without a comlete reset.</li>
		<li><a href="http://bugs.slimdevices.com/show_bug.cgi?id=5637">#5637</a> - Speed up MusicIP scanning by (optionally) not reading metadata from MIP</li>
		<li><a href="http://bugs.slimdevices.com/show_bug.cgi?id=6407">#6407</a> - Transporter won't play optical when sync'd with squeezebox</li>
		<li><a href="http://bugs.slimdevices.com/show_bug.cgi?id=6537">#6537</a> - Respect title format pref for remote metadata</li>
		<li><a href="http://bugs.slimdevices.com/show_bug.cgi?id=6599">#6599</a> - WMA should support proxied streaming</li>
		<li><a href="http://bugs.slimdevices.com/show_bug.cgi?id=6615">#6615</a> - Does not repeat after remote stream failure at end of playlist</li>
		<li><a href="http://bugs.slimdevices.com/show_bug.cgi?id=7091">#7091</a> - Player settings are overridden by sync group settings</li>
		<li><a href="http://bugs.slimdevices.com/show_bug.cgi?id=7121">#7121</a> - Syncing a Powered off player to a powered on player can cause music from "off" player</li>
		<li><a href="http://bugs.slimdevices.com/show_bug.cgi?id=7501">#7501</a> - stream.mp3 stops at end of playlist and disappears from Web UI</li>
		<li><a href="http://bugs.slimdevices.com/show_bug.cgi?id=7531">#7531</a> - Sync/unsync operations sometimes need to consider players which are off</li>
		<li><a href="http://bugs.slimdevices.com/show_bug.cgi?id=7990">#7990</a> - CLI: Status subscribe: not all players notified when synchronization is cancelled</li>

		<li><a href="http://bugs.slimdevices.com/show_bug.cgi?id=8327">#8327</a> - Squeezecenter should downsample high-sample-rate files for older players</li>
		<li><a href="http://bugs.slimdevices.com/show_bug.cgi?id=8637">#8637</a> - Searching for files with non-ASCII characters on Linux works intermittently</li>
		<li><a href="http://bugs.slimdevices.com/show_bug.cgi?id=8766">#8766</a> - Deleted MusicIP filters should not be used anymore by SC</li>
		<li><a href="http://bugs.slimdevices.com/show_bug.cgi?id=8914">#8914</a> - Moving 1 player from a sync to SN will cause all players to halt playback</li>
		<li><a href="http://bugs.slimdevices.com/show_bug.cgi?id=8952">#8952</a> - Update notification needs to be localized</li>
		<li><a href="http://bugs.slimdevices.com/show_bug.cgi?id=9002">#9002</a> - MusicIP fails to import existing playlists</li> 
		<li><a href="http://bugs.slimdevices.com/show_bug.cgi?id=9039">#9039</a> - No track seeking when playing flac .cue files</li> 
		<li><a href="http://bugs.slimdevices.com/show_bug.cgi?id=9154">#9154</a> - When displaying 'large' artwork, certain info tags should be cut short...</li> 
		<li><a href="http://bugs.slimdevices.com/show_bug.cgi?id=9230">#9230</a> - SBC fails firmware upgrade if SC has a bad internet connection</li>
		<li><a href="http://bugs.slimdevices.com/show_bug.cgi?id=9272">#9272</a> - MusicIP import doesn't remove stale playlists</li> 
		<li><a href="http://bugs.slimdevices.com/show_bug.cgi?id=9368">#9368</a> - Unable to enter AM in alarm when switching Time Format</li>
		<li><a href="http://bugs.slimdevices.com/show_bug.cgi?id=9382">#9382</a> - 'Add Next' does not work from XMLBrowser menus</li>
		<li><a href="http://bugs.slimdevices.com/show_bug.cgi?id=9404">#9404</a> - Boom: Added minimum and sensitivity settings (web, player ui, jive) for automatic brightness</li> 
		<li><a href="http://bugs.slimdevices.com/show_bug.cgi?id=9405">#9405</a> - Restore original volume when alarm ends</li> 
		<li><a href="http://bugs.slimdevices.com/show_bug.cgi?id=9429">#9429</a> - Rescan music library shows wrong type during scan</li> 
		<li><a href="http://bugs.slimdevices.com/show_bug.cgi?id=9484">#9484</a> - Connection loss between controller and Squeezecenter while accessing large directories/albums (Music Folder Browsing)</li> 
		<li><a href="http://bugs.slimdevices.com/show_bug.cgi?id=9501">#9501</a> - Unattended installs difficult with present windows installer</li> 
		<li><a href="http://bugs.slimdevices.com/show_bug.cgi?id=9541">#9541</a> - DRM-ed ITunes files in playlists should not appear in Player UI</li> 
		<li><a href="http://bugs.slimdevices.com/show_bug.cgi?id=9555">#9555</a> - Some Rhapsody items don't work when saved as favorites</li>
		<li><a href="http://bugs.slimdevices.com/show_bug.cgi?id=9587">#9587</a> - Standard web interface freezes when a TwonkyMedia is on network</li> 
		<li><a href="http://bugs.slimdevices.com/show_bug.cgi?id=9598">#9598</a> - Add the ability to retrieve possible alarm playlist urls via CLI</li> 
		<li><a href="http://bugs.slimdevices.com/show_bug.cgi?id=9601">#9601</a> - Don't fallback to OpenDNS if non-primary local NS tests fail</li> 
		<li><a href="http://bugs.slimdevices.com/show_bug.cgi?id=9605">#9605</a> - MIP-Mixes won't contain tracks with non-ascii characters in it's file/directoryname</li> 
		<li><a href="http://bugs.slimdevices.com/show_bug.cgi?id=9608">#9608</a> - SC max synced players (List Box) - not displaying all players with many players connected</li> 
		<li><a href="http://bugs.slimdevices.com/show_bug.cgi?id=9666">#9666</a> - Time box missing from Alarm panel, once alarm is set</li> 
		<li><a href="http://bugs.slimdevices.com/show_bug.cgi?id=9681">#9681</a> - Spectrum analyzer screensaver behaves differently since SC7.2/FW112</li> 
		<li><a href="http://bugs.slimdevices.com/show_bug.cgi?id=9703">#9703</a> - Add date & time of last scan to Music Scan Details</li>
		<li><a href="http://bugs.slimdevices.com/show_bug.cgi?id=9709">#9709</a> - Stack Overflow podcast doesn't play (using direct streaming)</li>
		<li><a href="http://bugs.slimdevices.com/show_bug.cgi?id=9722">#9722</a> - Sync when already synced should show "unsyncing" show-briefly</li> 
		<li><a href="http://bugs.slimdevices.com/show_bug.cgi?id=9801">#9801</a> - stream.mp3 times out after a minute</li>
		<li><a href="http://bugs.slimdevices.com/show_bug.cgi?id=9818">#9818</a> - Real Time clock not set after clock change on server</li>
		<li><a href="http://bugs.slimdevices.com/show_bug.cgi?id=9863">#9863</a> - Add a "favorites exists url/id" command to CLI</li>
		<li><a href="http://bugs.slimdevices.com/show_bug.cgi?id=9899">#9899</a> - Send 'dsco' for an unrecognized player type</li>
		<li><a href="http://bugs.slimdevices.com/show_bug.cgi?id=9910">#9910</a> - Scroll once then stop and long titles breaks screensaver</li>
		<li><a href="http://bugs.slimdevices.com/show_bug.cgi?id=9913">#9913</a> - Disable 96KHz and 88.1KHz by default on products that can't play it</li>
		<li><a href="http://bugs.slimdevices.com/show_bug.cgi?id=10014">#10014</a> - Screen flashes off when browsing to a Now Playing current playlist (SB1 text display)</li>
	</ul>
</ul>

<h2><a name="v7.2.1" id="v7.2.1"></a>Version 7.2.1 - 2008-10-20</h2>
<ul>
	<li>Firmware updates:</li>
	<ul>
		<li>Boom - Version 33<br />	
			Squeezebox 2/3 - Version 113<br />
			Transporter - Version 63<br />
			Receiver - Version 48
		</li>
		<ul>
			<li>Reduced audio glitches during re-buffering.</li>
			<li><a href="http://bugs.slimdevices.com/show_bug.cgi?id=8375">#8375</a> - (Boom) Holding down Add (+) button during power cycle fails to perform factory reset</li>
			<li><a href="http://bugs.slimdevices.com/show_bug.cgi?id=9104">#9104</a> - (Boom) Improved ambient light sensor performance</li>
			<li><a href="http://bugs.slimdevices.com/show_bug.cgi?id=9142">#9142</a> - (Boom) "Power off audio: Outputs always on" inappropriate for Boom</li>
			<li><a href="http://bugs.slimdevices.com/show_bug.cgi?id=9532">#9532</a> - MP3 decoder chokes on files with large headers</li>
		</ul>
	</ul>
	<br />

	<li>Bug Fixes:<ul>
		<li><a href="http://bugs.slimdevices.com/show_bug.cgi?id=3992">#3992</a> - don't trigger play action when pressing play button from idle/now playing screensaver</li>
		<li><a href="http://bugs.slimdevices.com/show_bug.cgi?id=8146#c9">#8146</a> - During an alarm, only change line-out mode to sub-woofer if line-out is connected</li>
		<li><a href="http://bugs.slimdevices.com/show_bug.cgi?id=8555">#8555</a> - Time displayed on Now Playing screensaver (for Boom used as alarm/radio)</li>
		<li><a href="http://bugs.slimdevices.com/show_bug.cgi?id=8670#c3">#8670</a> - CLI queries fail when no client is connected</li>
		<li><a href="http://bugs.slimdevices.com/show_bug.cgi?id=9141">#9141</a> - SBR turns itself on</li>
		<li><a href="http://bugs.slimdevices.com/show_bug.cgi?id=9199">#9199</a> - Knob should not trigger volume in idle screen saver</li>
		<li><a href="http://bugs.slimdevices.com/show_bug.cgi?id=9240">#9240</a> - MP3::Info : ULT tag should be handled like USLT tag</li>
		<li><a href="http://bugs.slimdevices.com/show_bug.cgi?id=9277">#9277</a> - ASX playlists containing RTSP as first URL causes error</li>
		<li><a href="http://bugs.slimdevices.com/show_bug.cgi?id=9291">#9291</a> - 22050 Sample Rate 56k cbr mp3 does not play correctly</li>
		<li><a href="http://bugs.slimdevices.com/show_bug.cgi?id=9323">#9323</a> - Home Server and Lame 3.98 don't work well together</li>
		<li><a href="http://bugs.slimdevices.com/show_bug.cgi?id=9344">#9344</a> - Ensure latest font files included with plugins are used</li>
		<li><a href="http://bugs.slimdevices.com/show_bug.cgi?id=9340">#9340</a> - never hide the Radio home menu in Default skin</li>
		<li><a href="http://bugs.slimdevices.com/show_bug.cgi?id=9350">#9350</a> - can't change brightness on SliMP3/SB1 using the settings menu</li>
		<li><a href="http://bugs.slimdevices.com/show_bug.cgi?id=9359">#9359</a> - Scanner aborts when finding files with 'id' tag</li>
		<li><a href="http://bugs.slimdevices.com/show_bug.cgi?id=9363">#9363</a> - Add 224 kbps to Bitrate Limiting options</li>
		<li><a href="http://bugs.slimdevices.com/show_bug.cgi?id=9367">#9367</a> - Alarms are not rescheduled on system time changes, including DST</li>
		<li><a href="http://bugs.slimdevices.com/show_bug.cgi?id=9378">#9378</a> - Some podcasts do not display titles</li>
		<li><a href="http://bugs.slimdevices.com/show_bug.cgi?id=9420">#9420</a> - Squeezecenter 7.2 does not play ALAC on Linux</li>
		<li><a href="http://bugs.slimdevices.com/show_bug.cgi?id=9432">#9432</a> - 7.2 can crash on "new and changed music" scan</li>
		<li><a href="http://bugs.slimdevices.com/show_bug.cgi?id=9455">#9455</a> - Transporter VU Display Switches Off when Volume Up or Down is engaged</li>
		<li><a href="http://bugs.slimdevices.com/show_bug.cgi?id=9462">#9462</a> - xPL Plugin initializes with wrong local IP</li>
		<li><a href="http://bugs.slimdevices.com/show_bug.cgi?id=9476">#9476</a> - Make it easier to display clock by pressing snooze button when display is dark.  Show next alarm time on second press.</li>
		<li><a href="http://bugs.slimdevices.com/show_bug.cgi?id=9492">#9492</a> - Support OPML playlist defined in a single file</li>
		<li><a href="http://bugs.slimdevices.com/show_bug.cgi?id=9502">#9502</a> - INPUT.Text truncates valueRef param at first "0" char</li>
		<li><a href="http://bugs.slimdevices.com/show_bug.cgi?id=9545">#9545</a> - Press and hold Pause (Stop) fails in screensaver</li>
		<li><a href="http://bugs.slimdevices.com/show_bug.cgi?id=9546">#9546</a> - Add option to suppress scrobbling of internet radio</li>
		<li><a href="http://bugs.slimdevices.com/show_bug.cgi?id=9549">#9549</a> - Improve reading of ID3 tags in WAV files</li>
		<li><a href="http://bugs.slimdevices.com/show_bug.cgi?id=9093">#9093</a> - Powering off during alarm causes music to stop, start then stop again</li>
		<li><a href="http://bugs.slimdevices.com/show_bug.cgi?id=9333">#9333</a> - Adding an album shows wrong text on player UI</li>
	</ul>
	<br />
</ul>


<h2><a name="v7.2" id="v7.2"></a>Version 7.2 - 2008-08-28</h2>
<ul>
	<li>International:
	<ul>
		<li>Four new official translations: Danish, Suomi, Norsk, Svenska</li>
	</ul>
	<br />

	<li>Firmware updates:</li>
	<ul>
		<li>Boom - Version 32</li>
		<ul>
			<li>Initial Boom firmware.</li>
		</ul>
				
		<li>Squeezebox 2/3 - Version 112<br />
			Transporter - Version 62<br />
			Receiver - Version 47
		</li>
		<ul>
			<li><a href="http://bugs.slimdevices.com/show_bug.cgi?id=3958">#3958</a> - Show error messages during first setup (don't go dark after 10 seconds)</li>
			<li><a href="http://bugs.slimdevices.com/show_bug.cgi?id=4120">#4120</a>,
				<a href="http://bugs.slimdevices.com/show_bug.cgi?id=7773">#7773</a>,
				<a href="http://bugs.slimdevices.com/show_bug.cgi?id=8665">#8665</a> - Fix crash when switching between different wireless encryption modes.
			</li>
			<li><a href="http://bugs.slimdevices.com/show_bug.cgi?id=7594">#7594</a> - Revert latest WOL change and learn SC address again always (this will break setups where SC is behind a wireless bridge reporting its own instead of SCs MAC address)</li>
			<li><a href="http://bugs.slimdevices.com/show_bug.cgi?id=8959">#8959</a> - Local Control when SqueezeCenter/Network Down</li>
			<li><a href="http://bugs.slimdevices.com/show_bug.cgi?id=9003">#9003</a> - Occasional loud noises when moving to a new Rhapsody track</li>
			<li><a href="http://bugs.slimdevices.com/show_bug.cgi?id=9099">#9099</a> - SB3 Factory reset - due to single key on Bose Wave Radio remote</li>
			<li><a href="http://bugs.slimdevices.com/show_bug.cgi?id=9157">#9157</a> - Rhapsody error: not a version 3 EA file (code 105)</li>
		</ul>
		<li>Receiver Only</li>
		<ul>
			<li><a href="http://bugs.slimdevices.com/show_bug.cgi?id=8647">#8647</a> - Support WOL when pressing front button when LED is blue</li>
		</ul>
		<li>Transporter Only</li>
		<ul>
			<li><a href="http://bugs.slimdevices.com/show_bug.cgi?id=9005">#9005</a> - RS-232 broken</li>
			<li><a href="http://bugs.slimdevices.com/show_bug.cgi?id=9058">#9058</a> - Panic due to incorrect AC line voltage measurement</li>
		</ul>
	</ul>
	<br />

	<li>Web UI<ul>
		<li>Improved performance of web interface.</li>
		<li>Ask for confirmation when setting a password to prevent typos in web page protection.</li>
		<li>Split up Audio settings page into Audio and separate Synchronization pages</li>
	</ul>
	<br />

	<li>Bug Fixes:<ul>
		<li><a href="http://bugs.slimdevices.com/show_bug.cgi?id=7586">#7586</a> - FLAC.pm should be a little stricter parsing track titles from CDDB tags</li>
		<li><a href="http://bugs.slimdevices.com/show_bug.cgi?id=8116">#8116</a> - SongScanner key defs should be in default.map</li>
		<li><a href="http://bugs.slimdevices.com/show_bug.cgi?id=8443">#8443</a> - FLAC file with invalid embedded cue sheet isn't scanned properly</li>
		<li><a href="http://bugs.slimdevices.com/show_bug.cgi?id=8689">#8689</a> - Missing important encodings for XML parsing</li>
		<li><a href="http://bugs.slimdevices.com/show_bug.cgi?id=8704">#8704</a> - Seek: FFWD/REW scanner UI timer doesn't reset with each button press</li>
		<li><a href="http://bugs.slimdevices.com/show_bug.cgi?id=8797">#8797</a> - Support for LAME 3.98 default endianness change</li>
		<li><a href="http://bugs.slimdevices.com/show_bug.cgi?id=8926">#8926</a> - CLI interface not returning hasitems correctly for Staff Picks</li>
		<li><a href="http://bugs.slimdevices.com/show_bug.cgi?id=8939">#8939</a> - MP3 file with invalid id3v2 data causes the scanner to crash</li>
		<li><a href="http://bugs.slimdevices.com/show_bug.cgi?id=8986">#8986</a> - make sure iTunes/MusicIP settings are saved before audiodir, as changing audiodir automatically launches a rescan</li>
		<li><a href="http://bugs.slimdevices.com/show_bug.cgi?id=9031">#9031</a> - Shuffle tooltip undefined</li>
		<li><a href="http://bugs.slimdevices.com/show_bug.cgi?id=9065">#9065</a> - Windows Server 2008 and not Windows Vista</li>
		<li><a href="http://bugs.slimdevices.com/show_bug.cgi?id=9112">#9112</a> - Last.fm settings menu is useless when no account is registered</li>
		<li><a href="http://bugs.slimdevices.com/show_bug.cgi?id=9144">#9144</a> - Non-Default skin settings pages broken in Safari 3.1.2 on OS X</li>
		<li><a href="http://bugs.slimdevices.com/show_bug.cgi?id=9168">#9168</a> - PluginManager fails with more than one targetPlatform in install.xml</li>
		<li><a href="http://bugs.slimdevices.com/show_bug.cgi?id=9170">#9170</a> - xPL IR Code Broadcast Broken</li>
	</ul>
	<br />
	
	<li>Softsqueeze<ul>
		<li>Bumped Version to 3.7b0 (eternal beta now).</li>
		<li>Fixed version check to last through 7.5, followed by more appropriate warning after.</li>
		<li>New Boom skin and remote.</li>
	</ul>
	<br />

	<li>
		Improved alarm clock functionality:
		<ul>
			<li>Alarms can be set for any combination of days at a specified time, allowing weekday alarms, weekend alarms etc (<a href="http://bugs.slimdevices.com/show_bug.cgi?id=2263">#2263</a>)</li>
			<li>Alarms can now be snoozed</li>
			<li>The time is displayed on screen during an alarm with feedback about the current alarm or snooze</li>
			<li>The Date Time screensaver now indicates when the next alarm will go off</li>
			<li>Alarms can be configured as one-off alarms that disable themselves after they go off</li>
			<li>Ability to quickly disable all alarms (holiday mode)</li>
			<li>Can choose to one volume setting for all alarms, allowing the volume to be quickly changed</li>
			<li>
				Back end:
				<ul>
					<li>The CLI alarm and alarms commands have changed!  External callers will need to be updated to remain compatible</li>
					<li>INPUT.Time now exits on both left and right.  Plugins that use this mode will need to be updated to handle the new exit conditions.</li>
					<li>
						New Slim::Utils::Alarm class provides easy access to alarm functionality
						<ul>
							<li>The screensaver used during an alarm is configurable (via calls into Slim::Utils::Alarm)</li>
							<li>Plugins can register new playlists that can then be selected by the user as alarm playlists</li>
							<li>See docs in Slim::Utils::Alarm for more details
						</ul>
					</li>
				</ul>
			</li>
		</ul>
	</li>
</ul>

<h2><a name="v7.1" id="v7.1"></a>Version 7.1 - 2008-07-28</h2>

<ul>

	<li>Firmware updates:
	<ul>
		<li>Squeezebox 2/3 - Version 101<br />
			Transporter - Version 50<br />
			Receiver - Version 36
		</li>
		<ul>
			<li>Updated Rhapsody Direct to higher quality 192k MP3.</li>
			<li>Gapless MP3 fixes.</li>
			<li>Changed "fixed digital levels" to fix both digital and analog levels. This was necessitated by an architectural change.</li>
			<li><a href="http://bugs.slimdevices.com/show_bug.cgi?id=5720">#5720</a> - Gapless MP3 not possible if file has CRC</li>
			<li><a href="http://bugs.slimdevices.com/show_bug.cgi?id=6684">#6684</a> - Enable UDAP for SB3 and TR</li>
			<li><a href="http://bugs.slimdevices.com/show_bug.cgi?id=8698">#8698</a> - Strings fix for SB3 and added some missing translations.</li>
		</ul>
		<li>Transporter-specific features and fixes</li>
		<ul>
			<li>Added "effects loop" feature for hooking in an external DSP via S/PDIF.</li>
			<li>New programmable logic: Xilinx CPLD will be automatically upgraded,	but if you subsequently downgrade to an earlier firmware, it must be manually re-flashed to the older rev (press '1' on startup).</li>
			<li>Added support for native 88.2k playback.</li>
			<li>CPU optimizations in UART and IR blaster, freed up over 20 MIPS. Should prevent 24/96 FLAC from ever being able to max out the CPU, even with replaygain and spectrum analyzer enabled.</li>
			<li>Word clock and effects loop settings take effect immediately - no need to reconnect or restart the track.</li>
			<li>Make word clock and effects loop settings take effect immediately instead of on player's initial connection to the server.</li>
			<li><a href="http://bugs.slimdevices.com/show_bug.cgi?id=4322">#4322</a> - Digital input does not come back from pause reliably</li>
			<li><a href="http://bugs.slimdevices.com/show_bug.cgi?id=4436">#4436</a> - No AES output when wordclock signal is disconnected then reconnected</li>
			<li><a href="http://bugs.slimdevices.com/show_bug.cgi?id=4634">#4634</a> - Cannot slave to 96k external word clock</li>
			<li><a href="http://bugs.slimdevices.com/show_bug.cgi?id=4712">#4712</a> - Support for 88.2kHz sample rate</li>
			<li><a href="http://bugs.slimdevices.com/show_bug.cgi?id=4834">#4834</a> - After Switching to digital input device will not play music without a complete reset</li>
			<li><a href="http://bugs.slimdevices.com/show_bug.cgi?id=4895">#4895</a> - Lack of audio output after turning on</li>
			<li><a href="http://bugs.slimdevices.com/show_bug.cgi?id=6937">#6937</a> - Rhapsody fails to play in bridged mode</li>
			<li><a href="http://bugs.slimdevices.com/show_bug.cgi?id=7269">#7269</a> - Volume control breaking digital inputs</li>
		</ul>
	</ul>
	<br />
	
	<li>Music Services:
	<ul>
		<li>Support for Last.fm Radio</li>
	</ul>
	<br />

	<li>Seek Improvements:
	<ul>
		<li>Improved FF/REW seek UI.</li>
		<li>Seek support for natively streamed Ogg files.</li>
		<li>Seek support for remote MP3 files (i.e. podcasts) on servers that support it.</li>
		<li>Seek support for remote WMA files on Windows Media Servers.</li>
	</ul>
	<br />

	<li>Default Web UI:
	<ul>
		<li>SqueezeJS framework</li>
		<li>Show notification messages for various actions which might be delayed</li>
		<li>Add web GUI main menu icons for favorites</li>
		<li>Allow MusicIP moods and RandomPlay mixes to be saved as favorites</li>
	</ul>
	<br />

	<li>Player handling:
	<ul>
		<li>Discover players connected to other SqueezeCenters in your local network</li>
		<li>Connect players to and disconnect from other SqueezeCenters or SqueezeNetwork</li>
		<li>Add CLI support, player and web UI</li>
		<li>Add way to reset player to default values</li>
	</ul>
	<br />

	<li>Windows installer:
	<ul>
		<li>during installation check for port conflicts and blocking firewalls</li>
		<li>optionally remove all SC preferences, logs and registry keys to make sure a fresh install
			creates a working system</li>
	</ul>
	<br />

	<li>Bug Fixes:<ul>
		<li><a href="http://bugs.slimdevices.com/show_bug.cgi?id=1592">#1592</a> - Fast forward / rewind rework</li>
		<li><a href="http://bugs.slimdevices.com/show_bug.cgi?id=2319">#2319</a> - Don't crossfade successive album tracks</li>
		<li><a href="http://bugs.slimdevices.com/show_bug.cgi?id=3809">#3809</a> - No scanning (FF/RW) with Ogg</li>
		<li><a href="http://bugs.slimdevices.com/show_bug.cgi?id=4402">#4402</a> - If music library unavailable duplicate album entries created</li>
		<li><a href="http://bugs.slimdevices.com/show_bug.cgi?id=4760">#4760</a> - Players not doing FF/RW while synced, although display says otherwise</li>
		<li><a href="http://bugs.slimdevices.com/show_bug.cgi?id=5907">#5907</a> - Home on breadcrumb trail in Infobrowser Settings Edit -loses edit</li>
		<li><a href="http://bugs.slimdevices.com/show_bug.cgi?id=5979">#5979</a> - Add option to cancel a scan in progress</li>
		<li><a href="http://bugs.slimdevices.com/show_bug.cgi?id=6049">#6049</a> - Information Browser has duplicate entries</li>
		<li><a href="http://bugs.slimdevices.com/show_bug.cgi?id=6235">#6235</a> - Many players sync'ed: can't see names in classic/fishbone skin's status frame</li>
		<li><a href="http://bugs.slimdevices.com/show_bug.cgi?id=6266">#6266</a> - SqueezeCenter does not stream to iPod Touch or iPhone</li>
		<li><a href="http://bugs.slimdevices.com/show_bug.cgi?id=6471">#6471</a> - Huge thumbnails being generated in PNG format</li>
		<li><a href="http://bugs.slimdevices.com/show_bug.cgi?id=6836">#6836</a> - lack of cue sheet support for .ogg files</li>
		<li><a href="http://bugs.slimdevices.com/show_bug.cgi?id=6890">#6890</a> - Implement smarter RVA/track gain + SoundCheck logic</li>
		<li><a href="http://bugs.slimdevices.com/show_bug.cgi?id=7068">#7068</a> - Fast-forward/rewind is broken on controller</li>
		<li><a href="http://bugs.slimdevices.com/show_bug.cgi?id=7103">#7103</a> - Option to disable artwork pre-caching at scan time</li>
		<li><a href="http://bugs.slimdevices.com/show_bug.cgi?id=7489">#7489</a> - Safari/WebKit doesn't recognize encoding returned when saving SN settings in SC</li>
		<li><a href="http://bugs.slimdevices.com/show_bug.cgi?id=7497">#7497</a> - gototime when paused restarts play but does not unmute</li>
		<li><a href="http://bugs.slimdevices.com/show_bug.cgi?id=7702">#7702</a> - Random Mix: powered off player turns on and starts playing by itself</li>
		<li><a href="http://bugs.slimdevices.com/show_bug.cgi?id=7820">#7820</a> - Play doesn't cancel fast forward mode from controller</li>
		<li><a href="http://bugs.slimdevices.com/show_bug.cgi?id=8003">#8003</a> - Playing Pandora after leaving Controller idle over night doesn't work</li>
		<li><a href="http://bugs.slimdevices.com/show_bug.cgi?id=8112">#8112</a> - Playing a remote stream while player is off does not turn on player right away</li>
		<li><a href="http://bugs.slimdevices.com/show_bug.cgi?id=8148">#8148</a> - Playing Sirius Internet Radio via SoftSqueeze fails on stream</li>
		<li><a href="http://bugs.slimdevices.com/show_bug.cgi?id=8175">#8175</a> - Atom feeds may not parse properly</li>
		<li><a href="http://bugs.slimdevices.com/show_bug.cgi?id=8181">#8181</a> - Quote symbol causes adding song(s) to playlist to fail using Fishbone</li>
		<li><a href="http://bugs.slimdevices.com/show_bug.cgi?id=8192">#8192</a> - Toggling favorites form Songinfo page broken in non Default skins</li>
		<li><a href="http://bugs.slimdevices.com/show_bug.cgi?id=8212">#8212</a> - Default Crossfade duration is zero</li>
		<li><a href="http://bugs.slimdevices.com/show_bug.cgi?id=8248">#8248</a> - Use RadioTime logos in Now Playing</li>
		<li><a href="http://bugs.slimdevices.com/show_bug.cgi?id=8254">#8254</a> - Allowed IP Addresses field validation is not accurate</li>
		<li><a href="http://bugs.slimdevices.com/show_bug.cgi?id=8275">#8275</a> - MusicIP Mix for New Music broken</li>
		<li><a href="http://bugs.slimdevices.com/show_bug.cgi?id=8276">#8276</a> - Trackinfo from MusicIP mix fails</li>
		<li><a href="http://bugs.slimdevices.com/show_bug.cgi?id=8278">#8278</a> - Changing players in SC causes "Tune in URL" to play when it shouldn't</li>
		<li><a href="http://bugs.slimdevices.com/show_bug.cgi?id=8332">#8332</a> - MusicIP error when choosing mix parameters</li>
		<li><a href="http://bugs.slimdevices.com/show_bug.cgi?id=8334">#8334</a> - Menu does not return to HOME when switching from SN > SC</li>
		<li><a href="http://bugs.slimdevices.com/show_bug.cgi?id=8344">#8344</a> - disable authentication if user/password are empty</li>
		<li><a href="http://bugs.slimdevices.com/show_bug.cgi?id=8360">#8360</a> - 7.0.1 fails scanning on OSX</li>
		<li><a href="http://bugs.slimdevices.com/show_bug.cgi?id=8465">#8465</a> - Error message when trying to update SC while scan is running.</li>
		<li><a href="http://bugs.slimdevices.com/show_bug.cgi?id=8410">#8410</a> - Add possibility to force a character set to be used by SqueezeCenter where no such locale is available</li>
		<li><a href="http://bugs.slimdevices.com/show_bug.cgi?id=8519">#8519</a> - Support ID32 block type in WAV files</li>
		<li><a href="http://bugs.slimdevices.com/show_bug.cgi?id=8601">#8601</a> - WavPack files with large RIFF headers not parsed correctly</li>
		<li><a href="http://bugs.slimdevices.com/show_bug.cgi?id=8622">#8622</a> - Box for player selection is not correctly resized after player change</li>
		<li><a href="http://bugs.slimdevices.com/show_bug.cgi?id=8864">#8864</a> - Extended text scrolls on push/pop mode when it should not</li>
	</ul>
</ul>

<h2><a name="v7.0.1" id="v7.0.1"></a>Version 7.0.1 - 2008-05-14</h2>

<ul>
	<li>Firmware updates:
	<ul>
		<li>
			Squeezebox Classic - Version 88<br />
			Transporter - Version 37<br />
			Squeezebox Receiver - Version 23
		</li>
		<ul>
			<li><a href="http://bugs.slimdevices.com/show_bug.cgi?id=15">#15</a> - DHCP fails with Mac OS X network sharing DHCP server</li>
			<li><a href="http://bugs.slimdevices.com/show_bug.cgi?id=6513">#6513</a> - WPA / WPA2 Personal: Setting passphrase to more than 63 characters shows garbage characters and crashes the Squeezebox</li>
			<li><a href="http://bugs.slimdevices.com/show_bug.cgi?id=6994">#6994</a> - Problems connecting WPA and WPA2 to Netgear WNR3500</li>
			<li><a href="http://bugs.slimdevices.com/show_bug.cgi?id=7415">#7415</a> - Apple Time Capsule, Airport Express N don't work with Squeezebox</li>
			<li><a href="http://bugs.slimdevices.com/show_bug.cgi?id=7637">#7637</a> - Change serv 2 to www.test.squeezenetwork.com</li>
		</ul>
		</li>
		<li>Transporter - Version 37</li>
		<ul>
			<li><a href="http://bugs.slimdevices.com/show_bug.cgi?id=4653">#4653</a> - Right screen does not update during button tests</li>
		</ul>
		</li>
	</ul>
	<br />
	
	<li>Music Services:
	<ul>
		<li>Support for SIRIUS Internet Radio.</li>
	</ul>
	<br />
	
	<li>Squeezebox Controller:
	<ul>
		<li>Fully support per device language settings</li>
	</ul>
	<br />
	
	<li>Tag Reading:
	<ul>
		<li><a href="http://bugs.slimdevices.com/show_bug.cgi?id=3727">#3727</a> - Unicode genres are duplicated between MP3 and FLACs</li>
		<li><a href="http://bugs.slimdevices.com/show_bug.cgi?id=7782">#7782</a> - Use COVERART tag in Ogg files</li>
	</ul>
	<br />
	
	<li>Bug Fixes:<ul>
		<li><a href="http://bugs.slimdevices.com/show_bug.cgi?id=4092">#4092</a> - Multiple radio stations in a playlist don't work</li>
		<li><a href="http://bugs.slimdevices.com/show_bug.cgi?id=4276">#4276</a> - Accented / special characters in cue file name</li>
		<li><a href="http://bugs.slimdevices.com/show_bug.cgi?id=4361">#4361</a> - Albums with same name but different artists are wrongly grouped together if &quot;Treat multi-disc sets as a single album&quot; is set.</li>
		<li><a href="http://bugs.slimdevices.com/show_bug.cgi?id=5143">#5143</a> - View log file from web interface</li>
		<li><a href="http://bugs.slimdevices.com/show_bug.cgi?id=5339">#5339</a> - Music containing special characters does not appear when integrating iTunes XML on Linux</li>
		<li><a href="http://bugs.slimdevices.com/show_bug.cgi?id=5584">#5584</a> - Add support for Mac aliases in music folder</li>
		<li><a href="http://bugs.slimdevices.com/show_bug.cgi?id=5833">#5833</a> - log4perl error messages when scripts return to the console/shell</li>
		<li><a href="http://bugs.slimdevices.com/show_bug.cgi?id=6621">#6621</a> - Can't store non-latin characters in preference file</li>
		<li><a href="http://bugs.slimdevices.com/show_bug.cgi?id=6628">#6628</a> - Sync RadioTime and Last.fm prefs with SN</li>
		<li><a href="http://bugs.slimdevices.com/show_bug.cgi?id=6643">#6643</a> - Searching for "Various Artists" Hangs SC</li>
		<li><a href="http://bugs.slimdevices.com/show_bug.cgi?id=6689">#6689</a> - UTF-8 not rendered correctly on web browser in scan progress</li>
		<li><a href="http://bugs.slimdevices.com/show_bug.cgi?id=6712">#6712</a> - Rebuffering (due to output-buffer underrun) should have time-limit</li>
		<li><a href="http://bugs.slimdevices.com/show_bug.cgi?id=6720">#6720</a> - Year not removed from database when last song with that year is changed</li>
		<li><a href="http://bugs.slimdevices.com/show_bug.cgi?id=6789">#6789</a> - Accented characters in music folder setting not accepted</li>
		<li><a href="http://bugs.slimdevices.com/show_bug.cgi?id=6823">#6823</a> - Player name of newly attached player is empty in settings page</li>
		<li><a href="http://bugs.slimdevices.com/show_bug.cgi?id=6864">#6864</a> - SB1 synch problems
			<br>Please note that the original Squeezebox (Squeezebox v1) is less capable of maintaining synchronization than newer Squeezebox models.
			See the notes associated with this bug for more information
		</li>
		<li><a href="http://bugs.slimdevices.com/show_bug.cgi?id=6914">#6914</a> - Encoding problems in Podcasts display</li>
		<li><a href="http://bugs.slimdevices.com/show_bug.cgi?id=6920">#6920</a> - 88.2kHz 24-bit WMA displayed incorrectly</li>
		<li><a href="http://bugs.slimdevices.com/show_bug.cgi?id=6928">#6928</a> - CLI query playlist with stream items fails</li>
		<li><a href="http://bugs.slimdevices.com/show_bug.cgi?id=7053">#7053</a> - Tags with cyrillic characters breaks CLI</li>
		<li><a href="http://bugs.slimdevices.com/show_bug.cgi?id=7061">#7061</a> - Power on Resume behaviour is broken when not playing at power off</li>
		<li><a href="http://bugs.slimdevices.com/show_bug.cgi?id=7066">#7066</a> - Bad Favorites URLs can't be edited and made playable</li>
		<li><a href="http://bugs.slimdevices.com/show_bug.cgi?id=7073">#7073</a> - Filenames with accented characters truncated when browsing</li>
		<li><a href="http://bugs.slimdevices.com/show_bug.cgi?id=7089">#7089</a> - Items in Extras Menu are not ordered correctly</li>
		<li><a href="http://bugs.slimdevices.com/show_bug.cgi?id=7092">#7092</a> - New players should only be given a default name with a number if there's a player without a number with the same default name</li>
		<li><a href="http://bugs.slimdevices.com/show_bug.cgi?id=7286">#7286</a> - Scrolling through UTF-8 chars on medium font misses a couple of pixels</li>
		<li><a href="http://bugs.slimdevices.com/show_bug.cgi?id=7303">#7303</a> - MusicIP plugin active even when disabled</li>
		<li><a href="http://bugs.slimdevices.com/show_bug.cgi?id=7314">#7314</a> - DateTime screensaver doesn't display alarm bell for alarms on sundays</li>
		<li><a href="http://bugs.slimdevices.com/show_bug.cgi?id=7351">#7351</a> - Mac Installer prompts to stop server error</li>
		<li><a href="http://bugs.slimdevices.com/show_bug.cgi?id=7369">#7369</a> - Ampersand in iTunes playlists names kills those playlists</li>
		<li><a href="http://bugs.slimdevices.com/show_bug.cgi?id=7376">#7376</a> - SBC unresponsive when coming out of sleep mode</li>
		<li><a href="http://bugs.slimdevices.com/show_bug.cgi?id=7414">#7414</a> - Selecting favorites by typing numbers should be enabled again</li>
		<li><a href="http://bugs.slimdevices.com/show_bug.cgi?id=7424">#7424</a> - LAME Installed Correctly shown when it's not</li>
		<li><a href="http://bugs.slimdevices.com/show_bug.cgi?id=7426">#7426</a> - Power-on-resume does not work for Internet radio</li>
		<li><a href="http://bugs.slimdevices.com/show_bug.cgi?id=7430">#7430</a> - XMLBrowser pagination broken for search result lists</li>
		<li><a href="http://bugs.slimdevices.com/show_bug.cgi?id=7443">#7443</a> - Artwork doesn't show properly if each track has a different image</li>
		<li><a href="http://bugs.slimdevices.com/show_bug.cgi?id=7460">#7460</a> - mac (Monkey's Audio) darwin binary is PPC-only</li>
		<li><a href="http://bugs.slimdevices.com/show_bug.cgi?id=7465">#7465</a> - Strings are not updated when a plugin is updated</li>
		<li><a href="http://bugs.slimdevices.com/show_bug.cgi?id=7470">#7470</a> - Podcast Time Played/Remaining off on various UIs</li>
		<li><a href="http://bugs.slimdevices.com/show_bug.cgi?id=7478">#7478</a> - playlistTrack not mixable on player UI</li>
		<li><a href="http://bugs.slimdevices.com/show_bug.cgi?id=7479">#7479</a> - Lyrics does not display correctly accented characters</li>
		<li><a href="http://bugs.slimdevices.com/show_bug.cgi?id=7507">#7507</a> - Failure to scan dirs/files with names contaning non-latin chars</li>
		<li><a href="http://bugs.slimdevices.com/show_bug.cgi?id=7509">#7509</a> - Changing Last.fm accounts does not work for Audioscrobbler</li>
		<li><a href="http://bugs.slimdevices.com/show_bug.cgi?id=7517">#7517</a> - Rhapsody:  Song # 200 is &quot;Play All&quot; in top tracks for an artist.</li>
		<li><a href="http://bugs.slimdevices.com/show_bug.cgi?id=7524">#7524</a> - Non-blocking connect() fails on win32</li>
		<li><a href="http://bugs.slimdevices.com/show_bug.cgi?id=7526">#7526</a> - Problem switching players in Handheld skin</li>
		<li><a href="http://bugs.slimdevices.com/show_bug.cgi?id=7537">#7537</a> - MusicIP icon in invalid locations</li>
		<li><a href="http://bugs.slimdevices.com/show_bug.cgi?id=7547">#7547</a> - Don't utf8 decode file paths in CUE sheets</li>
		<li><a href="http://bugs.slimdevices.com/show_bug.cgi?id=7549">#7549</a> - No error message when selecting to transcode when decoder is not installed correctly</li>
		<li><a href="http://bugs.slimdevices.com/show_bug.cgi?id=7563">#7563</a> - Unable to add audio urls to favorties if mime type not known</li>
		<li><a href="http://bugs.slimdevices.com/show_bug.cgi?id=7574">#7574</a> - Problems with hebrew characters in various aspects of the product</li>
		<li><a href="http://bugs.slimdevices.com/show_bug.cgi?id=7582">#7582</a> - Random Mix plugin no longer distinguishes between 'add' and 'play' in player UI</li>
		<li><a href="http://bugs.slimdevices.com/show_bug.cgi?id=7583">#7583</a> - SlimServer 7.0 throws an exception when shutting down.</li>
		<li><a href="http://bugs.slimdevices.com/show_bug.cgi?id=7585">#7585</a> - DRM track in Playlists causes scanner to quit scan</li>
		<li><a href="http://bugs.slimdevices.com/show_bug.cgi?id=7610">#7610</a> - Playlists with . seperating words have the . converted to a space</li>
		<li><a href="http://bugs.slimdevices.com/show_bug.cgi?id=7633">#7633</a> - server.prefs re-written every 5 min. and prevents HDD spin-down</li>
		<li><a href="http://bugs.slimdevices.com/show_bug.cgi?id=7636">#7636</a> - CLI response when browsing XMLBrowser should include type of item</li>
		<li><a href="http://bugs.slimdevices.com/show_bug.cgi?id=7643">#7643</a> - CLI current duration value wrong for some plugins</li>
		<li><a href="http://bugs.slimdevices.com/show_bug.cgi?id=7648">#7648</a> - JPEG image headers truncated for some APIC frames</li>
		<li><a href="http://bugs.slimdevices.com/show_bug.cgi?id=7649">#7649</a> - MusicIP should return info about missing player instead of empty playlist</li>
		<li><a href="http://bugs.slimdevices.com/show_bug.cgi?id=7667">#7667</a> - Synchronize pop-up window doesn't use HTML label tags</li>
		<li><a href="http://bugs.slimdevices.com/show_bug.cgi?id=7675">#7675</a> - new scan is not launched when needed if only iTunes or MusicIP, but no music path is defined</li>
		<li><a href="http://bugs.slimdevices.com/show_bug.cgi?id=7679">#7679</a> - CLI search command does not respect itemsPerResponse parameter</li>
		<li><a href="http://bugs.slimdevices.com/show_bug.cgi?id=7684">#7684</a> - CLI hasitems tag doesnt return 0 when it should</li>
		<li><a href="http://bugs.slimdevices.com/show_bug.cgi?id=7685">#7685</a> - Unable to clear out SqueezeNetwork account info in SqueezeCenter</li>
		<li><a href="http://bugs.slimdevices.com/show_bug.cgi?id=7692">#7692</a> - Simplify access to log files</li>
		<li><a href="http://bugs.slimdevices.com/show_bug.cgi?id=7703">#7703</a> - Visualizer screen gets extended text stuck, won't clear</li>
		<li><a href="http://bugs.slimdevices.com/show_bug.cgi?id=7739">#7739</a> - pcmsamplesize not set right for all remote WMA files</li>
		<li><a href="http://bugs.slimdevices.com/show_bug.cgi?id=7744">#7744</a> - Player Plugin information menu is wrong</li>
		<li><a href="http://bugs.slimdevices.com/show_bug.cgi?id=7752">#7752</a> - scanner won't scan folders with "foreign " characters</li>
		<li><a href="http://bugs.slimdevices.com/show_bug.cgi?id=7769">#7769</a> - missing/wrong fields in Internet Radio Station Description on Controller when streaming to iTunes</li>
		<li><a href="http://bugs.slimdevices.com/show_bug.cgi?id=7778">#7778</a> - Song information doesn't always show duration in web interface</li>
		<li><a href="http://bugs.slimdevices.com/show_bug.cgi?id=7789">#7789</a> - Can't delete playlists in default and Fishbone skins </li>
		<li><a href="http://bugs.slimdevices.com/show_bug.cgi?id=7791">#7791</a> - Web UI blocks creating playlists with illegal characters, player UI does not </li>
		<li><a href="http://bugs.slimdevices.com/show_bug.cgi?id=7800">#7800</a> - cli_socket_accept doesn't accept() if max connections reached</li>
		<li><a href="http://bugs.slimdevices.com/show_bug.cgi?id=7818">#7818</a> - Sleep timer + Alarm does not reset idle timer, Pandora won't play</li>
		<li><a href="http://bugs.slimdevices.com/show_bug.cgi?id=7840">#7840</a> - does not find custom artwork.jpg files in folders that have a file name with non-latin characters</li>
		<li><a href="http://bugs.slimdevices.com/show_bug.cgi?id=7881">#7881</a> - Ogg tag parser is broken</li>
		<li><a href="http://bugs.slimdevices.com/show_bug.cgi?id=7907">#7907</a> - Artwork in FLAC not showing if picture type is not 3 (Cover)</li>
		<li><a href="http://bugs.slimdevices.com/show_bug.cgi?id=7936">#7936</a> - When enabling/disabling plugins, enforced plugins are always listed as changed</li>
		<li><a href="http://bugs.slimdevices.com/show_bug.cgi?id=7957">#7957</a> - VBRI header not read in MP3 files</li>
		<li><a href="http://bugs.slimdevices.com/show_bug.cgi?id=7960">#7960</a> - Random Plugin Not Honouring 'ADD' or 'ADD Next'</li>
		<li><a href="http://bugs.slimdevices.com/show_bug.cgi?id=7986">#7986</a> - Embedded Artwork Error in WMA lossless</li>
		<li><a href="http://bugs.slimdevices.com/show_bug.cgi?id=7992">#7992</a> - Bad query used for CLI 'artists in genre' queries</li>
		<li><a href="http://bugs.slimdevices.com/show_bug.cgi?id=8007">#8007</a> - Display Settings not correct for SB3</li>
		<li><a href="http://bugs.slimdevices.com/show_bug.cgi?id=8036">#8036</a> - CLI: albums query hangs sometimes with "a" tags</li>
		<li><a href="http://bugs.slimdevices.com/show_bug.cgi?id=8069">#8069</a> - Title Format pref not shown for stream.mp3 clients</li>
		<li><a href="http://bugs.slimdevices.com/show_bug.cgi?id=8101">#8101</a> - Rhapsody track search, pick "All Songs", plays wrong tracks.</li>
	</ul>
</ul>


<h2><a name="v7.0" id="v7.0"></a>Version 7.0 - 2008-03-03</h2>

<ul>
	<li>General:
	<ul>
		<li>Renamed SlimServer to SqueezeCenter</li>
	</ul>
	<br />

	<li>Firmware updates:
	<ul>
		<li>Use new OpenDNS servers if default DNS servers fail, when connecting to SN</li>

		<li>Squeezebox 2 - Version 86</li>
		<ul>
			<li><a href="http://bugs.slimdevices.com/show_bug.cgi?id=6478">#6478</a> - Fix slim discovery</li>
			<li><a href="http://bugs.slimdevices.com/show_bug.cgi?id=6030">#6030</a> - Fix WPA group key renewal</li>
			<li><a href="http://bugs.slimdevices.com/show_bug.cgi?id=4664">#4664</a> - Fix WOL if SC is behind a wireless bridge</li>
		</ul>
		</li>
		<li>Squeezebox 2 - Version 84</li>
		<ul>
			<li><a href="http://bugs.slimdevices.com/show_bug.cgi?id=5959">#5959</a> - Fix premature STMo</li>
			<li><a href="http://bugs.slimdevices.com/show_bug.cgi?id=6156">#6156</a> - Fix double STMs</li>
			<li><a href="http://bugs.slimdevices.com/show_bug.cgi?id=6256">#6256</a> - Replace SlimServer with SqueezeCenter</li>
		</ul>
		</li>
		<li>Squeezebox 2 - Version 83</li>
		<ul>
			<li><a href="http://bugs.slimdevices.com/show_bug.cgi?id=5171">#5171</a> - Some settings were lost when after a factory reset the player was connecting directly to SN (w/o first being connected to SC)</li>
		</ul>
		</li>
		<li>Transporter - Version 36</li>
		<ul>
			<li><a href="http://bugs.slimdevices.com/show_bug.cgi?id=6478">#6478</a> - Fix slim discovery</li>
			<li><a href="http://bugs.slimdevices.com/show_bug.cgi?id=6030">#6030</a> - Fix WPA group key renewal</li>
			<li><a href="http://bugs.slimdevices.com/show_bug.cgi?id=4664">#4664</a> - Fix WOL if SC is behind a wireless bridge</li>
			<li><a href="http://bugs.slimdevices.com/show_bug.cgi?id=5092">#5092</a> - Fix WOL for Transporter</li>
		</ul>
		</li>
		<li>Transporter - Version 34</li>
		<ul>
			<li><a href="http://bugs.slimdevices.com/show_bug.cgi?id=5959">#5959</a> - Fix premature STMo</li>
			<li><a href="http://bugs.slimdevices.com/show_bug.cgi?id=6156">#6156</a> - Fix double STMs</li>
			<li><a href="http://bugs.slimdevices.com/show_bug.cgi?id=6256">#6256</a> - Replace SlimServer with SqueezeCenter</li>
		</ul>
		</li>
		<li>Transporter - Version 33</li>
		<ul>
			<li><a href="http://bugs.slimdevices.com/show_bug.cgi?id=4580">#4580</a> - Fix brief noise when switching digital inputs</li>
			<li><a href="http://bugs.slimdevices.com/show_bug.cgi?id=5171">#5171</a> - Some settings were lost when after a factory reset the player was connecting directly to SN (w/o first being connected to SC)</li>
		</ul>
		</li>
	</ul>
	<br />

	<li>File Formats:
	<ul>
		<li>WavPack is now supported.</li>
	</ul>
	<br />

	<li>Internationalization:
	<ul>
		<li>Updated official translations (EN, DE, ES, FR, IT, NL) 
		<li>Updated Danish translations from Bjørn Haagensen
	</ul>
	<br />

	<li>Internet Radio/Music on Demand:
	<ul>
		<li>Support for Slacker</li>
		<li>Support for Pandora</li>
		<li>Support for Rhapsody Direct</li>
		<li>Support for MP3tunes</li>
		<li>Last.fm AudioScrobbler is now included.</li>
	</ul>
	<br />

	<li>SqueezeNetwork:
	<ul>
		<li>Preferences integration - preferences for SqueezeCenter and SqueezeNetwork are synchronized.</li>
		<li>View and switch players that are connected to SqueezeNetwork.</li>
	</ul>
	<br />

	<li>Skins:
	<ul>
		<li>Brand new default skin</li>
		<li>Old Default skin renamed to Classic</li>
		<li>Fishbone: ability to toggle display of album text in gallery view</li>
		<li>Fishbone: drag n drop playlist manipulation</li>
		<li>Classic & Fishbone: popup album track list when clicking on album art</li>
		<li>Classic & Fishbone: browse multiple levels with 'tree' view (icon on left of browse items)</li>
		<li>unsupported and unmaintained skins are no longer part of the distribution</li>
	</ul>
	<br />

	<li>Performance:
	<ul>
		<li><a href="http://bugs.slimdevices.com/show_bug.cgi?id=259">#259</a> - Syncing of multiple players has been greatly improved.  Players are now able to stay in sync with each other even in the face of poor network conditions or while playing long radio streams.</li>
	</ul>
	<br />

	<li>Player UI:
	<ul>
		<li>Suppress "Play All" at top level browse menus</li>
		<li>Play other songs on album feature is now a per-player setting - default is to use the older server preference if no player preference has been chosen yet</li>
		<li>Repeated pressing of browse or search button will now toggle through the list of options respectively</li>
	</ul>
	<br />

	<li>Platform Support:
	<ul>
		<li>Logging/Debugging has been overhauled. We now use Log::Log4perl</li>
		<li>Logging/Debugging is now multi-level and persistent across server restarts.<li>
	</ul>
	<br />

	<li>Tag Reading:
	<ul>
		<li>Some fixes to WMA tag reading</li>
		<li>Browse Music Folder can add album covers in new folders</li>
		<li>Ape tags now reported as the ID3 version if found</li>
	</ul>
	<br />

	<li>Plugins:
	<ul>
		<li>Pre-Distributed plugins now stored in Slim/Plugin</li>
		<li>Third party plugins require rewrite to new API</li>
		<li>Third party plugins only to be installed in Plugins folder</li>
	</ul>
	<br />

	<li>CLI API:
	<ul>
		<li>Browse Music Folder</li>
		<li>Browse filesystems from the server's point of view</li>
		<li>Rescan progress</li>
		<li>Please see the documentation in docs/cli-api.html for details, in particular about <strong>API changes that may impact your client</strong></li>
	</ul>
	<br />

	<li>Bug Fixes:<ul>
		<li><a href="http://bugs.slimdevices.com/show_bug.cgi?id=223">#223</a> - add WavPack support</li>
		<li><a href="http://bugs.slimdevices.com/show_bug.cgi?id=1524">#1524</a> - make live search skinnable</li>
		<li><a href="http://bugs.slimdevices.com/show_bug.cgi?id=3351">#3351</a> - Composers included in Artist count when browsing by Genre</li>
		<li><a href="http://bugs.slimdevices.com/show_bug.cgi?id=3548">#3548</a> - Cycle through menu by pressing the Search/Browse buttons</li>
		<li><a href="http://bugs.slimdevices.com/show_bug.cgi?id=4104">#4104</a> - link to FAQ under help shouldn't put ?player=[MACADDY] at end of url</li>
		<li><a href="http://bugs.slimdevices.com/show_bug.cgi?id=4137">#4137</a> - Sort the list of radios returned by radios query</li>
		<li><a href="http://bugs.slimdevices.com/show_bug.cgi?id=4188">#4188</a> - CUE-sheet can't be browsed in player, OK in web interface</li>
		<li><a href="http://bugs.slimdevices.com/show_bug.cgi?id=4259">#4259</a> - Fishbone never refreshes playlist</li>
		<li><a href="http://bugs.slimdevices.com/show_bug.cgi?id=4293">#4293</a> - Move to using Log::Log4perl to replace --d_* debugging.</li>
		<li><a href="http://bugs.slimdevices.com/show_bug.cgi?id=4338">#4338</a> - MusicMagic => MusicIP</li>
		<li><a href="http://bugs.slimdevices.com/show_bug.cgi?id=4351">#4351</a> - change to idle screensaver when playback stops during Now Playing" screensaver.</li>
		<li><a href="http://bugs.slimdevices.com/show_bug.cgi?id=4405">#4405</a> - Rhapsody/Upnp browse only works on Default skin</li>
		<li><a href="http://bugs.slimdevices.com/show_bug.cgi?id=4408">#4408</a> - MoodLogic errors with MoodLogic disabled</li>
		<li><a href="http://bugs.slimdevices.com/show_bug.cgi?id=4409">#4409</a> - All fonts lost</li>
		<li><a href="http://bugs.slimdevices.com/show_bug.cgi?id=4466">#4466</a> - Wrong sorting order in "browse songs" list at the player</li>
		<li><a href="http://bugs.slimdevices.com/show_bug.cgi?id=4421">#4421</a> - Pressing play when displaying a track title in the playlist plays Track 1</li>
		<li><a href="http://bugs.slimdevices.com/show_bug.cgi?id=4485">#4485</a> - Artwork files are not picked up in unicode-named folders</li>
		<li><a href="http://bugs.slimdevices.com/show_bug.cgi?id=4498">#4498</a> - Advanced search for compilation album shows all tracks twice</li>
		<li><a href="http://bugs.slimdevices.com/show_bug.cgi?id=4507">#4507</a> - Touch skin needs to work in IE</li>
		<li><a href="http://bugs.slimdevices.com/show_bug.cgi?id=4513">#4513</a> - SqueezeCenter should ignore the iTunes COMMENTs: ITUNPGAP & ITUNSMPB</li>
		<li><a href="http://bugs.slimdevices.com/show_bug.cgi?id=4516">#4516</a> - Enabling Playlists Breaks Search Results</li>
		<li><a href="http://bugs.slimdevices.com/show_bug.cgi?id=4579">#4579</a> - Bonjour fails to initialize</li>
		<li><a href="http://bugs.slimdevices.com/show_bug.cgi?id=4595">#4595</a> - CLI support for Browse music folder</li>
		<li><a href="http://bugs.slimdevices.com/show_bug.cgi?id=4598">#4598</a> - Better CLI scanner access</li>
		<li><a href="http://bugs.slimdevices.com/show_bug.cgi?id=4625">#4625</a> - artists cli query does not always return an artist for tracks in compilations</li>
		<li><a href="http://bugs.slimdevices.com/show_bug.cgi?id=4629">#4629</a> - For albums with ALBUMARTIST, track artists don't have any albums listed when searching for track artists from the player UI</li>
		<li><a href="http://bugs.slimdevices.com/show_bug.cgi?id=4678">#4678</a> - Localize DateTime screensaver</li>
		<li><a href="http://bugs.slimdevices.com/show_bug.cgi?id=4707">#4707</a> - Forcing transcode to MP3 results in a bit rate of 0</li>
		<li><a href="http://bugs.slimdevices.com/show_bug.cgi?id=4730">#4730</a> - Echo from CLI when next song in playlist</li>
		<li><a href="http://bugs.slimdevices.com/show_bug.cgi?id=4822">#4822</a> - Create a new playlist via CLI</li>
		<li><a href="http://bugs.slimdevices.com/show_bug.cgi?id=4849">#4849</a> - Default time display should not include seconds</li>
		<li><a href="http://bugs.slimdevices.com/show_bug.cgi?id=4873">#4873</a> - Error creating INI entry in Logitech.url</li>
		<li><a href="http://bugs.slimdevices.com/show_bug.cgi?id=4877">#4877</a> - Shorten files option in SqueezeCenter not needed any more</li>
		<li><a href="http://bugs.slimdevices.com/show_bug.cgi?id=4922">#4922</a> - When PlayList is empty, Download brings up a blank web page and gets stuck there</li>
		<li><a href="http://bugs.slimdevices.com/show_bug.cgi?id=4927">#4927</a> - ID3v2.4 date tags ignored</li>
		<li><a href="http://bugs.slimdevices.com/show_bug.cgi?id=4941">#4941</a> - New music limit not working</li>
		<li><a href="http://bugs.slimdevices.com/show_bug.cgi?id=4947">#4947</a> - Search does not search '0'</li>
		<li><a href="http://bugs.slimdevices.com/show_bug.cgi?id=4955">#4955</a> - items per page preference off by 1</li>
		<li><a href="http://bugs.slimdevices.com/show_bug.cgi?id=5075">#5075</a> - Upgrade flac binary to latest version (1.2.1)</li>
		<li><a href="http://bugs.slimdevices.com/show_bug.cgi?id=5080">#5080</a> - Live search doesn't display artist with albums</li>
		<li><a href="http://bugs.slimdevices.com/show_bug.cgi?id=5093">#5093</a> - Nokia770 skin on Nokia N800 shows a vertical scroll bar and the page footer moves bottom of the page when scrolling</li>
		<li><a href="http://bugs.slimdevices.com/show_bug.cgi?id=5112">#5112</a> - Allow multiple plugins to register buttons in same mode</li>
		<li><a href="http://bugs.slimdevices.com/show_bug.cgi?id=5159">#5159</a> - Album thumbnail lost when music file mtime changes</li>
		<li><a href="http://bugs.slimdevices.com/show_bug.cgi?id=5160">#5160</a> - Debian plugins path needs updating after Slim/Plugin/* reorg</li>
		<li><a href="http://bugs.slimdevices.com/show_bug.cgi?id=5165">#5165</a> - Option not to filter genres at album and track level doesn't work</li>
		<li><a href="http://bugs.slimdevices.com/show_bug.cgi?id=5193">#5193</a> - Restore CSRF protection. Patch by Peter Watkins</li>
		<li><a href="http://bugs.slimdevices.com/show_bug.cgi?id=5197">#5197</a> - I18n: Strange shortcut links in Artist view.</li>
		<li><a href="http://bugs.slimdevices.com/show_bug.cgi?id=5217">#5217</a> - First file in iTunes library is not scanned into SlimServer</li>
		<li><a href="http://bugs.slimdevices.com/show_bug.cgi?id=5218">#5218</a> - iTunes playlists scanned but not visible in interface</li>
		<li><a href="http://bugs.slimdevices.com/show_bug.cgi?id=5221">#5221</a> - Set Player block/unblock mode through CLI command</li>
		<li><a href="http://bugs.slimdevices.com/show_bug.cgi?id=5255">#5255</a> - CLI muting</li>
		<li><a href="http://bugs.slimdevices.com/show_bug.cgi?id=5287">#5287</a> - Artist link from basic search results ignores gallery setting</li>
		<li><a href="http://bugs.slimdevices.com/show_bug.cgi?id=5296">#5296</a> - MUSICBRAINZ_SORTNAME - not supported but in code?</li>
		<li><a href="http://bugs.slimdevices.com/show_bug.cgi?id=5324">#5324</a> - SqueezeCenter should run with group permissions from /etc/groups</li>
		<li><a href="http://bugs.slimdevices.com/show_bug.cgi?id=5432">#5432</a> - Random mix plugin no longer at menu top level</li>
		<li><a href="http://bugs.slimdevices.com/show_bug.cgi?id=5443">#5443</a> - Difficult specifying desired sort order (national characters)</li>
		<li><a href="http://bugs.slimdevices.com/show_bug.cgi?id=5444">#5444</a> - Random Mix status doesn't update in non-continuous mode</li>
		<li><a href="http://bugs.slimdevices.com/show_bug.cgi?id=5607">#5607</a> - Debugging settings not shown after restart</li>
		<li><a href="http://bugs.slimdevices.com/show_bug.cgi?id=5610">#5610</a> - ResetDisplay method failed</li>
		<li><a href="http://bugs.slimdevices.com/show_bug.cgi?id=5831">#5831</a> - APE tag processing isn't listed in the ID3 tag version</li>
		<li><a href="http://bugs.slimdevices.com/show_bug.cgi?id=5838">#5838</a> - returning bad data to illogical request</li>
		<li><a href="http://bugs.slimdevices.com/show_bug.cgi?id=5839">#5839</a> - Song order for addalbum makes no sense</li>
		<li><a href="http://bugs.slimdevices.com/show_bug.cgi?id=5842">#5842</a> - Can't play all songs from favorites</li>
		<li><a href="http://bugs.slimdevices.com/show_bug.cgi?id=5858">#5858</a> - Cookies on stream requests</li>
		<li><a href="http://bugs.slimdevices.com/show_bug.cgi?id=5871">#5871</a> - Numeric key selection not correct within Browse New Music</li>
		<li><a href="http://bugs.slimdevices.com/show_bug.cgi?id=5902">#5902</a> - Alarm triggers on all players / displays on all players</li>
		<li><a href="http://bugs.slimdevices.com/show_bug.cgi?id=5944">#5944</a> - No "Added to playlist" message when an album is picked from the Music Folder browser</li>
		<li><a href="http://bugs.slimdevices.com/show_bug.cgi?id=5973">#5973</a> - Slimserver cannot read Genre tag above numeric ID 79 for AIFF files.</li>
		<li><a href="http://bugs.slimdevices.com/show_bug.cgi?id=6163">#6163</a> - no way for 3rd party plugins to add custom icons</li>
		<li><a href="http://bugs.slimdevices.com/show_bug.cgi?id=6167">#6167</a> - Random Mix "recently played songs" value can not be set to zero.</li>
		<li><a href="http://bugs.slimdevices.com/show_bug.cgi?id=6294">#6294</a> - Track title is incorrect when album is a whole-CD flac file with cuesheet and track is in a playlist</li>
		<li><a href="http://bugs.slimdevices.com/show_bug.cgi?id=6507">#6507</a> - ALBUMARTIST tag causes ARTISTSORT tags to be lost</li>
		<li><a href="http://bugs.slimdevices.com/show_bug.cgi?id=3332">#3332</a> - Audio plays back at 44.1 KHz with 48Khz FLAC's when decompressing at server</li>
		<li><a href="http://bugs.slimdevices.com/show_bug.cgi?id=4098">#4098</a> - Wrong time after scanning through a file / scanning short songs jumps to next track</li>
		<li><a href="http://bugs.slimdevices.com/show_bug.cgi?id=4391">#4391</a> - Softsqueeze cannot play certain FLAC files</li>
		<li><a href="http://bugs.slimdevices.com/show_bug.cgi?id=4760">#4760</a> - Players not doing FF/RW while synced</li>
		<li><a href="http://bugs.slimdevices.com/show_bug.cgi?id=5210">#5210</a> - Now Playing & Time Incorrect On Synced Players with RandomPlay</li>
		<li><a href="http://bugs.slimdevices.com/show_bug.cgi?id=5271">#5271</a> - 7.0a1 does not play WAV file of 16 bits</li>
		<li><a href="http://bugs.slimdevices.com/show_bug.cgi?id=5631">#5631</a> - Problem with WMA files read from a UPnP media server</li>
		<li><a href="http://bugs.slimdevices.com/show_bug.cgi?id=6508">#6508</a> - Occasional songs freeze with no sound</li>
		<li><a href="http://bugs.slimdevices.com/show_bug.cgi?id=6540">#6539</a> - Sync via player UI breaks sometimes</li>
		<li><a href="http://bugs.slimdevices.com/show_bug.cgi?id=6666">#6666</a> - Synchronisation offset when unpausing if player has volume set to 0</li>		
	</ul>
</ul><|MERGE_RESOLUTION|>--- conflicted
+++ resolved
@@ -1,4 +1,3 @@
-<<<<<<< HEAD
 <h2><a name="v7.6.0" id="v7.6.0"></a>Version 7.6.0</h2>
 <ul>
 	<li>Firmware updates:</li>
@@ -108,22 +107,20 @@
 		<li><a href="http://bugs.slimdevices.com/show_bug.cgi?id=16922">#16992</a> - AudioScrobbler plugin repeatedly writes prefs file preventing disk spindown</li>
 		<li>SB Radio: Fixed hostname</li>
 		<li>SB Controller, Radio, Touch: Updated busybox to 1.16.2</li>
-=======
+	</ul>
+	<br />
+</ul>
+
 <h2><a name="v7.5.5" id="v7.5.5"></a>Version 7.5.5</h2>
 <ul>
 	<li>Bug Fixes:</li>
 	<ul>
 		<li><a href="http://bugs.slimdevices.com/show_bug.cgi?id=15010">#15010</a> - player menus showing entries in wrong language</li>
->>>>>>> 0779c4bd
-	</ul>
-	<br />
-</ul>
-
-<<<<<<< HEAD
-<h2><a name="v7.5.4" id="v7.5.4"></a>Version 7.5.4</h2>
-=======
+	</ul>
+	<br />
+</ul>
+
 <h2><a name="v7.5.4" id="v7.5.4"></a>Version 7.5.4 - 2011-04-25</h2>
->>>>>>> 0779c4bd
 <ul>
 	<li>Firmware updates:</li>
 	<ul>
