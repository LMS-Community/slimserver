--- conflicted
+++ resolved
@@ -8,7 +8,6 @@
 
 	<li>Firmware updates:</li>
 	<ul>
-<<<<<<< HEAD
 		<li>Boom - Version 23</li>
 		<ul>
 			<li>Some additional DSP changes by Caleb</li>
@@ -59,11 +58,6 @@
 		
 		<li>Squeezebox 2/3 - Version 107<br />
 			Transporter - Version 56
-=======
-		<li>Squeezebox 2/3 - Version 110<br />
-			Transporter - Version 59<br />
-			Receiver - Version 45
->>>>>>> 3f534fa3
 		</li>
 		<ul>
 			<li><a href="http://bugs.slimdevices.com/show_bug.cgi?id=3958">#3958</a> - Show error messages during first setup (don't go dark after 10 seconds)</li>
@@ -79,7 +73,6 @@
 		<ul>
 			<li><a href="http://bugs.slimdevices.com/show_bug.cgi?id=8647">#8647</a> - Support WOL when pressing front button when LED is blue</li>
 		</ul>
-<<<<<<< HEAD
 		
 		<li>Boom - Version 18</li>
 		<ul>
@@ -213,11 +206,6 @@
 			<li><a href="http://bugs.slimdevices.com/show_bug.cgi?id=6994">#6994</a> - Problems connecting WPA and WPA2 to Netgear WNR3500</li>
 			<li><a href="http://bugs.slimdevices.com/show_bug.cgi?id=7415">#7415</a> - Apple Time Capsule, Airport Express N don't work with Squeezebox</li>
 			<li><a href="http://bugs.slimdevices.com/show_bug.cgi?id=7637">#7637</a> - Change serv 2 to www.test.squeezenetwork.com</li>
-=======
-		<li>Transporter Only</li>
-		<ul>
-			<li><a href="http://bugs.slimdevices.com/show_bug.cgi?id=9058">#9058</a> - Panic due to incorrect AC line voltage measurement</li>
->>>>>>> 3f534fa3
 		</ul>
 	</ul>
 	<br />
