--- conflicted
+++ resolved
@@ -1,22 +1,13 @@
-<<<<<<< HEAD
 <h2><a name="v7.8.1" id="v7.8.1"></a>Version 7.8.1</h2>
 <ul>
 	<li>New Features:</li>
 	<ul>
 		<li>Show which plugin(s) is updated and need a restart in the web UI's footer.</li>
-=======
-<h2><a name="v7.7.5" id="v7.7.5"></a>Version 7.7.5</h2>
-<ul>
-	<li>Server Changes:</li>
-	<ul>
-		<li></li>
->>>>>>> 3f0cebc6
-	</ul>
-	<br />
-
-	<li>Bug Fixes:</li>
-	<ul>
-<<<<<<< HEAD
+	</ul>
+	<br />
+
+	<li>Bug Fixes:</li>
+	<ul>
 		<li><a href="http://bugs.slimdevices.com/show_bug.cgi?id=18092">#18092</a> - albums command with sort:new included returns no entries</li>
 		<li><a href="http://bugs.slimdevices.com/show_bug.cgi?id=18097">#18097</a> - web issues using Perl 5.20: dropdowns/file browsers not populating due to Compress::Raw::Zlib incompatibility</li>
 	</ul>
@@ -27,14 +18,10 @@
 		<li>Allow firmware updater to pick up player firmware from the installation's Firmware folder</li>
 		<li>Correctly deal albums of same name and with disc number when "Treat multi-disc sets as multiple album." is set.</li>
 		<li>The special /music/current/cover URL now returns artwork for remote streams, too (if possible).</li>
-=======
-		<li></li>
->>>>>>> 3f0cebc6
-	</ul>
-	<br />
-</ul>
-
-<<<<<<< HEAD
+	</ul>
+	<br />
+</ul>
+
 <h2><a name="v7.8.0" id="v7.8.0"></a>Version 7.8.0 - 2014-03-27</h2>
 <ul>
 	<li>New Features:</li>
@@ -93,10 +80,22 @@
 </ul>
 
 
-<h2><a name="v7.7.4" id="v7.7.4"></a>Version 7.7.4</h2>
-=======
+<h2><a name="v7.7.5" id="v7.7.5"></a>Version 7.7.5</h2>
+<ul>
+	<li>Server Changes:</li>
+	<ul>
+		<li></li>
+	</ul>
+	<br />
+
+	<li>Bug Fixes:</li>
+	<ul>
+		<li></li>
+	</ul>
+	<br />
+</ul>
+
 <h2><a name="v7.7.4" id="v7.7.4"></a>Version 7.7.4 - 2014-11-12</h2>
->>>>>>> 3f0cebc6
 <ul>
 	<li>Server Changes:</li>
 	<ul>
