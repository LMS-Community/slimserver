--- conflicted
+++ resolved
@@ -1,4 +1,3 @@
-<<<<<<< HEAD
 <h2><a name="v7.8.0" id="v7.8.0"></a>Version 7.8.0</h2>
 <ul>
 	<li>New Features:</li>
@@ -6,24 +5,28 @@
 		<li>The default behaviour on power-on is changed to resume what was playing before power-off.
 		This change will only apply to new players attached to the server;
 		the behaviour for existing players can be changed with Settings / Player / Audio.</li>
-=======
-<h2><a name="v7.7.3" id="v7.7.3"></a>Version 7.7.3</h2>
-<ul>
-	<li>Server Changes:</li>
-	<ul>
-		<li>Remove legacy Napster plugin. Napster now is a Rhapsody company.</li>
->>>>>>> 4ec77ed7
-	</ul>
-	<br />
-
-	<li>Bug Fixes:</li>
-	<ul>
-<<<<<<< HEAD
+	</ul>
+	<br />
+
+	<li>Bug Fixes:</li>
+	<ul>
 		<li><a href="http://bugs.slimdevices.com/show_bug.cgi?id=8180">#8180</a> - Squeezecenter prevents user logout after restart </li>
 		<li><a href="http://bugs.slimdevices.com/show_bug.cgi?id=17729">#17729</a> - On Linux SBS 7.4.1 and above: service cannot be stopped or restarted after an 'internal' restart</li>
 		<li><a href="http://bugs.slimdevices.com/show_bug.cgi?id=17933">#17933</a> - Failure to parse m3u playlists with relative paths</li>
-=======
->>>>>>> 4ec77ed7
+	</ul>
+	<br />
+</ul>
+
+<h2><a name="v7.7.3" id="v7.7.3"></a>Version 7.7.3</h2>
+<ul>
+	<li>Server Changes:</li>
+	<ul>
+		<li>Remove legacy Napster plugin. Napster now is a Rhapsody company.</li>
+	</ul>
+	<br />
+
+	<li>Bug Fixes:</li>
+	<ul>
 	</ul>
 	<br />
 </ul>
