<<<<<<< HEAD
<h2><a name="v7.4" id="v7.4"></a>Version 7.4 - 2008-XX-XX</h2>
<ul>
	<li>Bug Fixes:<ul>
		<li><a href="http://bugs.slimdevices.com/show_bug.cgi?id=9472">#9472</a> - Remote playlist with multiple WMA streams plays only first stream</li>
	</ul>
	<br />
</ul>

<h2><a name="v7.3" id="v7.3"></a>Version 7.3 - 2008-xx-xx</h2>
=======
<h2><a name="v7.3" id="v7.3"></a>Version 7.3</h2>
>>>>>>> 7e59db0a
<ul>
	<li>Firmware updates:</li>
	<ul>
		<li>Boom - Version 40<br />	
			Squeezebox 2/3 - Version 120<br />
			Transporter - Version 70<br />
			Receiver - Version 55
		</li>
		<ul>
			<li>Improved Rhapsody performance.</li>
			<li>Support for Rhapsody seeking.</li>
			<li>Improved Sirius metadata handling.</li>
			<li>Support for WMA radio metadata.</li>
			<li>(Boom) Brightness setting would not stick if Boom gets disconnected from SC or wireless access point.</li>
			<li>(Boom) Fixed RTC clock not showing if Boom gets disconnected from wireless access point.</li>
			<li>(Boom) Changed wording for pre SC 7.2 error message asking people to upgrade their SC. Only show this error message when trying to connect to SC.</li>
			<li><a href="http://bugs.slimdevices.com/show_bug.cgi?id=1397">#1397</a> - Digital outputs remain active in sleep / off mode</li>
			<li><a href="http://bugs.slimdevices.com/show_bug.cgi?id=5206">#5206</a> - Add menu function to SB to perform a Factory Reset</li>
			<li><a href="http://bugs.slimdevices.com/show_bug.cgi?id=7995">#7995</a> - Send WOL from Boom before alarm is due</li>
			<li><a href="http://bugs.slimdevices.com/show_bug.cgi?id=8489">#8489</a> - (Boom) Changed "wheel" to "knob".</li>
			<li><a href="http://bugs.slimdevices.com/show_bug.cgi?id=8575">#8575</a> - Add right arrow to 'Current Settings' items that are editable</li>
			<li><a href="http://bugs.slimdevices.com/show_bug.cgi?id=8710">#8710</a> - Fixed a race condition where a track start event was not sent during track changes.</li>
			<li><a href="http://bugs.slimdevices.com/show_bug.cgi?id=9051">#9051</a> - (Boom) 'Always On' and 'Always Off' line-out modes</li>
			<li><a href="http://bugs.slimdevices.com/show_bug.cgi?id=3958">#3598</a>,
				<a href="http://bugs.slimdevices.com/show_bug.cgi?id=9266">#9266</a>,
				<a href="http://bugs.slimdevices.com/show_bug.cgi?id=9477">#9477</a> - All errors now show for about 30 seconds before the display goes dark on SB3/Transporter. When the display is dark, pressing any button shows the last error message again for about 30 seconds.</li>
			<li><a href="http://bugs.slimdevices.com/show_bug.cgi?id=9415">#9415</a> - DHCP timeout too short</li>
			<li><a href="http://bugs.slimdevices.com/show_bug.cgi?id=9517">#9517</a>,
				<a href="http://bugs.slimdevices.com/show_bug.cgi?id=9565">#9565</a> - Fixed bug in FLAC decoder that caused underrun events to not be sent.</li>
			<li><a href="http://bugs.slimdevices.com/show_bug.cgi?id=9597">#9597</a> - (Boom) Bass/treble controls do not affect headphone out</li>
			<li><a href="http://bugs.slimdevices.com/show_bug.cgi?id=9644">#9644</a> - WOL packet not sent from SBC if Duet setup in bridged mode</li>
			<li><a href="http://bugs.slimdevices.com/show_bug.cgi?id=9706">#9706</a> - Going to SC from SN can prompt user for stuff that's already been chosen.</li>
			<li><a href="http://bugs.slimdevices.com/show_bug.cgi?id=9836">#9836</a> - WMA ChunkTypeChangingMedia not handled properly</li>
		</ul>
	</ul>
	<br />
	
	<li>Web UI:</li>
	<ul>
		<li>Improved, simplified first run wizard</li>
		<li>New ScreenReader skin - based on Handheld, with some optimizations for screen readers as used by blind users.</li>
		<li>Faster page loading (reduced JS file size).</li>
		<li>Remember width of "Now Playing" panel</li>
		<li>"Extension Installer" for simplifying installation of SqueezeCenter Plugins and Squeezebox Controller Applets</li>
	</ul>
	<br />
	
	<li>Platform support:</li>
	<ul>
		<li>New Slim::Utils::OS classes allow for simplified SqueezeCenter customizing and platform support. See the <a href="http://wiki.slimdevices.com/index.php/Customizing_SqueezeCenter_using_Slim::Utils::OS::Custom">wiki article about Slim::Utils::OS::Custom</a> for details.</li>
		<li>Improved detection of initial server settings like music source, iTunes integration etc.</li>
		<li>Significantly reduce memory consumption of the scanner</li>
		<li>More memory and performance optimizations for low power platforms.</li>
		<li>Enable unattended installation on Windows</li>
		<li>SqueezeCenter log files are rotated when they grow beyond 100MB (Windows/OSX)</li>
	</ul>
	<br />
	
	<li>Synchronization & Streaming:</li>
	<ul>
		<li>Gapless synchronization (but not for SliMP3 or SB1)</li>
		<li>Crossfade with synchronization</li>
		<li>Mid-track join, when a new player joins a sync-group,
			by restarting all players in a sync-group at the current playing position
			(for stream sources that support this)</li>
		<li>Gapless play (well almost) on SliMP3 (but not when synced)</li>
		<li>Share bandwidth and support proper synced play of remote MMS/WMA streams, including Sirius.</li>
		<li>Share bandwidth when playing synced Rhapsody.</li>
		<li>Removed Rhapsody stream limit for synced players.  Each sync group now counts as one stream.</li>
	</ul>
	<br />
	
	<li>Internet Radio:</li>
	<ul>
		<li>Re-organized Internet Radio menu to make it easier to find radio stations.</li>
		<li>Now-Playing metadata support for RadioTime stations.</li>
	</ul>
	
	<li>Music Services:</li>
	<ul>
		<li>Deezer Radio (France, UK, Germany)</li>
	</ul>
	
	<li>Boom</li>
	<ul>
		<li>Speakers can be used even if headphones are plugged in</li>
	</ul>
	<br />
	
	<li>Bug Fixes:</li>

	<ul> 	 
		<li><a href="http://bugs.slimdevices.com/show_bug.cgi?id=529">#529</a> - Add feature to disable re-buffering at the beginning of each track when syncing</li>
		<li><a href="http://bugs.slimdevices.com/show_bug.cgi?id=571">#571</a>,
			<a href="http://bugs.slimdevices.com/show_bug.cgi?id=9153">#9153</a> - Transcoded files cannot FWD / RWD</li>
		<li><a href="http://bugs.slimdevices.com/show_bug.cgi?id=1943">#1943</a> - Rotating SlimServer logs (Windows/OSX only)</li>
		<li><a href="http://bugs.slimdevices.com/show_bug.cgi?id=1845">#1845</a> - crossfade and gapless does not function properly when synchronized</li>
		<li><a href="http://bugs.slimdevices.com/show_bug.cgi?id=3751">#3751</a> - Now Playing jumps ahead on SB1</li>
		<li><a href="http://bugs.slimdevices.com/show_bug.cgi?id=4266">#4266</a> - Bitrate limiting does not work for MP3 streams</li>
		<li><a href="http://bugs.slimdevices.com/show_bug.cgi?id=4578">#4578</a> - Accented characters in playlist entries don't rescan correctly</li>
		<li><a href="http://bugs.slimdevices.com/show_bug.cgi?id=4834">#4834</a> - After Switching to digital input device will not play music without a comlete reset.</li>
		<li><a href="http://bugs.slimdevices.com/show_bug.cgi?id=5637">#5637</a> - Speed up MusicIP scanning by (optionally) not reading metadata from MIP</li>
		<li><a href="http://bugs.slimdevices.com/show_bug.cgi?id=6407">#6407</a> - Transporter won't play optical when sync'd with squeezebox</li>
		<li><a href="http://bugs.slimdevices.com/show_bug.cgi?id=6537">#6537</a> - Respect title format pref for remote metadata</li>
		<li><a href="http://bugs.slimdevices.com/show_bug.cgi?id=6599">#6599</a> - WMA should support proxied streaming</li>
		<li><a href="http://bugs.slimdevices.com/show_bug.cgi?id=6615">#6615</a> - Does not repeat after remote stream failure at end of playlist</li>
		<li><a href="http://bugs.slimdevices.com/show_bug.cgi?id=7091">#7091</a> - Player settings are overridden by sync group settings</li>
		<li><a href="http://bugs.slimdevices.com/show_bug.cgi?id=7121">#7121</a> - Syncing a Powered off player to a powered on player can cause music from "off" player</li>
		<li><a href="http://bugs.slimdevices.com/show_bug.cgi?id=7501">#7501</a> - stream.mp3 stops at end of playlist and disappears from Web UI</li>
		<li><a href="http://bugs.slimdevices.com/show_bug.cgi?id=7531">#7531</a> - Sync/unsync operations sometimes need to consider players which are off</li>
		<li><a href="http://bugs.slimdevices.com/show_bug.cgi?id=7990">#7990</a> - CLI: Status subscribe: not all players notified when synchronization is cancelled</li>

		<li><a href="http://bugs.slimdevices.com/show_bug.cgi?id=8327">#8327</a> - Squeezecenter should downsample high-sample-rate files for older players</li>
		<li><a href="http://bugs.slimdevices.com/show_bug.cgi?id=8637">#8637</a> - Searching for files with non-ASCII characters on Linux works intermittently</li>
		<li><a href="http://bugs.slimdevices.com/show_bug.cgi?id=8766">#8766</a> - Deleted MusicIP filters should not be used anymore by SC</li>
		<li><a href="http://bugs.slimdevices.com/show_bug.cgi?id=8914">#8914</a> - Moving 1 player from a sync to SN will cause all players to halt playback</li>
		<li><a href="http://bugs.slimdevices.com/show_bug.cgi?id=8952">#8952</a> - Update notification needs to be localized</li>
		<li><a href="http://bugs.slimdevices.com/show_bug.cgi?id=9002">#9002</a> - MusicIP fails to import existing playlists</li> 
		<li><a href="http://bugs.slimdevices.com/show_bug.cgi?id=9039">#9039</a> - No track seeking when playing flac .cue files</li> 
		<li><a href="http://bugs.slimdevices.com/show_bug.cgi?id=9154">#9154</a> - When displaying 'large' artwork, certain info tags should be cut short...</li> 
		<li><a href="http://bugs.slimdevices.com/show_bug.cgi?id=9230">#9230</a> - SBC fails firmware upgrade if SC has a bad internet connection</li>
		<li><a href="http://bugs.slimdevices.com/show_bug.cgi?id=9272">#9272</a> - MusicIP import doesn't remove stale playlists</li> 
		<li><a href="http://bugs.slimdevices.com/show_bug.cgi?id=9368">#9368</a> - Unable to enter AM in alarm when switching Time Format</li>
		<li><a href="http://bugs.slimdevices.com/show_bug.cgi?id=9382">#9382</a> - 'Add Next' does not work from XMLBrowser menus</li>
		<li><a href="http://bugs.slimdevices.com/show_bug.cgi?id=9404">#9404</a> - Boom: Added minimum and sensitivity settings (web, player ui, jive) for automatic brightness</li> 
		<li><a href="http://bugs.slimdevices.com/show_bug.cgi?id=9405">#9405</a> - Restore original volume when alarm ends</li> 
		<li><a href="http://bugs.slimdevices.com/show_bug.cgi?id=9429">#9429</a> - Rescan music library shows wrong type during scan</li> 
		<li><a href="http://bugs.slimdevices.com/show_bug.cgi?id=9484">#9484</a> - Connection loss between controller and Squeezecenter while accessing large directories/albums (Music Folder Browsing)</li> 
		<li><a href="http://bugs.slimdevices.com/show_bug.cgi?id=9501">#9501</a> - Unattended installs difficult with present windows installer</li> 
		<li><a href="http://bugs.slimdevices.com/show_bug.cgi?id=9541">#9541</a> - DRM-ed ITunes files in playlists should not appear in Player UI</li> 
		<li><a href="http://bugs.slimdevices.com/show_bug.cgi?id=9555">#9555</a> - Some Rhapsody items don't work when saved as favorites</li>
		<li><a href="http://bugs.slimdevices.com/show_bug.cgi?id=9587">#9587</a> - Standard web interface freezes when a TwonkyMedia is on network</li> 
		<li><a href="http://bugs.slimdevices.com/show_bug.cgi?id=9598">#9598</a> - Add the ability to retrieve possible alarm playlist urls via CLI</li> 
		<li><a href="http://bugs.slimdevices.com/show_bug.cgi?id=9601">#9601</a> - Don't fallback to OpenDNS if non-primary local NS tests fail</li> 
		<li><a href="http://bugs.slimdevices.com/show_bug.cgi?id=9605">#9605</a> - MIP-Mixes won't contain tracks with non-ascii characters in it's file/directoryname</li> 
		<li><a href="http://bugs.slimdevices.com/show_bug.cgi?id=9608">#9608</a> - SC max synced players (List Box) - not displaying all players with many players connected</li> 
		<li><a href="http://bugs.slimdevices.com/show_bug.cgi?id=9666">#9666</a> - Time box missing from Alarm panel, once alarm is set</li> 
		<li><a href="http://bugs.slimdevices.com/show_bug.cgi?id=9681">#9681</a> - Spectrum analyzer screensaver behaves differently since SC7.2/FW112</li> 
		<li><a href="http://bugs.slimdevices.com/show_bug.cgi?id=9703">#9703</a> - Add date & time of last scan to Music Scan Details</li>
		<li><a href="http://bugs.slimdevices.com/show_bug.cgi?id=9709">#9709</a> - Stack Overflow podcast doesn't play (using direct streaming)</li>
		<li><a href="http://bugs.slimdevices.com/show_bug.cgi?id=9722">#9722</a> - Sync when already synced should show "unsyncing" show-briefly</li> 
		<li><a href="http://bugs.slimdevices.com/show_bug.cgi?id=9801">#9801</a> - stream.mp3 times out after a minute</li>
		<li><a href="http://bugs.slimdevices.com/show_bug.cgi?id=9818">#9818</a> - Real Time clock not set after clock change on server</li>
		<li><a href="http://bugs.slimdevices.com/show_bug.cgi?id=9863">#9863</a> - Add a "favorites exists url/id" command to CLI</li>
		<li><a href="http://bugs.slimdevices.com/show_bug.cgi?id=9899">#9899</a> - Send 'dsco' for an unrecognized player type</li>
		<li><a href="http://bugs.slimdevices.com/show_bug.cgi?id=9910">#9910</a> - Scroll once then stop and long titles breaks screensaver</li>
		<li><a href="http://bugs.slimdevices.com/show_bug.cgi?id=9913">#9913</a> - Disable 96KHz and 88.1KHz by default on products that can't play it</li>
		<li><a href="http://bugs.slimdevices.com/show_bug.cgi?id=10014">#10014</a> - Screen flashes off when browsing to a Now Playing current playlist (SB1 text display)</li>
	</ul>
</ul>

<h2><a name="v7.2.1" id="v7.2.1"></a>Version 7.2.1 - 2008-10-20</h2>
<ul>
	<li>Firmware updates:</li>
	<ul>
		<li>Boom - Version 33<br />	
			Squeezebox 2/3 - Version 113<br />
			Transporter - Version 63<br />
			Receiver - Version 48
		</li>
		<ul>
			<li>Reduced audio glitches during re-buffering.</li>
			<li><a href="http://bugs.slimdevices.com/show_bug.cgi?id=8375">#8375</a> - (Boom) Holding down Add (+) button during power cycle fails to perform factory reset</li>
			<li><a href="http://bugs.slimdevices.com/show_bug.cgi?id=9104">#9104</a> - (Boom) Improved ambient light sensor performance</li>
			<li><a href="http://bugs.slimdevices.com/show_bug.cgi?id=9142">#9142</a> - (Boom) "Power off audio: Outputs always on" inappropriate for Boom</li>
			<li><a href="http://bugs.slimdevices.com/show_bug.cgi?id=9532">#9532</a> - MP3 decoder chokes on files with large headers</li>
		</ul>
	</ul>
	<br />

	<li>Bug Fixes:<ul>
		<li><a href="http://bugs.slimdevices.com/show_bug.cgi?id=3992">#3992</a> - don't trigger play action when pressing play button from idle/now playing screensaver</li>
		<li><a href="http://bugs.slimdevices.com/show_bug.cgi?id=8146#c9">#8146</a> - During an alarm, only change line-out mode to sub-woofer if line-out is connected</li>
		<li><a href="http://bugs.slimdevices.com/show_bug.cgi?id=8555">#8555</a> - Time displayed on Now Playing screensaver (for Boom used as alarm/radio)</li>
		<li><a href="http://bugs.slimdevices.com/show_bug.cgi?id=8670#c3">#8670</a> - CLI queries fail when no client is connected</li>
		<li><a href="http://bugs.slimdevices.com/show_bug.cgi?id=9141">#9141</a> - SBR turns itself on</li>
		<li><a href="http://bugs.slimdevices.com/show_bug.cgi?id=9199">#9199</a> - Knob should not trigger volume in idle screen saver</li>
		<li><a href="http://bugs.slimdevices.com/show_bug.cgi?id=9240">#9240</a> - MP3::Info : ULT tag should be handled like USLT tag</li>
		<li><a href="http://bugs.slimdevices.com/show_bug.cgi?id=9277">#9277</a> - ASX playlists containing RTSP as first URL causes error</li>
		<li><a href="http://bugs.slimdevices.com/show_bug.cgi?id=9291">#9291</a> - 22050 Sample Rate 56k cbr mp3 does not play correctly</li>
		<li><a href="http://bugs.slimdevices.com/show_bug.cgi?id=9323">#9323</a> - Home Server and Lame 3.98 don't work well together</li>
		<li><a href="http://bugs.slimdevices.com/show_bug.cgi?id=9344">#9344</a> - Ensure latest font files included with plugins are used</li>
		<li><a href="http://bugs.slimdevices.com/show_bug.cgi?id=9340">#9340</a> - never hide the Radio home menu in Default skin</li>
		<li><a href="http://bugs.slimdevices.com/show_bug.cgi?id=9350">#9350</a> - can't change brightness on SliMP3/SB1 using the settings menu</li>
		<li><a href="http://bugs.slimdevices.com/show_bug.cgi?id=9359">#9359</a> - Scanner aborts when finding files with 'id' tag</li>
		<li><a href="http://bugs.slimdevices.com/show_bug.cgi?id=9363">#9363</a> - Add 224 kbps to Bitrate Limiting options</li>
		<li><a href="http://bugs.slimdevices.com/show_bug.cgi?id=9367">#9367</a> - Alarms are not rescheduled on system time changes, including DST</li>
		<li><a href="http://bugs.slimdevices.com/show_bug.cgi?id=9378">#9378</a> - Some podcasts do not display titles</li>
		<li><a href="http://bugs.slimdevices.com/show_bug.cgi?id=9420">#9420</a> - Squeezecenter 7.2 does not play ALAC on Linux</li>
		<li><a href="http://bugs.slimdevices.com/show_bug.cgi?id=9432">#9432</a> - 7.2 can crash on "new and changed music" scan</li>
		<li><a href="http://bugs.slimdevices.com/show_bug.cgi?id=9455">#9455</a> - Transporter VU Display Switches Off when Volume Up or Down is engaged</li>
		<li><a href="http://bugs.slimdevices.com/show_bug.cgi?id=9462">#9462</a> - xPL Plugin initializes with wrong local IP</li>
		<li><a href="http://bugs.slimdevices.com/show_bug.cgi?id=9476">#9476</a> - Make it easier to display clock by pressing snooze button when display is dark.  Show next alarm time on second press.</li>
		<li><a href="http://bugs.slimdevices.com/show_bug.cgi?id=9492">#9492</a> - Support OPML playlist defined in a single file</li>
		<li><a href="http://bugs.slimdevices.com/show_bug.cgi?id=9502">#9502</a> - INPUT.Text truncates valueRef param at first "0" char</li>
		<li><a href="http://bugs.slimdevices.com/show_bug.cgi?id=9545">#9545</a> - Press and hold Pause (Stop) fails in screensaver</li>
		<li><a href="http://bugs.slimdevices.com/show_bug.cgi?id=9546">#9546</a> - Add option to suppress scrobbling of internet radio</li>
		<li><a href="http://bugs.slimdevices.com/show_bug.cgi?id=9549">#9549</a> - Improve reading of ID3 tags in WAV files</li>
		<li><a href="http://bugs.slimdevices.com/show_bug.cgi?id=9093">#9093</a> - Powering off during alarm causes music to stop, start then stop again</li>
		<li><a href="http://bugs.slimdevices.com/show_bug.cgi?id=9333">#9333</a> - Adding an album shows wrong text on player UI</li>
	</ul>
	<br />
</ul>


<h2><a name="v7.2" id="v7.2"></a>Version 7.2 - 2008-08-28</h2>
<ul>
	<li>International:
	<ul>
		<li>Four new official translations: Danish, Suomi, Norsk, Svenska</li>
	</ul>
	<br />

	<li>Firmware updates:</li>
	<ul>
		<li>Boom - Version 32</li>
		<ul>
			<li>Initial Boom firmware.</li>
		</ul>
				
		<li>Squeezebox 2/3 - Version 112<br />
			Transporter - Version 62<br />
			Receiver - Version 47
		</li>
		<ul>
			<li><a href="http://bugs.slimdevices.com/show_bug.cgi?id=3958">#3958</a> - Show error messages during first setup (don't go dark after 10 seconds)</li>
			<li><a href="http://bugs.slimdevices.com/show_bug.cgi?id=4120">#4120</a>,
				<a href="http://bugs.slimdevices.com/show_bug.cgi?id=7773">#7773</a>,
				<a href="http://bugs.slimdevices.com/show_bug.cgi?id=8665">#8665</a> - Fix crash when switching between different wireless encryption modes.
			</li>
			<li><a href="http://bugs.slimdevices.com/show_bug.cgi?id=7594">#7594</a> - Revert latest WOL change and learn SC address again always (this will break setups where SC is behind a wireless bridge reporting its own instead of SCs MAC address)</li>
			<li><a href="http://bugs.slimdevices.com/show_bug.cgi?id=8959">#8959</a> - Local Control when SqueezeCenter/Network Down</li>
			<li><a href="http://bugs.slimdevices.com/show_bug.cgi?id=9003">#9003</a> - Occasional loud noises when moving to a new Rhapsody track</li>
			<li><a href="http://bugs.slimdevices.com/show_bug.cgi?id=9099">#9099</a> - SB3 Factory reset - due to single key on Bose Wave Radio remote</li>
			<li><a href="http://bugs.slimdevices.com/show_bug.cgi?id=9157">#9157</a> - Rhapsody error: not a version 3 EA file (code 105)</li>
		</ul>
		<li>Receiver Only</li>
		<ul>
			<li><a href="http://bugs.slimdevices.com/show_bug.cgi?id=8647">#8647</a> - Support WOL when pressing front button when LED is blue</li>
		</ul>
		<li>Transporter Only</li>
		<ul>
			<li><a href="http://bugs.slimdevices.com/show_bug.cgi?id=9005">#9005</a> - RS-232 broken</li>
			<li><a href="http://bugs.slimdevices.com/show_bug.cgi?id=9058">#9058</a> - Panic due to incorrect AC line voltage measurement</li>
		</ul>
	</ul>
	<br />

	<li>Web UI<ul>
		<li>Improved performance of web interface.</li>
		<li>Ask for confirmation when setting a password to prevent typos in web page protection.</li>
		<li>Split up Audio settings page into Audio and separate Synchronization pages</li>
	</ul>
	<br />

	<li>Bug Fixes:<ul>
		<li><a href="http://bugs.slimdevices.com/show_bug.cgi?id=7586">#7586</a> - FLAC.pm should be a little stricter parsing track titles from CDDB tags</li>
		<li><a href="http://bugs.slimdevices.com/show_bug.cgi?id=8116">#8116</a> - SongScanner key defs should be in default.map</li>
		<li><a href="http://bugs.slimdevices.com/show_bug.cgi?id=8443">#8443</a> - FLAC file with invalid embedded cue sheet isn't scanned properly</li>
		<li><a href="http://bugs.slimdevices.com/show_bug.cgi?id=8689">#8689</a> - Missing important encodings for XML parsing</li>
		<li><a href="http://bugs.slimdevices.com/show_bug.cgi?id=8704">#8704</a> - Seek: FFWD/REW scanner UI timer doesn't reset with each button press</li>
		<li><a href="http://bugs.slimdevices.com/show_bug.cgi?id=8797">#8797</a> - Support for LAME 3.98 default endianness change</li>
		<li><a href="http://bugs.slimdevices.com/show_bug.cgi?id=8926">#8926</a> - CLI interface not returning hasitems correctly for Staff Picks</li>
		<li><a href="http://bugs.slimdevices.com/show_bug.cgi?id=8939">#8939</a> - MP3 file with invalid id3v2 data causes the scanner to crash</li>
		<li><a href="http://bugs.slimdevices.com/show_bug.cgi?id=8986">#8986</a> - make sure iTunes/MusicIP settings are saved before audiodir, as changing audiodir automatically launches a rescan</li>
		<li><a href="http://bugs.slimdevices.com/show_bug.cgi?id=9031">#9031</a> - Shuffle tooltip undefined</li>
		<li><a href="http://bugs.slimdevices.com/show_bug.cgi?id=9065">#9065</a> - Windows Server 2008 and not Windows Vista</li>
		<li><a href="http://bugs.slimdevices.com/show_bug.cgi?id=9112">#9112</a> - Last.fm settings menu is useless when no account is registered</li>
		<li><a href="http://bugs.slimdevices.com/show_bug.cgi?id=9144">#9144</a> - Non-Default skin settings pages broken in Safari 3.1.2 on OS X</li>
		<li><a href="http://bugs.slimdevices.com/show_bug.cgi?id=9168">#9168</a> - PluginManager fails with more than one targetPlatform in install.xml</li>
		<li><a href="http://bugs.slimdevices.com/show_bug.cgi?id=9170">#9170</a> - xPL IR Code Broadcast Broken</li>
	</ul>
	<br />
	
	<li>Softsqueeze<ul>
		<li>Bumped Version to 3.7b0 (eternal beta now).</li>
		<li>Fixed version check to last through 7.5, followed by more appropriate warning after.</li>
		<li>New Boom skin and remote.</li>
	</ul>
	<br />

	<li>
		Improved alarm clock functionality:
		<ul>
			<li>Alarms can be set for any combination of days at a specified time, allowing weekday alarms, weekend alarms etc (<a href="http://bugs.slimdevices.com/show_bug.cgi?id=2263">#2263</a>)</li>
			<li>Alarms can now be snoozed</li>
			<li>The time is displayed on screen during an alarm with feedback about the current alarm or snooze</li>
			<li>The Date Time screensaver now indicates when the next alarm will go off</li>
			<li>Alarms can be configured as one-off alarms that disable themselves after they go off</li>
			<li>Ability to quickly disable all alarms (holiday mode)</li>
			<li>Can choose to one volume setting for all alarms, allowing the volume to be quickly changed</li>
			<li>
				Back end:
				<ul>
					<li>The CLI alarm and alarms commands have changed!  External callers will need to be updated to remain compatible</li>
					<li>INPUT.Time now exits on both left and right.  Plugins that use this mode will need to be updated to handle the new exit conditions.</li>
					<li>
						New Slim::Utils::Alarm class provides easy access to alarm functionality
						<ul>
							<li>The screensaver used during an alarm is configurable (via calls into Slim::Utils::Alarm)</li>
							<li>Plugins can register new playlists that can then be selected by the user as alarm playlists</li>
							<li>See docs in Slim::Utils::Alarm for more details
						</ul>
					</li>
				</ul>
			</li>
		</ul>
	</li>
</ul>

<h2><a name="v7.1" id="v7.1"></a>Version 7.1 - 2008-07-28</h2>

<ul>

	<li>Firmware updates:
	<ul>
		<li>Squeezebox 2/3 - Version 101<br />
			Transporter - Version 50<br />
			Receiver - Version 36
		</li>
		<ul>
			<li>Updated Rhapsody Direct to higher quality 192k MP3.</li>
			<li>Gapless MP3 fixes.</li>
			<li>Changed "fixed digital levels" to fix both digital and analog levels. This was necessitated by an architectural change.</li>
			<li><a href="http://bugs.slimdevices.com/show_bug.cgi?id=5720">#5720</a> - Gapless MP3 not possible if file has CRC</li>
			<li><a href="http://bugs.slimdevices.com/show_bug.cgi?id=6684">#6684</a> - Enable UDAP for SB3 and TR</li>
			<li><a href="http://bugs.slimdevices.com/show_bug.cgi?id=8698">#8698</a> - Strings fix for SB3 and added some missing translations.</li>
		</ul>
		<li>Transporter-specific features and fixes</li>
		<ul>
			<li>Added "effects loop" feature for hooking in an external DSP via S/PDIF.</li>
			<li>New programmable logic: Xilinx CPLD will be automatically upgraded,	but if you subsequently downgrade to an earlier firmware, it must be manually re-flashed to the older rev (press '1' on startup).</li>
			<li>Added support for native 88.2k playback.</li>
			<li>CPU optimizations in UART and IR blaster, freed up over 20 MIPS. Should prevent 24/96 FLAC from ever being able to max out the CPU, even with replaygain and spectrum analyzer enabled.</li>
			<li>Word clock and effects loop settings take effect immediately - no need to reconnect or restart the track.</li>
			<li>Make word clock and effects loop settings take effect immediately instead of on player's initial connection to the server.</li>
			<li><a href="http://bugs.slimdevices.com/show_bug.cgi?id=4322">#4322</a> - Digital input does not come back from pause reliably</li>
			<li><a href="http://bugs.slimdevices.com/show_bug.cgi?id=4436">#4436</a> - No AES output when wordclock signal is disconnected then reconnected</li>
			<li><a href="http://bugs.slimdevices.com/show_bug.cgi?id=4634">#4634</a> - Cannot slave to 96k external word clock</li>
			<li><a href="http://bugs.slimdevices.com/show_bug.cgi?id=4712">#4712</a> - Support for 88.2kHz sample rate</li>
			<li><a href="http://bugs.slimdevices.com/show_bug.cgi?id=4834">#4834</a> - After Switching to digital input device will not play music without a complete reset</li>
			<li><a href="http://bugs.slimdevices.com/show_bug.cgi?id=4895">#4895</a> - Lack of audio output after turning on</li>
			<li><a href="http://bugs.slimdevices.com/show_bug.cgi?id=6937">#6937</a> - Rhapsody fails to play in bridged mode</li>
			<li><a href="http://bugs.slimdevices.com/show_bug.cgi?id=7269">#7269</a> - Volume control breaking digital inputs</li>
		</ul>
	</ul>
	<br />
	
	<li>Music Services:
	<ul>
		<li>Support for Last.fm Radio</li>
	</ul>
	<br />

	<li>Seek Improvements:
	<ul>
		<li>Improved FF/REW seek UI.</li>
		<li>Seek support for natively streamed Ogg files.</li>
		<li>Seek support for remote MP3 files (i.e. podcasts) on servers that support it.</li>
		<li>Seek support for remote WMA files on Windows Media Servers.</li>
	</ul>
	<br />

	<li>Default Web UI:
	<ul>
		<li>SqueezeJS framework</li>
		<li>Show notification messages for various actions which might be delayed</li>
		<li>Add web GUI main menu icons for favorites</li>
		<li>Allow MusicIP moods and RandomPlay mixes to be saved as favorites</li>
	</ul>
	<br />

	<li>Player handling:
	<ul>
		<li>Discover players connected to other SqueezeCenters in your local network</li>
		<li>Connect players to and disconnect from other SqueezeCenters or SqueezeNetwork</li>
		<li>Add CLI support, player and web UI</li>
		<li>Add way to reset player to default values</li>
	</ul>
	<br />

	<li>Windows installer:
	<ul>
		<li>during installation check for port conflicts and blocking firewalls</li>
		<li>optionally remove all SC preferences, logs and registry keys to make sure a fresh install
			creates a working system</li>
	</ul>
	<br />

	<li>Bug Fixes:<ul>
		<li><a href="http://bugs.slimdevices.com/show_bug.cgi?id=1592">#1592</a> - Fast forward / rewind rework</li>
		<li><a href="http://bugs.slimdevices.com/show_bug.cgi?id=2319">#2319</a> - Don't crossfade successive album tracks</li>
		<li><a href="http://bugs.slimdevices.com/show_bug.cgi?id=3809">#3809</a> - No scanning (FF/RW) with Ogg</li>
		<li><a href="http://bugs.slimdevices.com/show_bug.cgi?id=4402">#4402</a> - If music library unavailable duplicate album entries created</li>
		<li><a href="http://bugs.slimdevices.com/show_bug.cgi?id=4760">#4760</a> - Players not doing FF/RW while synced, although display says otherwise</li>
		<li><a href="http://bugs.slimdevices.com/show_bug.cgi?id=5907">#5907</a> - Home on breadcrumb trail in Infobrowser Settings Edit -loses edit</li>
		<li><a href="http://bugs.slimdevices.com/show_bug.cgi?id=5979">#5979</a> - Add option to cancel a scan in progress</li>
		<li><a href="http://bugs.slimdevices.com/show_bug.cgi?id=6049">#6049</a> - Information Browser has duplicate entries</li>
		<li><a href="http://bugs.slimdevices.com/show_bug.cgi?id=6235">#6235</a> - Many players sync'ed: can't see names in classic/fishbone skin's status frame</li>
		<li><a href="http://bugs.slimdevices.com/show_bug.cgi?id=6266">#6266</a> - SqueezeCenter does not stream to iPod Touch or iPhone</li>
		<li><a href="http://bugs.slimdevices.com/show_bug.cgi?id=6471">#6471</a> - Huge thumbnails being generated in PNG format</li>
		<li><a href="http://bugs.slimdevices.com/show_bug.cgi?id=6836">#6836</a> - lack of cue sheet support for .ogg files</li>
		<li><a href="http://bugs.slimdevices.com/show_bug.cgi?id=6890">#6890</a> - Implement smarter RVA/track gain + SoundCheck logic</li>
		<li><a href="http://bugs.slimdevices.com/show_bug.cgi?id=7068">#7068</a> - Fast-forward/rewind is broken on controller</li>
		<li><a href="http://bugs.slimdevices.com/show_bug.cgi?id=7103">#7103</a> - Option to disable artwork pre-caching at scan time</li>
		<li><a href="http://bugs.slimdevices.com/show_bug.cgi?id=7489">#7489</a> - Safari/WebKit doesn't recognize encoding returned when saving SN settings in SC</li>
		<li><a href="http://bugs.slimdevices.com/show_bug.cgi?id=7497">#7497</a> - gototime when paused restarts play but does not unmute</li>
		<li><a href="http://bugs.slimdevices.com/show_bug.cgi?id=7702">#7702</a> - Random Mix: powered off player turns on and starts playing by itself</li>
		<li><a href="http://bugs.slimdevices.com/show_bug.cgi?id=7820">#7820</a> - Play doesn't cancel fast forward mode from controller</li>
		<li><a href="http://bugs.slimdevices.com/show_bug.cgi?id=8003">#8003</a> - Playing Pandora after leaving Controller idle over night doesn't work</li>
		<li><a href="http://bugs.slimdevices.com/show_bug.cgi?id=8112">#8112</a> - Playing a remote stream while player is off does not turn on player right away</li>
		<li><a href="http://bugs.slimdevices.com/show_bug.cgi?id=8148">#8148</a> - Playing Sirius Internet Radio via SoftSqueeze fails on stream</li>
		<li><a href="http://bugs.slimdevices.com/show_bug.cgi?id=8175">#8175</a> - Atom feeds may not parse properly</li>
		<li><a href="http://bugs.slimdevices.com/show_bug.cgi?id=8181">#8181</a> - Quote symbol causes adding song(s) to playlist to fail using Fishbone</li>
		<li><a href="http://bugs.slimdevices.com/show_bug.cgi?id=8192">#8192</a> - Toggling favorites form Songinfo page broken in non Default skins</li>
		<li><a href="http://bugs.slimdevices.com/show_bug.cgi?id=8212">#8212</a> - Default Crossfade duration is zero</li>
		<li><a href="http://bugs.slimdevices.com/show_bug.cgi?id=8248">#8248</a> - Use RadioTime logos in Now Playing</li>
		<li><a href="http://bugs.slimdevices.com/show_bug.cgi?id=8254">#8254</a> - Allowed IP Addresses field validation is not accurate</li>
		<li><a href="http://bugs.slimdevices.com/show_bug.cgi?id=8275">#8275</a> - MusicIP Mix for New Music broken</li>
		<li><a href="http://bugs.slimdevices.com/show_bug.cgi?id=8276">#8276</a> - Trackinfo from MusicIP mix fails</li>
		<li><a href="http://bugs.slimdevices.com/show_bug.cgi?id=8278">#8278</a> - Changing players in SC causes "Tune in URL" to play when it shouldn't</li>
		<li><a href="http://bugs.slimdevices.com/show_bug.cgi?id=8332">#8332</a> - MusicIP error when choosing mix parameters</li>
		<li><a href="http://bugs.slimdevices.com/show_bug.cgi?id=8334">#8334</a> - Menu does not return to HOME when switching from SN > SC</li>
		<li><a href="http://bugs.slimdevices.com/show_bug.cgi?id=8344">#8344</a> - disable authentication if user/password are empty</li>
		<li><a href="http://bugs.slimdevices.com/show_bug.cgi?id=8360">#8360</a> - 7.0.1 fails scanning on OSX</li>
		<li><a href="http://bugs.slimdevices.com/show_bug.cgi?id=8465">#8465</a> - Error message when trying to update SC while scan is running.</li>
		<li><a href="http://bugs.slimdevices.com/show_bug.cgi?id=8410">#8410</a> - Add possibility to force a character set to be used by SqueezeCenter where no such locale is available</li>
		<li><a href="http://bugs.slimdevices.com/show_bug.cgi?id=8519">#8519</a> - Support ID32 block type in WAV files</li>
		<li><a href="http://bugs.slimdevices.com/show_bug.cgi?id=8601">#8601</a> - WavPack files with large RIFF headers not parsed correctly</li>
		<li><a href="http://bugs.slimdevices.com/show_bug.cgi?id=8622">#8622</a> - Box for player selection is not correctly resized after player change</li>
		<li><a href="http://bugs.slimdevices.com/show_bug.cgi?id=8864">#8864</a> - Extended text scrolls on push/pop mode when it should not</li>
	</ul>
</ul>

<h2><a name="v7.0.1" id="v7.0.1"></a>Version 7.0.1 - 2008-05-14</h2>

<ul>
	<li>Firmware updates:
	<ul>
		<li>
			Squeezebox Classic - Version 88<br />
			Transporter - Version 37<br />
			Squeezebox Receiver - Version 23
		</li>
		<ul>
			<li><a href="http://bugs.slimdevices.com/show_bug.cgi?id=15">#15</a> - DHCP fails with Mac OS X network sharing DHCP server</li>
			<li><a href="http://bugs.slimdevices.com/show_bug.cgi?id=6513">#6513</a> - WPA / WPA2 Personal: Setting passphrase to more than 63 characters shows garbage characters and crashes the Squeezebox</li>
			<li><a href="http://bugs.slimdevices.com/show_bug.cgi?id=6994">#6994</a> - Problems connecting WPA and WPA2 to Netgear WNR3500</li>
			<li><a href="http://bugs.slimdevices.com/show_bug.cgi?id=7415">#7415</a> - Apple Time Capsule, Airport Express N don't work with Squeezebox</li>
			<li><a href="http://bugs.slimdevices.com/show_bug.cgi?id=7637">#7637</a> - Change serv 2 to www.test.squeezenetwork.com</li>
		</ul>
		</li>
		<li>Transporter - Version 37</li>
		<ul>
			<li><a href="http://bugs.slimdevices.com/show_bug.cgi?id=4653">#4653</a> - Right screen does not update during button tests</li>
		</ul>
		</li>
	</ul>
	<br />
	
	<li>Music Services:
	<ul>
		<li>Support for SIRIUS Internet Radio.</li>
	</ul>
	<br />
	
	<li>Squeezebox Controller:
	<ul>
		<li>Fully support per device language settings</li>
	</ul>
	<br />
	
	<li>Tag Reading:
	<ul>
		<li><a href="http://bugs.slimdevices.com/show_bug.cgi?id=3727">#3727</a> - Unicode genres are duplicated between MP3 and FLACs</li>
		<li><a href="http://bugs.slimdevices.com/show_bug.cgi?id=7782">#7782</a> - Use COVERART tag in Ogg files</li>
	</ul>
	<br />
	
	<li>Bug Fixes:<ul>
		<li><a href="http://bugs.slimdevices.com/show_bug.cgi?id=4092">#4092</a> - Multiple radio stations in a playlist don't work</li>
		<li><a href="http://bugs.slimdevices.com/show_bug.cgi?id=4276">#4276</a> - Accented / special characters in cue file name</li>
		<li><a href="http://bugs.slimdevices.com/show_bug.cgi?id=4361">#4361</a> - Albums with same name but different artists are wrongly grouped together if &quot;Treat multi-disc sets as a single album&quot; is set.</li>
		<li><a href="http://bugs.slimdevices.com/show_bug.cgi?id=5143">#5143</a> - View log file from web interface</li>
		<li><a href="http://bugs.slimdevices.com/show_bug.cgi?id=5339">#5339</a> - Music containing special characters does not appear when integrating iTunes XML on Linux</li>
		<li><a href="http://bugs.slimdevices.com/show_bug.cgi?id=5584">#5584</a> - Add support for Mac aliases in music folder</li>
		<li><a href="http://bugs.slimdevices.com/show_bug.cgi?id=5833">#5833</a> - log4perl error messages when scripts return to the console/shell</li>
		<li><a href="http://bugs.slimdevices.com/show_bug.cgi?id=6621">#6621</a> - Can't store non-latin characters in preference file</li>
		<li><a href="http://bugs.slimdevices.com/show_bug.cgi?id=6628">#6628</a> - Sync RadioTime and Last.fm prefs with SN</li>
		<li><a href="http://bugs.slimdevices.com/show_bug.cgi?id=6643">#6643</a> - Searching for "Various Artists" Hangs SC</li>
		<li><a href="http://bugs.slimdevices.com/show_bug.cgi?id=6689">#6689</a> - UTF-8 not rendered correctly on web browser in scan progress</li>
		<li><a href="http://bugs.slimdevices.com/show_bug.cgi?id=6712">#6712</a> - Rebuffering (due to output-buffer underrun) should have time-limit</li>
		<li><a href="http://bugs.slimdevices.com/show_bug.cgi?id=6720">#6720</a> - Year not removed from database when last song with that year is changed</li>
		<li><a href="http://bugs.slimdevices.com/show_bug.cgi?id=6789">#6789</a> - Accented characters in music folder setting not accepted</li>
		<li><a href="http://bugs.slimdevices.com/show_bug.cgi?id=6823">#6823</a> - Player name of newly attached player is empty in settings page</li>
		<li><a href="http://bugs.slimdevices.com/show_bug.cgi?id=6864">#6864</a> - SB1 synch problems
			<br>Please note that the original Squeezebox (Squeezebox v1) is less capable of maintaining synchronization than newer Squeezebox models.
			See the notes associated with this bug for more information
		</li>
		<li><a href="http://bugs.slimdevices.com/show_bug.cgi?id=6914">#6914</a> - Encoding problems in Podcasts display</li>
		<li><a href="http://bugs.slimdevices.com/show_bug.cgi?id=6920">#6920</a> - 88.2kHz 24-bit WMA displayed incorrectly</li>
		<li><a href="http://bugs.slimdevices.com/show_bug.cgi?id=6928">#6928</a> - CLI query playlist with stream items fails</li>
		<li><a href="http://bugs.slimdevices.com/show_bug.cgi?id=7053">#7053</a> - Tags with cyrillic characters breaks CLI</li>
		<li><a href="http://bugs.slimdevices.com/show_bug.cgi?id=7061">#7061</a> - Power on Resume behaviour is broken when not playing at power off</li>
		<li><a href="http://bugs.slimdevices.com/show_bug.cgi?id=7066">#7066</a> - Bad Favorites URLs can't be edited and made playable</li>
		<li><a href="http://bugs.slimdevices.com/show_bug.cgi?id=7073">#7073</a> - Filenames with accented characters truncated when browsing</li>
		<li><a href="http://bugs.slimdevices.com/show_bug.cgi?id=7089">#7089</a> - Items in Extras Menu are not ordered correctly</li>
		<li><a href="http://bugs.slimdevices.com/show_bug.cgi?id=7092">#7092</a> - New players should only be given a default name with a number if there's a player without a number with the same default name</li>
		<li><a href="http://bugs.slimdevices.com/show_bug.cgi?id=7286">#7286</a> - Scrolling through UTF-8 chars on medium font misses a couple of pixels</li>
		<li><a href="http://bugs.slimdevices.com/show_bug.cgi?id=7303">#7303</a> - MusicIP plugin active even when disabled</li>
		<li><a href="http://bugs.slimdevices.com/show_bug.cgi?id=7314">#7314</a> - DateTime screensaver doesn't display alarm bell for alarms on sundays</li>
		<li><a href="http://bugs.slimdevices.com/show_bug.cgi?id=7351">#7351</a> - Mac Installer prompts to stop server error</li>
		<li><a href="http://bugs.slimdevices.com/show_bug.cgi?id=7369">#7369</a> - Ampersand in iTunes playlists names kills those playlists</li>
		<li><a href="http://bugs.slimdevices.com/show_bug.cgi?id=7376">#7376</a> - SBC unresponsive when coming out of sleep mode</li>
		<li><a href="http://bugs.slimdevices.com/show_bug.cgi?id=7414">#7414</a> - Selecting favorites by typing numbers should be enabled again</li>
		<li><a href="http://bugs.slimdevices.com/show_bug.cgi?id=7424">#7424</a> - LAME Installed Correctly shown when it's not</li>
		<li><a href="http://bugs.slimdevices.com/show_bug.cgi?id=7426">#7426</a> - Power-on-resume does not work for Internet radio</li>
		<li><a href="http://bugs.slimdevices.com/show_bug.cgi?id=7430">#7430</a> - XMLBrowser pagination broken for search result lists</li>
		<li><a href="http://bugs.slimdevices.com/show_bug.cgi?id=7443">#7443</a> - Artwork doesn't show properly if each track has a different image</li>
		<li><a href="http://bugs.slimdevices.com/show_bug.cgi?id=7460">#7460</a> - mac (Monkey's Audio) darwin binary is PPC-only</li>
		<li><a href="http://bugs.slimdevices.com/show_bug.cgi?id=7465">#7465</a> - Strings are not updated when a plugin is updated</li>
		<li><a href="http://bugs.slimdevices.com/show_bug.cgi?id=7470">#7470</a> - Podcast Time Played/Remaining off on various UIs</li>
		<li><a href="http://bugs.slimdevices.com/show_bug.cgi?id=7478">#7478</a> - playlistTrack not mixable on player UI</li>
		<li><a href="http://bugs.slimdevices.com/show_bug.cgi?id=7479">#7479</a> - Lyrics does not display correctly accented characters</li>
		<li><a href="http://bugs.slimdevices.com/show_bug.cgi?id=7507">#7507</a> - Failure to scan dirs/files with names contaning non-latin chars</li>
		<li><a href="http://bugs.slimdevices.com/show_bug.cgi?id=7509">#7509</a> - Changing Last.fm accounts does not work for Audioscrobbler</li>
		<li><a href="http://bugs.slimdevices.com/show_bug.cgi?id=7517">#7517</a> - Rhapsody:  Song # 200 is &quot;Play All&quot; in top tracks for an artist.</li>
		<li><a href="http://bugs.slimdevices.com/show_bug.cgi?id=7524">#7524</a> - Non-blocking connect() fails on win32</li>
		<li><a href="http://bugs.slimdevices.com/show_bug.cgi?id=7526">#7526</a> - Problem switching players in Handheld skin</li>
		<li><a href="http://bugs.slimdevices.com/show_bug.cgi?id=7537">#7537</a> - MusicIP icon in invalid locations</li>
		<li><a href="http://bugs.slimdevices.com/show_bug.cgi?id=7547">#7547</a> - Don't utf8 decode file paths in CUE sheets</li>
		<li><a href="http://bugs.slimdevices.com/show_bug.cgi?id=7549">#7549</a> - No error message when selecting to transcode when decoder is not installed correctly</li>
		<li><a href="http://bugs.slimdevices.com/show_bug.cgi?id=7563">#7563</a> - Unable to add audio urls to favorties if mime type not known</li>
		<li><a href="http://bugs.slimdevices.com/show_bug.cgi?id=7574">#7574</a> - Problems with hebrew characters in various aspects of the product</li>
		<li><a href="http://bugs.slimdevices.com/show_bug.cgi?id=7582">#7582</a> - Random Mix plugin no longer distinguishes between 'add' and 'play' in player UI</li>
		<li><a href="http://bugs.slimdevices.com/show_bug.cgi?id=7583">#7583</a> - SlimServer 7.0 throws an exception when shutting down.</li>
		<li><a href="http://bugs.slimdevices.com/show_bug.cgi?id=7585">#7585</a> - DRM track in Playlists causes scanner to quit scan</li>
		<li><a href="http://bugs.slimdevices.com/show_bug.cgi?id=7610">#7610</a> - Playlists with . seperating words have the . converted to a space</li>
		<li><a href="http://bugs.slimdevices.com/show_bug.cgi?id=7633">#7633</a> - server.prefs re-written every 5 min. and prevents HDD spin-down</li>
		<li><a href="http://bugs.slimdevices.com/show_bug.cgi?id=7636">#7636</a> - CLI response when browsing XMLBrowser should include type of item</li>
		<li><a href="http://bugs.slimdevices.com/show_bug.cgi?id=7643">#7643</a> - CLI current duration value wrong for some plugins</li>
		<li><a href="http://bugs.slimdevices.com/show_bug.cgi?id=7648">#7648</a> - JPEG image headers truncated for some APIC frames</li>
		<li><a href="http://bugs.slimdevices.com/show_bug.cgi?id=7649">#7649</a> - MusicIP should return info about missing player instead of empty playlist</li>
		<li><a href="http://bugs.slimdevices.com/show_bug.cgi?id=7667">#7667</a> - Synchronize pop-up window doesn't use HTML label tags</li>
		<li><a href="http://bugs.slimdevices.com/show_bug.cgi?id=7675">#7675</a> - new scan is not launched when needed if only iTunes or MusicIP, but no music path is defined</li>
		<li><a href="http://bugs.slimdevices.com/show_bug.cgi?id=7679">#7679</a> - CLI search command does not respect itemsPerResponse parameter</li>
		<li><a href="http://bugs.slimdevices.com/show_bug.cgi?id=7684">#7684</a> - CLI hasitems tag doesnt return 0 when it should</li>
		<li><a href="http://bugs.slimdevices.com/show_bug.cgi?id=7685">#7685</a> - Unable to clear out SqueezeNetwork account info in SqueezeCenter</li>
		<li><a href="http://bugs.slimdevices.com/show_bug.cgi?id=7692">#7692</a> - Simplify access to log files</li>
		<li><a href="http://bugs.slimdevices.com/show_bug.cgi?id=7703">#7703</a> - Visualizer screen gets extended text stuck, won't clear</li>
		<li><a href="http://bugs.slimdevices.com/show_bug.cgi?id=7739">#7739</a> - pcmsamplesize not set right for all remote WMA files</li>
		<li><a href="http://bugs.slimdevices.com/show_bug.cgi?id=7744">#7744</a> - Player Plugin information menu is wrong</li>
		<li><a href="http://bugs.slimdevices.com/show_bug.cgi?id=7752">#7752</a> - scanner won't scan folders with "foreign " characters</li>
		<li><a href="http://bugs.slimdevices.com/show_bug.cgi?id=7769">#7769</a> - missing/wrong fields in Internet Radio Station Description on Controller when streaming to iTunes</li>
		<li><a href="http://bugs.slimdevices.com/show_bug.cgi?id=7778">#7778</a> - Song information doesn't always show duration in web interface</li>
		<li><a href="http://bugs.slimdevices.com/show_bug.cgi?id=7789">#7789</a> - Can't delete playlists in default and Fishbone skins </li>
		<li><a href="http://bugs.slimdevices.com/show_bug.cgi?id=7791">#7791</a> - Web UI blocks creating playlists with illegal characters, player UI does not </li>
		<li><a href="http://bugs.slimdevices.com/show_bug.cgi?id=7800">#7800</a> - cli_socket_accept doesn't accept() if max connections reached</li>
		<li><a href="http://bugs.slimdevices.com/show_bug.cgi?id=7818">#7818</a> - Sleep timer + Alarm does not reset idle timer, Pandora won't play</li>
		<li><a href="http://bugs.slimdevices.com/show_bug.cgi?id=7840">#7840</a> - does not find custom artwork.jpg files in folders that have a file name with non-latin characters</li>
		<li><a href="http://bugs.slimdevices.com/show_bug.cgi?id=7881">#7881</a> - Ogg tag parser is broken</li>
		<li><a href="http://bugs.slimdevices.com/show_bug.cgi?id=7907">#7907</a> - Artwork in FLAC not showing if picture type is not 3 (Cover)</li>
		<li><a href="http://bugs.slimdevices.com/show_bug.cgi?id=7936">#7936</a> - When enabling/disabling plugins, enforced plugins are always listed as changed</li>
		<li><a href="http://bugs.slimdevices.com/show_bug.cgi?id=7957">#7957</a> - VBRI header not read in MP3 files</li>
		<li><a href="http://bugs.slimdevices.com/show_bug.cgi?id=7960">#7960</a> - Random Plugin Not Honouring 'ADD' or 'ADD Next'</li>
		<li><a href="http://bugs.slimdevices.com/show_bug.cgi?id=7986">#7986</a> - Embedded Artwork Error in WMA lossless</li>
		<li><a href="http://bugs.slimdevices.com/show_bug.cgi?id=7992">#7992</a> - Bad query used for CLI 'artists in genre' queries</li>
		<li><a href="http://bugs.slimdevices.com/show_bug.cgi?id=8007">#8007</a> - Display Settings not correct for SB3</li>
		<li><a href="http://bugs.slimdevices.com/show_bug.cgi?id=8036">#8036</a> - CLI: albums query hangs sometimes with "a" tags</li>
		<li><a href="http://bugs.slimdevices.com/show_bug.cgi?id=8069">#8069</a> - Title Format pref not shown for stream.mp3 clients</li>
		<li><a href="http://bugs.slimdevices.com/show_bug.cgi?id=8101">#8101</a> - Rhapsody track search, pick "All Songs", plays wrong tracks.</li>
	</ul>
</ul>


<h2><a name="v7.0" id="v7.0"></a>Version 7.0 - 2008-03-03</h2>

<ul>
	<li>General:
	<ul>
		<li>Renamed SlimServer to SqueezeCenter</li>
	</ul>
	<br />

	<li>Firmware updates:
	<ul>
		<li>Use new OpenDNS servers if default DNS servers fail, when connecting to SN</li>

		<li>Squeezebox 2 - Version 86</li>
		<ul>
			<li><a href="http://bugs.slimdevices.com/show_bug.cgi?id=6478">#6478</a> - Fix slim discovery</li>
			<li><a href="http://bugs.slimdevices.com/show_bug.cgi?id=6030">#6030</a> - Fix WPA group key renewal</li>
			<li><a href="http://bugs.slimdevices.com/show_bug.cgi?id=4664">#4664</a> - Fix WOL if SC is behind a wireless bridge</li>
		</ul>
		</li>
		<li>Squeezebox 2 - Version 84</li>
		<ul>
			<li><a href="http://bugs.slimdevices.com/show_bug.cgi?id=5959">#5959</a> - Fix premature STMo</li>
			<li><a href="http://bugs.slimdevices.com/show_bug.cgi?id=6156">#6156</a> - Fix double STMs</li>
			<li><a href="http://bugs.slimdevices.com/show_bug.cgi?id=6256">#6256</a> - Replace SlimServer with SqueezeCenter</li>
		</ul>
		</li>
		<li>Squeezebox 2 - Version 83</li>
		<ul>
			<li><a href="http://bugs.slimdevices.com/show_bug.cgi?id=5171">#5171</a> - Some settings were lost when after a factory reset the player was connecting directly to SN (w/o first being connected to SC)</li>
		</ul>
		</li>
		<li>Transporter - Version 36</li>
		<ul>
			<li><a href="http://bugs.slimdevices.com/show_bug.cgi?id=6478">#6478</a> - Fix slim discovery</li>
			<li><a href="http://bugs.slimdevices.com/show_bug.cgi?id=6030">#6030</a> - Fix WPA group key renewal</li>
			<li><a href="http://bugs.slimdevices.com/show_bug.cgi?id=4664">#4664</a> - Fix WOL if SC is behind a wireless bridge</li>
			<li><a href="http://bugs.slimdevices.com/show_bug.cgi?id=5092">#5092</a> - Fix WOL for Transporter</li>
		</ul>
		</li>
		<li>Transporter - Version 34</li>
		<ul>
			<li><a href="http://bugs.slimdevices.com/show_bug.cgi?id=5959">#5959</a> - Fix premature STMo</li>
			<li><a href="http://bugs.slimdevices.com/show_bug.cgi?id=6156">#6156</a> - Fix double STMs</li>
			<li><a href="http://bugs.slimdevices.com/show_bug.cgi?id=6256">#6256</a> - Replace SlimServer with SqueezeCenter</li>
		</ul>
		</li>
		<li>Transporter - Version 33</li>
		<ul>
			<li><a href="http://bugs.slimdevices.com/show_bug.cgi?id=4580">#4580</a> - Fix brief noise when switching digital inputs</li>
			<li><a href="http://bugs.slimdevices.com/show_bug.cgi?id=5171">#5171</a> - Some settings were lost when after a factory reset the player was connecting directly to SN (w/o first being connected to SC)</li>
		</ul>
		</li>
	</ul>
	<br />

	<li>File Formats:
	<ul>
		<li>WavPack is now supported.</li>
	</ul>
	<br />

	<li>Internationalization:
	<ul>
		<li>Updated official translations (EN, DE, ES, FR, IT, NL) 
		<li>Updated Danish translations from Bjørn Haagensen
	</ul>
	<br />

	<li>Internet Radio/Music on Demand:
	<ul>
		<li>Support for Slacker</li>
		<li>Support for Pandora</li>
		<li>Support for Rhapsody Direct</li>
		<li>Support for MP3tunes</li>
		<li>Last.fm AudioScrobbler is now included.</li>
	</ul>
	<br />

	<li>SqueezeNetwork:
	<ul>
		<li>Preferences integration - preferences for SqueezeCenter and SqueezeNetwork are synchronized.</li>
		<li>View and switch players that are connected to SqueezeNetwork.</li>
	</ul>
	<br />

	<li>Skins:
	<ul>
		<li>Brand new default skin</li>
		<li>Old Default skin renamed to Classic</li>
		<li>Fishbone: ability to toggle display of album text in gallery view</li>
		<li>Fishbone: drag n drop playlist manipulation</li>
		<li>Classic & Fishbone: popup album track list when clicking on album art</li>
		<li>Classic & Fishbone: browse multiple levels with 'tree' view (icon on left of browse items)</li>
		<li>unsupported and unmaintained skins are no longer part of the distribution</li>
	</ul>
	<br />

	<li>Performance:
	<ul>
		<li><a href="http://bugs.slimdevices.com/show_bug.cgi?id=259">#259</a> - Syncing of multiple players has been greatly improved.  Players are now able to stay in sync with each other even in the face of poor network conditions or while playing long radio streams.</li>
	</ul>
	<br />

	<li>Player UI:
	<ul>
		<li>Suppress "Play All" at top level browse menus</li>
		<li>Play other songs on album feature is now a per-player setting - default is to use the older server preference if no player preference has been chosen yet</li>
		<li>Repeated pressing of browse or search button will now toggle through the list of options respectively</li>
	</ul>
	<br />

	<li>Platform Support:
	<ul>
		<li>Logging/Debugging has been overhauled. We now use Log::Log4perl</li>
		<li>Logging/Debugging is now multi-level and persistent across server restarts.<li>
	</ul>
	<br />

	<li>Tag Reading:
	<ul>
		<li>Some fixes to WMA tag reading</li>
		<li>Browse Music Folder can add album covers in new folders</li>
		<li>Ape tags now reported as the ID3 version if found</li>
	</ul>
	<br />

	<li>Plugins:
	<ul>
		<li>Pre-Distributed plugins now stored in Slim/Plugin</li>
		<li>Third party plugins require rewrite to new API</li>
		<li>Third party plugins only to be installed in Plugins folder</li>
	</ul>
	<br />

	<li>CLI API:
	<ul>
		<li>Browse Music Folder</li>
		<li>Browse filesystems from the server's point of view</li>
		<li>Rescan progress</li>
		<li>Please see the documentation in docs/cli-api.html for details, in particular about <strong>API changes that may impact your client</strong></li>
	</ul>
	<br />

	<li>Bug Fixes:<ul>
		<li><a href="http://bugs.slimdevices.com/show_bug.cgi?id=223">#223</a> - add WavPack support</li>
		<li><a href="http://bugs.slimdevices.com/show_bug.cgi?id=1524">#1524</a> - make live search skinnable</li>
		<li><a href="http://bugs.slimdevices.com/show_bug.cgi?id=3351">#3351</a> - Composers included in Artist count when browsing by Genre</li>
		<li><a href="http://bugs.slimdevices.com/show_bug.cgi?id=3548">#3548</a> - Cycle through menu by pressing the Search/Browse buttons</li>
		<li><a href="http://bugs.slimdevices.com/show_bug.cgi?id=4104">#4104</a> - link to FAQ under help shouldn't put ?player=[MACADDY] at end of url</li>
		<li><a href="http://bugs.slimdevices.com/show_bug.cgi?id=4137">#4137</a> - Sort the list of radios returned by radios query</li>
		<li><a href="http://bugs.slimdevices.com/show_bug.cgi?id=4188">#4188</a> - CUE-sheet can't be browsed in player, OK in web interface</li>
		<li><a href="http://bugs.slimdevices.com/show_bug.cgi?id=4259">#4259</a> - Fishbone never refreshes playlist</li>
		<li><a href="http://bugs.slimdevices.com/show_bug.cgi?id=4293">#4293</a> - Move to using Log::Log4perl to replace --d_* debugging.</li>
		<li><a href="http://bugs.slimdevices.com/show_bug.cgi?id=4338">#4338</a> - MusicMagic => MusicIP</li>
		<li><a href="http://bugs.slimdevices.com/show_bug.cgi?id=4351">#4351</a> - change to idle screensaver when playback stops during Now Playing" screensaver.</li>
		<li><a href="http://bugs.slimdevices.com/show_bug.cgi?id=4405">#4405</a> - Rhapsody/Upnp browse only works on Default skin</li>
		<li><a href="http://bugs.slimdevices.com/show_bug.cgi?id=4408">#4408</a> - MoodLogic errors with MoodLogic disabled</li>
		<li><a href="http://bugs.slimdevices.com/show_bug.cgi?id=4409">#4409</a> - All fonts lost</li>
		<li><a href="http://bugs.slimdevices.com/show_bug.cgi?id=4466">#4466</a> - Wrong sorting order in "browse songs" list at the player</li>
		<li><a href="http://bugs.slimdevices.com/show_bug.cgi?id=4421">#4421</a> - Pressing play when displaying a track title in the playlist plays Track 1</li>
		<li><a href="http://bugs.slimdevices.com/show_bug.cgi?id=4485">#4485</a> - Artwork files are not picked up in unicode-named folders</li>
		<li><a href="http://bugs.slimdevices.com/show_bug.cgi?id=4498">#4498</a> - Advanced search for compilation album shows all tracks twice</li>
		<li><a href="http://bugs.slimdevices.com/show_bug.cgi?id=4507">#4507</a> - Touch skin needs to work in IE</li>
		<li><a href="http://bugs.slimdevices.com/show_bug.cgi?id=4513">#4513</a> - SqueezeCenter should ignore the iTunes COMMENTs: ITUNPGAP & ITUNSMPB</li>
		<li><a href="http://bugs.slimdevices.com/show_bug.cgi?id=4516">#4516</a> - Enabling Playlists Breaks Search Results</li>
		<li><a href="http://bugs.slimdevices.com/show_bug.cgi?id=4579">#4579</a> - Bonjour fails to initialize</li>
		<li><a href="http://bugs.slimdevices.com/show_bug.cgi?id=4595">#4595</a> - CLI support for Browse music folder</li>
		<li><a href="http://bugs.slimdevices.com/show_bug.cgi?id=4598">#4598</a> - Better CLI scanner access</li>
		<li><a href="http://bugs.slimdevices.com/show_bug.cgi?id=4625">#4625</a> - artists cli query does not always return an artist for tracks in compilations</li>
		<li><a href="http://bugs.slimdevices.com/show_bug.cgi?id=4629">#4629</a> - For albums with ALBUMARTIST, track artists don't have any albums listed when searching for track artists from the player UI</li>
		<li><a href="http://bugs.slimdevices.com/show_bug.cgi?id=4678">#4678</a> - Localize DateTime screensaver</li>
		<li><a href="http://bugs.slimdevices.com/show_bug.cgi?id=4707">#4707</a> - Forcing transcode to MP3 results in a bit rate of 0</li>
		<li><a href="http://bugs.slimdevices.com/show_bug.cgi?id=4730">#4730</a> - Echo from CLI when next song in playlist</li>
		<li><a href="http://bugs.slimdevices.com/show_bug.cgi?id=4822">#4822</a> - Create a new playlist via CLI</li>
		<li><a href="http://bugs.slimdevices.com/show_bug.cgi?id=4849">#4849</a> - Default time display should not include seconds</li>
		<li><a href="http://bugs.slimdevices.com/show_bug.cgi?id=4873">#4873</a> - Error creating INI entry in Logitech.url</li>
		<li><a href="http://bugs.slimdevices.com/show_bug.cgi?id=4877">#4877</a> - Shorten files option in SqueezeCenter not needed any more</li>
		<li><a href="http://bugs.slimdevices.com/show_bug.cgi?id=4922">#4922</a> - When PlayList is empty, Download brings up a blank web page and gets stuck there</li>
		<li><a href="http://bugs.slimdevices.com/show_bug.cgi?id=4927">#4927</a> - ID3v2.4 date tags ignored</li>
		<li><a href="http://bugs.slimdevices.com/show_bug.cgi?id=4941">#4941</a> - New music limit not working</li>
		<li><a href="http://bugs.slimdevices.com/show_bug.cgi?id=4947">#4947</a> - Search does not search '0'</li>
		<li><a href="http://bugs.slimdevices.com/show_bug.cgi?id=4955">#4955</a> - items per page preference off by 1</li>
		<li><a href="http://bugs.slimdevices.com/show_bug.cgi?id=5075">#5075</a> - Upgrade flac binary to latest version (1.2.1)</li>
		<li><a href="http://bugs.slimdevices.com/show_bug.cgi?id=5080">#5080</a> - Live search doesn't display artist with albums</li>
		<li><a href="http://bugs.slimdevices.com/show_bug.cgi?id=5093">#5093</a> - Nokia770 skin on Nokia N800 shows a vertical scroll bar and the page footer moves bottom of the page when scrolling</li>
		<li><a href="http://bugs.slimdevices.com/show_bug.cgi?id=5112">#5112</a> - Allow multiple plugins to register buttons in same mode</li>
		<li><a href="http://bugs.slimdevices.com/show_bug.cgi?id=5159">#5159</a> - Album thumbnail lost when music file mtime changes</li>
		<li><a href="http://bugs.slimdevices.com/show_bug.cgi?id=5160">#5160</a> - Debian plugins path needs updating after Slim/Plugin/* reorg</li>
		<li><a href="http://bugs.slimdevices.com/show_bug.cgi?id=5165">#5165</a> - Option not to filter genres at album and track level doesn't work</li>
		<li><a href="http://bugs.slimdevices.com/show_bug.cgi?id=5193">#5193</a> - Restore CSRF protection. Patch by Peter Watkins</li>
		<li><a href="http://bugs.slimdevices.com/show_bug.cgi?id=5197">#5197</a> - I18n: Strange shortcut links in Artist view.</li>
		<li><a href="http://bugs.slimdevices.com/show_bug.cgi?id=5217">#5217</a> - First file in iTunes library is not scanned into SlimServer</li>
		<li><a href="http://bugs.slimdevices.com/show_bug.cgi?id=5218">#5218</a> - iTunes playlists scanned but not visible in interface</li>
		<li><a href="http://bugs.slimdevices.com/show_bug.cgi?id=5221">#5221</a> - Set Player block/unblock mode through CLI command</li>
		<li><a href="http://bugs.slimdevices.com/show_bug.cgi?id=5255">#5255</a> - CLI muting</li>
		<li><a href="http://bugs.slimdevices.com/show_bug.cgi?id=5287">#5287</a> - Artist link from basic search results ignores gallery setting</li>
		<li><a href="http://bugs.slimdevices.com/show_bug.cgi?id=5296">#5296</a> - MUSICBRAINZ_SORTNAME - not supported but in code?</li>
		<li><a href="http://bugs.slimdevices.com/show_bug.cgi?id=5324">#5324</a> - SqueezeCenter should run with group permissions from /etc/groups</li>
		<li><a href="http://bugs.slimdevices.com/show_bug.cgi?id=5432">#5432</a> - Random mix plugin no longer at menu top level</li>
		<li><a href="http://bugs.slimdevices.com/show_bug.cgi?id=5443">#5443</a> - Difficult specifying desired sort order (national characters)</li>
		<li><a href="http://bugs.slimdevices.com/show_bug.cgi?id=5444">#5444</a> - Random Mix status doesn't update in non-continuous mode</li>
		<li><a href="http://bugs.slimdevices.com/show_bug.cgi?id=5607">#5607</a> - Debugging settings not shown after restart</li>
		<li><a href="http://bugs.slimdevices.com/show_bug.cgi?id=5610">#5610</a> - ResetDisplay method failed</li>
		<li><a href="http://bugs.slimdevices.com/show_bug.cgi?id=5831">#5831</a> - APE tag processing isn't listed in the ID3 tag version</li>
		<li><a href="http://bugs.slimdevices.com/show_bug.cgi?id=5838">#5838</a> - returning bad data to illogical request</li>
		<li><a href="http://bugs.slimdevices.com/show_bug.cgi?id=5839">#5839</a> - Song order for addalbum makes no sense</li>
		<li><a href="http://bugs.slimdevices.com/show_bug.cgi?id=5842">#5842</a> - Can't play all songs from favorites</li>
		<li><a href="http://bugs.slimdevices.com/show_bug.cgi?id=5858">#5858</a> - Cookies on stream requests</li>
		<li><a href="http://bugs.slimdevices.com/show_bug.cgi?id=5871">#5871</a> - Numeric key selection not correct within Browse New Music</li>
		<li><a href="http://bugs.slimdevices.com/show_bug.cgi?id=5902">#5902</a> - Alarm triggers on all players / displays on all players</li>
		<li><a href="http://bugs.slimdevices.com/show_bug.cgi?id=5944">#5944</a> - No "Added to playlist" message when an album is picked from the Music Folder browser</li>
		<li><a href="http://bugs.slimdevices.com/show_bug.cgi?id=5973">#5973</a> - Slimserver cannot read Genre tag above numeric ID 79 for AIFF files.</li>
		<li><a href="http://bugs.slimdevices.com/show_bug.cgi?id=6163">#6163</a> - no way for 3rd party plugins to add custom icons</li>
		<li><a href="http://bugs.slimdevices.com/show_bug.cgi?id=6167">#6167</a> - Random Mix "recently played songs" value can not be set to zero.</li>
		<li><a href="http://bugs.slimdevices.com/show_bug.cgi?id=6294">#6294</a> - Track title is incorrect when album is a whole-CD flac file with cuesheet and track is in a playlist</li>
		<li><a href="http://bugs.slimdevices.com/show_bug.cgi?id=6507">#6507</a> - ALBUMARTIST tag causes ARTISTSORT tags to be lost</li>
		<li><a href="http://bugs.slimdevices.com/show_bug.cgi?id=3332">#3332</a> - Audio plays back at 44.1 KHz with 48Khz FLAC's when decompressing at server</li>
		<li><a href="http://bugs.slimdevices.com/show_bug.cgi?id=4098">#4098</a> - Wrong time after scanning through a file / scanning short songs jumps to next track</li>
		<li><a href="http://bugs.slimdevices.com/show_bug.cgi?id=4391">#4391</a> - Softsqueeze cannot play certain FLAC files</li>
		<li><a href="http://bugs.slimdevices.com/show_bug.cgi?id=4760">#4760</a> - Players not doing FF/RW while synced</li>
		<li><a href="http://bugs.slimdevices.com/show_bug.cgi?id=5210">#5210</a> - Now Playing & Time Incorrect On Synced Players with RandomPlay</li>
		<li><a href="http://bugs.slimdevices.com/show_bug.cgi?id=5271">#5271</a> - 7.0a1 does not play WAV file of 16 bits</li>
		<li><a href="http://bugs.slimdevices.com/show_bug.cgi?id=5631">#5631</a> - Problem with WMA files read from a UPnP media server</li>
		<li><a href="http://bugs.slimdevices.com/show_bug.cgi?id=6508">#6508</a> - Occasional songs freeze with no sound</li>
		<li><a href="http://bugs.slimdevices.com/show_bug.cgi?id=6540">#6539</a> - Sync via player UI breaks sometimes</li>
		<li><a href="http://bugs.slimdevices.com/show_bug.cgi?id=6666">#6666</a> - Synchronisation offset when unpausing if player has volume set to 0</li>		
	</ul>
</ul><|MERGE_RESOLUTION|>--- conflicted
+++ resolved
@@ -1,5 +1,4 @@
-<<<<<<< HEAD
-<h2><a name="v7.4" id="v7.4"></a>Version 7.4 - 2008-XX-XX</h2>
+<h2><a name="v7.4" id="v7.4"></a>Version 7.4</h2>
 <ul>
 	<li>Bug Fixes:<ul>
 		<li><a href="http://bugs.slimdevices.com/show_bug.cgi?id=9472">#9472</a> - Remote playlist with multiple WMA streams plays only first stream</li>
@@ -7,10 +6,7 @@
 	<br />
 </ul>
 
-<h2><a name="v7.3" id="v7.3"></a>Version 7.3 - 2008-xx-xx</h2>
-=======
 <h2><a name="v7.3" id="v7.3"></a>Version 7.3</h2>
->>>>>>> 7e59db0a
 <ul>
 	<li>Firmware updates:</li>
 	<ul>
