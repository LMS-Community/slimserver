<h2><a name="v7.4" id="v7.4"></a>Version 7.4</h2>
<ul>
	<li>Bug Fixes:<ul>
		<li><a href="http://bugs.slimdevices.com/show_bug.cgi?id=9472">#9472</a> - Remote playlist with multiple WMA streams plays only first stream</li>
	</ul>
	<br />
</ul>

<h2><a name="v7.3.1" id="v7.3.1"></a>Version 7.3.1</h2>
<ul>
	<li>Firmware updates:</li>
	<ul>
		<li>Boom - Version 41<br />	
			Squeezebox 2/3 - Version 121<br />
			Transporter - Version 71<br />
			Receiver - Version 56
		</li>
		<ul>
			<li><a href="http://bugs.slimdevices.com/show_bug.cgi?id=7814">#7814</a> - Glitches in some MP3 radio streams</li>
			<li><a href="http://bugs.slimdevices.com/show_bug.cgi?id=9003">#9003</a> - Occasional loud noises when moving to a new Rhapsody track</li>
		</ul>
	</ul>
	<br />
	
	<li>Bug Fixes:</li>
	<ul> 	 
		<li><a href="http://bugs.slimdevices.com/show_bug.cgi?id=4578">#4578</a> - Accented characters in playlist entries don't rescan correctly</li>
		<li><a href="http://bugs.slimdevices.com/show_bug.cgi?id=5119">#5119</a> - Replay gain with positive gain setting can cause clipping</li>
		<li><a href="http://bugs.slimdevices.com/show_bug.cgi?id=8654">#8654</a> - Update to WavPack 4.50</li>
		<li><a href="http://bugs.slimdevices.com/show_bug.cgi?id=9553">#9553</a> - Track title metadata missing when track title contains ellipsis in cue file</li>
<<<<<<< HEAD
		<li><a href="http://bugs.slimdevices.com/show_bug.cgi?id=9772">#9772</a> - File paths with accented characters are not found in MusicIP</li>
=======
>>>>>>> 2b0b3984
		<li><a href="http://bugs.slimdevices.com/show_bug.cgi?id=10009">#10009</a> - SC not able to read cyrillic-based name</li>
		<li><a href="http://bugs.slimdevices.com/show_bug.cgi?id=10053">#10053</a> - Random Mix favorites doesn't work from Controller</li>
		<li><a href="http://bugs.slimdevices.com/show_bug.cgi?id=10155">#10155</a> - Scanner does not find OGA files</li>
		<li><a href="http://bugs.slimdevices.com/show_bug.cgi?id=10293">#10293</a> - use custom-convert.conf instead of customized convert.conf on ReadyNAS</li>
		<li><a href="http://bugs.slimdevices.com/show_bug.cgi?id=10303">#10303</a> - WMA metadata is delayed too long</li>
		<li><a href="http://bugs.slimdevices.com/show_bug.cgi?id=10307">#10307</a> - build-perl-modules.pl DBD-mysql-3.002 calls wrong DBI version</li>
		<li><a href="http://bugs.slimdevices.com/show_bug.cgi?id=10315">#10315</a> - MusicIP Playlist names with non-ASCII characters need sanitizing on Windows</li>
		<li><a href="http://bugs.slimdevices.com/show_bug.cgi?id=10316">#10316</a> - MusicIP Mood names with non-ASCII characters need sanitizing on Windows</li>
		<li><a href="http://bugs.slimdevices.com/show_bug.cgi?id=10317">#10317</a> - Music Stores listed twice on new player</li>
		<li><a href="http://bugs.slimdevices.com/show_bug.cgi?id=10326">#10326</a> - Adding certain menu items to the player menu breaks the menu</li>
		<li><a href="http://bugs.slimdevices.com/show_bug.cgi?id=10331">#10331</a> - PrefSync from SN happens even if SN Integration is disabled in SC</li>
<<<<<<< HEAD
		<li><a href="http://bugs.slimdevices.com/show_bug.cgi?id=10379">#10379</a> - Pandora does not properly continue after an audio URL fails</li>
=======
		<li><a href="http://bugs.slimdevices.com/show_bug.cgi?id=10334">#10334</a> - Typo in convert.conf for mov->mp3</li>
		<li><a href="http://bugs.slimdevices.com/show_bug.cgi?id=10379">#10379</a> - Pandora does not properly continue after an audio URL fails</li>
		<li><a href="http://bugs.slimdevices.com/show_bug.cgi?id=10388">#10388</a> - Change flac->flac to flac->wav or similar for flac/cue files on sparc based ReadyNAS</li>
>>>>>>> 2b0b3984
	</ul>
</ul>

<h2><a name="v7.3" id="v7.3"></a>Version 7.3 - 2008-12-11</h2>
<ul>
	<li>Firmware updates:</li>
	<ul>
		<li>Boom - Version 40<br />	
			Squeezebox 2/3 - Version 120<br />
			Transporter - Version 70<br />
			Receiver - Version 55
		</li>
		<ul>
			<li>Improved Rhapsody performance.</li>
			<li>Support for Rhapsody seeking.</li>
			<li>Improved Sirius metadata handling.</li>
			<li>Support for WMA radio metadata.</li>
			<li>(Boom) Brightness setting would not stick if Boom gets disconnected from SC or wireless access point.</li>
			<li>(Boom) Fixed RTC clock not showing if Boom gets disconnected from wireless access point.</li>
			<li>(Boom) Changed wording for pre SC 7.2 error message asking people to upgrade their SC. Only show this error message when trying to connect to SC.</li>
			<li><a href="http://bugs.slimdevices.com/show_bug.cgi?id=1397">#1397</a> - Digital outputs remain active in sleep / off mode</li>
			<li><a href="http://bugs.slimdevices.com/show_bug.cgi?id=5206">#5206</a> - Add menu function to SB to perform a Factory Reset</li>
			<li><a href="http://bugs.slimdevices.com/show_bug.cgi?id=7995">#7995</a> - Send WOL from Boom before alarm is due</li>
			<li><a href="http://bugs.slimdevices.com/show_bug.cgi?id=8489">#8489</a> - (Boom) Changed "wheel" to "knob".</li>
			<li><a href="http://bugs.slimdevices.com/show_bug.cgi?id=8575">#8575</a> - Add right arrow to 'Current Settings' items that are editable</li>
			<li><a href="http://bugs.slimdevices.com/show_bug.cgi?id=8710">#8710</a> - Fixed a race condition where a track start event was not sent during track changes.</li>
			<li><a href="http://bugs.slimdevices.com/show_bug.cgi?id=9051">#9051</a> - (Boom) 'Always On' and 'Always Off' line-out modes</li>
			<li><a href="http://bugs.slimdevices.com/show_bug.cgi?id=3958">#3598</a>,
				<a href="http://bugs.slimdevices.com/show_bug.cgi?id=9266">#9266</a>,
				<a href="http://bugs.slimdevices.com/show_bug.cgi?id=9477">#9477</a> - All errors now show for about 30 seconds before the display goes dark on SB3/Transporter. When the display is dark, pressing any button shows the last error message again for about 30 seconds.</li>
			<li><a href="http://bugs.slimdevices.com/show_bug.cgi?id=9415">#9415</a> - DHCP timeout too short</li>
			<li><a href="http://bugs.slimdevices.com/show_bug.cgi?id=9517">#9517</a>,
				<a href="http://bugs.slimdevices.com/show_bug.cgi?id=9565">#9565</a> - Fixed bug in FLAC decoder that caused underrun events to not be sent.</li>
			<li><a href="http://bugs.slimdevices.com/show_bug.cgi?id=9597">#9597</a> - (Boom) Bass/treble controls do not affect headphone out</li>
			<li><a href="http://bugs.slimdevices.com/show_bug.cgi?id=9644">#9644</a> - WOL packet not sent from SBC if Duet setup in bridged mode</li>
			<li><a href="http://bugs.slimdevices.com/show_bug.cgi?id=9706">#9706</a> - Going to SC from SN can prompt user for stuff that's already been chosen.</li>
			<li><a href="http://bugs.slimdevices.com/show_bug.cgi?id=9836">#9836</a> - WMA ChunkTypeChangingMedia not handled properly</li>
		</ul>
	</ul>
	<br />
	
	<li>Web UI:</li>
	<ul>
		<li>Improved, simplified first run wizard</li>
		<li>New ScreenReader skin - based on Handheld, with some optimizations for screen readers as used by blind users.</li>
		<li>Faster page loading (reduced JS file size).</li>
		<li>Remember width of "Now Playing" panel</li>
		<li>"Extension Installer" for simplifying installation of SqueezeCenter Plugins and Squeezebox Controller Applets</li>
	</ul>
	<br />
	
	<li>Platform support:</li>
	<ul>
		<li>New Slim::Utils::OS classes allow for simplified SqueezeCenter customizing and platform support. See the <a href="http://wiki.slimdevices.com/index.php/Customizing_SqueezeCenter_using_Slim::Utils::OS::Custom">wiki article about Slim::Utils::OS::Custom</a> for details.</li>
		<li>Improved detection of initial server settings like music source, iTunes integration etc.</li>
		<li>Significantly reduce memory consumption of the scanner</li>
		<li>More memory and performance optimizations for low power platforms.</li>
		<li>Enable unattended installation on Windows</li>
		<li>SqueezeCenter log files are rotated when they grow beyond 100MB (Windows/OSX)</li>
	</ul>
	<br />
	
	<li>Synchronization & Streaming:</li>
	<ul>
		<li>Gapless synchronization (but not for SliMP3 or SB1)</li>
		<li>Crossfade with synchronization</li>
		<li>Mid-track join, when a new player joins a sync-group,
			by restarting all players in a sync-group at the current playing position
			(for stream sources that support this)</li>
		<li>Gapless play (well almost) on SliMP3 (but not when synced)</li>
		<li>Share bandwidth and support proper synced play of remote MMS/WMA streams, including Sirius.</li>
		<li>Share bandwidth when playing synced Rhapsody.</li>
		<li>Removed Rhapsody stream limit for synced players.  Each sync group now counts as one stream.</li>
	</ul>
	<br />
	
	<li>Internet Radio:</li>
	<ul>
		<li>Re-organized Internet Radio menu to make it easier to find radio stations.</li>
		<li>Now-Playing metadata support for RadioTime stations.</li>
	</ul>
	
	<li>Music Services:</li>
	<ul>
		<li>Deezer Radio (France, UK, Germany)</li>
	</ul>
	
	<li>Boom</li>
	<ul>
		<li>Speakers can be used even if headphones are plugged in</li>
	</ul>
	<br />
	
	<li>Bug Fixes:</li>

	<ul> 	 
		<li><a href="http://bugs.slimdevices.com/show_bug.cgi?id=529">#529</a> - Add feature to disable re-buffering at the beginning of each track when syncing</li>
		<li><a href="http://bugs.slimdevices.com/show_bug.cgi?id=571">#571</a>,
			<a href="http://bugs.slimdevices.com/show_bug.cgi?id=9153">#9153</a> - Transcoded files cannot FWD / RWD</li>
		<li><a href="http://bugs.slimdevices.com/show_bug.cgi?id=1943">#1943</a> - Rotating SlimServer logs (Windows/OSX only)</li>
		<li><a href="http://bugs.slimdevices.com/show_bug.cgi?id=1845">#1845</a> - crossfade and gapless does not function properly when synchronized</li>
		<li><a href="http://bugs.slimdevices.com/show_bug.cgi?id=3751">#3751</a> - Now Playing jumps ahead on SB1</li>
		<li><a href="http://bugs.slimdevices.com/show_bug.cgi?id=4266">#4266</a> - Bitrate limiting does not work for MP3 streams</li>
		<li><a href="http://bugs.slimdevices.com/show_bug.cgi?id=4578">#4578</a> - Accented characters in playlist entries don't rescan correctly</li>
		<li><a href="http://bugs.slimdevices.com/show_bug.cgi?id=4834">#4834</a> - After Switching to digital input device will not play music without a comlete reset.</li>
		<li><a href="http://bugs.slimdevices.com/show_bug.cgi?id=5637">#5637</a> - Speed up MusicIP scanning by (optionally) not reading metadata from MIP</li>
		<li><a href="http://bugs.slimdevices.com/show_bug.cgi?id=6407">#6407</a> - Transporter won't play optical when sync'd with squeezebox</li>
		<li><a href="http://bugs.slimdevices.com/show_bug.cgi?id=6537">#6537</a> - Respect title format pref for remote metadata</li>
		<li><a href="http://bugs.slimdevices.com/show_bug.cgi?id=6599">#6599</a> - WMA should support proxied streaming</li>
		<li><a href="http://bugs.slimdevices.com/show_bug.cgi?id=6615">#6615</a> - Does not repeat after remote stream failure at end of playlist</li>
		<li><a href="http://bugs.slimdevices.com/show_bug.cgi?id=7091">#7091</a> - Player settings are overridden by sync group settings</li>
		<li><a href="http://bugs.slimdevices.com/show_bug.cgi?id=7121">#7121</a> - Syncing a Powered off player to a powered on player can cause music from "off" player</li>
		<li><a href="http://bugs.slimdevices.com/show_bug.cgi?id=7501">#7501</a> - stream.mp3 stops at end of playlist and disappears from Web UI</li>
		<li><a href="http://bugs.slimdevices.com/show_bug.cgi?id=7531">#7531</a> - Sync/unsync operations sometimes need to consider players which are off</li>
		<li><a href="http://bugs.slimdevices.com/show_bug.cgi?id=7990">#7990</a> - CLI: Status subscribe: not all players notified when synchronization is cancelled</li>

		<li><a href="http://bugs.slimdevices.com/show_bug.cgi?id=8327">#8327</a> - Squeezecenter should downsample high-sample-rate files for older players</li>
		<li><a href="http://bugs.slimdevices.com/show_bug.cgi?id=8637">#8637</a> - Searching for files with non-ASCII characters on Linux works intermittently</li>
		<li><a href="http://bugs.slimdevices.com/show_bug.cgi?id=8766">#8766</a> - Deleted MusicIP filters should not be used anymore by SC</li>
		<li><a href="http://bugs.slimdevices.com/show_bug.cgi?id=8914">#8914</a> - Moving 1 player from a sync to SN will cause all players to halt playback</li>
		<li><a href="http://bugs.slimdevices.com/show_bug.cgi?id=8952">#8952</a> - Update notification needs to be localized</li>
		<li><a href="http://bugs.slimdevices.com/show_bug.cgi?id=9002">#9002</a> - MusicIP fails to import existing playlists</li> 
		<li><a href="http://bugs.slimdevices.com/show_bug.cgi?id=9039">#9039</a> - No track seeking when playing flac .cue files</li> 
		<li><a href="http://bugs.slimdevices.com/show_bug.cgi?id=9154">#9154</a> - When displaying 'large' artwork, certain info tags should be cut short...</li> 
		<li><a href="http://bugs.slimdevices.com/show_bug.cgi?id=9230">#9230</a> - SBC fails firmware upgrade if SC has a bad internet connection</li>
		<li><a href="http://bugs.slimdevices.com/show_bug.cgi?id=9272">#9272</a> - MusicIP import doesn't remove stale playlists</li> 
		<li><a href="http://bugs.slimdevices.com/show_bug.cgi?id=9368">#9368</a> - Unable to enter AM in alarm when switching Time Format</li>
		<li><a href="http://bugs.slimdevices.com/show_bug.cgi?id=9382">#9382</a> - 'Add Next' does not work from XMLBrowser menus</li>
		<li><a href="http://bugs.slimdevices.com/show_bug.cgi?id=9404">#9404</a> - Boom: Added minimum and sensitivity settings (web, player ui, jive) for automatic brightness</li> 
		<li><a href="http://bugs.slimdevices.com/show_bug.cgi?id=9405">#9405</a> - Restore original volume when alarm ends</li> 
		<li><a href="http://bugs.slimdevices.com/show_bug.cgi?id=9429">#9429</a> - Rescan music library shows wrong type during scan</li> 
		<li><a href="http://bugs.slimdevices.com/show_bug.cgi?id=9484">#9484</a> - Connection loss between controller and Squeezecenter while accessing large directories/albums (Music Folder Browsing)</li> 
		<li><a href="http://bugs.slimdevices.com/show_bug.cgi?id=9501">#9501</a> - Unattended installs difficult with present windows installer</li> 
		<li><a href="http://bugs.slimdevices.com/show_bug.cgi?id=9541">#9541</a> - DRM-ed ITunes files in playlists should not appear in Player UI</li> 
		<li><a href="http://bugs.slimdevices.com/show_bug.cgi?id=9555">#9555</a> - Some Rhapsody items don't work when saved as favorites</li>
		<li><a href="http://bugs.slimdevices.com/show_bug.cgi?id=9587">#9587</a> - Standard web interface freezes when a TwonkyMedia is on network</li> 
		<li><a href="http://bugs.slimdevices.com/show_bug.cgi?id=9598">#9598</a> - Add the ability to retrieve possible alarm playlist urls via CLI</li> 
		<li><a href="http://bugs.slimdevices.com/show_bug.cgi?id=9601">#9601</a> - Don't fallback to OpenDNS if non-primary local NS tests fail</li> 
		<li><a href="http://bugs.slimdevices.com/show_bug.cgi?id=9605">#9605</a> - MIP-Mixes won't contain tracks with non-ascii characters in it's file/directoryname</li> 
		<li><a href="http://bugs.slimdevices.com/show_bug.cgi?id=9608">#9608</a> - SC max synced players (List Box) - not displaying all players with many players connected</li> 
		<li><a href="http://bugs.slimdevices.com/show_bug.cgi?id=9666">#9666</a> - Time box missing from Alarm panel, once alarm is set</li> 
		<li><a href="http://bugs.slimdevices.com/show_bug.cgi?id=9681">#9681</a> - Spectrum analyzer screensaver behaves differently since SC7.2/FW112</li> 
		<li><a href="http://bugs.slimdevices.com/show_bug.cgi?id=9703">#9703</a> - Add date & time of last scan to Music Scan Details</li>
		<li><a href="http://bugs.slimdevices.com/show_bug.cgi?id=9709">#9709</a> - Stack Overflow podcast doesn't play (using direct streaming)</li>
		<li><a href="http://bugs.slimdevices.com/show_bug.cgi?id=9722">#9722</a> - Sync when already synced should show "unsyncing" show-briefly</li> 
		<li><a href="http://bugs.slimdevices.com/show_bug.cgi?id=9801">#9801</a> - stream.mp3 times out after a minute</li>
		<li><a href="http://bugs.slimdevices.com/show_bug.cgi?id=9818">#9818</a> - Real Time clock not set after clock change on server</li>
		<li><a href="http://bugs.slimdevices.com/show_bug.cgi?id=9863">#9863</a> - Add a "favorites exists url/id" command to CLI</li>
		<li><a href="http://bugs.slimdevices.com/show_bug.cgi?id=9899">#9899</a> - Send 'dsco' for an unrecognized player type</li>
		<li><a href="http://bugs.slimdevices.com/show_bug.cgi?id=9910">#9910</a> - Scroll once then stop and long titles breaks screensaver</li>
		<li><a href="http://bugs.slimdevices.com/show_bug.cgi?id=9913">#9913</a> - Disable 96KHz and 88.1KHz by default on products that can't play it</li>
		<li><a href="http://bugs.slimdevices.com/show_bug.cgi?id=10014">#10014</a> - Screen flashes off when browsing to a Now Playing current playlist (SB1 text display)</li>
	</ul>
</ul>

<h2><a name="v7.2.1" id="v7.2.1"></a>Version 7.2.1 - 2008-10-20</h2>
<ul>
	<li>Firmware updates:</li>
	<ul>
		<li>Boom - Version 33<br />	
			Squeezebox 2/3 - Version 113<br />
			Transporter - Version 63<br />
			Receiver - Version 48
		</li>
		<ul>
			<li>Reduced audio glitches during re-buffering.</li>
			<li><a href="http://bugs.slimdevices.com/show_bug.cgi?id=8375">#8375</a> - (Boom) Holding down Add (+) button during power cycle fails to perform factory reset</li>
			<li><a href="http://bugs.slimdevices.com/show_bug.cgi?id=9104">#9104</a> - (Boom) Improved ambient light sensor performance</li>
			<li><a href="http://bugs.slimdevices.com/show_bug.cgi?id=9142">#9142</a> - (Boom) "Power off audio: Outputs always on" inappropriate for Boom</li>
			<li><a href="http://bugs.slimdevices.com/show_bug.cgi?id=9532">#9532</a> - MP3 decoder chokes on files with large headers</li>
		</ul>
	</ul>
	<br />

	<li>Bug Fixes:<ul>
		<li><a href="http://bugs.slimdevices.com/show_bug.cgi?id=3992">#3992</a> - don't trigger play action when pressing play button from idle/now playing screensaver</li>
		<li><a href="http://bugs.slimdevices.com/show_bug.cgi?id=8146#c9">#8146</a> - During an alarm, only change line-out mode to sub-woofer if line-out is connected</li>
		<li><a href="http://bugs.slimdevices.com/show_bug.cgi?id=8555">#8555</a> - Time displayed on Now Playing screensaver (for Boom used as alarm/radio)</li>
		<li><a href="http://bugs.slimdevices.com/show_bug.cgi?id=8670#c3">#8670</a> - CLI queries fail when no client is connected</li>
		<li><a href="http://bugs.slimdevices.com/show_bug.cgi?id=9141">#9141</a> - SBR turns itself on</li>
		<li><a href="http://bugs.slimdevices.com/show_bug.cgi?id=9199">#9199</a> - Knob should not trigger volume in idle screen saver</li>
		<li><a href="http://bugs.slimdevices.com/show_bug.cgi?id=9240">#9240</a> - MP3::Info : ULT tag should be handled like USLT tag</li>
		<li><a href="http://bugs.slimdevices.com/show_bug.cgi?id=9277">#9277</a> - ASX playlists containing RTSP as first URL causes error</li>
		<li><a href="http://bugs.slimdevices.com/show_bug.cgi?id=9291">#9291</a> - 22050 Sample Rate 56k cbr mp3 does not play correctly</li>
		<li><a href="http://bugs.slimdevices.com/show_bug.cgi?id=9323">#9323</a> - Home Server and Lame 3.98 don't work well together</li>
		<li><a href="http://bugs.slimdevices.com/show_bug.cgi?id=9344">#9344</a> - Ensure latest font files included with plugins are used</li>
		<li><a href="http://bugs.slimdevices.com/show_bug.cgi?id=9340">#9340</a> - never hide the Radio home menu in Default skin</li>
		<li><a href="http://bugs.slimdevices.com/show_bug.cgi?id=9350">#9350</a> - can't change brightness on SliMP3/SB1 using the settings menu</li>
		<li><a href="http://bugs.slimdevices.com/show_bug.cgi?id=9359">#9359</a> - Scanner aborts when finding files with 'id' tag</li>
		<li><a href="http://bugs.slimdevices.com/show_bug.cgi?id=9363">#9363</a> - Add 224 kbps to Bitrate Limiting options</li>
		<li><a href="http://bugs.slimdevices.com/show_bug.cgi?id=9367">#9367</a> - Alarms are not rescheduled on system time changes, including DST</li>
		<li><a href="http://bugs.slimdevices.com/show_bug.cgi?id=9378">#9378</a> - Some podcasts do not display titles</li>
		<li><a href="http://bugs.slimdevices.com/show_bug.cgi?id=9420">#9420</a> - Squeezecenter 7.2 does not play ALAC on Linux</li>
		<li><a href="http://bugs.slimdevices.com/show_bug.cgi?id=9432">#9432</a> - 7.2 can crash on "new and changed music" scan</li>
		<li><a href="http://bugs.slimdevices.com/show_bug.cgi?id=9455">#9455</a> - Transporter VU Display Switches Off when Volume Up or Down is engaged</li>
		<li><a href="http://bugs.slimdevices.com/show_bug.cgi?id=9462">#9462</a> - xPL Plugin initializes with wrong local IP</li>
		<li><a href="http://bugs.slimdevices.com/show_bug.cgi?id=9476">#9476</a> - Make it easier to display clock by pressing snooze button when display is dark.  Show next alarm time on second press.</li>
		<li><a href="http://bugs.slimdevices.com/show_bug.cgi?id=9492">#9492</a> - Support OPML playlist defined in a single file</li>
		<li><a href="http://bugs.slimdevices.com/show_bug.cgi?id=9502">#9502</a> - INPUT.Text truncates valueRef param at first "0" char</li>
		<li><a href="http://bugs.slimdevices.com/show_bug.cgi?id=9545">#9545</a> - Press and hold Pause (Stop) fails in screensaver</li>
		<li><a href="http://bugs.slimdevices.com/show_bug.cgi?id=9546">#9546</a> - Add option to suppress scrobbling of internet radio</li>
		<li><a href="http://bugs.slimdevices.com/show_bug.cgi?id=9549">#9549</a> - Improve reading of ID3 tags in WAV files</li>
		<li><a href="http://bugs.slimdevices.com/show_bug.cgi?id=9093">#9093</a> - Powering off during alarm causes music to stop, start then stop again</li>
		<li><a href="http://bugs.slimdevices.com/show_bug.cgi?id=9333">#9333</a> - Adding an album shows wrong text on player UI</li>
	</ul>
	<br />
</ul>


<h2><a name="v7.2" id="v7.2"></a>Version 7.2 - 2008-08-28</h2>
<ul>
	<li>International:
	<ul>
		<li>Four new official translations: Danish, Suomi, Norsk, Svenska</li>
	</ul>
	<br />

	<li>Firmware updates:</li>
	<ul>
		<li>Boom - Version 32</li>
		<ul>
			<li>Initial Boom firmware.</li>
		</ul>
				
		<li>Squeezebox 2/3 - Version 112<br />
			Transporter - Version 62<br />
			Receiver - Version 47
		</li>
		<ul>
			<li><a href="http://bugs.slimdevices.com/show_bug.cgi?id=3958">#3958</a> - Show error messages during first setup (don't go dark after 10 seconds)</li>
			<li><a href="http://bugs.slimdevices.com/show_bug.cgi?id=4120">#4120</a>,
				<a href="http://bugs.slimdevices.com/show_bug.cgi?id=7773">#7773</a>,
				<a href="http://bugs.slimdevices.com/show_bug.cgi?id=8665">#8665</a> - Fix crash when switching between different wireless encryption modes.
			</li>
			<li><a href="http://bugs.slimdevices.com/show_bug.cgi?id=7594">#7594</a> - Revert latest WOL change and learn SC address again always (this will break setups where SC is behind a wireless bridge reporting its own instead of SCs MAC address)</li>
			<li><a href="http://bugs.slimdevices.com/show_bug.cgi?id=8959">#8959</a> - Local Control when SqueezeCenter/Network Down</li>
			<li><a href="http://bugs.slimdevices.com/show_bug.cgi?id=9003">#9003</a> - Occasional loud noises when moving to a new Rhapsody track</li>
			<li><a href="http://bugs.slimdevices.com/show_bug.cgi?id=9099">#9099</a> - SB3 Factory reset - due to single key on Bose Wave Radio remote</li>
			<li><a href="http://bugs.slimdevices.com/show_bug.cgi?id=9157">#9157</a> - Rhapsody error: not a version 3 EA file (code 105)</li>
		</ul>
		<li>Receiver Only</li>
		<ul>
			<li><a href="http://bugs.slimdevices.com/show_bug.cgi?id=8647">#8647</a> - Support WOL when pressing front button when LED is blue</li>
		</ul>
		<li>Transporter Only</li>
		<ul>
			<li><a href="http://bugs.slimdevices.com/show_bug.cgi?id=9005">#9005</a> - RS-232 broken</li>
			<li><a href="http://bugs.slimdevices.com/show_bug.cgi?id=9058">#9058</a> - Panic due to incorrect AC line voltage measurement</li>
		</ul>
	</ul>
	<br />

	<li>Web UI<ul>
		<li>Improved performance of web interface.</li>
		<li>Ask for confirmation when setting a password to prevent typos in web page protection.</li>
		<li>Split up Audio settings page into Audio and separate Synchronization pages</li>
	</ul>
	<br />

	<li>Bug Fixes:<ul>
		<li><a href="http://bugs.slimdevices.com/show_bug.cgi?id=7586">#7586</a> - FLAC.pm should be a little stricter parsing track titles from CDDB tags</li>
		<li><a href="http://bugs.slimdevices.com/show_bug.cgi?id=8116">#8116</a> - SongScanner key defs should be in default.map</li>
		<li><a href="http://bugs.slimdevices.com/show_bug.cgi?id=8443">#8443</a> - FLAC file with invalid embedded cue sheet isn't scanned properly</li>
		<li><a href="http://bugs.slimdevices.com/show_bug.cgi?id=8689">#8689</a> - Missing important encodings for XML parsing</li>
		<li><a href="http://bugs.slimdevices.com/show_bug.cgi?id=8704">#8704</a> - Seek: FFWD/REW scanner UI timer doesn't reset with each button press</li>
		<li><a href="http://bugs.slimdevices.com/show_bug.cgi?id=8797">#8797</a> - Support for LAME 3.98 default endianness change</li>
		<li><a href="http://bugs.slimdevices.com/show_bug.cgi?id=8926">#8926</a> - CLI interface not returning hasitems correctly for Staff Picks</li>
		<li><a href="http://bugs.slimdevices.com/show_bug.cgi?id=8939">#8939</a> - MP3 file with invalid id3v2 data causes the scanner to crash</li>
		<li><a href="http://bugs.slimdevices.com/show_bug.cgi?id=8986">#8986</a> - make sure iTunes/MusicIP settings are saved before audiodir, as changing audiodir automatically launches a rescan</li>
		<li><a href="http://bugs.slimdevices.com/show_bug.cgi?id=9031">#9031</a> - Shuffle tooltip undefined</li>
		<li><a href="http://bugs.slimdevices.com/show_bug.cgi?id=9065">#9065</a> - Windows Server 2008 and not Windows Vista</li>
		<li><a href="http://bugs.slimdevices.com/show_bug.cgi?id=9112">#9112</a> - Last.fm settings menu is useless when no account is registered</li>
		<li><a href="http://bugs.slimdevices.com/show_bug.cgi?id=9144">#9144</a> - Non-Default skin settings pages broken in Safari 3.1.2 on OS X</li>
		<li><a href="http://bugs.slimdevices.com/show_bug.cgi?id=9168">#9168</a> - PluginManager fails with more than one targetPlatform in install.xml</li>
		<li><a href="http://bugs.slimdevices.com/show_bug.cgi?id=9170">#9170</a> - xPL IR Code Broadcast Broken</li>
	</ul>
	<br />
	
	<li>Softsqueeze<ul>
		<li>Bumped Version to 3.7b0 (eternal beta now).</li>
		<li>Fixed version check to last through 7.5, followed by more appropriate warning after.</li>
		<li>New Boom skin and remote.</li>
	</ul>
	<br />

	<li>
		Improved alarm clock functionality:
		<ul>
			<li>Alarms can be set for any combination of days at a specified time, allowing weekday alarms, weekend alarms etc (<a href="http://bugs.slimdevices.com/show_bug.cgi?id=2263">#2263</a>)</li>
			<li>Alarms can now be snoozed</li>
			<li>The time is displayed on screen during an alarm with feedback about the current alarm or snooze</li>
			<li>The Date Time screensaver now indicates when the next alarm will go off</li>
			<li>Alarms can be configured as one-off alarms that disable themselves after they go off</li>
			<li>Ability to quickly disable all alarms (holiday mode)</li>
			<li>Can choose to one volume setting for all alarms, allowing the volume to be quickly changed</li>
			<li>
				Back end:
				<ul>
					<li>The CLI alarm and alarms commands have changed!  External callers will need to be updated to remain compatible</li>
					<li>INPUT.Time now exits on both left and right.  Plugins that use this mode will need to be updated to handle the new exit conditions.</li>
					<li>
						New Slim::Utils::Alarm class provides easy access to alarm functionality
						<ul>
							<li>The screensaver used during an alarm is configurable (via calls into Slim::Utils::Alarm)</li>
							<li>Plugins can register new playlists that can then be selected by the user as alarm playlists</li>
							<li>See docs in Slim::Utils::Alarm for more details
						</ul>
					</li>
				</ul>
			</li>
		</ul>
	</li>
</ul>

<h2><a name="v7.1" id="v7.1"></a>Version 7.1 - 2008-07-28</h2>

<ul>

	<li>Firmware updates:
	<ul>
		<li>Squeezebox 2/3 - Version 101<br />
			Transporter - Version 50<br />
			Receiver - Version 36
		</li>
		<ul>
			<li>Updated Rhapsody Direct to higher quality 192k MP3.</li>
			<li>Gapless MP3 fixes.</li>
			<li>Changed "fixed digital levels" to fix both digital and analog levels. This was necessitated by an architectural change.</li>
			<li><a href="http://bugs.slimdevices.com/show_bug.cgi?id=5720">#5720</a> - Gapless MP3 not possible if file has CRC</li>
			<li><a href="http://bugs.slimdevices.com/show_bug.cgi?id=6684">#6684</a> - Enable UDAP for SB3 and TR</li>
			<li><a href="http://bugs.slimdevices.com/show_bug.cgi?id=8698">#8698</a> - Strings fix for SB3 and added some missing translations.</li>
		</ul>
		<li>Transporter-specific features and fixes</li>
		<ul>
			<li>Added "effects loop" feature for hooking in an external DSP via S/PDIF.</li>
			<li>New programmable logic: Xilinx CPLD will be automatically upgraded,	but if you subsequently downgrade to an earlier firmware, it must be manually re-flashed to the older rev (press '1' on startup).</li>
			<li>Added support for native 88.2k playback.</li>
			<li>CPU optimizations in UART and IR blaster, freed up over 20 MIPS. Should prevent 24/96 FLAC from ever being able to max out the CPU, even with replaygain and spectrum analyzer enabled.</li>
			<li>Word clock and effects loop settings take effect immediately - no need to reconnect or restart the track.</li>
			<li>Make word clock and effects loop settings take effect immediately instead of on player's initial connection to the server.</li>
			<li><a href="http://bugs.slimdevices.com/show_bug.cgi?id=4322">#4322</a> - Digital input does not come back from pause reliably</li>
			<li><a href="http://bugs.slimdevices.com/show_bug.cgi?id=4436">#4436</a> - No AES output when wordclock signal is disconnected then reconnected</li>
			<li><a href="http://bugs.slimdevices.com/show_bug.cgi?id=4634">#4634</a> - Cannot slave to 96k external word clock</li>
			<li><a href="http://bugs.slimdevices.com/show_bug.cgi?id=4712">#4712</a> - Support for 88.2kHz sample rate</li>
			<li><a href="http://bugs.slimdevices.com/show_bug.cgi?id=4834">#4834</a> - After Switching to digital input device will not play music without a complete reset</li>
			<li><a href="http://bugs.slimdevices.com/show_bug.cgi?id=4895">#4895</a> - Lack of audio output after turning on</li>
			<li><a href="http://bugs.slimdevices.com/show_bug.cgi?id=6937">#6937</a> - Rhapsody fails to play in bridged mode</li>
			<li><a href="http://bugs.slimdevices.com/show_bug.cgi?id=7269">#7269</a> - Volume control breaking digital inputs</li>
		</ul>
	</ul>
	<br />
	
	<li>Music Services:
	<ul>
		<li>Support for Last.fm Radio</li>
	</ul>
	<br />

	<li>Seek Improvements:
	<ul>
		<li>Improved FF/REW seek UI.</li>
		<li>Seek support for natively streamed Ogg files.</li>
		<li>Seek support for remote MP3 files (i.e. podcasts) on servers that support it.</li>
		<li>Seek support for remote WMA files on Windows Media Servers.</li>
	</ul>
	<br />

	<li>Default Web UI:
	<ul>
		<li>SqueezeJS framework</li>
		<li>Show notification messages for various actions which might be delayed</li>
		<li>Add web GUI main menu icons for favorites</li>
		<li>Allow MusicIP moods and RandomPlay mixes to be saved as favorites</li>
	</ul>
	<br />

	<li>Player handling:
	<ul>
		<li>Discover players connected to other SqueezeCenters in your local network</li>
		<li>Connect players to and disconnect from other SqueezeCenters or SqueezeNetwork</li>
		<li>Add CLI support, player and web UI</li>
		<li>Add way to reset player to default values</li>
	</ul>
	<br />

	<li>Windows installer:
	<ul>
		<li>during installation check for port conflicts and blocking firewalls</li>
		<li>optionally remove all SC preferences, logs and registry keys to make sure a fresh install
			creates a working system</li>
	</ul>
	<br />

	<li>Bug Fixes:<ul>
		<li><a href="http://bugs.slimdevices.com/show_bug.cgi?id=1592">#1592</a> - Fast forward / rewind rework</li>
		<li><a href="http://bugs.slimdevices.com/show_bug.cgi?id=2319">#2319</a> - Don't crossfade successive album tracks</li>
		<li><a href="http://bugs.slimdevices.com/show_bug.cgi?id=3809">#3809</a> - No scanning (FF/RW) with Ogg</li>
		<li><a href="http://bugs.slimdevices.com/show_bug.cgi?id=4402">#4402</a> - If music library unavailable duplicate album entries created</li>
		<li><a href="http://bugs.slimdevices.com/show_bug.cgi?id=4760">#4760</a> - Players not doing FF/RW while synced, although display says otherwise</li>
		<li><a href="http://bugs.slimdevices.com/show_bug.cgi?id=5907">#5907</a> - Home on breadcrumb trail in Infobrowser Settings Edit -loses edit</li>
		<li><a href="http://bugs.slimdevices.com/show_bug.cgi?id=5979">#5979</a> - Add option to cancel a scan in progress</li>
		<li><a href="http://bugs.slimdevices.com/show_bug.cgi?id=6049">#6049</a> - Information Browser has duplicate entries</li>
		<li><a href="http://bugs.slimdevices.com/show_bug.cgi?id=6235">#6235</a> - Many players sync'ed: can't see names in classic/fishbone skin's status frame</li>
		<li><a href="http://bugs.slimdevices.com/show_bug.cgi?id=6266">#6266</a> - SqueezeCenter does not stream to iPod Touch or iPhone</li>
		<li><a href="http://bugs.slimdevices.com/show_bug.cgi?id=6471">#6471</a> - Huge thumbnails being generated in PNG format</li>
		<li><a href="http://bugs.slimdevices.com/show_bug.cgi?id=6836">#6836</a> - lack of cue sheet support for .ogg files</li>
		<li><a href="http://bugs.slimdevices.com/show_bug.cgi?id=6890">#6890</a> - Implement smarter RVA/track gain + SoundCheck logic</li>
		<li><a href="http://bugs.slimdevices.com/show_bug.cgi?id=7068">#7068</a> - Fast-forward/rewind is broken on controller</li>
		<li><a href="http://bugs.slimdevices.com/show_bug.cgi?id=7103">#7103</a> - Option to disable artwork pre-caching at scan time</li>
		<li><a href="http://bugs.slimdevices.com/show_bug.cgi?id=7489">#7489</a> - Safari/WebKit doesn't recognize encoding returned when saving SN settings in SC</li>
		<li><a href="http://bugs.slimdevices.com/show_bug.cgi?id=7497">#7497</a> - gototime when paused restarts play but does not unmute</li>
		<li><a href="http://bugs.slimdevices.com/show_bug.cgi?id=7702">#7702</a> - Random Mix: powered off player turns on and starts playing by itself</li>
		<li><a href="http://bugs.slimdevices.com/show_bug.cgi?id=7820">#7820</a> - Play doesn't cancel fast forward mode from controller</li>
		<li><a href="http://bugs.slimdevices.com/show_bug.cgi?id=8003">#8003</a> - Playing Pandora after leaving Controller idle over night doesn't work</li>
		<li><a href="http://bugs.slimdevices.com/show_bug.cgi?id=8112">#8112</a> - Playing a remote stream while player is off does not turn on player right away</li>
		<li><a href="http://bugs.slimdevices.com/show_bug.cgi?id=8148">#8148</a> - Playing Sirius Internet Radio via SoftSqueeze fails on stream</li>
		<li><a href="http://bugs.slimdevices.com/show_bug.cgi?id=8175">#8175</a> - Atom feeds may not parse properly</li>
		<li><a href="http://bugs.slimdevices.com/show_bug.cgi?id=8181">#8181</a> - Quote symbol causes adding song(s) to playlist to fail using Fishbone</li>
		<li><a href="http://bugs.slimdevices.com/show_bug.cgi?id=8192">#8192</a> - Toggling favorites form Songinfo page broken in non Default skins</li>
		<li><a href="http://bugs.slimdevices.com/show_bug.cgi?id=8212">#8212</a> - Default Crossfade duration is zero</li>
		<li><a href="http://bugs.slimdevices.com/show_bug.cgi?id=8248">#8248</a> - Use RadioTime logos in Now Playing</li>
		<li><a href="http://bugs.slimdevices.com/show_bug.cgi?id=8254">#8254</a> - Allowed IP Addresses field validation is not accurate</li>
		<li><a href="http://bugs.slimdevices.com/show_bug.cgi?id=8275">#8275</a> - MusicIP Mix for New Music broken</li>
		<li><a href="http://bugs.slimdevices.com/show_bug.cgi?id=8276">#8276</a> - Trackinfo from MusicIP mix fails</li>
		<li><a href="http://bugs.slimdevices.com/show_bug.cgi?id=8278">#8278</a> - Changing players in SC causes "Tune in URL" to play when it shouldn't</li>
		<li><a href="http://bugs.slimdevices.com/show_bug.cgi?id=8332">#8332</a> - MusicIP error when choosing mix parameters</li>
		<li><a href="http://bugs.slimdevices.com/show_bug.cgi?id=8334">#8334</a> - Menu does not return to HOME when switching from SN > SC</li>
		<li><a href="http://bugs.slimdevices.com/show_bug.cgi?id=8344">#8344</a> - disable authentication if user/password are empty</li>
		<li><a href="http://bugs.slimdevices.com/show_bug.cgi?id=8360">#8360</a> - 7.0.1 fails scanning on OSX</li>
		<li><a href="http://bugs.slimdevices.com/show_bug.cgi?id=8465">#8465</a> - Error message when trying to update SC while scan is running.</li>
		<li><a href="http://bugs.slimdevices.com/show_bug.cgi?id=8410">#8410</a> - Add possibility to force a character set to be used by SqueezeCenter where no such locale is available</li>
		<li><a href="http://bugs.slimdevices.com/show_bug.cgi?id=8519">#8519</a> - Support ID32 block type in WAV files</li>
		<li><a href="http://bugs.slimdevices.com/show_bug.cgi?id=8601">#8601</a> - WavPack files with large RIFF headers not parsed correctly</li>
		<li><a href="http://bugs.slimdevices.com/show_bug.cgi?id=8622">#8622</a> - Box for player selection is not correctly resized after player change</li>
		<li><a href="http://bugs.slimdevices.com/show_bug.cgi?id=8864">#8864</a> - Extended text scrolls on push/pop mode when it should not</li>
	</ul>
</ul>

<h2><a name="v7.0.1" id="v7.0.1"></a>Version 7.0.1 - 2008-05-14</h2>

<ul>
	<li>Firmware updates:
	<ul>
		<li>
			Squeezebox Classic - Version 88<br />
			Transporter - Version 37<br />
			Squeezebox Receiver - Version 23
		</li>
		<ul>
			<li><a href="http://bugs.slimdevices.com/show_bug.cgi?id=15">#15</a> - DHCP fails with Mac OS X network sharing DHCP server</li>
			<li><a href="http://bugs.slimdevices.com/show_bug.cgi?id=6513">#6513</a> - WPA / WPA2 Personal: Setting passphrase to more than 63 characters shows garbage characters and crashes the Squeezebox</li>
			<li><a href="http://bugs.slimdevices.com/show_bug.cgi?id=6994">#6994</a> - Problems connecting WPA and WPA2 to Netgear WNR3500</li>
			<li><a href="http://bugs.slimdevices.com/show_bug.cgi?id=7415">#7415</a> - Apple Time Capsule, Airport Express N don't work with Squeezebox</li>
			<li><a href="http://bugs.slimdevices.com/show_bug.cgi?id=7637">#7637</a> - Change serv 2 to www.test.squeezenetwork.com</li>
		</ul>
		</li>
		<li>Transporter - Version 37</li>
		<ul>
			<li><a href="http://bugs.slimdevices.com/show_bug.cgi?id=4653">#4653</a> - Right screen does not update during button tests</li>
		</ul>
		</li>
	</ul>
	<br />
	
	<li>Music Services:
	<ul>
		<li>Support for SIRIUS Internet Radio.</li>
	</ul>
	<br />
	
	<li>Squeezebox Controller:
	<ul>
		<li>Fully support per device language settings</li>
	</ul>
	<br />
	
	<li>Tag Reading:
	<ul>
		<li><a href="http://bugs.slimdevices.com/show_bug.cgi?id=3727">#3727</a> - Unicode genres are duplicated between MP3 and FLACs</li>
		<li><a href="http://bugs.slimdevices.com/show_bug.cgi?id=7782">#7782</a> - Use COVERART tag in Ogg files</li>
	</ul>
	<br />
	
	<li>Bug Fixes:<ul>
		<li><a href="http://bugs.slimdevices.com/show_bug.cgi?id=4092">#4092</a> - Multiple radio stations in a playlist don't work</li>
		<li><a href="http://bugs.slimdevices.com/show_bug.cgi?id=4276">#4276</a> - Accented / special characters in cue file name</li>
		<li><a href="http://bugs.slimdevices.com/show_bug.cgi?id=4361">#4361</a> - Albums with same name but different artists are wrongly grouped together if &quot;Treat multi-disc sets as a single album&quot; is set.</li>
		<li><a href="http://bugs.slimdevices.com/show_bug.cgi?id=5143">#5143</a> - View log file from web interface</li>
		<li><a href="http://bugs.slimdevices.com/show_bug.cgi?id=5339">#5339</a> - Music containing special characters does not appear when integrating iTunes XML on Linux</li>
		<li><a href="http://bugs.slimdevices.com/show_bug.cgi?id=5584">#5584</a> - Add support for Mac aliases in music folder</li>
		<li><a href="http://bugs.slimdevices.com/show_bug.cgi?id=5833">#5833</a> - log4perl error messages when scripts return to the console/shell</li>
		<li><a href="http://bugs.slimdevices.com/show_bug.cgi?id=6621">#6621</a> - Can't store non-latin characters in preference file</li>
		<li><a href="http://bugs.slimdevices.com/show_bug.cgi?id=6628">#6628</a> - Sync RadioTime and Last.fm prefs with SN</li>
		<li><a href="http://bugs.slimdevices.com/show_bug.cgi?id=6643">#6643</a> - Searching for "Various Artists" Hangs SC</li>
		<li><a href="http://bugs.slimdevices.com/show_bug.cgi?id=6689">#6689</a> - UTF-8 not rendered correctly on web browser in scan progress</li>
		<li><a href="http://bugs.slimdevices.com/show_bug.cgi?id=6712">#6712</a> - Rebuffering (due to output-buffer underrun) should have time-limit</li>
		<li><a href="http://bugs.slimdevices.com/show_bug.cgi?id=6720">#6720</a> - Year not removed from database when last song with that year is changed</li>
		<li><a href="http://bugs.slimdevices.com/show_bug.cgi?id=6789">#6789</a> - Accented characters in music folder setting not accepted</li>
		<li><a href="http://bugs.slimdevices.com/show_bug.cgi?id=6823">#6823</a> - Player name of newly attached player is empty in settings page</li>
		<li><a href="http://bugs.slimdevices.com/show_bug.cgi?id=6864">#6864</a> - SB1 synch problems
			<br>Please note that the original Squeezebox (Squeezebox v1) is less capable of maintaining synchronization than newer Squeezebox models.
			See the notes associated with this bug for more information
		</li>
		<li><a href="http://bugs.slimdevices.com/show_bug.cgi?id=6914">#6914</a> - Encoding problems in Podcasts display</li>
		<li><a href="http://bugs.slimdevices.com/show_bug.cgi?id=6920">#6920</a> - 88.2kHz 24-bit WMA displayed incorrectly</li>
		<li><a href="http://bugs.slimdevices.com/show_bug.cgi?id=6928">#6928</a> - CLI query playlist with stream items fails</li>
		<li><a href="http://bugs.slimdevices.com/show_bug.cgi?id=7053">#7053</a> - Tags with cyrillic characters breaks CLI</li>
		<li><a href="http://bugs.slimdevices.com/show_bug.cgi?id=7061">#7061</a> - Power on Resume behaviour is broken when not playing at power off</li>
		<li><a href="http://bugs.slimdevices.com/show_bug.cgi?id=7066">#7066</a> - Bad Favorites URLs can't be edited and made playable</li>
		<li><a href="http://bugs.slimdevices.com/show_bug.cgi?id=7073">#7073</a> - Filenames with accented characters truncated when browsing</li>
		<li><a href="http://bugs.slimdevices.com/show_bug.cgi?id=7089">#7089</a> - Items in Extras Menu are not ordered correctly</li>
		<li><a href="http://bugs.slimdevices.com/show_bug.cgi?id=7092">#7092</a> - New players should only be given a default name with a number if there's a player without a number with the same default name</li>
		<li><a href="http://bugs.slimdevices.com/show_bug.cgi?id=7286">#7286</a> - Scrolling through UTF-8 chars on medium font misses a couple of pixels</li>
		<li><a href="http://bugs.slimdevices.com/show_bug.cgi?id=7303">#7303</a> - MusicIP plugin active even when disabled</li>
		<li><a href="http://bugs.slimdevices.com/show_bug.cgi?id=7314">#7314</a> - DateTime screensaver doesn't display alarm bell for alarms on sundays</li>
		<li><a href="http://bugs.slimdevices.com/show_bug.cgi?id=7351">#7351</a> - Mac Installer prompts to stop server error</li>
		<li><a href="http://bugs.slimdevices.com/show_bug.cgi?id=7369">#7369</a> - Ampersand in iTunes playlists names kills those playlists</li>
		<li><a href="http://bugs.slimdevices.com/show_bug.cgi?id=7376">#7376</a> - SBC unresponsive when coming out of sleep mode</li>
		<li><a href="http://bugs.slimdevices.com/show_bug.cgi?id=7414">#7414</a> - Selecting favorites by typing numbers should be enabled again</li>
		<li><a href="http://bugs.slimdevices.com/show_bug.cgi?id=7424">#7424</a> - LAME Installed Correctly shown when it's not</li>
		<li><a href="http://bugs.slimdevices.com/show_bug.cgi?id=7426">#7426</a> - Power-on-resume does not work for Internet radio</li>
		<li><a href="http://bugs.slimdevices.com/show_bug.cgi?id=7430">#7430</a> - XMLBrowser pagination broken for search result lists</li>
		<li><a href="http://bugs.slimdevices.com/show_bug.cgi?id=7443">#7443</a> - Artwork doesn't show properly if each track has a different image</li>
		<li><a href="http://bugs.slimdevices.com/show_bug.cgi?id=7460">#7460</a> - mac (Monkey's Audio) darwin binary is PPC-only</li>
		<li><a href="http://bugs.slimdevices.com/show_bug.cgi?id=7465">#7465</a> - Strings are not updated when a plugin is updated</li>
		<li><a href="http://bugs.slimdevices.com/show_bug.cgi?id=7470">#7470</a> - Podcast Time Played/Remaining off on various UIs</li>
		<li><a href="http://bugs.slimdevices.com/show_bug.cgi?id=7478">#7478</a> - playlistTrack not mixable on player UI</li>
		<li><a href="http://bugs.slimdevices.com/show_bug.cgi?id=7479">#7479</a> - Lyrics does not display correctly accented characters</li>
		<li><a href="http://bugs.slimdevices.com/show_bug.cgi?id=7507">#7507</a> - Failure to scan dirs/files with names contaning non-latin chars</li>
		<li><a href="http://bugs.slimdevices.com/show_bug.cgi?id=7509">#7509</a> - Changing Last.fm accounts does not work for Audioscrobbler</li>
		<li><a href="http://bugs.slimdevices.com/show_bug.cgi?id=7517">#7517</a> - Rhapsody:  Song # 200 is &quot;Play All&quot; in top tracks for an artist.</li>
		<li><a href="http://bugs.slimdevices.com/show_bug.cgi?id=7524">#7524</a> - Non-blocking connect() fails on win32</li>
		<li><a href="http://bugs.slimdevices.com/show_bug.cgi?id=7526">#7526</a> - Problem switching players in Handheld skin</li>
		<li><a href="http://bugs.slimdevices.com/show_bug.cgi?id=7537">#7537</a> - MusicIP icon in invalid locations</li>
		<li><a href="http://bugs.slimdevices.com/show_bug.cgi?id=7547">#7547</a> - Don't utf8 decode file paths in CUE sheets</li>
		<li><a href="http://bugs.slimdevices.com/show_bug.cgi?id=7549">#7549</a> - No error message when selecting to transcode when decoder is not installed correctly</li>
		<li><a href="http://bugs.slimdevices.com/show_bug.cgi?id=7563">#7563</a> - Unable to add audio urls to favorties if mime type not known</li>
		<li><a href="http://bugs.slimdevices.com/show_bug.cgi?id=7574">#7574</a> - Problems with hebrew characters in various aspects of the product</li>
		<li><a href="http://bugs.slimdevices.com/show_bug.cgi?id=7582">#7582</a> - Random Mix plugin no longer distinguishes between 'add' and 'play' in player UI</li>
		<li><a href="http://bugs.slimdevices.com/show_bug.cgi?id=7583">#7583</a> - SlimServer 7.0 throws an exception when shutting down.</li>
		<li><a href="http://bugs.slimdevices.com/show_bug.cgi?id=7585">#7585</a> - DRM track in Playlists causes scanner to quit scan</li>
		<li><a href="http://bugs.slimdevices.com/show_bug.cgi?id=7610">#7610</a> - Playlists with . seperating words have the . converted to a space</li>
		<li><a href="http://bugs.slimdevices.com/show_bug.cgi?id=7633">#7633</a> - server.prefs re-written every 5 min. and prevents HDD spin-down</li>
		<li><a href="http://bugs.slimdevices.com/show_bug.cgi?id=7636">#7636</a> - CLI response when browsing XMLBrowser should include type of item</li>
		<li><a href="http://bugs.slimdevices.com/show_bug.cgi?id=7643">#7643</a> - CLI current duration value wrong for some plugins</li>
		<li><a href="http://bugs.slimdevices.com/show_bug.cgi?id=7648">#7648</a> - JPEG image headers truncated for some APIC frames</li>
		<li><a href="http://bugs.slimdevices.com/show_bug.cgi?id=7649">#7649</a> - MusicIP should return info about missing player instead of empty playlist</li>
		<li><a href="http://bugs.slimdevices.com/show_bug.cgi?id=7667">#7667</a> - Synchronize pop-up window doesn't use HTML label tags</li>
		<li><a href="http://bugs.slimdevices.com/show_bug.cgi?id=7675">#7675</a> - new scan is not launched when needed if only iTunes or MusicIP, but no music path is defined</li>
		<li><a href="http://bugs.slimdevices.com/show_bug.cgi?id=7679">#7679</a> - CLI search command does not respect itemsPerResponse parameter</li>
		<li><a href="http://bugs.slimdevices.com/show_bug.cgi?id=7684">#7684</a> - CLI hasitems tag doesnt return 0 when it should</li>
		<li><a href="http://bugs.slimdevices.com/show_bug.cgi?id=7685">#7685</a> - Unable to clear out SqueezeNetwork account info in SqueezeCenter</li>
		<li><a href="http://bugs.slimdevices.com/show_bug.cgi?id=7692">#7692</a> - Simplify access to log files</li>
		<li><a href="http://bugs.slimdevices.com/show_bug.cgi?id=7703">#7703</a> - Visualizer screen gets extended text stuck, won't clear</li>
		<li><a href="http://bugs.slimdevices.com/show_bug.cgi?id=7739">#7739</a> - pcmsamplesize not set right for all remote WMA files</li>
		<li><a href="http://bugs.slimdevices.com/show_bug.cgi?id=7744">#7744</a> - Player Plugin information menu is wrong</li>
		<li><a href="http://bugs.slimdevices.com/show_bug.cgi?id=7752">#7752</a> - scanner won't scan folders with "foreign " characters</li>
		<li><a href="http://bugs.slimdevices.com/show_bug.cgi?id=7769">#7769</a> - missing/wrong fields in Internet Radio Station Description on Controller when streaming to iTunes</li>
		<li><a href="http://bugs.slimdevices.com/show_bug.cgi?id=7778">#7778</a> - Song information doesn't always show duration in web interface</li>
		<li><a href="http://bugs.slimdevices.com/show_bug.cgi?id=7789">#7789</a> - Can't delete playlists in default and Fishbone skins </li>
		<li><a href="http://bugs.slimdevices.com/show_bug.cgi?id=7791">#7791</a> - Web UI blocks creating playlists with illegal characters, player UI does not </li>
		<li><a href="http://bugs.slimdevices.com/show_bug.cgi?id=7800">#7800</a> - cli_socket_accept doesn't accept() if max connections reached</li>
		<li><a href="http://bugs.slimdevices.com/show_bug.cgi?id=7818">#7818</a> - Sleep timer + Alarm does not reset idle timer, Pandora won't play</li>
		<li><a href="http://bugs.slimdevices.com/show_bug.cgi?id=7840">#7840</a> - does not find custom artwork.jpg files in folders that have a file name with non-latin characters</li>
		<li><a href="http://bugs.slimdevices.com/show_bug.cgi?id=7881">#7881</a> - Ogg tag parser is broken</li>
		<li><a href="http://bugs.slimdevices.com/show_bug.cgi?id=7907">#7907</a> - Artwork in FLAC not showing if picture type is not 3 (Cover)</li>
		<li><a href="http://bugs.slimdevices.com/show_bug.cgi?id=7936">#7936</a> - When enabling/disabling plugins, enforced plugins are always listed as changed</li>
		<li><a href="http://bugs.slimdevices.com/show_bug.cgi?id=7957">#7957</a> - VBRI header not read in MP3 files</li>
		<li><a href="http://bugs.slimdevices.com/show_bug.cgi?id=7960">#7960</a> - Random Plugin Not Honouring 'ADD' or 'ADD Next'</li>
		<li><a href="http://bugs.slimdevices.com/show_bug.cgi?id=7986">#7986</a> - Embedded Artwork Error in WMA lossless</li>
		<li><a href="http://bugs.slimdevices.com/show_bug.cgi?id=7992">#7992</a> - Bad query used for CLI 'artists in genre' queries</li>
		<li><a href="http://bugs.slimdevices.com/show_bug.cgi?id=8007">#8007</a> - Display Settings not correct for SB3</li>
		<li><a href="http://bugs.slimdevices.com/show_bug.cgi?id=8036">#8036</a> - CLI: albums query hangs sometimes with "a" tags</li>
		<li><a href="http://bugs.slimdevices.com/show_bug.cgi?id=8069">#8069</a> - Title Format pref not shown for stream.mp3 clients</li>
		<li><a href="http://bugs.slimdevices.com/show_bug.cgi?id=8101">#8101</a> - Rhapsody track search, pick "All Songs", plays wrong tracks.</li>
	</ul>
</ul>


<h2><a name="v7.0" id="v7.0"></a>Version 7.0 - 2008-03-03</h2>

<ul>
	<li>General:
	<ul>
		<li>Renamed SlimServer to SqueezeCenter</li>
	</ul>
	<br />

	<li>Firmware updates:
	<ul>
		<li>Use new OpenDNS servers if default DNS servers fail, when connecting to SN</li>

		<li>Squeezebox 2 - Version 86</li>
		<ul>
			<li><a href="http://bugs.slimdevices.com/show_bug.cgi?id=6478">#6478</a> - Fix slim discovery</li>
			<li><a href="http://bugs.slimdevices.com/show_bug.cgi?id=6030">#6030</a> - Fix WPA group key renewal</li>
			<li><a href="http://bugs.slimdevices.com/show_bug.cgi?id=4664">#4664</a> - Fix WOL if SC is behind a wireless bridge</li>
		</ul>
		</li>
		<li>Squeezebox 2 - Version 84</li>
		<ul>
			<li><a href="http://bugs.slimdevices.com/show_bug.cgi?id=5959">#5959</a> - Fix premature STMo</li>
			<li><a href="http://bugs.slimdevices.com/show_bug.cgi?id=6156">#6156</a> - Fix double STMs</li>
			<li><a href="http://bugs.slimdevices.com/show_bug.cgi?id=6256">#6256</a> - Replace SlimServer with SqueezeCenter</li>
		</ul>
		</li>
		<li>Squeezebox 2 - Version 83</li>
		<ul>
			<li><a href="http://bugs.slimdevices.com/show_bug.cgi?id=5171">#5171</a> - Some settings were lost when after a factory reset the player was connecting directly to SN (w/o first being connected to SC)</li>
		</ul>
		</li>
		<li>Transporter - Version 36</li>
		<ul>
			<li><a href="http://bugs.slimdevices.com/show_bug.cgi?id=6478">#6478</a> - Fix slim discovery</li>
			<li><a href="http://bugs.slimdevices.com/show_bug.cgi?id=6030">#6030</a> - Fix WPA group key renewal</li>
			<li><a href="http://bugs.slimdevices.com/show_bug.cgi?id=4664">#4664</a> - Fix WOL if SC is behind a wireless bridge</li>
			<li><a href="http://bugs.slimdevices.com/show_bug.cgi?id=5092">#5092</a> - Fix WOL for Transporter</li>
		</ul>
		</li>
		<li>Transporter - Version 34</li>
		<ul>
			<li><a href="http://bugs.slimdevices.com/show_bug.cgi?id=5959">#5959</a> - Fix premature STMo</li>
			<li><a href="http://bugs.slimdevices.com/show_bug.cgi?id=6156">#6156</a> - Fix double STMs</li>
			<li><a href="http://bugs.slimdevices.com/show_bug.cgi?id=6256">#6256</a> - Replace SlimServer with SqueezeCenter</li>
		</ul>
		</li>
		<li>Transporter - Version 33</li>
		<ul>
			<li><a href="http://bugs.slimdevices.com/show_bug.cgi?id=4580">#4580</a> - Fix brief noise when switching digital inputs</li>
			<li><a href="http://bugs.slimdevices.com/show_bug.cgi?id=5171">#5171</a> - Some settings were lost when after a factory reset the player was connecting directly to SN (w/o first being connected to SC)</li>
		</ul>
		</li>
	</ul>
	<br />

	<li>File Formats:
	<ul>
		<li>WavPack is now supported.</li>
	</ul>
	<br />

	<li>Internationalization:
	<ul>
		<li>Updated official translations (EN, DE, ES, FR, IT, NL) 
		<li>Updated Danish translations from Bjørn Haagensen
	</ul>
	<br />

	<li>Internet Radio/Music on Demand:
	<ul>
		<li>Support for Slacker</li>
		<li>Support for Pandora</li>
		<li>Support for Rhapsody Direct</li>
		<li>Support for MP3tunes</li>
		<li>Last.fm AudioScrobbler is now included.</li>
	</ul>
	<br />

	<li>SqueezeNetwork:
	<ul>
		<li>Preferences integration - preferences for SqueezeCenter and SqueezeNetwork are synchronized.</li>
		<li>View and switch players that are connected to SqueezeNetwork.</li>
	</ul>
	<br />

	<li>Skins:
	<ul>
		<li>Brand new default skin</li>
		<li>Old Default skin renamed to Classic</li>
		<li>Fishbone: ability to toggle display of album text in gallery view</li>
		<li>Fishbone: drag n drop playlist manipulation</li>
		<li>Classic & Fishbone: popup album track list when clicking on album art</li>
		<li>Classic & Fishbone: browse multiple levels with 'tree' view (icon on left of browse items)</li>
		<li>unsupported and unmaintained skins are no longer part of the distribution</li>
	</ul>
	<br />

	<li>Performance:
	<ul>
		<li><a href="http://bugs.slimdevices.com/show_bug.cgi?id=259">#259</a> - Syncing of multiple players has been greatly improved.  Players are now able to stay in sync with each other even in the face of poor network conditions or while playing long radio streams.</li>
	</ul>
	<br />

	<li>Player UI:
	<ul>
		<li>Suppress "Play All" at top level browse menus</li>
		<li>Play other songs on album feature is now a per-player setting - default is to use the older server preference if no player preference has been chosen yet</li>
		<li>Repeated pressing of browse or search button will now toggle through the list of options respectively</li>
	</ul>
	<br />

	<li>Platform Support:
	<ul>
		<li>Logging/Debugging has been overhauled. We now use Log::Log4perl</li>
		<li>Logging/Debugging is now multi-level and persistent across server restarts.<li>
	</ul>
	<br />

	<li>Tag Reading:
	<ul>
		<li>Some fixes to WMA tag reading</li>
		<li>Browse Music Folder can add album covers in new folders</li>
		<li>Ape tags now reported as the ID3 version if found</li>
	</ul>
	<br />

	<li>Plugins:
	<ul>
		<li>Pre-Distributed plugins now stored in Slim/Plugin</li>
		<li>Third party plugins require rewrite to new API</li>
		<li>Third party plugins only to be installed in Plugins folder</li>
	</ul>
	<br />

	<li>CLI API:
	<ul>
		<li>Browse Music Folder</li>
		<li>Browse filesystems from the server's point of view</li>
		<li>Rescan progress</li>
		<li>Please see the documentation in docs/cli-api.html for details, in particular about <strong>API changes that may impact your client</strong></li>
	</ul>
	<br />

	<li>Bug Fixes:<ul>
		<li><a href="http://bugs.slimdevices.com/show_bug.cgi?id=223">#223</a> - add WavPack support</li>
		<li><a href="http://bugs.slimdevices.com/show_bug.cgi?id=1524">#1524</a> - make live search skinnable</li>
		<li><a href="http://bugs.slimdevices.com/show_bug.cgi?id=3351">#3351</a> - Composers included in Artist count when browsing by Genre</li>
		<li><a href="http://bugs.slimdevices.com/show_bug.cgi?id=3548">#3548</a> - Cycle through menu by pressing the Search/Browse buttons</li>
		<li><a href="http://bugs.slimdevices.com/show_bug.cgi?id=4104">#4104</a> - link to FAQ under help shouldn't put ?player=[MACADDY] at end of url</li>
		<li><a href="http://bugs.slimdevices.com/show_bug.cgi?id=4137">#4137</a> - Sort the list of radios returned by radios query</li>
		<li><a href="http://bugs.slimdevices.com/show_bug.cgi?id=4188">#4188</a> - CUE-sheet can't be browsed in player, OK in web interface</li>
		<li><a href="http://bugs.slimdevices.com/show_bug.cgi?id=4259">#4259</a> - Fishbone never refreshes playlist</li>
		<li><a href="http://bugs.slimdevices.com/show_bug.cgi?id=4293">#4293</a> - Move to using Log::Log4perl to replace --d_* debugging.</li>
		<li><a href="http://bugs.slimdevices.com/show_bug.cgi?id=4338">#4338</a> - MusicMagic => MusicIP</li>
		<li><a href="http://bugs.slimdevices.com/show_bug.cgi?id=4351">#4351</a> - change to idle screensaver when playback stops during Now Playing" screensaver.</li>
		<li><a href="http://bugs.slimdevices.com/show_bug.cgi?id=4405">#4405</a> - Rhapsody/Upnp browse only works on Default skin</li>
		<li><a href="http://bugs.slimdevices.com/show_bug.cgi?id=4408">#4408</a> - MoodLogic errors with MoodLogic disabled</li>
		<li><a href="http://bugs.slimdevices.com/show_bug.cgi?id=4409">#4409</a> - All fonts lost</li>
		<li><a href="http://bugs.slimdevices.com/show_bug.cgi?id=4466">#4466</a> - Wrong sorting order in "browse songs" list at the player</li>
		<li><a href="http://bugs.slimdevices.com/show_bug.cgi?id=4421">#4421</a> - Pressing play when displaying a track title in the playlist plays Track 1</li>
		<li><a href="http://bugs.slimdevices.com/show_bug.cgi?id=4485">#4485</a> - Artwork files are not picked up in unicode-named folders</li>
		<li><a href="http://bugs.slimdevices.com/show_bug.cgi?id=4498">#4498</a> - Advanced search for compilation album shows all tracks twice</li>
		<li><a href="http://bugs.slimdevices.com/show_bug.cgi?id=4507">#4507</a> - Touch skin needs to work in IE</li>
		<li><a href="http://bugs.slimdevices.com/show_bug.cgi?id=4513">#4513</a> - SqueezeCenter should ignore the iTunes COMMENTs: ITUNPGAP & ITUNSMPB</li>
		<li><a href="http://bugs.slimdevices.com/show_bug.cgi?id=4516">#4516</a> - Enabling Playlists Breaks Search Results</li>
		<li><a href="http://bugs.slimdevices.com/show_bug.cgi?id=4579">#4579</a> - Bonjour fails to initialize</li>
		<li><a href="http://bugs.slimdevices.com/show_bug.cgi?id=4595">#4595</a> - CLI support for Browse music folder</li>
		<li><a href="http://bugs.slimdevices.com/show_bug.cgi?id=4598">#4598</a> - Better CLI scanner access</li>
		<li><a href="http://bugs.slimdevices.com/show_bug.cgi?id=4625">#4625</a> - artists cli query does not always return an artist for tracks in compilations</li>
		<li><a href="http://bugs.slimdevices.com/show_bug.cgi?id=4629">#4629</a> - For albums with ALBUMARTIST, track artists don't have any albums listed when searching for track artists from the player UI</li>
		<li><a href="http://bugs.slimdevices.com/show_bug.cgi?id=4678">#4678</a> - Localize DateTime screensaver</li>
		<li><a href="http://bugs.slimdevices.com/show_bug.cgi?id=4707">#4707</a> - Forcing transcode to MP3 results in a bit rate of 0</li>
		<li><a href="http://bugs.slimdevices.com/show_bug.cgi?id=4730">#4730</a> - Echo from CLI when next song in playlist</li>
		<li><a href="http://bugs.slimdevices.com/show_bug.cgi?id=4822">#4822</a> - Create a new playlist via CLI</li>
		<li><a href="http://bugs.slimdevices.com/show_bug.cgi?id=4849">#4849</a> - Default time display should not include seconds</li>
		<li><a href="http://bugs.slimdevices.com/show_bug.cgi?id=4873">#4873</a> - Error creating INI entry in Logitech.url</li>
		<li><a href="http://bugs.slimdevices.com/show_bug.cgi?id=4877">#4877</a> - Shorten files option in SqueezeCenter not needed any more</li>
		<li><a href="http://bugs.slimdevices.com/show_bug.cgi?id=4922">#4922</a> - When PlayList is empty, Download brings up a blank web page and gets stuck there</li>
		<li><a href="http://bugs.slimdevices.com/show_bug.cgi?id=4927">#4927</a> - ID3v2.4 date tags ignored</li>
		<li><a href="http://bugs.slimdevices.com/show_bug.cgi?id=4941">#4941</a> - New music limit not working</li>
		<li><a href="http://bugs.slimdevices.com/show_bug.cgi?id=4947">#4947</a> - Search does not search '0'</li>
		<li><a href="http://bugs.slimdevices.com/show_bug.cgi?id=4955">#4955</a> - items per page preference off by 1</li>
		<li><a href="http://bugs.slimdevices.com/show_bug.cgi?id=5075">#5075</a> - Upgrade flac binary to latest version (1.2.1)</li>
		<li><a href="http://bugs.slimdevices.com/show_bug.cgi?id=5080">#5080</a> - Live search doesn't display artist with albums</li>
		<li><a href="http://bugs.slimdevices.com/show_bug.cgi?id=5093">#5093</a> - Nokia770 skin on Nokia N800 shows a vertical scroll bar and the page footer moves bottom of the page when scrolling</li>
		<li><a href="http://bugs.slimdevices.com/show_bug.cgi?id=5112">#5112</a> - Allow multiple plugins to register buttons in same mode</li>
		<li><a href="http://bugs.slimdevices.com/show_bug.cgi?id=5159">#5159</a> - Album thumbnail lost when music file mtime changes</li>
		<li><a href="http://bugs.slimdevices.com/show_bug.cgi?id=5160">#5160</a> - Debian plugins path needs updating after Slim/Plugin/* reorg</li>
		<li><a href="http://bugs.slimdevices.com/show_bug.cgi?id=5165">#5165</a> - Option not to filter genres at album and track level doesn't work</li>
		<li><a href="http://bugs.slimdevices.com/show_bug.cgi?id=5193">#5193</a> - Restore CSRF protection. Patch by Peter Watkins</li>
		<li><a href="http://bugs.slimdevices.com/show_bug.cgi?id=5197">#5197</a> - I18n: Strange shortcut links in Artist view.</li>
		<li><a href="http://bugs.slimdevices.com/show_bug.cgi?id=5217">#5217</a> - First file in iTunes library is not scanned into SlimServer</li>
		<li><a href="http://bugs.slimdevices.com/show_bug.cgi?id=5218">#5218</a> - iTunes playlists scanned but not visible in interface</li>
		<li><a href="http://bugs.slimdevices.com/show_bug.cgi?id=5221">#5221</a> - Set Player block/unblock mode through CLI command</li>
		<li><a href="http://bugs.slimdevices.com/show_bug.cgi?id=5255">#5255</a> - CLI muting</li>
		<li><a href="http://bugs.slimdevices.com/show_bug.cgi?id=5287">#5287</a> - Artist link from basic search results ignores gallery setting</li>
		<li><a href="http://bugs.slimdevices.com/show_bug.cgi?id=5296">#5296</a> - MUSICBRAINZ_SORTNAME - not supported but in code?</li>
		<li><a href="http://bugs.slimdevices.com/show_bug.cgi?id=5324">#5324</a> - SqueezeCenter should run with group permissions from /etc/groups</li>
		<li><a href="http://bugs.slimdevices.com/show_bug.cgi?id=5432">#5432</a> - Random mix plugin no longer at menu top level</li>
		<li><a href="http://bugs.slimdevices.com/show_bug.cgi?id=5443">#5443</a> - Difficult specifying desired sort order (national characters)</li>
		<li><a href="http://bugs.slimdevices.com/show_bug.cgi?id=5444">#5444</a> - Random Mix status doesn't update in non-continuous mode</li>
		<li><a href="http://bugs.slimdevices.com/show_bug.cgi?id=5607">#5607</a> - Debugging settings not shown after restart</li>
		<li><a href="http://bugs.slimdevices.com/show_bug.cgi?id=5610">#5610</a> - ResetDisplay method failed</li>
		<li><a href="http://bugs.slimdevices.com/show_bug.cgi?id=5831">#5831</a> - APE tag processing isn't listed in the ID3 tag version</li>
		<li><a href="http://bugs.slimdevices.com/show_bug.cgi?id=5838">#5838</a> - returning bad data to illogical request</li>
		<li><a href="http://bugs.slimdevices.com/show_bug.cgi?id=5839">#5839</a> - Song order for addalbum makes no sense</li>
		<li><a href="http://bugs.slimdevices.com/show_bug.cgi?id=5842">#5842</a> - Can't play all songs from favorites</li>
		<li><a href="http://bugs.slimdevices.com/show_bug.cgi?id=5858">#5858</a> - Cookies on stream requests</li>
		<li><a href="http://bugs.slimdevices.com/show_bug.cgi?id=5871">#5871</a> - Numeric key selection not correct within Browse New Music</li>
		<li><a href="http://bugs.slimdevices.com/show_bug.cgi?id=5902">#5902</a> - Alarm triggers on all players / displays on all players</li>
		<li><a href="http://bugs.slimdevices.com/show_bug.cgi?id=5944">#5944</a> - No "Added to playlist" message when an album is picked from the Music Folder browser</li>
		<li><a href="http://bugs.slimdevices.com/show_bug.cgi?id=5973">#5973</a> - Slimserver cannot read Genre tag above numeric ID 79 for AIFF files.</li>
		<li><a href="http://bugs.slimdevices.com/show_bug.cgi?id=6163">#6163</a> - no way for 3rd party plugins to add custom icons</li>
		<li><a href="http://bugs.slimdevices.com/show_bug.cgi?id=6167">#6167</a> - Random Mix "recently played songs" value can not be set to zero.</li>
		<li><a href="http://bugs.slimdevices.com/show_bug.cgi?id=6294">#6294</a> - Track title is incorrect when album is a whole-CD flac file with cuesheet and track is in a playlist</li>
		<li><a href="http://bugs.slimdevices.com/show_bug.cgi?id=6507">#6507</a> - ALBUMARTIST tag causes ARTISTSORT tags to be lost</li>
		<li><a href="http://bugs.slimdevices.com/show_bug.cgi?id=3332">#3332</a> - Audio plays back at 44.1 KHz with 48Khz FLAC's when decompressing at server</li>
		<li><a href="http://bugs.slimdevices.com/show_bug.cgi?id=4098">#4098</a> - Wrong time after scanning through a file / scanning short songs jumps to next track</li>
		<li><a href="http://bugs.slimdevices.com/show_bug.cgi?id=4391">#4391</a> - Softsqueeze cannot play certain FLAC files</li>
		<li><a href="http://bugs.slimdevices.com/show_bug.cgi?id=4760">#4760</a> - Players not doing FF/RW while synced</li>
		<li><a href="http://bugs.slimdevices.com/show_bug.cgi?id=5210">#5210</a> - Now Playing & Time Incorrect On Synced Players with RandomPlay</li>
		<li><a href="http://bugs.slimdevices.com/show_bug.cgi?id=5271">#5271</a> - 7.0a1 does not play WAV file of 16 bits</li>
		<li><a href="http://bugs.slimdevices.com/show_bug.cgi?id=5631">#5631</a> - Problem with WMA files read from a UPnP media server</li>
		<li><a href="http://bugs.slimdevices.com/show_bug.cgi?id=6508">#6508</a> - Occasional songs freeze with no sound</li>
		<li><a href="http://bugs.slimdevices.com/show_bug.cgi?id=6540">#6539</a> - Sync via player UI breaks sometimes</li>
		<li><a href="http://bugs.slimdevices.com/show_bug.cgi?id=6666">#6666</a> - Synchronisation offset when unpausing if player has volume set to 0</li>		
	</ul>
</ul><|MERGE_RESOLUTION|>--- conflicted
+++ resolved
@@ -28,10 +28,6 @@
 		<li><a href="http://bugs.slimdevices.com/show_bug.cgi?id=5119">#5119</a> - Replay gain with positive gain setting can cause clipping</li>
 		<li><a href="http://bugs.slimdevices.com/show_bug.cgi?id=8654">#8654</a> - Update to WavPack 4.50</li>
 		<li><a href="http://bugs.slimdevices.com/show_bug.cgi?id=9553">#9553</a> - Track title metadata missing when track title contains ellipsis in cue file</li>
-<<<<<<< HEAD
-		<li><a href="http://bugs.slimdevices.com/show_bug.cgi?id=9772">#9772</a> - File paths with accented characters are not found in MusicIP</li>
-=======
->>>>>>> 2b0b3984
 		<li><a href="http://bugs.slimdevices.com/show_bug.cgi?id=10009">#10009</a> - SC not able to read cyrillic-based name</li>
 		<li><a href="http://bugs.slimdevices.com/show_bug.cgi?id=10053">#10053</a> - Random Mix favorites doesn't work from Controller</li>
 		<li><a href="http://bugs.slimdevices.com/show_bug.cgi?id=10155">#10155</a> - Scanner does not find OGA files</li>
@@ -43,13 +39,9 @@
 		<li><a href="http://bugs.slimdevices.com/show_bug.cgi?id=10317">#10317</a> - Music Stores listed twice on new player</li>
 		<li><a href="http://bugs.slimdevices.com/show_bug.cgi?id=10326">#10326</a> - Adding certain menu items to the player menu breaks the menu</li>
 		<li><a href="http://bugs.slimdevices.com/show_bug.cgi?id=10331">#10331</a> - PrefSync from SN happens even if SN Integration is disabled in SC</li>
-<<<<<<< HEAD
-		<li><a href="http://bugs.slimdevices.com/show_bug.cgi?id=10379">#10379</a> - Pandora does not properly continue after an audio URL fails</li>
-=======
 		<li><a href="http://bugs.slimdevices.com/show_bug.cgi?id=10334">#10334</a> - Typo in convert.conf for mov->mp3</li>
 		<li><a href="http://bugs.slimdevices.com/show_bug.cgi?id=10379">#10379</a> - Pandora does not properly continue after an audio URL fails</li>
 		<li><a href="http://bugs.slimdevices.com/show_bug.cgi?id=10388">#10388</a> - Change flac->flac to flac->wav or similar for flac/cue files on sparc based ReadyNAS</li>
->>>>>>> 2b0b3984
 	</ul>
 </ul>
 
