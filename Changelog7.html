--- conflicted
+++ resolved
@@ -8,6 +8,7 @@
 
 	<li>Bug Fixes:</li>
 	<ul>
+		<li><a href="http://bugs.slimdevices.com/show_bug.cgi?id=16506">#16506</a> - Honor read access given by ACLs (thanks htgoebel!).</li>
 		<li><a href="http://bugs.slimdevices.com/show_bug.cgi?id=17526">#17526</a> - Push any firmware found in cache/updates to players, even if "Check for Updates" is disabled.</li>
 		<li><a href="http://bugs.slimdevices.com/show_bug.cgi?id=17770">#17770</a> - DISC and DISCC TAGS in cue sheets are not recognized (thanks mrthreeplates!).</li>
 	</ul>
@@ -116,13 +117,9 @@
 	<li>Bug Fixes:</li>
 	<ul>
 		<li><a href="http://bugs.slimdevices.com/show_bug.cgi?id=6040">#6040</a> - Need different description for Title Format in Players settings</li>
-<<<<<<< HEAD
 		<li><a href="http://bugs.slimdevices.com/show_bug.cgi?id=17571">#17571</a> - SBS loses connection to MySB whenever the internet connection is temporarily lost</li>
 		<li><a href="http://bugs.slimdevices.com/show_bug.cgi?id=17930">#17930</a> - New artists missing on new and changed scan</li>
 		<li><a href="http://bugs.slimdevices.com/show_bug.cgi?id=17998">#17998</a> - Plugin display glitch in description</li>
-=======
-		<li><a href="http://bugs.slimdevices.com/show_bug.cgi?id=16506">#16506</a> - Honor read access given by ACLs.</li>
->>>>>>> 0f3caf2a
 		<li><a href="http://bugs.slimdevices.com/show_bug.cgi?id=18045">#18045</a> - Additional Playlist Buttons not shown in search results</li>
 		<li><a href="http://bugs.slimdevices.com/show_bug.cgi?id=18046">#18046</a> - Perl 5.18 breaks functionality in Info.pm</li>
 		<li><a href="http://bugs.slimdevices.com/show_bug.cgi?id=18050">#18050</a> - Duration is not shown correctly</li>
