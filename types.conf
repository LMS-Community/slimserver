# content types supported by the SqueezeCenter
# first column is unique three letter identifier or URL scheme
# second column is file suffixes or URL 
# third column are MIME content-types
# fourth column is a SqueezeCenter file type
# blank lines, non-three column lines and content after a # is ignored.

#########################################################################
#ID     Suffix          Mime Content-Type               Server File Type#
#########################################################################
aif     aif,aiff        audio/x-aiff                    audio
alc	-		audio/x-m4a-lossless		audio
ape     ape             audio/monkeys-audio             audio
app     app,class       application/x-java-applet       -
asx     asx,wax,asf     video/asx,application/asx,application/vnd.ms-asf,video/x-ms-asf,audio/x-ms-wax,audio/x-ms-asf,video/x-ms-wvx   playlist 
css     css             text/css                        - 
cue     cue             audio/x-cue                     playlist 
cur     -               audio/x-cue-referenced          -
dir     -               application/directory           list 
dtd     dtd             application/xml-dtd             -
flc     flac,flc,fla    audio/x-flac,audio/flac         audio
fec     -               audio/x-cue-flac                playlist
gif     gif             image/gif                       -
htm     htm,html        text/html                       -
htc     htc             text/x-component                -
log     log             text/plain                      -
ico     ico             image/x-icon                    -
jpg     jpg,jpeg        image/jpeg                      -
jnp     jnlp            application/x-java-jnlp-file    -
jar     jar             application/x-java-archive      -
js      js              application/x-javascript        -
lnk     lnk             application/windowsshortcut     list
m3u     m3u             audio/mpegurl,audio/x-mpegurl   playlist
<<<<<<< HEAD
mov     mov             audio/x-quicktime-movie         audio
=======
mov     mov 	        audio/x-quicktime-movie         audio
>>>>>>> 09bcebd4
aac     m4a,mp4,m4b,aac audio/m4a,audio/x-m4a,audio/aac,audio/aacp                    audio
mp3     mp2,mp3         audio/mpeg,audio/mp3,audio/mp3s,audio/x-mpeg audio
mpc     mpc,mp+         audio/x-musepack                audio
ogg     ogg,oga         audio/x-ogg,application/ogg,audio/ogg,application/x-ogg       audio
pcm		pcm				audio/x-pcm						audio
pdf     pdf             application/pdf                 -
pls     pls             audio/scpls,audio/x-scpls       playlist
pod     -               application/rss+xml             -
png     png             image/png                       -
gd      gd              image/gd                        -
swf     swf             application/x-shockwave-flash   -
txt     txt             text/plain                      -
wav     wav,wave        audio/x-wav                     audio
wma     wma             audio/x-ms-wma,application/vnd.ms.wms-hdr.asfv1,application/octet-stream,application/x-mms-framed,audio/asf audio
wpl     wpl             application/vnd.ms-wpl          playlist
wvp     wv              audio/x-wavpack                 audio
xml     xml,xsl         text/xml                        -
xpf     xspf            application/xspf+xml            playlist
xul     xul             application/vnd.mozilla.xul+xml -

# Special content type for Transporter's digital inputs.
src     -		        audio/x-digital-input           audio

# URL schemes here
# NOTE file: and http: URL schemes are handled internally and not specified here
#########################################################################
#ID     Prefix                  Mime Content-Type           Server File Type#
#########################################################################
itu     itunesplaylist:         audio/x-itunesplaylist      playlist
mmp     musicipplaylist:        audio/x-musicipplaylist     playlist
mood    -                       audio/x-musicipmood         playlist
ssp     playlist:               audio/x-slimserverplaylist  playlist
cpl     clientplaylist:         audio/x-slimserverplaylist  playlist
rnd     -                       audio/x-randomplay          playlist<|MERGE_RESOLUTION|>--- conflicted
+++ resolved
@@ -31,11 +31,7 @@
 js      js              application/x-javascript        -
 lnk     lnk             application/windowsshortcut     list
 m3u     m3u             audio/mpegurl,audio/x-mpegurl   playlist
-<<<<<<< HEAD
-mov     mov             audio/x-quicktime-movie         audio
-=======
 mov     mov 	        audio/x-quicktime-movie         audio
->>>>>>> 09bcebd4
 aac     m4a,mp4,m4b,aac audio/m4a,audio/x-m4a,audio/aac,audio/aacp                    audio
 mp3     mp2,mp3         audio/mpeg,audio/mp3,audio/mp3s,audio/x-mpeg audio
 mpc     mpc,mp+         audio/x-musepack                audio
